!> Calculates horizontal viscosity and viscous stresses
module MOM_hor_visc

! This file is part of MOM6. See LICENSE.md for the license.

use MOM_checksums,             only : hchksum, Bchksum
use MOM_diag_mediator,         only : post_data, register_diag_field, safe_alloc_ptr
use MOM_diag_mediator,         only : diag_ctrl, time_type
use MOM_domains,               only : pass_var, CORNER, pass_vector, AGRID, BGRID_NE
use MOM_error_handler,         only : MOM_error, FATAL, WARNING, is_root_pe
use MOM_file_parser,           only : get_param, log_version, param_file_type
use MOM_grid,                  only : ocean_grid_type
use MOM_lateral_mixing_coeffs, only : VarMix_CS, calc_QG_Leith_viscosity
use MOM_barotropic,            only : barotropic_CS, barotropic_get_tav
use MOM_thickness_diffuse,     only : thickness_diffuse_CS, thickness_diffuse_get_KH
use MOM_io,                    only : MOM_read_data, slasher
use MOM_MEKE_types,            only : MEKE_type
use MOM_open_boundary,         only : ocean_OBC_type, OBC_DIRECTION_E, OBC_DIRECTION_W
use MOM_open_boundary,         only : OBC_DIRECTION_N, OBC_DIRECTION_S, OBC_NONE
use MOM_unit_scaling,          only : unit_scale_type
use MOM_verticalGrid,          only : verticalGrid_type
use MOM_variables,             only : accel_diag_ptrs

implicit none ; private

#include <MOM_memory.h>

public horizontal_viscosity, hor_visc_init, hor_visc_end

!> Control structure for horizontal viscosity
type, public :: hor_visc_CS ; private
  logical :: Laplacian       !< Use a Laplacian horizontal viscosity if true.
  logical :: biharmonic      !< Use a biharmonic horizontal viscosity if true.
  logical :: debug           !< If true, write verbose checksums for debugging purposes.
  logical :: no_slip         !< If true, no slip boundary conditions are used.
                             !! Otherwise free slip boundary conditions are assumed.
                             !! The implementation of the free slip boundary
                             !! conditions on a C-grid is much cleaner than the
                             !! no slip boundary conditions. The use of free slip
                             !! b.c.s is strongly encouraged. The no slip b.c.s
                             !! are not implemented with the biharmonic viscosity.
  logical :: bound_Kh        !< If true, the Laplacian coefficient is locally
                             !! limited to guarantee stability.
  logical :: better_bound_Kh !< If true, use a more careful bounding of the
                             !! Laplacian viscosity to guarantee stability.
  logical :: bound_Ah        !< If true, the biharmonic coefficient is locally
                             !! limited to guarantee stability.
  logical :: better_bound_Ah !< If true, use a more careful bounding of the
                             !! biharmonic viscosity to guarantee stability.
  real    :: Re_Ah           !! If nonzero, the biharmonic coefficient is scaled
                             !< so that the biharmonic Reynolds number is equal to this.
  real    :: bound_coef      !< The nondimensional coefficient of the ratio of
                             !! the viscosity bounds to the theoretical maximum
                             !! for stability without considering other terms [nondim].
                             !! The default is 0.8.
  logical :: Smagorinsky_Kh  !< If true, use Smagorinsky nonlinear eddy
                             !! viscosity. KH is the background value.
  logical :: Smagorinsky_Ah  !< If true, use a biharmonic form of Smagorinsky
                             !! nonlinear eddy viscosity. AH is the background.
  logical :: Leith_Kh        !< If true, use 2D Leith nonlinear eddy
                             !! viscosity. KH is the background value.
  logical :: Modified_Leith  !< If true, use extra component of Leith viscosity
                             !! to damp divergent flow. To use, still set Leith_Kh=.TRUE.
  logical :: use_beta_in_Leith !< If true, includes the beta term in the Leith viscosity
  logical :: Leith_Ah        !< If true, use a biharmonic form of 2D Leith
                             !! nonlinear eddy viscosity. AH is the background.
  logical :: use_QG_Leith_visc    !< If true, use QG Leith nonlinear eddy viscosity.
                             !! KH is the background value.
  logical :: bound_Coriolis  !< If true & SMAGORINSKY_AH is used, the biharmonic
                             !! viscosity is modified to include a term that
                             !! scales quadratically with the velocity shears.
  logical :: use_Kh_bg_2d    !< Read 2d background viscosity from a file.
  real    :: Kh_bg_min       !< The minimum value allowed for Laplacian horizontal
                             !! viscosity [L2 T-1 ~> m2 s-1]. The default is 0.0.
  logical :: use_land_mask   !< Use the land mask for the computation of thicknesses
                             !! at velocity locations. This eliminates the dependence on
                             !! arbitrary values over land or outside of the domain.
                             !! Default is False to maintain answers with legacy experiments
                             !! but should be changed to True for new experiments.
  logical :: anisotropic     !< If true, allow anisotropic component to the viscosity.
  logical :: add_LES_viscosity!< If true, adds the viscosity from Smagorinsky and Leith to
                             !! the background viscosity instead of taking the maximum.
  real    :: Kh_aniso        !< The anisotropic viscosity [L2 T-1 ~> m2 s-1].
  logical :: dynamic_aniso   !< If true, the anisotropic viscosity is recomputed as a function
                             !! of state. This is set depending on ANISOTROPIC_MODE.
  logical :: res_scale_MEKE  !< If true, the viscosity contribution from MEKE is scaled by
                             !! the resolution function.
  logical :: use_GME         !< If true, use GME backscatter scheme.
  logical :: answers_2018    !< If true, use the order of arithmetic and expressions that recover the
                             !! answers from the end of 2018.  Otherwise, use updated and more robust
                             !! forms of the same expressions.
  real    :: GME_h0          !< The strength of GME tapers quadratically to zero when the bathymetric
                             !! depth is shallower than GME_H0 [Z ~> m]
  real    :: GME_efficiency  !< The nondimensional prefactor multiplying the GME coefficient [nondim]
  real    :: GME_limiter     !< The absolute maximum value the GME coefficient is allowed to take [L2 T-1 ~> m2 s-1].

  real ALLOCABLE_, dimension(NIMEM_,NJMEM_) :: Kh_bg_xx
                      !< The background Laplacian viscosity at h points [L2 T-1 ~> m2 s-1].
                      !! The actual viscosity may be the larger of this
                      !! viscosity and the Smagorinsky and Leith viscosities.
  real ALLOCABLE_, dimension(NIMEM_,NJMEM_) :: Kh_bg_2d
                      !< The background Laplacian viscosity at h points [L2 T-1 ~> m2 s-1].
                      !! The actual viscosity may be the larger of this
                      !! viscosity and the Smagorinsky and Leith viscosities.
  real ALLOCABLE_, dimension(NIMEM_,NJMEM_) :: Ah_bg_xx
                      !< The background biharmonic viscosity at h points [L4 T-1 ~> m4 s-1].
                      !! The actual viscosity may be the larger of this
                      !! viscosity and the Smagorinsky and Leith viscosities.
  real ALLOCABLE_, dimension(NIMEM_,NJMEM_) :: reduction_xx
                      !< The amount by which stresses through h points are reduced
                      !! due to partial barriers [nondim].
  real ALLOCABLE_, dimension(NIMEM_,NJMEM_) :: &
    Kh_Max_xx,      & !< The maximum permitted Laplacian viscosity [L2 T-1 ~> m2 s-1].
    Ah_Max_xx,      & !< The maximum permitted biharmonic viscosity [L4 T-1 ~> m4 s-1].
    n1n2_h,         & !< Factor n1*n2 in the anisotropic direction tensor at h-points
    n1n1_m_n2n2_h,  & !< Factor n1**2-n2**2 in the anisotropic direction tensor at h-points
    grid_sp_h2,     & !< Harmonic mean of the squares of the grid [L2 ~> m2]
    grid_sp_h3        !< Harmonic mean of the squares of the grid^(3/2) [L3 ~> m3]
  real ALLOCABLE_, dimension(NIMEMB_PTR_,NJMEMB_PTR_) :: Kh_bg_xy
                      !< The background Laplacian viscosity at q points [L2 T-1 ~> m2 s-1].
                      !! The actual viscosity may be the larger of this
                      !! viscosity and the Smagorinsky and Leith viscosities.
  real ALLOCABLE_, dimension(NIMEMB_PTR_,NJMEMB_PTR_) :: Ah_bg_xy
                      !< The background biharmonic viscosity at q points [L4 T-1 ~> m4 s-1].
                      !! The actual viscosity may be the larger of this
                      !! viscosity and the Smagorinsky and Leith viscosities.
  real ALLOCABLE_, dimension(NIMEMB_PTR_,NJMEMB_PTR_) :: reduction_xy
                      !< The amount by which stresses through q points are reduced
                      !! due to partial barriers [nondim].
  real ALLOCABLE_, dimension(NIMEMB_PTR_,NJMEMB_PTR_) :: &
    Kh_Max_xy,      & !< The maximum permitted Laplacian viscosity [L2 T-1 ~> m2 s-1].
    Ah_Max_xy,      & !< The maximum permitted biharmonic viscosity [L4 T-1 ~> m4 s-1].
    n1n2_q,         & !< Factor n1*n2 in the anisotropic direction tensor at q-points
    n1n1_m_n2n2_q     !< Factor n1**2-n2**2 in the anisotropic direction tensor at q-points

  real ALLOCABLE_, dimension(NIMEM_,NJMEM_) :: &
    dx2h,   & !< Pre-calculated dx^2 at h points [L2 ~> m2]
    dy2h,   & !< Pre-calculated dy^2 at h points [L2 ~> m2]
    dx_dyT, & !< Pre-calculated dx/dy at h points [nondim]
    dy_dxT    !< Pre-calculated dy/dx at h points [nondim]
  real ALLOCABLE_, dimension(NIMEMB_PTR_,NJMEMB_PTR_) :: &
    dx2q,    & !< Pre-calculated dx^2 at q points [L2 ~> m2]
    dy2q,    & !< Pre-calculated dy^2 at q points [L2 ~> m2]
    dx_dyBu, & !< Pre-calculated dx/dy at q points [nondim]
    dy_dxBu    !< Pre-calculated dy/dx at q points [nondim]
  real ALLOCABLE_, dimension(NIMEMB_PTR_,NJMEM_) :: &
    Idx2dyCu, & !< 1/(dx^2 dy) at u points [L-3 ~> m-3]
    Idxdy2u     !< 1/(dx dy^2) at u points [L-3 ~> m-3]
  real ALLOCABLE_, dimension(NIMEM_,NJMEMB_PTR_) :: &
    Idx2dyCv, & !< 1/(dx^2 dy) at v points [L-3 ~> m-3]
    Idxdy2v     !< 1/(dx dy^2) at v points [L-3 ~> m-3]

  ! The following variables are precalculated time-invariant combinations of
  ! parameters and metric terms.
  real ALLOCABLE_, dimension(NIMEM_,NJMEM_) :: &
    Laplac2_const_xx, & !< Laplacian  metric-dependent constants [L2 ~> m2]
    Biharm6_const_xx, & !< Biharmonic metric-dependent constants [L6 ~> m6]
    Laplac3_const_xx, & !< Laplacian  metric-dependent constants [L3 ~> m3]
    Biharm_const_xx,  & !< Biharmonic metric-dependent constants [L4 ~> m4]
    Biharm_const2_xx, & !< Biharmonic metric-dependent constants [T L4 ~> s m4]
    Re_Ah_const_xx      !< Biharmonic metric-dependent constants [L3 ~> m3]

  real ALLOCABLE_, dimension(NIMEMB_PTR_,NJMEMB_PTR_) :: &
    Laplac2_const_xy, & !< Laplacian  metric-dependent constants [L2 ~> m2]
    Biharm6_const_xy, & !< Biharmonic metric-dependent constants [L6 ~> m6]
    Laplac3_const_xy, & !< Laplacian  metric-dependent constants [L3 ~> m3]
    Biharm_const_xy,  & !< Biharmonic metric-dependent constants [L4 ~> m4]
    Biharm_const2_xy, & !< Biharmonic metric-dependent constants [T L4 ~> s m4]
    Re_Ah_const_xy      !< Biharmonic metric-dependent constants [L3 ~> m3]

  type(diag_ctrl), pointer :: diag => NULL() !< structure to regulate diagnostics

  ! real, pointer :: hf_diffu(:,:,:)   => NULL() ! Zonal hor. visc. accel. x fract. thickness [L T-2 ~> m s-2].
  ! real, pointer :: hf_diffv(:,:,:)   => NULL() ! Merdional hor. visc. accel. x fract. thickness [L T-2 ~> m s-2].
  ! 3D diagnostics hf_diffu(diffv) are commented because there is no clarity on proper remapping grid option.
  ! The code is retained for degugging purposes in the future.

  !>@{
  !! Diagnostic id
  integer :: id_grid_Re_Ah = -1, id_grid_Re_Kh   = -1
  integer :: id_diffu     = -1, id_diffv         = -1
  ! integer :: id_hf_diffu  = -1, id_hf_diffv      = -1
  integer :: id_hf_diffu_2d = -1, id_hf_diffv_2d = -1
  integer :: id_Ah_h      = -1, id_Ah_q          = -1
  integer :: id_Kh_h      = -1, id_Kh_q          = -1
  integer :: id_GME_coeff_h = -1, id_GME_coeff_q = -1
  integer :: id_vort_xy_q = -1, id_div_xx_h      = -1
  integer :: id_sh_xy_q = -1,    id_sh_xx_h      = -1
  integer :: id_FrictWork = -1, id_FrictWorkIntz = -1
  integer :: id_FrictWork_GME = -1
  !>@}


end type hor_visc_CS

contains

!> Calculates the acceleration due to the horizontal viscosity.
!!
!! A combination of biharmonic and Laplacian forms can be used. The coefficient
!! may either be a constant or a shear-dependent form. The biharmonic is
!! determined by twice taking the divergence of an appropriately defined stress
!! tensor. The Laplacian is determined by doing so once.
!!
!! To work, the following fields must be set outside of the usual
!! is:ie range before this subroutine is called:
!!   u[is-2:ie+2,js-2:je+2]
!!   v[is-2:ie+2,js-2:je+2]
!!   h[is-1:ie+1,js-1:je+1]
subroutine horizontal_viscosity(u, v, h, diffu, diffv, MEKE, VarMix, G, GV, US, &
                                CS, OBC, BT, TD, ADp)
  type(ocean_grid_type),         intent(in)  :: G      !< The ocean's grid structure.
  type(verticalGrid_type),       intent(in)  :: GV     !< The ocean's vertical grid structure.
  real, dimension(SZIB_(G),SZJ_(G),SZK_(G)), &
                                 intent(in)  :: u      !< The zonal velocity [L T-1 ~> m s-1].
  real, dimension(SZI_(G),SZJB_(G),SZK_(G)), &
                                 intent(in)  :: v      !< The meridional velocity [L T-1 ~> m s-1].
  real, dimension(SZI_(G),SZJ_(G),SZK_(G)),  &
                                 intent(inout) :: h    !< Layer thicknesses [H ~> m or kg m-2].
  real, dimension(SZIB_(G),SZJ_(G),SZK_(G)), &
                                 intent(out) :: diffu  !< Zonal acceleration due to convergence of
                                                       !! along-coordinate stress tensor [L T-2 ~> m s-2]
  real, dimension(SZI_(G),SZJB_(G),SZK_(G)), &
                                 intent(out) :: diffv  !< Meridional acceleration due to convergence
                                                       !! of along-coordinate stress tensor [L T-2 ~> m s-2].
  type(MEKE_type),               pointer     :: MEKE   !< Pointer to a structure containing fields
                                                       !! related to Mesoscale Eddy Kinetic Energy.
  type(VarMix_CS),               pointer     :: VarMix !< Pointer to a structure with fields that
                                                       !! specify the spatially variable viscosities
  type(unit_scale_type),         intent(in)  :: US     !< A dimensional unit scaling type
  type(hor_visc_CS),             pointer     :: CS     !< Control structure returned by a previous
                                                       !! call to hor_visc_init.
  type(ocean_OBC_type), optional, pointer    :: OBC    !< Pointer to an open boundary condition type
  type(barotropic_CS),  optional, pointer    :: BT     !< Pointer to a structure containing
                                                       !! barotropic velocities.
  type(thickness_diffuse_CS), optional, pointer :: TD  !< Pointer to a structure containing
                                                       !! thickness diffusivities.
  type(accel_diag_ptrs), optional, pointer :: ADp      !< Acceleration diagnostic pointers

  ! Local variables
  real, dimension(SZIB_(G),SZJ_(G)) :: &
    Del2u, &      ! The u-compontent of the Laplacian of velocity [L-1 T-1 ~> m-1 s-1]
    h_u, &        ! Thickness interpolated to u points [H ~> m or kg m-2].
    vort_xy_dy, & ! y-derivative of vertical vorticity (d/dy(dv/dx - du/dy)) [L-1 T-1 ~> m-1 s-1]
    div_xx_dx, &  ! x-derivative of horizontal divergence (d/dx(du/dx + dv/dy)) [L-1 T-1 ~> m-1 s-1]
    ubtav         ! zonal barotropic vel. ave. over baroclinic time-step [L T-1 ~> m s-1]
  real, dimension(SZI_(G),SZJB_(G)) :: &
    Del2v, &      ! The v-compontent of the Laplacian of velocity [L-1 T-1 ~> m-1 s-1]
    h_v, &        ! Thickness interpolated to v points [H ~> m or kg m-2].
    vort_xy_dx, & ! x-derivative of vertical vorticity (d/dx(dv/dx - du/dy)) [L-1 T-1 ~> m-1 s-1]
    div_xx_dy, &  ! y-derivative of horizontal divergence (d/dy(du/dx + dv/dy)) [L-1 T-1 ~> m-1 s-1]
    vbtav         ! meridional barotropic vel. ave. over baroclinic time-step [L T-1 ~> m s-1]
  real, dimension(SZI_(G),SZJ_(G)) :: &
    dudx_bt, dvdy_bt, & ! components in the barotropic horizontal tension [T-1 ~> s-1]
    div_xx, &     ! Estimate of horizontal divergence at h-points [T-1 ~> s-1]
    sh_xx, &      ! horizontal tension (du/dx - dv/dy) including metric terms [T-1 ~> s-1]
    sh_xx_bt, &   ! barotropic horizontal tension (du/dx - dv/dy) including metric terms [T-1 ~> s-1]
    str_xx,&      ! str_xx is the diagonal term in the stress tensor [H L2 T-2 ~> m3 s-2 or kg s-2]
    str_xx_GME,&  ! smoothed diagonal term in the stress tensor from GME [H L2 T-2 ~> m3 s-2 or kg s-2]
    bhstr_xx, &   ! A copy of str_xx that only contains the biharmonic contribution [H L2 T-2 ~> m3 s-2 or kg s-2]
    FrictWorkIntz, & ! depth integrated energy dissipated by lateral friction [R L2 T-3 ~> W m-2]
    ! Leith_Kh_h, & ! Leith Laplacian viscosity at h-points [L2 T-1 ~> m2 s-1]
    ! Leith_Ah_h, & ! Leith bi-harmonic viscosity at h-points [L4 T-1 ~> m4 s-1]
    grad_vort_mag_h, & ! Magnitude of vorticity gradient at h-points [L-1 T-1 ~> m-1 s-1]
    grad_vort_mag_h_2d, & ! Magnitude of 2d vorticity gradient at h-points [L-1 T-1 ~> m-1 s-1]
    Del2vort_h, & ! Laplacian of vorticity at h-points [L-2 T-1 ~> m-2 s-1]
    grad_div_mag_h, &     ! Magnitude of divergence gradient at h-points [L-1 T-1 ~> m-1 s-1]
    dudx, dvdy, &    ! components in the horizontal tension [T-1 ~> s-1]
    grad_vel_mag_h, & ! Magnitude of the velocity gradient tensor squared at h-points [T-2 ~> s-2]
    grad_vel_mag_bt_h, & ! Magnitude of the barotropic velocity gradient tensor squared at h-points [T-2 ~> s-2]
    grad_d2vel_mag_h, & ! Magnitude of the Laplacian of the velocity vector, squared [L-2 T-2 ~> m-2 s-2]
    boundary_mask_h ! A mask that zeroes out cells with at least one land edge [nondim]

  real, allocatable, dimension(:,:) :: hf_diffu_2d ! Depth sum of hf_diffu [L T-2 ~> m s-2]
  real, allocatable, dimension(:,:) :: hf_diffv_2d ! Depth sum of hf_diffv [L T-2 ~> m s-2]

  real, dimension(SZIB_(G),SZJB_(G)) :: &
    dvdx, dudy, & ! components in the shearing strain [T-1 ~> s-1]
    dDel2vdx, dDel2udy, & ! Components in the biharmonic equivalent of the shearing strain [L-2 T-1 ~> m-2 s-1]
    dvdx_bt, dudy_bt,   & ! components in the barotropic shearing strain [T-1 ~> s-1]
    sh_xy,  &     ! horizontal shearing strain (du/dy + dv/dx) including metric terms [T-1 ~> s-1]
    sh_xy_bt, &   ! barotropic horizontal shearing strain (du/dy + dv/dx) inc. metric terms [T-1 ~> s-1]
    str_xy, &     ! str_xy is the cross term in the stress tensor [H L2 T-2 ~> m3 s-2 or kg s-2]
    str_xy_GME, & ! smoothed cross term in the stress tensor from GME [H L2 T-2 ~> m3 s-2 or kg s-2]
    bhstr_xy, &   ! A copy of str_xy that only contains the biharmonic contribution [H L2 T-2 ~> m3 s-2 or kg s-2]
    vort_xy, & ! Vertical vorticity (dv/dx - du/dy) including metric terms [T-1 ~> s-1]
    Leith_Kh_q, & ! Leith Laplacian viscosity at q-points [L2 T-1 ~> m2 s-1]
    Leith_Ah_q, & ! Leith bi-harmonic viscosity at q-points [L4 T-1 ~> m4 s-1]
    grad_vort_mag_q, & ! Magnitude of vorticity gradient at q-points [L-1 T-1 ~> m-1 s-1]
    grad_vort_mag_q_2d, & ! Magnitude of 2d vorticity gradient at q-points [L-1 T-1 ~> m-1 s-1]
    Del2vort_q, & ! Laplacian of vorticity at q-points [L-2 T-1 ~> m-2 s-1]
    grad_div_mag_q, &  ! Magnitude of divergence gradient at q-points [L-1 T-1 ~> m-1 s-1]
    grad_vel_mag_q, &  ! Magnitude of the velocity gradient tensor squared at q-points [T-2 ~> s-2]
    hq, &  ! harmonic mean of the harmonic means of the u- & v point thicknesses [H ~> m or kg m-2]
           ! This form guarantees that hq/hu < 4.
    grad_vel_mag_bt_q, &  ! Magnitude of the barotropic velocity gradient tensor squared at q-points [T-2 ~> s-2]
    boundary_mask_q ! A mask that zeroes out cells with at least one land edge [nondim]

  real, dimension(SZIB_(G),SZJB_(G),SZK_(G)) :: &
    Ah_q, &      ! biharmonic viscosity at corner points [L4 T-1 ~> m4 s-1]
    Kh_q, &      ! Laplacian viscosity at corner points [L2 T-1 ~> m2 s-1]
    vort_xy_q, & ! vertical vorticity at corner points [T-1 ~> s-1]
    sh_xy_q,   & ! horizontal shearing strain at corner points [T-1 ~> s-1]
    GME_coeff_q, &  !< GME coeff. at q-points [L2 T-1 ~> m2 s-1]
    max_diss_rate_q ! maximum possible energy dissipated by lateral friction [L2 T-3 ~> m2 s-3]

  real, dimension(SZIB_(G),SZJ_(G),SZK_(G)+1) :: &
    KH_u_GME  !< interface height diffusivities in u-columns [L2 T-1 ~> m2 s-1]
  real, dimension(SZI_(G),SZJB_(G),SZK_(G)+1) :: &
    KH_v_GME  !< interface height diffusivities in v-columns [L2 T-1 ~> m2 s-1]
  real, dimension(SZI_(G),SZJ_(G),SZK_(G)) :: &
    Ah_h, &          ! biharmonic viscosity at thickness points [L4 T-1 ~> m4 s-1]
    Kh_h, &          ! Laplacian viscosity at thickness points [L2 T-1 ~> m2 s-1]
    max_diss_rate_h, & ! maximum possible energy dissipated by lateral friction [L2 T-3 ~> m2 s-3]
    FrictWork, &     ! work done by MKE dissipation mechanisms [R L2 T-3 ~> W m-2]
    FrictWork_GME, & ! work done by GME [R L2 T-3 ~> W m-2]
    div_xx_h,      & ! horizontal divergence [T-1 ~> s-1]
    sh_xx_h          ! horizontal tension (du/dx - dv/dy) including metric terms [T-1 ~> s-1]
  real, dimension(SZI_(G),SZJ_(G),SZK_(G)) :: &
    grid_Re_Kh, &    !< Grid Reynolds number for Laplacian horizontal viscosity at h points [nondim]
    grid_Re_Ah, &    !< Grid Reynolds number for Biharmonic horizontal viscosity at h points [nondim]
    GME_coeff_h      !< GME coeff. at h-points [L2 T-1 ~> m2 s-1]
  real :: Ah         ! biharmonic viscosity [L4 T-1 ~> m4 s-1]
  real :: Kh         ! Laplacian  viscosity [L2 T-1 ~> m2 s-1]
  real :: AhSm       ! Smagorinsky biharmonic viscosity [L4 T-1 ~> m4 s-1]
  real :: AhLth      ! 2D Leith biharmonic viscosity [L4 T-1 ~> m4 s-1]
  real :: mod_Leith  ! nondimensional coefficient for divergence part of modified Leith
                     ! viscosity. Here set equal to nondimensional Laplacian Leith constant.
                     ! This is set equal to zero if modified Leith is not used.
  real :: Shear_mag  ! magnitude of the shear [T-1 ~> s-1]
  real :: vert_vort_mag ! magnitude of the vertical vorticity gradient [L-1 T-1 ~> m-1 s-1]
  real :: h2uq, h2vq ! temporary variables [H2 ~> m2 or kg2 m-4].
  real :: hu, hv     ! Thicknesses interpolated by arithmetic means to corner
                     ! points; these are first interpolated to u or v velocity
                     ! points where masks are applied [H ~> m or kg m-2].
  real :: h_neglect  ! thickness so small it can be lost in roundoff and so neglected [H ~> m or kg m-2]
  real :: h_neglect3 ! h_neglect^3 [H3 ~> m3 or kg3 m-6]
  real :: hrat_min   ! minimum thicknesses at the 4 neighboring
                     ! velocity points divided by the thickness at the stress
                     ! point (h or q point) [nondim]
  real :: visc_bound_rem ! fraction of overall viscous bounds that
                         ! remain to be applied [nondim]
  real :: Kh_scale  ! A factor between 0 and 1 by which the horizontal
                    ! Laplacian viscosity is rescaled [nondim]
  real :: RoScl     ! The scaling function for MEKE source term [nondim]
  real :: FatH      ! abs(f) at h-point for MEKE source term [T-1 ~> s-1]
  real :: local_strain ! Local variable for interpolating computed strain rates [T-1 ~> s-1].
  real :: meke_res_fn ! A copy of the resolution scaling factor if being applied to MEKE. Otherwise =1.
  real :: GME_coeff ! The GME (negative) viscosity coefficient [L2 T-1 ~> m2 s-1]
  real :: GME_coeff_limiter ! Maximum permitted value of the GME coefficient [L2 T-1 ~> m2 s-1]
  real :: FWfrac    ! Fraction of maximum theoretical energy transfer to use when scaling GME coefficient [nondim]
  real :: DY_dxBu   ! Ratio of meridional over zonal grid spacing at vertices [nondim]
  real :: DX_dyBu   ! Ratio of zonal over meridiononal grid spacing at vertices [nondim]
  real :: DY_dxCv   ! Ratio of meridional over zonal grid spacing at faces [nondim]
  real :: DX_dyCu   ! Ratio of zonal over meridional grid spacing at faces [nondim]
  real :: Sh_F_pow  ! The ratio of shear over the absolute value of f raised to some power and rescaled [nondim]
  real :: backscat_subround ! The ratio of f over Shear_mag that is so small that the backscatter
                    ! calculation gives the same value as if f were 0 [nondim].
  real :: H0_GME    ! Depth used to scale down GME coefficient in shallow areas [Z ~> m]
  real :: KE        ! Local kinetic energy [L2 T-2 ~> m2 s-2]
  real, parameter :: KH_min = 1.E-30 ! This is the minimun horizontal Laplacian viscosity used to estimate the
                    ! grid Raynolds number [L2 T-1 ~> m2 s-1]
  real, parameter :: AH_min = 1.E-30 ! This is the minimun horizontal Biharmonic viscosity used to estimate the
                    ! grid Raynolds number [L4 T-1 ~> m4 s-1]

  logical :: rescale_Kh, legacy_bound
  logical :: find_FrictWork
  logical :: apply_OBC = .false.
  logical :: use_MEKE_Ku
  logical :: use_MEKE_Au
  integer :: is, ie, js, je, Isq, Ieq, Jsq, Jeq, nz
  integer :: i, j, k, n
  real :: inv_PI3, inv_PI2, inv_PI6
  is  = G%isc  ; ie  = G%iec  ; js  = G%jsc  ; je  = G%jec ; nz = G%ke
  Isq = G%IscB ; Ieq = G%IecB ; Jsq = G%JscB ; Jeq = G%JecB

  h_neglect  = GV%H_subroundoff
  h_neglect3 = h_neglect**3
  inv_PI3 = 1.0/((4.0*atan(1.0))**3)
  inv_PI2 = 1.0/((4.0*atan(1.0))**2)
  inv_PI6 = inv_PI3 * inv_PI3

  Ah_h(:,:,:) = 0.0
  Kh_h(:,:,:) = 0.0

  if (present(OBC)) then ; if (associated(OBC)) then ; if (OBC%OBC_pe) then
    apply_OBC = OBC%Flather_u_BCs_exist_globally .or. OBC%Flather_v_BCs_exist_globally
    apply_OBC = .true.
  endif ; endif ; endif

  if (.not.associated(CS)) call MOM_error(FATAL, &
         "MOM_hor_visc: Module must be initialized before it is used.")
  if (.not.(CS%Laplacian .or. CS%biharmonic)) return

  find_FrictWork = (CS%id_FrictWork > 0)
  if (CS%id_FrictWorkIntz > 0) find_FrictWork = .true.
  if (associated(MEKE)) then
    if (associated(MEKE%mom_src)) find_FrictWork = .true.
    backscat_subround = 0.0
    if (find_FrictWork .and. associated(MEKE%mom_src) .and. (MEKE%backscatter_Ro_c > 0.0) .and. &
        (MEKE%backscatter_Ro_Pow /= 0.0)) &
      backscat_subround = (1.0e-16/MEKE%backscatter_Ro_c)**(1.0/MEKE%backscatter_Ro_Pow)
  endif

  rescale_Kh = .false.
  if (associated(VarMix)) then
    rescale_Kh = VarMix%Resoln_scaled_Kh
    if (rescale_Kh .and. &
    (.not.associated(VarMix%Res_fn_h) .or. .not.associated(VarMix%Res_fn_q))) &
      call MOM_error(FATAL, "MOM_hor_visc: VarMix%Res_fn_h and " //&
        "VarMix%Res_fn_q both need to be associated with Resoln_scaled_Kh.")
  endif
  legacy_bound = (CS%Smagorinsky_Kh .or. CS%Leith_Kh) .and. &
                 (CS%bound_Kh .and. .not.CS%better_bound_Kh)

  ! Toggle whether to use a Laplacian viscosity derived from MEKE
  use_MEKE_Ku = associated(MEKE%Ku)
  use_MEKE_Au = associated(MEKE%Au)

  if (CS%use_GME) then
    do j=Jsq-1,Jeq+2 ; do i=Isq-1,Ieq+2
      boundary_mask_h(i,j) = (G%mask2dCu(I,j) * G%mask2dCv(i,J) * G%mask2dCu(I-1,j) * G%mask2dCv(i,J-1))
    enddo ; enddo

    do J=js-2,Jeq+1 ; do I=is-2,Ieq+1
      boundary_mask_q(I,J) = (G%mask2dCv(i,J) * G%mask2dCv(i+1,J) * G%mask2dCu(I,j) * G%mask2dCu(I,j-1))
    enddo; enddo

    ! initialize diag. array with zeros
    GME_coeff_h(:,:,:) = 0.0
    GME_coeff_q(:,:,:) = 0.0
    str_xx_GME(:,:) = 0.0
    str_xy_GME(:,:) = 0.0

    ! Get barotropic velocities and their gradients
    call barotropic_get_tav(BT, ubtav, vbtav, G, US)
    call pass_vector(ubtav, vbtav, G%Domain)

    do j=js-1,je+2 ; do i=is-1,ie+2
      dudx_bt(i,j) = CS%DY_dxT(i,j)*(G%IdyCu(I,j) * ubtav(I,j) - &
                                     G%IdyCu(I-1,j) * ubtav(I-1,j))
      dvdy_bt(i,j) = CS%DX_dyT(i,j)*(G%IdxCv(i,J) * vbtav(i,J) - &
                                     G%IdxCv(i,J-1) * vbtav(i,J-1))
    enddo; enddo

    do j=Jsq,Jeq+1 ; do i=Isq,Ieq+1
      sh_xx_bt(i,j) = dudx_bt(i,j) - dvdy_bt(i,j)
    enddo ; enddo

    ! Components for the barotropic shearing strain
    do J=js-2,Jeq+1 ; do I=is-2,Ieq+1
      dvdx_bt(I,J) = CS%DY_dxBu(I,J)*(vbtav(i+1,J)*G%IdyCv(i+1,J) &
                                    - vbtav(i,J)*G%IdyCv(i,J))
      dudy_bt(I,J) = CS%DX_dyBu(I,J)*(ubtav(I,j+1)*G%IdxCu(I,j+1) &
                                    - ubtav(I,j)*G%IdxCu(I,j))
    enddo ; enddo

    call pass_vector(dudx_bt, dvdy_bt, G%Domain, stagger=BGRID_NE)
    call pass_vector(dvdx_bt, dudy_bt, G%Domain, stagger=AGRID)

    if (CS%no_slip) then
      do J=js-1,Jeq ; do I=is-1,Ieq
        sh_xy_bt(I,J) = (2.0-G%mask2dBu(I,J)) * ( dvdx_bt(I,J) + dudy_bt(I,J) )
      enddo ; enddo
    else
      do J=js-1,Jeq ; do I=is-1,Ieq
        sh_xy_bt(I,J) = G%mask2dBu(I,J) * ( dvdx_bt(I,J) + dudy_bt(I,J) )
      enddo ; enddo
    endif

    do j=Jsq-1,Jeq+2 ; do i=Isq-1,Ieq+2
      grad_vel_mag_bt_h(i,j) = boundary_mask_h(i,j) * (dudx_bt(i,j)**2 + dvdy_bt(i,j)**2 + &
            (0.25*((dvdx_bt(I,J)+dvdx_bt(I-1,J-1))+(dvdx_bt(I,J-1)+dvdx_bt(I-1,J))))**2 + &
            (0.25*((dudy_bt(I,J)+dudy_bt(I-1,J-1))+(dudy_bt(I,J-1)+dudy_bt(I-1,J))))**2)
    enddo ; enddo

    do J=js-2,Jeq+1 ; do I=is-2,Ieq+1
      grad_vel_mag_bt_q(I,J) = boundary_mask_q(I,J) * (dvdx_bt(i,j)**2 + dudy_bt(i,j)**2 + &
            (0.25*((dudx_bt(i,j)+dudx_bt(i+1,j+1))+(dudx_bt(i,j+1)+dudx_bt(i+1,j))))**2 + &
            (0.25*((dvdy_bt(i,j)+dvdy_bt(i+1,j+1))+(dvdy_bt(i,j+1)+dvdy_bt(i+1,j))))**2)
    enddo ; enddo

  endif ! use_GME

  !$OMP parallel do default(none) &
  !$OMP shared( &
  !$OMP   CS, G, GV, US, OBC, VarMix, MEKE, u, v, h, &
  !$OMP   is, ie, js, je, Isq, Ieq, Jsq, Jeq, nz, &
  !$OMP   apply_OBC, rescale_Kh, legacy_bound, find_FrictWork, &
  !$OMP   use_MEKE_Ku, use_MEKE_Au, boundary_mask_h, boundary_mask_q, &
  !$OMP   backscat_subround, GME_coeff_limiter, &
  !$OMP   h_neglect, h_neglect3, FWfrac, inv_PI3, inv_PI6, H0_GME, &
  !$OMP   diffu, diffv, max_diss_rate_h, max_diss_rate_q, &
  !$OMP   Kh_h, Kh_q, Ah_h, Ah_q, FrictWork, FrictWork_GME, &
  !$OMP   div_xx_h, sh_xx_h, vort_xy_q, sh_xy_q, GME_coeff_h, GME_coeff_q, &
  !$OMP   TD, KH_u_GME, KH_v_GME, grid_Re_Kh, grid_Re_Ah &
  !$OMP ) &
  !$OMP private( &
  !$OMP   i, j, k, n, &
  !$OMP   dudx, dudy, dvdx, dvdy, sh_xx, sh_xy, h_u, h_v, &
  !$OMP   Del2u, Del2v, DY_dxBu, DX_dyBu, sh_xx_bt, sh_xy_bt, &
  !$OMP   str_xx, str_xy, bhstr_xx, bhstr_xy, str_xx_GME, str_xy_GME, &
  !$OMP   vort_xy, vort_xy_dx, vort_xy_dy, div_xx, div_xx_dx, div_xx_dy, &
  !$OMP   grad_div_mag_h, grad_div_mag_q, grad_vort_mag_h, grad_vort_mag_q, &
  !$OMP   grad_vort_mag_h_2d, grad_vort_mag_q_2d, &
  !$OMP   grad_vel_mag_h, grad_vel_mag_q, &
  !$OMP   grad_vel_mag_bt_h, grad_vel_mag_bt_q, grad_d2vel_mag_h, &
  !$OMP   meke_res_fn, Shear_mag, vert_vort_mag, hrat_min, visc_bound_rem, &
  !$OMP   Kh, Ah, AhSm, AhLth, local_strain, Sh_F_pow, &
  !$OMP   dDel2vdx, dDel2udy, DY_dxCv, DX_dyCu, Del2vort_q, Del2vort_h, KE, &
  !$OMP   h2uq, h2vq, hu, hv, hq, FatH, RoScl, GME_coeff &
  !$OMP )
  do k=1,nz

    ! The following are the forms of the horizontal tension and horizontal
    ! shearing strain advocated by Smagorinsky (1993) and discussed in
    ! Griffies and Hallberg (2000).

    ! Calculate horizontal tension
    do j=Jsq-1,Jeq+2 ; do i=Isq-1,Ieq+2
      dudx(i,j) = CS%DY_dxT(i,j)*(G%IdyCu(I,j) * u(I,j,k) - &
                                  G%IdyCu(I-1,j) * u(I-1,j,k))
      dvdy(i,j) = CS%DX_dyT(i,j)*(G%IdxCv(i,J) * v(i,J,k) - &
                                  G%IdxCv(i,J-1) * v(i,J-1,k))
      sh_xx(i,j) = dudx(i,j) - dvdy(i,j)
    enddo ; enddo

    ! Components for the shearing strain
    do J=Jsq-2,Jeq+2 ; do I=Isq-2,Ieq+2
      dvdx(I,J) = CS%DY_dxBu(I,J)*(v(i+1,J,k)*G%IdyCv(i+1,J) - v(i,J,k)*G%IdyCv(i,J))
      dudy(I,J) = CS%DX_dyBu(I,J)*(u(I,j+1,k)*G%IdxCu(I,j+1) - u(I,j,k)*G%IdxCu(I,j))
    enddo ; enddo

    ! Interpolate the thicknesses to velocity points.
    ! The extra wide halos are to accommodate the cross-corner-point projections
    ! in OBCs, which are not ordinarily be necessary, and might not be necessary
    ! even with OBCs if the accelerations are zeroed at OBC points, in which
    ! case the j-loop for h_u could collapse to j=js=1,je+1. -RWH
    if (CS%use_land_mask) then
      do j=js-2,je+2 ; do I=Isq-1,Ieq+1
        h_u(I,j) = 0.5 * (G%mask2dT(i,j)*h(i,j,k) + G%mask2dT(i+1,j)*h(i+1,j,k))
      enddo ; enddo
      do J=Jsq-1,Jeq+1 ; do i=is-2,ie+2
        h_v(i,J) = 0.5 * (G%mask2dT(i,j)*h(i,j,k) + G%mask2dT(i,j+1)*h(i,j+1,k))
      enddo ; enddo
    else
      do j=js-2,je+2 ; do I=Isq-1,Ieq+1
        h_u(I,j) = 0.5 * (h(i,j,k) + h(i+1,j,k))
      enddo ; enddo
      do J=Jsq-1,Jeq+1 ; do i=is-2,ie+2
        h_v(i,J) = 0.5 * (h(i,j,k) + h(i,j+1,k))
      enddo ; enddo
    endif

    ! Adjust contributions to shearing strain and interpolated values of
    ! thicknesses on open boundaries.
    if (apply_OBC) then ; do n=1,OBC%number_of_segments
      J = OBC%segment(n)%HI%JsdB ; I = OBC%segment(n)%HI%IsdB
      if (OBC%zero_strain .or. OBC%freeslip_strain .or. OBC%computed_strain) then
        if (OBC%segment(n)%is_N_or_S .and. (J >= js-2) .and. (J <= Jeq+1)) then
          do I=OBC%segment(n)%HI%IsdB,OBC%segment(n)%HI%IedB
            if (OBC%zero_strain) then
              dvdx(I,J) = 0. ; dudy(I,J) = 0.
            elseif (OBC%freeslip_strain) then
              dudy(I,J) = 0.
            elseif (OBC%computed_strain) then
              if (OBC%segment(n)%direction == OBC_DIRECTION_N) then
                dudy(I,J) = 2.0*CS%DX_dyBu(I,J)* &
                            (OBC%segment(n)%tangential_vel(I,J,k) - u(I,j,k))*G%IdxCu(I,j)
              else
                dudy(I,J) = 2.0*CS%DX_dyBu(I,J)* &
                            (u(I,j+1,k) - OBC%segment(n)%tangential_vel(I,J,k))*G%IdxCu(I,j+1)
              endif
            elseif (OBC%specified_strain) then
              if (OBC%segment(n)%direction == OBC_DIRECTION_N) then
                dudy(I,J) = CS%DX_dyBu(I,J)*OBC%segment(n)%tangential_grad(I,J,k)*G%IdxCu(I,j)*G%dxBu(I,J)
              else
                dudy(I,J) = CS%DX_dyBu(I,J)*OBC%segment(n)%tangential_grad(I,J,k)*G%IdxCu(I,j+1)*G%dxBu(I,J)
              endif
            endif
          enddo
        elseif (OBC%segment(n)%is_E_or_W .and. (I >= is-2) .and. (I <= Ieq+1)) then
          do J=OBC%segment(n)%HI%JsdB,OBC%segment(n)%HI%JedB
            if (OBC%zero_strain) then
              dvdx(I,J) = 0. ; dudy(I,J) = 0.
            elseif (OBC%freeslip_strain) then
              dvdx(I,J) = 0.
            elseif (OBC%computed_strain) then
              if (OBC%segment(n)%direction == OBC_DIRECTION_E) then
                dvdx(I,J) = 2.0*CS%DY_dxBu(I,J)* &
                            (OBC%segment(n)%tangential_vel(I,J,k) - v(i,J,k))*G%IdyCv(i,J)
              else
                dvdx(I,J) = 2.0*CS%DY_dxBu(I,J)* &
                            (v(i+1,J,k) - OBC%segment(n)%tangential_vel(I,J,k))*G%IdyCv(i+1,J)
              endif
            elseif (OBC%specified_strain) then
              if (OBC%segment(n)%direction == OBC_DIRECTION_E) then
                dvdx(I,J) = CS%DY_dxBu(I,J)*OBC%segment(n)%tangential_grad(I,J,k)*G%IdyCv(i,J)*G%dxBu(I,J)
              else
                dvdx(I,J) = CS%DY_dxBu(I,J)*OBC%segment(n)%tangential_grad(I,J,k)*G%IdyCv(i+1,J)*G%dxBu(I,J)
              endif
            endif
          enddo
        endif
      endif


      if (OBC%segment(n)%direction == OBC_DIRECTION_N) then
        ! There are extra wide halos here to accommodate the cross-corner-point
        ! OBC projections, but they might not be necessary if the accelerations
        ! are always zeroed out at OBC points, in which case the i-loop below
        ! becomes do i=is-1,ie+1. -RWH
        if ((J >= Jsq-1) .and. (J <= Jeq+1)) then
          do i = max(is-2,OBC%segment(n)%HI%isd), min(ie+2,OBC%segment(n)%HI%ied)
            h_v(i,J) = h(i,j,k)
          enddo
        endif
      elseif (OBC%segment(n)%direction == OBC_DIRECTION_S) then
        if ((J >= Jsq-1) .and. (J <= Jeq+1)) then
          do i = max(is-2,OBC%segment(n)%HI%isd), min(ie+2,OBC%segment(n)%HI%ied)
            h_v(i,J) = h(i,j+1,k)
          enddo
        endif
      elseif (OBC%segment(n)%direction == OBC_DIRECTION_E) then
        if ((I >= Isq-1) .and. (I <= Ieq+1)) then
          do j = max(js-2,OBC%segment(n)%HI%jsd), min(je+2,OBC%segment(n)%HI%jed)
            h_u(I,j) = h(i,j,k)
          enddo
        endif
      elseif (OBC%segment(n)%direction == OBC_DIRECTION_W) then
        if ((I >= Isq-1) .and. (I <= Ieq+1)) then
          do j = max(js-2,OBC%segment(n)%HI%jsd), min(je+2,OBC%segment(n)%HI%jed)
            h_u(I,j) = h(i+1,j,k)
          enddo
        endif
      endif
    enddo ; endif
    ! Now project thicknesses across corner points on OBCs.
    if (apply_OBC) then ; do n=1,OBC%number_of_segments
      J = OBC%segment(n)%HI%JsdB ; I = OBC%segment(n)%HI%IsdB
      if (OBC%segment(n)%direction == OBC_DIRECTION_N) then
        if ((J >= js-2) .and. (J <= je)) then
          do I = max(Isq-1,OBC%segment(n)%HI%IsdB), min(Ieq+1,OBC%segment(n)%HI%IedB)
            h_u(I,j+1) = h_u(I,j)
          enddo
        endif
      elseif (OBC%segment(n)%direction == OBC_DIRECTION_S) then
        if ((J >= js-1) .and. (J <= je+1)) then
          do I = max(Isq-1,OBC%segment(n)%HI%isd), min(Ieq+1,OBC%segment(n)%HI%ied)
            h_u(I,j) = h_u(I,j+1)
          enddo
        endif
      elseif (OBC%segment(n)%direction == OBC_DIRECTION_E) then
        if ((I >= is-2) .and. (I <= ie)) then
          do J = max(Jsq-1,OBC%segment(n)%HI%jsd), min(Jeq+1,OBC%segment(n)%HI%jed)
            h_v(i+1,J) = h_v(i,J)
          enddo
        endif
      elseif (OBC%segment(n)%direction == OBC_DIRECTION_W) then
        if ((I >= is-1) .and. (I <= ie+1)) then
          do J = max(Jsq-1,OBC%segment(n)%HI%jsd), min(Jeq+1,OBC%segment(n)%HI%jed)
            h_v(i,J) = h_v(i+1,J)
          enddo
        endif
      endif
    enddo ; endif

    ! Shearing strain (including no-slip boundary conditions at the 2-D land-sea mask).
    ! dudy and dvdx include modifications at OBCs from above.
    if (CS%no_slip) then
      do J=js-2,Jeq+1 ; do I=is-2,Ieq+1
        sh_xy(I,J) = (2.0-G%mask2dBu(I,J)) * ( dvdx(I,J) + dudy(I,J) )
      enddo ; enddo
    else
      do J=js-2,Jeq+1 ; do I=is-2,Ieq+1
        sh_xy(I,J) = G%mask2dBu(I,J) * ( dvdx(I,J) + dudy(I,J) )
      enddo ; enddo
    endif

    !  Evaluate Del2u = x.Div(Grad u) and Del2v = y.Div( Grad u)
    if (CS%biharmonic) then
      do j=js-1,Jeq+1 ; do I=Isq-1,Ieq+1
        Del2u(I,j) = CS%Idxdy2u(I,j)*(CS%dy2h(i+1,j)*sh_xx(i+1,j) - CS%dy2h(i,j)*sh_xx(i,j)) + &
                     CS%Idx2dyCu(I,j)*(CS%dx2q(I,J)*sh_xy(I,J) - CS%dx2q(I,J-1)*sh_xy(I,J-1))
      enddo ; enddo
      do J=Jsq-1,Jeq+1 ; do i=is-1,Ieq+1
        Del2v(i,J) = CS%Idxdy2v(i,J)*(CS%dy2q(I,J)*sh_xy(I,J) - CS%dy2q(I-1,J)*sh_xy(I-1,J)) - &
                     CS%Idx2dyCv(i,J)*(CS%dx2h(i,j+1)*sh_xx(i,j+1) - CS%dx2h(i,j)*sh_xx(i,j))
      enddo ; enddo
      if (apply_OBC) then; if (OBC%zero_biharmonic) then
        do n=1,OBC%number_of_segments
          I = OBC%segment(n)%HI%IsdB ; J = OBC%segment(n)%HI%JsdB
          if (OBC%segment(n)%is_N_or_S .and. (J >= Jsq-1) .and. (J <= Jeq+1)) then
            do I=OBC%segment(n)%HI%isd,OBC%segment(n)%HI%ied
              Del2v(i,J) = 0.
            enddo
          elseif (OBC%segment(n)%is_E_or_W .and. (I >= Isq-1) .and. (I <= Ieq+1)) then
            do j=OBC%segment(n)%HI%jsd,OBC%segment(n)%HI%jed
              Del2u(I,j) = 0.
            enddo
          endif
        enddo
      endif; endif
    endif

    ! Vorticity
    if (CS%no_slip) then
      do J=Jsq-2,Jeq+2 ; do I=Isq-2,Ieq+2
        vort_xy(I,J) = (2.0-G%mask2dBu(I,J)) * ( dvdx(I,J) - dudy(I,J) )
      enddo ; enddo
    else
      do J=Jsq-2,Jeq+2 ; do I=Isq-2,Ieq+2
        vort_xy(I,J) = G%mask2dBu(I,J) * ( dvdx(I,J) - dudy(I,J) )
      enddo ; enddo
    endif

    ! Divergence
    do j=Jsq-1,Jeq+2 ; do i=Isq-1,Ieq+2
      div_xx(i,j) = dudx(i,j) + dvdy(i,j)
    enddo ; enddo

    if ((CS%Leith_Kh) .or. (CS%Leith_Ah)) then

      ! Vorticity gradient
      do J=Jsq-1,Jeq+1 ; do i=Isq-1,Ieq+2
        DY_dxBu = G%dyBu(I,J) * G%IdxBu(I,J)
        vort_xy_dx(i,J) = DY_dxBu * (vort_xy(I,J) * G%IdyCu(I,j) - vort_xy(I-1,J) * G%IdyCu(I-1,j))
      enddo ; enddo

      do j=Jsq-1,Jeq+2 ; do I=Isq-1,Ieq+1
        DX_dyBu = G%dxBu(I,J) * G%IdyBu(I,J)
        vort_xy_dy(I,j) = DX_dyBu * (vort_xy(I,J) * G%IdxCv(i,J) - vort_xy(I,J-1) * G%IdxCv(i,J-1))
      enddo ; enddo

      ! Laplacian of vorticity
      do J=Jsq-1,Jeq+1 ; do I=Isq-1,Ieq+1
        DY_dxBu = G%dyBu(I,J) * G%IdxBu(I,J)
        DX_dyBu = G%dxBu(I,J) * G%IdyBu(I,J)

        Del2vort_q(I,J) = DY_dxBu * (vort_xy_dx(i+1,J) * G%IdyCv(i+1,J) - vort_xy_dx(i,J) * G%IdyCv(i,J)) + &
                        DX_dyBu * (vort_xy_dy(I,j+1) * G%IdyCu(I,j+1) - vort_xy_dy(I,j) * G%IdyCu(I,j))
      enddo ; enddo
      do J=Jsq,Jeq+1 ; do I=Isq,Ieq+1
        Del2vort_h(i,j) = 0.25*(Del2vort_q(I,J) + Del2vort_q(I-1,J) + Del2vort_q(I,J-1) + Del2vort_q(I-1,J-1))
      enddo ; enddo

      if (CS%modified_Leith) then

        ! Divergence gradient
        do j=Jsq-1,Jeq+2 ; do I=Isq-1,Ieq+1
          div_xx_dx(I,j) = G%IdxCu(I,j)*(div_xx(i+1,j) - div_xx(i,j))
        enddo ; enddo
        do J=Jsq-1,Jeq+1 ; do i=Isq-1,Ieq+2
          div_xx_dy(i,J) = G%IdyCv(i,J)*(div_xx(i,j+1) - div_xx(i,j))
        enddo ; enddo

        ! Magnitude of divergence gradient
        do j=Jsq,Jeq+1 ; do i=Isq,Ieq+1
          grad_div_mag_h(i,j) =sqrt((0.5*(div_xx_dx(I,j) + div_xx_dx(I-1,j)))**2 + &
          (0.5 * (div_xx_dy(i,J) + div_xx_dy(i,J-1)))**2)
        enddo ; enddo
        !do J=js-1,Jeq ; do I=is-1,Ieq
        do j=Jsq-1,Jeq+1 ; do i=Isq-1,Ieq+1
          grad_div_mag_q(I,J) =sqrt((0.5*(div_xx_dx(I,j) + div_xx_dx(I,j+1)))**2 + &
          (0.5 * (div_xx_dy(i,J) + div_xx_dy(i+1,J)))**2)
        enddo ; enddo

      else

        do j=Jsq-1,Jeq+2 ; do I=is-2,Ieq+1
          div_xx_dx(I,j) = 0.0
        enddo ; enddo
        do J=Jsq-1,Jeq+1 ; do i=Isq-1,Ieq+2
          div_xx_dy(i,J) = 0.0
        enddo ; enddo
        do j=Jsq,Jeq+1 ; do i=Isq,Ieq+1
          grad_div_mag_h(i,j) = 0.0
        enddo ; enddo
        do J=Jsq-1,Jeq+1 ; do I=Isq-1,Ieq+1
          grad_div_mag_q(I,J) = 0.0
        enddo ; enddo

      endif ! CS%modified_Leith

      ! Add in beta for the Leith viscosity
      if (CS%use_beta_in_Leith) then
        do J=js-2,Jeq+1 ; do i=is-1,Ieq+1
          vort_xy_dx(i,J) = vort_xy_dx(i,J) + 0.5 * ( G%dF_dx(i,j) + G%dF_dx(i,j+1))
        enddo ; enddo
        do j=js-1,Jeq+1 ; do I=is-2,Ieq+1
          vort_xy_dy(I,j) = vort_xy_dy(I,j) + 0.5 * ( G%dF_dy(i,j) + G%dF_dy(i+1,j))
        enddo ; enddo
      endif ! CS%use_beta_in_Leith

      if (CS%use_QG_Leith_visc) then

        do j=Jsq,Jeq+1 ; do i=Isq,Ieq+1
          grad_vort_mag_h_2d(i,j) = SQRT((0.5*(vort_xy_dx(i,J) + vort_xy_dx(i,J-1)))**2 + &
                                         (0.5*(vort_xy_dy(I,j) + vort_xy_dy(I-1,j)))**2 )
        enddo ; enddo
        do J=js-1,Jeq ; do I=is-1,Ieq
          grad_vort_mag_q_2d(I,J) = SQRT((0.5*(vort_xy_dx(i,J) + vort_xy_dx(i+1,J)))**2 + &
                                         (0.5*(vort_xy_dy(I,j) + vort_xy_dy(I,j+1)))**2 )
        enddo ; enddo

        ! This accumulates terms, some of which are in VarMix, so rescaling can not be done here.
        call calc_QG_Leith_viscosity(VarMix, G, GV, US, h, k, div_xx_dx, div_xx_dy, &
                                     vort_xy_dx, vort_xy_dy)

      endif

      do j=Jsq,Jeq+1 ; do i=Isq,Ieq+1
        grad_vort_mag_h(i,j) = SQRT((0.5*(vort_xy_dx(i,J) + vort_xy_dx(i,J-1)))**2 + &
                                    (0.5*(vort_xy_dy(I,j) + vort_xy_dy(I-1,j)))**2 )
      enddo ; enddo
      do J=js-1,Jeq ; do I=is-1,Ieq
        grad_vort_mag_q(I,J) = SQRT((0.5*(vort_xy_dx(i,J) + vort_xy_dx(i+1,J)))**2 + &
                                    (0.5*(vort_xy_dy(I,j) + vort_xy_dy(I,j+1)))**2 )
      enddo ; enddo

    endif ! CS%Leith_Kh

    meke_res_fn = 1.

    do j=Jsq,Jeq+1 ; do i=Isq,Ieq+1
      if ((CS%Smagorinsky_Kh) .or. (CS%Smagorinsky_Ah)) then
        Shear_mag = sqrt(sh_xx(i,j)*sh_xx(i,j) + &
          0.25*((sh_xy(I-1,J-1)*sh_xy(I-1,J-1) + sh_xy(I,J)*sh_xy(I,J)) + &
                (sh_xy(I-1,J)*sh_xy(I-1,J) + sh_xy(I,J-1)*sh_xy(I,J-1))))
      endif
      if ((CS%Leith_Kh) .or. (CS%Leith_Ah)) then
        if (CS%use_QG_Leith_visc) then
          vert_vort_mag = MIN(grad_vort_mag_h(i,j) + grad_div_mag_h(i,j),3.*grad_vort_mag_h_2d(i,j))
        else
          vert_vort_mag = (grad_vort_mag_h(i,j) + grad_div_mag_h(i,j))
        endif
      endif
      if (CS%better_bound_Ah .or. CS%better_bound_Kh) then
        hrat_min = min(1.0, min(h_u(I,j), h_u(I-1,j), h_v(i,J), h_v(i,J-1)) / &
                            (h(i,j,k) + h_neglect) )
        visc_bound_rem = 1.0
      endif

      if (CS%Laplacian) then
        ! Determine the Laplacian viscosity at h points, using the
        ! largest value from several parameterizations.
        Kh = CS%Kh_bg_xx(i,j) ! Static (pre-computed) background viscosity
        if (CS%add_LES_viscosity) then
          if (CS%Smagorinsky_Kh) Kh = Kh + CS%Laplac2_const_xx(i,j) * Shear_mag
          if (CS%Leith_Kh) Kh = Kh + CS%Laplac3_const_xx(i,j) * vert_vort_mag*inv_PI3
        else
          if (CS%Smagorinsky_Kh) Kh = max( Kh, CS%Laplac2_const_xx(i,j) * Shear_mag )
          if (CS%Leith_Kh) Kh = max( Kh, CS%Laplac3_const_xx(i,j) * vert_vort_mag*inv_PI3)
        endif
        ! All viscosity contributions above are subject to resolution scaling
        if (rescale_Kh) Kh = VarMix%Res_fn_h(i,j) * Kh
        if (CS%res_scale_MEKE) meke_res_fn = VarMix%Res_fn_h(i,j)
        ! Older method of bounding for stability
        if (legacy_bound) Kh = min(Kh, CS%Kh_Max_xx(i,j))
        Kh = max( Kh, CS%Kh_bg_min ) ! Place a floor on the viscosity, if desired.
        if (use_MEKE_Ku) &
          Kh = Kh + MEKE%Ku(i,j) * meke_res_fn ! *Add* the MEKE contribution (might be negative)
        if (CS%anisotropic) Kh = Kh + CS%Kh_aniso * ( 1. - CS%n1n2_h(i,j)**2 ) ! *Add* the tension component
                                                                               ! of anisotropic viscosity

        ! Newer method of bounding for stability
        if (CS%better_bound_Kh) then
          if (Kh >= hrat_min*CS%Kh_Max_xx(i,j)) then
            visc_bound_rem = 0.0
            Kh = hrat_min*CS%Kh_Max_xx(i,j)
          else
            visc_bound_rem = 1.0 - Kh / (hrat_min*CS%Kh_Max_xx(i,j))
          endif
        endif

        if ((CS%id_Kh_h>0) .or. find_FrictWork .or. CS%debug) Kh_h(i,j,k) = Kh

        if (CS%id_grid_Re_Kh>0) then
          KE = 0.125*((u(I,j,k)+u(I-1,j,k))**2 + (v(i,J,k)+v(i,J-1,k))**2)
          grid_Re_Kh(i,j,k) = (sqrt(KE) * sqrt(CS%grid_sp_h2(i,j)))/MAX(Kh,KH_min)
        endif

        if (CS%id_div_xx_h>0) div_xx_h(i,j,k) = div_xx(i,j)
        if (CS%id_sh_xx_h>0) sh_xx_h(i,j,k) = sh_xx(i,j)

        str_xx(i,j) = -Kh * sh_xx(i,j)
      else   ! not Laplacian
        str_xx(i,j) = 0.0
      endif ! Laplacian

      if (CS%anisotropic) then
        ! Shearing-strain averaged to h-points
        local_strain = 0.25 * ( (sh_xy(I,J) + sh_xy(I-1,J-1)) + (sh_xy(I-1,J) + sh_xy(I,J-1)) )
        ! *Add* the shear-strain contribution to the xx-component of stress
        str_xx(i,j) = str_xx(i,j) - CS%Kh_aniso * CS%n1n2_h(i,j) * CS%n1n1_m_n2n2_h(i,j) * local_strain
      endif

      if (CS%biharmonic) then
        ! Determine the biharmonic viscosity at h points, using the
        ! largest value from several parameterizations.
        AhSm = 0.0; AhLth = 0.0
        if ((CS%Smagorinsky_Ah) .or. (CS%Leith_Ah)) then
          if (CS%Smagorinsky_Ah) then
            if (CS%bound_Coriolis) then
              AhSm = Shear_mag * (CS%Biharm_const_xx(i,j) + &
                                  CS%Biharm_const2_xx(i,j)*Shear_mag)
            else
              AhSm = CS%Biharm_const_xx(i,j) * Shear_mag
            endif
          endif
          if (CS%Leith_Ah) AhLth = CS%Biharm6_const_xx(i,j) * abs(Del2vort_h(i,j)) * inv_PI6
          Ah = MAX(MAX(CS%Ah_bg_xx(i,j), AhSm), AhLth)
          if (CS%bound_Ah .and. .not.CS%better_bound_Ah) &
            Ah = MIN(Ah, CS%Ah_Max_xx(i,j))
        else
          Ah = CS%Ah_bg_xx(i,j)
        endif ! Smagorinsky_Ah or Leith_Ah

        if (use_MEKE_Au) Ah = Ah + MEKE%Au(i,j) ! *Add* the MEKE contribution

        if (CS%Re_Ah > 0.0) then
          KE = 0.125*((u(I,j,k)+u(I-1,j,k))**2 + (v(i,J,k)+v(i,J-1,k))**2)
          Ah = sqrt(KE) * CS%Re_Ah_const_xx(i,j)
        endif

        if (CS%better_bound_Ah) then
          Ah = MIN(Ah, visc_bound_rem*hrat_min*CS%Ah_Max_xx(i,j))
        endif

        if ((CS%id_Ah_h>0) .or. find_FrictWork .or. CS%debug) Ah_h(i,j,k) = Ah

        if (CS%id_grid_Re_Ah>0) then
           KE = 0.125*((u(I,j,k)+u(I-1,j,k))**2 + (v(i,J,k)+v(i,J-1,k))**2)
           grid_Re_Ah(i,j,k) = (sqrt(KE) * CS%grid_sp_h3(i,j))/MAX(Ah,AH_min)
        endif

        str_xx(i,j) = str_xx(i,j) + Ah * &
          (CS%DY_dxT(i,j) * (G%IdyCu(I,j)*Del2u(I,j) - G%IdyCu(I-1,j)*Del2u(I-1,j)) - &
           CS%DX_dyT(i,j) * (G%IdxCv(i,J)*Del2v(i,J) - G%IdxCv(i,J-1)*Del2v(i,J-1)))

        ! Keep a copy of the biharmonic contribution for backscatter parameterization
        bhstr_xx(i,j) = Ah * &
          (CS%DY_dxT(i,j) * (G%IdyCu(I,j)*Del2u(I,j) - G%IdyCu(I-1,j)*Del2u(I-1,j)) - &
           CS%DX_dyT(i,j) * (G%IdxCv(i,J)*Del2v(i,J) - G%IdxCv(i,J-1)*Del2v(i,J-1)))
        bhstr_xx(i,j) = bhstr_xx(i,j) * (h(i,j,k) * CS%reduction_xx(i,j))

      endif  ! biharmonic

    enddo ; enddo

    if (CS%biharmonic) then
      ! Gradient of Laplacian, for use in bi-harmonic term
      do J=js-1,Jeq ; do I=is-1,Ieq
        dDel2vdx(I,J) = CS%DY_dxBu(I,J)*(Del2v(i+1,J)*G%IdyCv(i+1,J) - Del2v(i,J)*G%IdyCv(i,J))
        dDel2udy(I,J) = CS%DX_dyBu(I,J)*(Del2u(I,j+1)*G%IdxCu(I,j+1) - Del2u(I,j)*G%IdxCu(I,j))
      enddo ; enddo
      ! Adjust contributions to shearing strain on open boundaries.
      if (apply_OBC) then ; if (OBC%zero_strain .or. OBC%freeslip_strain) then
        do n=1,OBC%number_of_segments
          J = OBC%segment(n)%HI%JsdB ; I = OBC%segment(n)%HI%IsdB
          if (OBC%segment(n)%is_N_or_S .and. (J >= js-1) .and. (J <= Jeq)) then
            do I=OBC%segment(n)%HI%IsdB,OBC%segment(n)%HI%IedB
              if (OBC%zero_strain) then
                dDel2vdx(I,J) = 0. ; dDel2udy(I,J) = 0.
              elseif (OBC%freeslip_strain) then
                dDel2udy(I,J) = 0.
              endif
            enddo
          elseif (OBC%segment(n)%is_E_or_W .and. (I >= is-1) .and. (I <= Ieq)) then
            do J=OBC%segment(n)%HI%JsdB,OBC%segment(n)%HI%JedB
              if (OBC%zero_strain) then
                dDel2vdx(I,J) = 0. ; dDel2udy(I,J) = 0.
              elseif (OBC%freeslip_strain) then
                dDel2vdx(I,J) = 0.
              endif
            enddo
          endif
        enddo
      endif ; endif
    endif

    meke_res_fn = 1.

    do J=js-1,Jeq ; do I=is-1,Ieq
      if ((CS%Smagorinsky_Kh) .or. (CS%Smagorinsky_Ah)) then
        Shear_mag = sqrt(sh_xy(I,J)*sh_xy(I,J) + &
            0.25*((sh_xx(i,j)*sh_xx(i,j) + sh_xx(i+1,j+1)*sh_xx(i+1,j+1)) + &
                  (sh_xx(i,j+1)*sh_xx(i,j+1) + sh_xx(i+1,j)*sh_xx(i+1,j))))
      endif
      if ((CS%Leith_Kh) .or. (CS%Leith_Ah)) then
        if (CS%use_QG_Leith_visc) then
          vert_vort_mag = MIN(grad_vort_mag_q(I,J) + grad_div_mag_q(I,J), 3.*grad_vort_mag_q_2d(I,J))
        else
          vert_vort_mag = (grad_vort_mag_q(I,J) + grad_div_mag_q(I,J))
        endif
      endif
      h2uq = 4.0 * h_u(I,j) * h_u(I,j+1)
      h2vq = 4.0 * h_v(i,J) * h_v(i+1,J)
      hq(I,J) = 2.0 * h2uq * h2vq / (h_neglect3 + (h2uq + h2vq) * &
              ((h_u(I,j) + h_u(I,j+1)) + (h_v(i,J) + h_v(i+1,J))))

      if (CS%better_bound_Ah .or. CS%better_bound_Kh) then
        hrat_min = min(1.0, min(h_u(I,j), h_u(I,j+1), h_v(i,J), h_v(i+1,J)) / &
                            (hq(I,J) + h_neglect) )
        visc_bound_rem = 1.0
      endif

      if (CS%no_slip .and. (G%mask2dBu(I,J) < 0.5)) then
        if ((G%mask2dCu(I,j) + G%mask2dCu(I,j+1)) + &
            (G%mask2dCv(i,J) + G%mask2dCv(i+1,J)) > 0.0) then
          ! This is a coastal vorticity point, so modify hq and hrat_min.

          hu = G%mask2dCu(I,j) * h_u(I,j) + G%mask2dCu(I,j+1) * h_u(I,j+1)
          hv = G%mask2dCv(i,J) * h_v(i,J) + G%mask2dCv(i+1,J) * h_v(i+1,J)
          if ((G%mask2dCu(I,j) + G%mask2dCu(I,j+1)) * &
              (G%mask2dCv(i,J) + G%mask2dCv(i+1,J)) == 0.0) then
            ! Only one of hu and hv is nonzero, so just add them.
            hq(I,J) = hu + hv
            hrat_min = 1.0
          else
            ! Both hu and hv are nonzero, so take the harmonic mean.
            hq(I,J) = 2.0 * (hu * hv) / ((hu + hv) + h_neglect)
            hrat_min = min(1.0, min(hu, hv) / (hq(I,J) + h_neglect) )
          endif
        endif
      endif

      if (CS%Laplacian) then
        ! Determine the Laplacian viscosity at q points, using the
        ! largest value from several parameterizations.
        Kh = CS%Kh_bg_xy(i,j) ! Static (pre-computed) background viscosity
        if (CS%add_LES_viscosity) then
          if (CS%Smagorinsky_Kh) Kh = Kh + CS%Laplac2_const_xx(i,j) * Shear_mag
          if (CS%Leith_Kh) Kh = Kh + CS%Laplac3_const_xx(i,j) * vert_vort_mag*inv_PI3
        else
          if (CS%Smagorinsky_Kh) Kh = max( Kh, CS%Laplac2_const_xy(I,J) * Shear_mag )
          if (CS%Leith_Kh) Kh = max( Kh, CS%Laplac3_const_xy(I,J) * vert_vort_mag*inv_PI3)
        endif
        ! All viscosity contributions above are subject to resolution scaling
        if (rescale_Kh) Kh = VarMix%Res_fn_q(i,j) * Kh
        if (CS%res_scale_MEKE) meke_res_fn = VarMix%Res_fn_q(i,j)
        ! Older method of bounding for stability
        if (legacy_bound) Kh = min(Kh, CS%Kh_Max_xy(i,j))
        Kh = max( Kh, CS%Kh_bg_min ) ! Place a floor on the viscosity, if desired.
        if (use_MEKE_Ku) then ! *Add* the MEKE contribution (might be negative)
          Kh = Kh + 0.25*( (MEKE%Ku(i,j) + MEKE%Ku(i+1,j+1)) + &
                           (MEKE%Ku(i+1,j) + MEKE%Ku(i,j+1)) ) * meke_res_fn
        endif
        ! Older method of bounding for stability
        if (CS%anisotropic) Kh = Kh + CS%Kh_aniso * CS%n1n2_q(I,J)**2 ! *Add* the shear component
                                                                      ! of anisotropic viscosity

        ! Newer method of bounding for stability
        if (CS%better_bound_Kh) then
          if (Kh >= hrat_min*CS%Kh_Max_xy(I,J)) then
            visc_bound_rem = 0.0
            Kh = hrat_min*CS%Kh_Max_xy(I,J)
          elseif (CS%Kh_Max_xy(I,J)>0.) then
            visc_bound_rem = 1.0 - Kh / (hrat_min*CS%Kh_Max_xy(I,J))
          endif
        endif

        if (CS%id_Kh_q>0 .or. CS%debug) Kh_q(I,J,k) = Kh
        if (CS%id_vort_xy_q>0) vort_xy_q(I,J,k) = vort_xy(I,J)
        if (CS%id_sh_xy_q>0) sh_xy_q(I,J,k) = sh_xy(I,J)

        str_xy(I,J) = -Kh * sh_xy(I,J)
      else   ! not Laplacian
        str_xy(I,J) = 0.0
      endif ! Laplacian

      if (CS%anisotropic) then
        ! Horizontal-tension averaged to q-points
        local_strain = 0.25 * ( (sh_xx(i,j) + sh_xx(i+1,j+1)) + (sh_xx(i+1,j) + sh_xx(i,j+1)) )
        ! *Add* the tension contribution to the xy-component of stress
        str_xy(I,J) = str_xy(I,J) - CS%Kh_aniso * CS%n1n2_q(i,j) * CS%n1n1_m_n2n2_q(i,j) * local_strain
      endif

      if (CS%biharmonic) then
      ! Determine the biharmonic viscosity at q points, using the
      ! largest value from several parameterizations.
        AhSm = 0.0 ; AhLth = 0.0
        if (CS%Smagorinsky_Ah .or. CS%Leith_Ah) then
          if (CS%Smagorinsky_Ah) then
            if (CS%bound_Coriolis) then
              AhSm = Shear_mag * (CS%Biharm_const_xy(I,J) + &
                                  CS%Biharm_const2_xy(I,J)*Shear_mag)
            else
              AhSm = CS%Biharm_const_xy(I,J) * Shear_mag
            endif
          endif
          if (CS%Leith_Ah) AhLth = CS%Biharm6_const_xy(I,J) * abs(Del2vort_q(I,J)) * inv_PI6
          Ah = MAX(MAX(CS%Ah_bg_xy(I,J), AhSm), AhLth)
          if (CS%bound_Ah .and. .not.CS%better_bound_Ah) &
            Ah = MIN(Ah, CS%Ah_Max_xy(I,J))
        else
          Ah = CS%Ah_bg_xy(I,J)
        endif ! Smagorinsky_Ah or Leith_Ah

        if (use_MEKE_Au) then ! *Add* the MEKE contribution
          Ah = Ah + 0.25*( (MEKE%Au(i,j) + MEKE%Au(i+1,j+1)) +  &
                           (MEKE%Au(i+1,j) + MEKE%Au(i,j+1)) )
        endif

        if (CS%Re_Ah > 0.0) then
          KE = 0.125*((u(I,j,k)+u(I,j+1,k))**2 + (v(i,J,k)+v(i+1,J,k))**2)
          Ah = sqrt(KE) * CS%Re_Ah_const_xy(i,j)
        endif

        if (CS%better_bound_Ah) then
          Ah = MIN(Ah, visc_bound_rem*hrat_min*CS%Ah_Max_xy(I,J))
        endif

        if (CS%id_Ah_q>0 .or. CS%debug) Ah_q(I,J,k) = Ah

        str_xy(I,J) = str_xy(I,J) + Ah * ( dDel2vdx(I,J) + dDel2udy(I,J) )

        ! Keep a copy of the biharmonic contribution for backscatter parameterization
        bhstr_xy(I,J) = Ah * ( dDel2vdx(I,J) + dDel2udy(I,J) ) * &
                        (hq(I,J) * G%mask2dBu(I,J) * CS%reduction_xy(I,J))

      endif  ! biharmonic

    enddo ; enddo

    if (CS%use_GME) then
      call thickness_diffuse_get_KH(TD, KH_u_GME, KH_v_GME, G)
      call pass_vector(KH_u_GME, KH_v_GME, G%Domain)

      do j=Jsq,Jeq+1 ; do i=Isq,Ieq+1
        if (grad_vel_mag_bt_h(i,j)>0) then
          GME_coeff = CS%GME_efficiency * (MIN(G%bathyT(i,j)/CS%GME_h0,1.0)**2) * &
            (0.25*(KH_u_GME(I,j,k)+KH_u_GME(I-1,j,k)+KH_v_GME(i,J,k)+KH_v_GME(i,J-1,k)))
        else
          GME_coeff = 0.0
        endif

        ! apply mask
        GME_coeff = GME_coeff * boundary_mask_h(i,j)
        GME_coeff = MIN(GME_coeff, CS%GME_limiter)

        if ((CS%id_GME_coeff_h>0) .or. find_FrictWork) GME_coeff_h(i,j,k) = GME_coeff
        str_xx_GME(i,j) = GME_coeff * sh_xx_bt(i,j)

      enddo ; enddo

      do J=js-1,Jeq ; do I=is-1,Ieq
        if (grad_vel_mag_bt_q(i,j)>0) then
          GME_coeff = CS%GME_efficiency * (MIN(G%bathyT(i,j)/CS%GME_h0,1.0)**2) * &
              (0.25*(KH_u_GME(I,j,k)+KH_u_GME(I,j+1,k)+KH_v_GME(i,J,k)+KH_v_GME(i+1,J,k)))
        else
          GME_coeff = 0.0
        endif

        ! apply mask
        GME_coeff = GME_coeff * boundary_mask_q(I,J)
        GME_coeff = MIN(GME_coeff, CS%GME_limiter)

        if (CS%id_GME_coeff_q>0) GME_coeff_q(I,J,k) = GME_coeff
        str_xy_GME(I,J) = GME_coeff * sh_xy_bt(I,J)

      enddo ; enddo

      ! Applying GME diagonal term.  This is linear and the arguments can be rescaled.
      call smooth_GME(CS,G,GME_flux_h=str_xx_GME)
      call smooth_GME(CS,G,GME_flux_q=str_xy_GME)

      do J=Jsq,Jeq+1 ; do i=Isq,Ieq+1
        str_xx(i,j) = (str_xx(i,j) + str_xx_GME(i,j)) * (h(i,j,k) * CS%reduction_xx(i,j))
      enddo ; enddo

      do J=js-1,Jeq ; do I=is-1,Ieq
        ! GME is applied below
        if (CS%no_slip) then
          str_xy(I,J) = (str_xy(I,J) + str_xy_GME(I,J)) * (hq(I,J) * CS%reduction_xy(I,J))
        else
          str_xy(I,J) = (str_xy(I,J) + str_xy_GME(I,J)) * (hq(I,J) * G%mask2dBu(I,J) * CS%reduction_xy(I,J))
        endif
      enddo ; enddo

      if (associated(MEKE%GME_snk)) then
        do j=js,je ; do i=is,ie
          FrictWork_GME(i,j,k) = GME_coeff_h(i,j,k) * h(i,j,k) * GV%H_to_kg_m2 * grad_vel_mag_bt_h(i,j)
        enddo ; enddo
      endif

    else ! use_GME
      do J=Jsq,Jeq+1 ; do i=Isq,Ieq+1
        str_xx(i,j) = str_xx(i,j) * (h(i,j,k) * CS%reduction_xx(i,j))
      enddo ; enddo

      do J=js-1,Jeq ; do I=is-1,Ieq
        if (CS%no_slip) then
          str_xy(I,J) = str_xy(I,J) * (hq(I,J) * CS%reduction_xy(I,J))
        else
          str_xy(I,J) = str_xy(I,J) * (hq(I,J) * G%mask2dBu(I,J) * CS%reduction_xy(I,J))
        endif
      enddo ; enddo

    endif ! use_GME

    ! Evaluate 1/h x.Div(h Grad u) or the biharmonic equivalent.
    do j=js,je ; do I=Isq,Ieq
      diffu(I,j,k) = ((G%IdyCu(I,j)*(CS%dy2h(i,j) *str_xx(i,j) - &
                                     CS%dy2h(i+1,j)*str_xx(i+1,j)) + &
                       G%IdxCu(I,j)*(CS%dx2q(I,J-1)*str_xy(I,J-1) - &
                                     CS%dx2q(I,J) *str_xy(I,J))) * &
                     G%IareaCu(I,j)) / (h_u(I,j) + h_neglect)

    enddo ; enddo
    if (apply_OBC) then
      ! This is not the right boundary condition. If all the masking of tendencies are done
      ! correctly later then eliminating this block should not change answers.
      do n=1,OBC%number_of_segments
        if (OBC%segment(n)%is_E_or_W) then
          I = OBC%segment(n)%HI%IsdB
          do j=OBC%segment(n)%HI%jsd,OBC%segment(n)%HI%jed
            diffu(I,j,k) = 0.
          enddo
        endif
      enddo
    endif

    ! Evaluate 1/h y.Div(h Grad u) or the biharmonic equivalent.
    do J=Jsq,Jeq ; do i=is,ie
      diffv(i,J,k) = ((G%IdyCv(i,J)*(CS%dy2q(I-1,J)*str_xy(I-1,J) - &
                                    CS%dy2q(I,J) *str_xy(I,J)) - &
                       G%IdxCv(i,J)*(CS%dx2h(i,j) *str_xx(i,j) - &
                                    CS%dx2h(i,j+1)*str_xx(i,j+1))) * &
                     G%IareaCv(i,J)) / (h_v(i,J) + h_neglect)
    enddo ; enddo
    if (apply_OBC) then
      ! This is not the right boundary condition. If all the masking of tendencies are done
      ! correctly later then eliminating this block should not change answers.
      do n=1,OBC%number_of_segments
        if (OBC%segment(n)%is_N_or_S) then
          J = OBC%segment(n)%HI%JsdB
          do i=OBC%segment(n)%HI%isd,OBC%segment(n)%HI%ied
            diffv(i,J,k) = 0.
          enddo
        endif
      enddo
    endif

    if (find_FrictWork) then ; do j=js,je ; do i=is,ie
      ! Diagnose   str_xx*d_x u - str_yy*d_y v + str_xy*(d_y u + d_x v)
      ! This is the old formulation that includes energy diffusion
      FrictWork(i,j,k) = GV%H_to_RZ * ( &
              (str_xx(i,j)*(u(I,j,k)-u(I-1,j,k))*G%IdxT(i,j)     &
              -str_xx(i,j)*(v(i,J,k)-v(i,J-1,k))*G%IdyT(i,j))    &
       +0.25*((str_xy(I,J)*(                                     &
                   (u(I,j+1,k)-u(I,j,k))*G%IdyBu(I,J)            &
                  +(v(i+1,J,k)-v(i,J,k))*G%IdxBu(I,J) )          &
              +str_xy(I-1,J-1)*(                                 &
                   (u(I-1,j,k)-u(I-1,j-1,k))*G%IdyBu(I-1,J-1)    &
                  +(v(i,J-1,k)-v(i-1,J-1,k))*G%IdxBu(I-1,J-1) )) &
             +(str_xy(I-1,J)*(                                   &
                   (u(I-1,j+1,k)-u(I-1,j,k))*G%IdyBu(I-1,J)      &
                  +(v(i,J,k)-v(i-1,J,k))*G%IdxBu(I-1,J) )        &
              +str_xy(I,J-1)*(                                   &
                   (u(I,j,k)-u(I,j-1,k))*G%IdyBu(I,J-1)          &
                  +(v(i+1,J-1,k)-v(i,J-1,k))*G%IdxBu(I,J-1) )) ) )
    enddo ; enddo ; endif

    ! Make a similar calculation as for FrictWork above but accumulating into
    ! the vertically integrated MEKE source term, and adjusting for any
    ! energy loss seen as a reduction in the (biharmonic) frictional source term.
    if (find_FrictWork .and. associated(MEKE)) then ; if (associated(MEKE%mom_src)) then
      if (k==1) then
        do j=js,je ; do i=is,ie
          MEKE%mom_src(i,j) = 0.
        enddo ; enddo
        if (associated(MEKE%GME_snk)) then
          do j=js,je ; do i=is,ie
            MEKE%GME_snk(i,j) = 0.
          enddo ; enddo
        endif
      endif
      if (MEKE%backscatter_Ro_c /= 0.) then
        do j=js,je ; do i=is,ie
          FatH = 0.25*( (abs(G%CoriolisBu(I-1,J-1)) + abs(G%CoriolisBu(I,J))) + &
                        (abs(G%CoriolisBu(I-1,J)) + abs(G%CoriolisBu(I,J-1))) )
          Shear_mag = sqrt(sh_xx(i,j)*sh_xx(i,j) + &
            0.25*((sh_xy(I-1,J-1)*sh_xy(I-1,J-1) + sh_xy(I,J)*sh_xy(I,J)) + &
                  (sh_xy(I-1,J)*sh_xy(I-1,J) + sh_xy(I,J-1)*sh_xy(I,J-1))))
          if (CS%answers_2018) then
            FatH = (US%s_to_T*FatH)**MEKE%backscatter_Ro_pow ! f^n
            ! Note the hard-coded dimensional constant in the following line that can not
            ! be rescaled for dimensional consistency.
            Shear_mag = ( ( (US%s_to_T*Shear_mag)**MEKE%backscatter_Ro_pow ) + 1.e-30 ) &
                        * MEKE%backscatter_Ro_c ! c * D^n
            ! The Rossby number function is g(Ro) = 1/(1+c.Ro^n)
            ! RoScl = 1 - g(Ro)
            RoScl = Shear_mag / ( FatH + Shear_mag ) ! = 1 - f^n/(f^n+c*D^n)
          else
            if (FatH <= backscat_subround*Shear_mag) then
              RoScl = 1.0
            else
              Sh_F_pow = MEKE%backscatter_Ro_c * (Shear_mag / FatH)**MEKE%backscatter_Ro_pow
              RoScl = Sh_F_pow / (1.0 + Sh_F_pow) ! = 1 - f^n/(f^n+c*D^n)
            endif
          endif


          MEKE%mom_src(i,j) = MEKE%mom_src(i,j) + GV%H_to_RZ * ( &
                ((str_xx(i,j)-RoScl*bhstr_xx(i,j))*(u(I,j,k)-u(I-1,j,k))*G%IdxT(i,j)  &
                -(str_xx(i,j)-RoScl*bhstr_xx(i,j))*(v(i,J,k)-v(i,J-1,k))*G%IdyT(i,j)) &
         +0.25*(((str_xy(I,J)-RoScl*bhstr_xy(I,J))*(                                  &
                     (u(I,j+1,k)-u(I,j,k))*G%IdyBu(I,J)                               &
                    +(v(i+1,J,k)-v(i,J,k))*G%IdxBu(I,J) )                             &
                +(str_xy(I-1,J-1)-RoScl*bhstr_xy(I-1,J-1))*(                          &
                     (u(I-1,j,k)-u(I-1,j-1,k))*G%IdyBu(I-1,J-1)                       &
                    +(v(i,J-1,k)-v(i-1,J-1,k))*G%IdxBu(I-1,J-1) ))                    &
                +((str_xy(I-1,J)-RoScl*bhstr_xy(I-1,J))*(                             &
                     (u(I-1,j+1,k)-u(I-1,j,k))*G%IdyBu(I-1,J)                         &
                    +(v(i,J,k)-v(i-1,J,k))*G%IdxBu(I-1,J) )                           &
                +(str_xy(I,J-1)-RoScl*bhstr_xy(I,J-1))*(                              &
                     (u(I,j,k)-u(I,j-1,k))*G%IdyBu(I,J-1)                             &
                    +(v(i+1,J-1,k)-v(i,J-1,k))*G%IdxBu(I,J-1) )) ) )
        enddo ; enddo
      endif ! MEKE%backscatter_Ro_c

      do j=js,je ; do i=is,ie
        MEKE%mom_src(i,j) = MEKE%mom_src(i,j) + FrictWork(i,j,k)
      enddo ; enddo

      if (CS%use_GME .and. associated(MEKE)) then ; if (associated(MEKE%GME_snk)) then
        do j=js,je ; do i=is,ie
          MEKE%GME_snk(i,j) = MEKE%GME_snk(i,j) + FrictWork_GME(i,j,k)
        enddo ; enddo
      endif ; endif

    endif ; endif ! find_FrictWork and associated(mom_src)

  enddo ! end of k loop

  ! Offer fields for diagnostic averaging.
  if (CS%id_diffu>0)     call post_data(CS%id_diffu, diffu, CS%diag)
  if (CS%id_diffv>0)     call post_data(CS%id_diffv, diffv, CS%diag)
  if (CS%id_FrictWork>0) call post_data(CS%id_FrictWork, FrictWork, CS%diag)
  if (CS%id_FrictWork_GME>0) call post_data(CS%id_FrictWork_GME, FrictWork_GME, CS%diag)
  if (CS%id_Ah_h>0)      call post_data(CS%id_Ah_h, Ah_h, CS%diag)
  if (CS%id_grid_Re_Ah>0) call post_data(CS%id_grid_Re_Ah, grid_Re_Ah, CS%diag)
  if (CS%id_div_xx_h>0)  call post_data(CS%id_div_xx_h, div_xx_h, CS%diag)
  if (CS%id_vort_xy_q>0) call post_data(CS%id_vort_xy_q, vort_xy_q, CS%diag)
  if (CS%id_sh_xx_h>0)  call post_data(CS%id_sh_xx_h, sh_xx_h, CS%diag)
  if (CS%id_sh_xy_q>0) call post_data(CS%id_sh_xy_q, sh_xy_q, CS%diag)
  if (CS%id_Ah_q>0)      call post_data(CS%id_Ah_q, Ah_q, CS%diag)
  if (CS%id_Kh_h>0)      call post_data(CS%id_Kh_h, Kh_h, CS%diag)
  if (CS%id_grid_Re_Kh>0) call post_data(CS%id_grid_Re_Kh, grid_Re_Kh, CS%diag)
  if (CS%id_Kh_q>0)      call post_data(CS%id_Kh_q, Kh_q, CS%diag)
  if (CS%id_GME_coeff_h > 0)  call post_data(CS%id_GME_coeff_h, GME_coeff_h, CS%diag)
  if (CS%id_GME_coeff_q > 0)  call post_data(CS%id_GME_coeff_q, GME_coeff_q, CS%diag)

  if (CS%debug) then
    if (CS%Laplacian) then
      call hchksum(Kh_h, "Kh_h", G%HI, haloshift=0, scale=US%L_to_m**2*US%s_to_T)
      call Bchksum(Kh_q, "Kh_q", G%HI, haloshift=0, scale=US%L_to_m**2*US%s_to_T)
    endif
    if (CS%biharmonic) call hchksum(Ah_h, "Ah_h", G%HI, haloshift=0, scale=US%L_to_m**4*US%s_to_T)
    if (CS%biharmonic) call Bchksum(Ah_q, "Ah_q", G%HI, haloshift=0, scale=US%L_to_m**4*US%s_to_T)
  endif

  if (CS%id_FrictWorkIntz > 0) then
    do j=js,je
      do i=is,ie ; FrictWorkIntz(i,j) = FrictWork(i,j,1) ; enddo
      do k=2,nz ; do i=is,ie
        FrictWorkIntz(i,j) = FrictWorkIntz(i,j) + FrictWork(i,j,k)
      enddo ; enddo
    enddo
    call post_data(CS%id_FrictWorkIntz, FrictWorkIntz, CS%diag)
  endif

  ! Diagnostics for terms multiplied by fractional thicknesses

  ! 3D diagnostics hf_diffu(diffv) are commented because there is no clarity on proper remapping grid option.
  ! The code is retained for degugging purposes in the future.
  !if (present(ADp) .and. (CS%id_hf_diffu > 0)) then
  !  do k=1,nz ; do j=js,je ; do I=Isq,Ieq
  !    CS%hf_diffu(I,j,k) = diffu(I,j,k) * ADp%diag_hfrac_u(I,j,k)
  !  enddo ; enddo ; enddo
  !  call post_data(CS%id_hf_diffu, CS%hf_diffu, CS%diag)
  !endif
  !if (present(ADp) .and. (CS%id_hf_diffv > 0)) then
  !  do k=1,nz ; do J=Jsq,Jeq ; do i=is,ie
  !    CS%hf_diffv(i,J,k) = diffv(i,J,k) * ADp%diag_hfrac_v(i,J,k)
  !  enddo ; enddo ; enddo
  !  call post_data(CS%id_hf_diffv, CS%hf_diffv, CS%diag)
  !endif
  if (present(ADp) .and. (CS%id_hf_diffu_2d > 0)) then
    allocate(hf_diffu_2d(G%IsdB:G%IedB,G%jsd:G%jed))
    hf_diffu_2d(:,:) = 0.0
    do k=1,nz ; do j=js,je ; do I=Isq,Ieq
      hf_diffu_2d(I,j) = hf_diffu_2d(I,j) + diffu(I,j,k) * ADp%diag_hfrac_u(I,j,k)
    enddo ; enddo ; enddo
    call post_data(CS%id_hf_diffu_2d, hf_diffu_2d, CS%diag)
    deallocate(hf_diffu_2d)
  endif
  if (present(ADp) .and. (CS%id_hf_diffv_2d > 0)) then
    allocate(hf_diffv_2d(G%isd:G%ied,G%JsdB:G%JedB))
    hf_diffv_2d(:,:) = 0.0
    do k=1,nz ; do J=Jsq,Jeq ; do i=is,ie
      hf_diffv_2d(i,J) = hf_diffv_2d(i,J) + diffv(i,J,k) * ADp%diag_hfrac_v(i,J,k)
    enddo ; enddo ; enddo
    call post_data(CS%id_hf_diffv_2d, hf_diffv_2d, CS%diag)
    deallocate(hf_diffv_2d)
  endif

end subroutine horizontal_viscosity

!> Allocates space for and calculates static variables used by horizontal_viscosity().
!! hor_visc_init calculates and stores the values of a number of metric functions that
!! are used in horizontal_viscosity().
subroutine hor_visc_init(Time, G, US, param_file, diag, CS, MEKE, ADp)
  type(time_type),         intent(in)    :: Time !< Current model time.
  type(ocean_grid_type),   intent(inout) :: G    !< The ocean's grid structure.
  type(unit_scale_type),   intent(in)    :: US   !< A dimensional unit scaling type
  type(param_file_type),   intent(in)    :: param_file !< A structure to parse for run-time
                                                 !! parameters.
  type(diag_ctrl), target, intent(inout) :: diag !< Structure to regulate diagnostic output.
  type(hor_visc_CS), pointer             :: CS   !< Pointer to the control structure for this module
  type(MEKE_type), pointer               :: MEKE !< MEKE data
  type(accel_diag_ptrs), optional, pointer :: ADp !< Acceleration diagnostic pointers
  ! Local variables
  real, dimension(SZIB_(G),SZJ_(G)) :: u0u, u0v
  real, dimension(SZI_(G),SZJB_(G)) :: v0u, v0v
                ! u0v is the Laplacian sensitivities to the v velocities
                ! at u points [L-2 ~> m-2], with u0u, v0u, and v0v defined similarly.
  real :: grid_sp_h2       ! Harmonic mean of the squares of the grid [L2 ~> m2]
  real :: grid_sp_h3       ! Harmonic mean of the squares of the grid^(3/2) [L3 ~> m3]
  real :: grid_sp_q2       ! spacings at h and q points [L2 ~> m2]
  real :: grid_sp_q3       ! spacings at h and q points^(3/2) [L3 ~> m3]
  real :: Kh_Limit         ! A coefficient [T-1 ~> s-1] used, along with the
                           ! grid spacing, to limit Laplacian viscosity.
  real :: fmax             ! maximum absolute value of f at the four
                           ! vorticity points around a thickness point [T-1 ~> s-1]
  real :: BoundCorConst    ! A constant used when using viscosity to bound the Coriolis accelerations
                           ! [T2 L-2 ~> s2 m-2]
  real :: Ah_Limit         ! coefficient [T-1 ~> s-1] used, along with the
                           ! grid spacing, to limit biharmonic viscosity
  real :: Kh               ! Lapacian horizontal viscosity [L2 T-1 ~> m2 s-1]
  real :: Ah               ! biharmonic horizontal viscosity [L4 T-1 ~> m4 s-1]
  real :: Kh_vel_scale     ! this speed [L T-1 ~> m s-1] times grid spacing gives Lap visc
  real :: Ah_vel_scale     ! this speed [L T-1 ~> m s-1] times grid spacing cubed gives bih visc
  real :: Ah_time_scale    ! damping time-scale for biharmonic visc [T ~> s]
  real :: Smag_Lap_const   ! nondimensional Laplacian Smagorinsky constant
  real :: Smag_bi_const    ! nondimensional biharmonic Smagorinsky constant
  real :: Leith_Lap_const  ! nondimensional Laplacian Leith constant
  real :: Leith_bi_const   ! nondimensional biharmonic Leith constant
  real :: dt               ! The dynamics time step [T ~> s]
  real :: Idt              ! The inverse of dt [T-1 ~> s-1]
  real :: denom            ! work variable; the denominator of a fraction
  real :: maxvel           ! largest permitted velocity components [m s-1]
  real :: bound_Cor_vel    ! grid-scale velocity variations at which value
                           ! the quadratically varying biharmonic viscosity
                           ! balances Coriolis acceleration [L T-1 ~> m s-1]
  real :: Kh_sin_lat       ! Amplitude of latitudinally dependent viscosity [L2 T-1 ~> m2 s-1]
  real :: Kh_pwr_of_sine   ! Power used to raise sin(lat) when using Kh_sin_lat
  logical :: bound_Cor_def ! parameter setting of BOUND_CORIOLIS
  logical :: get_all       ! If true, read and log all parameters, regardless of
                           ! whether they are used, to enable spell-checking of
                           ! valid parameters.
  logical :: split         ! If true, use the split time stepping scheme.
                           ! If false and USE_GME = True, issue a FATAL error.
  logical :: default_2018_answers
  character(len=64) :: inputdir, filename
  real    :: deg2rad       ! Converts degrees to radians
  real    :: slat_fn       ! sin(lat)**Kh_pwr_of_sine
  real    :: aniso_grid_dir(2) ! Vector (n1,n2) for anisotropic direction
  integer :: aniso_mode    ! Selects the mode for setting the anisotropic direction
  integer :: is, ie, js, je, Isq, Ieq, Jsq, Jeq, nz
  integer :: isd, ied, jsd, jed, IsdB, IedB, JsdB, JedB
  integer :: i, j
! This include declares and sets the variable "version".
#include "version_variable.h"
  character(len=40)  :: mdl = "MOM_hor_visc"  ! module name
  is   = G%isc  ; ie   = G%iec  ; js   = G%jsc  ; je   = G%jec ; nz = G%ke
  Isq  = G%IscB ; Ieq  = G%IecB ; Jsq  = G%JscB ; Jeq  = G%JecB
  isd  = G%isd  ; ied  = G%ied  ; jsd  = G%jsd  ; jed  = G%jed
  IsdB = G%IsdB ; IedB = G%IedB ; JsdB = G%JsdB ; JedB = G%JedB
  if (associated(CS)) then
    call MOM_error(WARNING, "hor_visc_init called with an associated "// &
                            "control structure.")
    return
  endif
  allocate(CS)
  CS%diag => diag
  ! Read parameters and write them to the model log.
  call log_version(param_file, mdl, version, "")
  !   It is not clear whether these initialization lines are needed for the
  ! cases where the corresponding parameters are not read.
  CS%bound_Kh = .false. ; CS%better_bound_Kh = .false. ; CS%Smagorinsky_Kh = .false. ; CS%Leith_Kh = .false.
  CS%bound_Ah = .false. ; CS%better_bound_Ah = .false. ; CS%Smagorinsky_Ah = .false. ; CS%Leith_Ah = .false.
  CS%use_QG_Leith_visc = .false.
  CS%bound_Coriolis = .false.
  CS%Modified_Leith = .false.
  CS%anisotropic = .false.
  CS%dynamic_aniso = .false.
  Kh = 0.0 ; Ah = 0.0
  !   If GET_ALL_PARAMS is true, all parameters are read in all cases to enable
  ! parameter spelling checks.
  call get_param(param_file, mdl, "GET_ALL_PARAMS", get_all, default=.false.)
  call get_param(param_file, mdl, "DEFAULT_2018_ANSWERS", default_2018_answers, &
                 "This sets the default value for the various _2018_ANSWERS parameters.", &
                 default=.false.)
  call get_param(param_file, mdl, "HOR_VISC_2018_ANSWERS", CS%answers_2018, &
                 "If true, use the order of arithmetic and expressions that recover the "//&
                 "answers from the end of 2018.  Otherwise, use updated and more robust "//&
                 "forms of the same expressions.", default=default_2018_answers)
  call get_param(param_file, mdl, "DEBUG", CS%debug, default=.false.)
  call get_param(param_file, mdl, "LAPLACIAN", CS%Laplacian, &
                 "If true, use a Laplacian horizontal viscosity.", &
                 default=.false.)
  if (CS%Laplacian .or. get_all) then
    call get_param(param_file, mdl, "KH", Kh,                      &
                 "The background Laplacian horizontal viscosity.", &
                 units = "m2 s-1", default=0.0, scale=US%m_to_L**2*US%T_to_s)
    call get_param(param_file, mdl, "KH_BG_MIN", CS%Kh_bg_min, &
                 "The minimum value allowed for Laplacian horizontal viscosity, KH.", &
                 units = "m2 s-1",  default=0.0, scale=US%m_to_L**2*US%T_to_s)
    call get_param(param_file, mdl, "KH_VEL_SCALE", Kh_vel_scale, &
                 "The velocity scale which is multiplied by the grid "//&
                 "spacing to calculate the Laplacian viscosity. "//&
                 "The final viscosity is the largest of this scaled "//&
                 "viscosity, the Smagorinsky and Leith viscosities, and KH.", &
                 units="m s-1", default=0.0, scale=US%m_s_to_L_T)
    call get_param(param_file, mdl, "KH_SIN_LAT", Kh_sin_lat, &
                 "The amplitude of a latitudinally-dependent background "//&
                 "viscosity of the form KH_SIN_LAT*(SIN(LAT)**KH_PWR_OF_SINE).", &
                 units = "m2 s-1",  default=0.0, scale=US%m_to_L**2*US%T_to_s)
    if (Kh_sin_lat>0. .or. get_all) &
      call get_param(param_file, mdl, "KH_PWR_OF_SINE", Kh_pwr_of_sine, &
                 "The power used to raise SIN(LAT) when using a latitudinally "//&
                 "dependent background viscosity.", &
                 units = "nondim",  default=4.0)
    call get_param(param_file, mdl, "SMAGORINSKY_KH", CS%Smagorinsky_Kh, &
                 "If true, use a Smagorinsky nonlinear eddy viscosity.", &
                 default=.false.)
    if (CS%Smagorinsky_Kh .or. get_all) &
      call get_param(param_file, mdl, "SMAG_LAP_CONST", Smag_Lap_const, &
                 "The nondimensional Laplacian Smagorinsky constant, "//&
                 "often 0.15.", units="nondim", default=0.0, &
                  fail_if_missing = CS%Smagorinsky_Kh)
    call get_param(param_file, mdl, "LEITH_KH", CS%Leith_Kh, &
                 "If true, use a Leith nonlinear eddy viscosity.", &
                 default=.false.)
    call get_param(param_file, mdl, "MODIFIED_LEITH", CS%Modified_Leith, &
                 "If true, add a term to Leith viscosity which is "//&
                 "proportional to the gradient of divergence.", &
                 default=.false.)
    call get_param(param_file, mdl, "RES_SCALE_MEKE_VISC", CS%res_scale_MEKE, &
                 "If true, the viscosity contribution from MEKE is scaled by "//&
                 "the resolution function.", default=.false.)
    if (CS%Leith_Kh .or. get_all) then
      call get_param(param_file, mdl, "LEITH_LAP_CONST", Leith_Lap_const, &
                 "The nondimensional Laplacian Leith constant, "//&
                 "often set to 1.0", units="nondim", default=0.0, &
                  fail_if_missing = CS%Leith_Kh)
      call get_param(param_file, mdl, "USE_QG_LEITH_VISC", CS%use_QG_Leith_visc, &
                 "If true, use QG Leith nonlinear eddy viscosity.", &
                 default=.false.)
      if (CS%use_QG_Leith_visc .and. .not. CS%Leith_Kh) call MOM_error(FATAL, &
                 "MOM_lateral_mixing_coeffs.F90, VarMix_init:"//&
                 "LEITH_KH must be True when USE_QG_LEITH_VISC=True.")
    endif
    if (CS%Leith_Kh .or. CS%Leith_Ah .or. get_all) then
      call get_param(param_file, mdl, "USE_BETA_IN_LEITH", CS%use_beta_in_Leith, &
                 "If true, include the beta term in the Leith nonlinear eddy viscosity.", &
                 default=CS%Leith_Kh)
      call get_param(param_file, mdl, "MODIFIED_LEITH", CS%modified_Leith, &
                 "If true, add a term to Leith viscosity which is \n"//&
                 "proportional to the gradient of divergence.", &
                 default=.false.)
    endif
    call get_param(param_file, mdl, "BOUND_KH", CS%bound_Kh, &
                 "If true, the Laplacian coefficient is locally limited "//&
                 "to be stable.", default=.true.)
    call get_param(param_file, mdl, "BETTER_BOUND_KH", CS%better_bound_Kh, &
                 "If true, the Laplacian coefficient is locally limited "//&
                 "to be stable with a better bounding than just BOUND_KH.", &
                 default=CS%bound_Kh)
    call get_param(param_file, mdl, "ANISOTROPIC_VISCOSITY", CS%anisotropic, &
                 "If true, allow anistropic viscosity in the Laplacian "//&
                 "horizontal viscosity.", default=.false.)
    call get_param(param_file, mdl, "ADD_LES_VISCOSITY", CS%add_LES_viscosity, &
                 "If true, adds the viscosity from Smagorinsky and Leith to the "//&
                 "background viscosity instead of taking the maximum.", default=.false.)
  endif
  if (CS%anisotropic .or. get_all) then
    call get_param(param_file, mdl, "KH_ANISO", CS%Kh_aniso, &
                 "The background Laplacian anisotropic horizontal viscosity.", &
                 units = "m2 s-1", default=0.0, scale=US%m_to_L**2*US%T_to_s)
    call get_param(param_file, mdl, "ANISOTROPIC_MODE", aniso_mode, &
                 "Selects the mode for setting the direction of anistropy.\n"//&
                 "\t 0 - Points along the grid i-direction.\n"//&
                 "\t 1 - Points towards East.\n"//&
                 "\t 2 - Points along the flow direction, U/|U|.", &
                 default=0)
    select case (aniso_mode)
      case (0)
        call get_param(param_file, mdl, "ANISO_GRID_DIR", aniso_grid_dir, &
                 "The vector pointing in the direction of anistropy for "//&
                 "horizont viscosity. n1,n2 are the i,j components relative "//&
                 "to the grid.", units = "nondim", fail_if_missing=.true.)
      case (1)
        call get_param(param_file, mdl, "ANISO_GRID_DIR", aniso_grid_dir, &
                 "The vector pointing in the direction of anistropy for "//&
                 "horizont viscosity. n1,n2 are the i,j components relative "//&
                 "to the spherical coordinates.", units = "nondim", fail_if_missing=.true.)
    end select
  endif
  call get_param(param_file, mdl, "BIHARMONIC", CS%biharmonic, &
                 "If true, use a biharmonic horizontal viscosity. "//&
                 "BIHARMONIC may be used with LAPLACIAN.", &
                 default=.true.)
  if (CS%biharmonic .or. get_all) then
    call get_param(param_file, mdl, "AH", Ah, &
                 "The background biharmonic horizontal viscosity.", &
                 units = "m4 s-1", default=0.0, scale=US%m_to_L**4*US%T_to_s)
    call get_param(param_file, mdl, "AH_VEL_SCALE", Ah_vel_scale, &
                 "The velocity scale which is multiplied by the cube of "//&
                 "the grid spacing to calculate the biharmonic viscosity. "//&
                 "The final viscosity is the largest of this scaled "//&
                 "viscosity, the Smagorinsky and Leith viscosities, and AH.", &
                 units="m s-1", default=0.0, scale=US%m_s_to_L_T)
    call get_param(param_file, mdl, "AH_TIME_SCALE", Ah_time_scale, &
                 "A time scale whose inverse is multiplied by the fourth "//&
                 "power of the grid spacing to calculate biharmonic viscosity. "//&
                 "The final viscosity is the largest of all viscosity "//&
                 "formulations in use. 0.0 means that it's not used.", &
                 units="s", default=0.0, scale=US%s_to_T)
    call get_param(param_file, mdl, "SMAGORINSKY_AH", CS%Smagorinsky_Ah, &
                 "If true, use a biharmonic Smagorinsky nonlinear eddy "//&
                 "viscosity.", default=.false.)
    call get_param(param_file, mdl, "LEITH_AH", CS%Leith_Ah, &
                 "If true, use a biharmonic Leith nonlinear eddy "//&
                 "viscosity.", default=.false.)
    call get_param(param_file, mdl, "BOUND_AH", CS%bound_Ah, &
                 "If true, the biharmonic coefficient is locally limited "//&
                 "to be stable.", default=.true.)
    call get_param(param_file, mdl, "BETTER_BOUND_AH", CS%better_bound_Ah, &
                 "If true, the biharmonic coefficient is locally limited "//&
                 "to be stable with a better bounding than just BOUND_AH.", &
                 default=CS%bound_Ah)
    call get_param(param_file, mdl, "RE_AH", CS%Re_Ah, &
                 "If nonzero, the biharmonic coefficient is scaled "//&
                 "so that the biharmonic Reynolds number is equal to this.", &
                 units="nondim", default=0.0)

    if (CS%Smagorinsky_Ah .or. get_all) then
      call get_param(param_file, mdl, "SMAG_BI_CONST",Smag_bi_const, &
                 "The nondimensional biharmonic Smagorinsky constant, "//&
                 "typically 0.015 - 0.06.", units="nondim", default=0.0, &
                 fail_if_missing = CS%Smagorinsky_Ah)
      call get_param(param_file, mdl, "BOUND_CORIOLIS", bound_Cor_def, default=.false.)
      call get_param(param_file, mdl, "BOUND_CORIOLIS_BIHARM", CS%bound_Coriolis, &
                 "If true use a viscosity that increases with the square "//&
                 "of the velocity shears, so that the resulting viscous "//&
                 "drag is of comparable magnitude to the Coriolis terms "//&
                 "when the velocity differences between adjacent grid "//&
                 "points is 0.5*BOUND_CORIOLIS_VEL.  The default is the "//&
                 "value of BOUND_CORIOLIS (or false).", default=bound_Cor_def)
      if (CS%bound_Coriolis .or. get_all) then
        call get_param(param_file, mdl, "MAXVEL", maxvel, default=3.0e8)
        bound_Cor_vel = maxvel
        call get_param(param_file, mdl, "BOUND_CORIOLIS_VEL", bound_Cor_vel, &
                 "The velocity scale at which BOUND_CORIOLIS_BIHARM causes "//&
                 "the biharmonic drag to have comparable magnitude to the "//&
                 "Coriolis acceleration.  The default is set by MAXVEL.", &
                 units="m s-1", default=maxvel, scale=US%m_s_to_L_T)
      endif
    endif
    if (CS%Leith_Ah .or. get_all) &
      call get_param(param_file, mdl, "LEITH_BI_CONST", Leith_bi_const, &
                 "The nondimensional biharmonic Leith constant, "//&
                 "typical values are thus far undetermined.", units="nondim", default=0.0, &
                 fail_if_missing = CS%Leith_Ah)
  endif
  call get_param(param_file, mdl, "USE_LAND_MASK_FOR_HVISC", CS%use_land_mask, &
                 "If true, use Use the land mask for the computation of thicknesses "//&
                 "at velocity locations. This eliminates the dependence on arbitrary "//&
<<<<<<< HEAD
                 "values over land or outside of the domain.", default=.true.)

=======
                 "values over land or outside of the domain. Default is False in order to "//&
                 "maintain answers with legacy experiments but should be changed to True "//&
                 "for new experiments.", default=.false.)
>>>>>>> eb57e51f
  if (CS%better_bound_Ah .or. CS%better_bound_Kh .or. get_all) &
    call get_param(param_file, mdl, "HORVISC_BOUND_COEF", CS%bound_coef, &
                 "The nondimensional coefficient of the ratio of the "//&
                 "viscosity bounds to the theoretical maximum for "//&
                 "stability without considering other terms.", units="nondim", &
                 default=0.8)
  call get_param(param_file, mdl, "NOSLIP", CS%no_slip, &
                 "If true, no slip boundary conditions are used; otherwise "//&
                 "free slip boundary conditions are assumed. The "//&
                 "implementation of the free slip BCs on a C-grid is much "//&
                 "cleaner than the no slip BCs. The use of free slip BCs "//&
                 "is strongly encouraged, and no slip BCs are not used with "//&
                 "the biharmonic viscosity.", default=.false.)
  call get_param(param_file, mdl, "USE_KH_BG_2D", CS%use_Kh_bg_2d, &
                 "If true, read a file containing 2-d background harmonic "//&
                 "viscosities. The final viscosity is the maximum of the other "//&
                 "terms and this background value.", default=.false.)

  call get_param(param_file, mdl, "USE_GME", CS%use_GME, &
                 "If true, use the GM+E backscatter scheme in association \n"//&
                 "with the Gent and McWilliams parameterization.", default=.false.)
  if (CS%use_GME) then
    call get_param(param_file, mdl, "SPLIT", split, &
                 "Use the split time stepping if true.", default=.true., &
                  do_not_log=.true.)
    if (.not. split) call MOM_error(FATAL,"ERROR: Currently, USE_GME = True "// &
                                           "cannot be used with SPLIT=False.")
    call get_param(param_file, mdl, "GME_H0", CS%GME_h0, &
                 "The strength of GME tapers quadratically to zero when the bathymetric "//&
                 "depth is shallower than GME_H0.", units="m", scale=US%m_to_Z, &
                 default=1000.0)
    call get_param(param_file, mdl, "GME_EFFICIENCY", CS%GME_efficiency, &
                 "The nondimensional prefactor multiplying the GME coefficient.", &
                 units="nondim", default=1.0)
    call get_param(param_file, mdl, "GME_LIMITER", CS%GME_limiter, &
                 "The absolute maximum value the GME coefficient is allowed to take.", &
                 units="m2 s-1", scale=US%m_to_L**2*US%T_to_s, default=1.0e7)
  endif
  if (CS%bound_Kh .or. CS%bound_Ah .or. CS%better_bound_Kh .or. CS%better_bound_Ah) &
    call get_param(param_file, mdl, "DT", dt, &
                 "The (baroclinic) dynamics time step.", units="s", scale=US%s_to_T, &
                 fail_if_missing=.true.)
  if (CS%no_slip .and. CS%biharmonic) &
    call MOM_error(FATAL,"ERROR: NOSLIP and BIHARMONIC cannot be defined "// &
                         "at the same time in MOM.")
  if (.not.(CS%Laplacian .or. CS%biharmonic)) then
    ! Only issue inviscid warning if not in single column mode (usually 2x2 domain)
    if ( max(G%domain%niglobal, G%domain%njglobal)>2 ) call MOM_error(WARNING, &
      "hor_visc_init:  It is usually a very bad idea not to use either "//&
      "LAPLACIAN or BIHARMONIC viscosity.")
    return ! We are not using either Laplacian or Bi-harmonic lateral viscosity
  endif
  deg2rad = atan(1.0) / 45.
  ALLOC_(CS%dx2h(isd:ied,jsd:jed))        ; CS%dx2h(:,:)    = 0.0
  ALLOC_(CS%dy2h(isd:ied,jsd:jed))        ; CS%dy2h(:,:)    = 0.0
  ALLOC_(CS%dx2q(IsdB:IedB,JsdB:JedB))    ; CS%dx2q(:,:)    = 0.0
  ALLOC_(CS%dy2q(IsdB:IedB,JsdB:JedB))    ; CS%dy2q(:,:)    = 0.0
  ALLOC_(CS%dx_dyT(isd:ied,jsd:jed))      ; CS%dx_dyT(:,:)  = 0.0
  ALLOC_(CS%dy_dxT(isd:ied,jsd:jed))      ; CS%dy_dxT(:,:)  = 0.0
  ALLOC_(CS%dx_dyBu(IsdB:IedB,JsdB:JedB)) ; CS%dx_dyBu(:,:) = 0.0
  ALLOC_(CS%dy_dxBu(IsdB:IedB,JsdB:JedB)) ; CS%dy_dxBu(:,:) = 0.0
  if (CS%Laplacian) then
    ALLOC_(CS%grid_sp_h2(isd:ied,jsd:jed))   ; CS%grid_sp_h2(:,:) = 0.0
    ALLOC_(CS%Kh_bg_xx(isd:ied,jsd:jed))     ; CS%Kh_bg_xx(:,:) = 0.0
    ALLOC_(CS%Kh_bg_xy(IsdB:IedB,JsdB:JedB)) ; CS%Kh_bg_xy(:,:) = 0.0
    if (CS%bound_Kh .or. CS%better_bound_Kh) then
      ALLOC_(CS%Kh_Max_xx(Isd:Ied,Jsd:Jed)) ; CS%Kh_Max_xx(:,:) = 0.0
      ALLOC_(CS%Kh_Max_xy(IsdB:IedB,JsdB:JedB)) ; CS%Kh_Max_xy(:,:) = 0.0
    endif
    if (CS%Smagorinsky_Kh) then
      ALLOC_(CS%Laplac2_const_xx(isd:ied,jsd:jed))     ; CS%Laplac2_const_xx(:,:) = 0.0
      ALLOC_(CS%Laplac2_const_xy(IsdB:IedB,JsdB:JedB)) ; CS%Laplac2_const_xy(:,:) = 0.0
    endif
    if (CS%Leith_Kh) then
      ALLOC_(CS%Laplac3_const_xx(isd:ied,jsd:jed)) ; CS%Laplac3_const_xx(:,:) = 0.0
      ALLOC_(CS%Laplac3_const_xy(IsdB:IedB,JsdB:JedB)) ; CS%Laplac3_const_xy(:,:) = 0.0
    endif
  endif
  ALLOC_(CS%reduction_xx(isd:ied,jsd:jed))     ; CS%reduction_xx(:,:) = 0.0
  ALLOC_(CS%reduction_xy(IsdB:IedB,JsdB:JedB)) ; CS%reduction_xy(:,:) = 0.0
  if (CS%anisotropic) then
    ALLOC_(CS%n1n2_h(isd:ied,jsd:jed)) ; CS%n1n2_h(:,:) = 0.0
    ALLOC_(CS%n1n1_m_n2n2_h(isd:ied,jsd:jed)) ; CS%n1n1_m_n2n2_h(:,:) = 0.0
    ALLOC_(CS%n1n2_q(IsdB:IedB,JsdB:JedB)) ; CS%n1n2_q(:,:) = 0.0
    ALLOC_(CS%n1n1_m_n2n2_q(IsdB:IedB,JsdB:JedB)) ; CS%n1n1_m_n2n2_q(:,:) = 0.0
    select case (aniso_mode)
      case (0)
        call align_aniso_tensor_to_grid(CS, aniso_grid_dir(1), aniso_grid_dir(2))
      case (1)
      ! call align_aniso_tensor_to_grid(CS, aniso_grid_dir(1), aniso_grid_dir(2))
      case (2)
        CS%dynamic_aniso = .true.
      case default
        call MOM_error(FATAL, "MOM_hor_visc: "//&
             "Runtime parameter ANISOTROPIC_MODE is out of range.")
    end select
  endif
  if (CS%use_Kh_bg_2d) then
    ALLOC_(CS%Kh_bg_2d(isd:ied,jsd:jed))     ; CS%Kh_bg_2d(:,:) = 0.0
    call get_param(param_file, mdl, "KH_BG_2D_FILENAME", filename, &
                 'The filename containing a 2d map of "Kh".', &
                 default='KH_background_2d.nc')
    call get_param(param_file, mdl, "INPUTDIR", inputdir, default=".")
    inputdir = slasher(inputdir)
    call MOM_read_data(trim(inputdir)//trim(filename), 'Kh', CS%Kh_bg_2d, &
                       G%domain, timelevel=1, scale=US%m_to_L**2*US%T_to_s)
    call pass_var(CS%Kh_bg_2d, G%domain)
  endif
  if (CS%biharmonic) then
    ALLOC_(CS%Idx2dyCu(IsdB:IedB,jsd:jed)) ; CS%Idx2dyCu(:,:) = 0.0
    ALLOC_(CS%Idx2dyCv(isd:ied,JsdB:JedB)) ; CS%Idx2dyCv(:,:) = 0.0
    ALLOC_(CS%Idxdy2u(IsdB:IedB,jsd:jed))  ; CS%Idxdy2u(:,:)  = 0.0
    ALLOC_(CS%Idxdy2v(isd:ied,JsdB:JedB))  ; CS%Idxdy2v(:,:)  = 0.0
    ALLOC_(CS%Ah_bg_xx(isd:ied,jsd:jed))     ; CS%Ah_bg_xx(:,:) = 0.0
    ALLOC_(CS%Ah_bg_xy(IsdB:IedB,JsdB:JedB)) ; CS%Ah_bg_xy(:,:) = 0.0
    ALLOC_(CS%grid_sp_h3(isd:ied,jsd:jed))   ; CS%grid_sp_h3(:,:) = 0.0
    if (CS%bound_Ah .or. CS%better_bound_Ah) then
      ALLOC_(CS%Ah_Max_xx(isd:ied,jsd:jed))     ; CS%Ah_Max_xx(:,:) = 0.0
      ALLOC_(CS%Ah_Max_xy(IsdB:IedB,JsdB:JedB)) ; CS%Ah_Max_xy(:,:) = 0.0
    endif
    if (CS%Smagorinsky_Ah) then
      ALLOC_(CS%Biharm_const_xx(isd:ied,jsd:jed))     ; CS%Biharm_const_xx(:,:) = 0.0
      ALLOC_(CS%Biharm_const_xy(IsdB:IedB,JsdB:JedB)) ; CS%Biharm_const_xy(:,:) = 0.0
      if (CS%bound_Coriolis) then
        ALLOC_(CS%Biharm_const2_xx(isd:ied,jsd:jed))     ; CS%Biharm_const2_xx(:,:) = 0.0
        ALLOC_(CS%Biharm_const2_xy(IsdB:IedB,JsdB:JedB)) ; CS%Biharm_const2_xy(:,:) = 0.0
      endif
    endif
    if (CS%Leith_Ah) then
        ALLOC_(CS%biharm6_const_xx(isd:ied,jsd:jed)) ; CS%biharm6_const_xx(:,:) = 0.0
        ALLOC_(CS%biharm6_const_xy(IsdB:IedB,JsdB:JedB)) ; CS%biharm6_const_xy(:,:) = 0.0
    endif
    if (CS%Re_Ah > 0.0) then
      ALLOC_(CS%Re_Ah_const_xx(isd:ied,jsd:jed)); CS%Re_Ah_const_xx(:,:) = 0.0
      ALLOC_(CS%Re_Ah_const_xy(IsdB:IedB,JsdB:JedB)); CS%Re_Ah_const_xy(:,:) = 0.0
    endif
  endif
  do J=js-2,Jeq+1 ; do I=is-2,Ieq+1
    CS%dx2q(I,J) = G%dxBu(I,J)*G%dxBu(I,J) ; CS%dy2q(I,J) = G%dyBu(I,J)*G%dyBu(I,J)
    CS%DX_dyBu(I,J) = G%dxBu(I,J)*G%IdyBu(I,J) ; CS%DY_dxBu(I,J) = G%dyBu(I,J)*G%IdxBu(I,J)
  enddo ; enddo
  do j=Jsq-1,Jeq+2 ; do i=Isq-1,Ieq+2
    CS%dx2h(i,j) = G%dxT(i,j)*G%dxT(i,j) ; CS%dy2h(i,j) = G%dyT(i,j)*G%dyT(i,j)
    CS%DX_dyT(i,j) = G%dxT(i,j)*G%IdyT(i,j) ; CS%DY_dxT(i,j) = G%dyT(i,j)*G%IdxT(i,j)
  enddo ; enddo
  do j=Jsq,Jeq+1 ; do i=Isq,Ieq+1
    CS%reduction_xx(i,j) = 1.0
    if ((G%dy_Cu(I,j) > 0.0) .and. (G%dy_Cu(I,j) < G%dyCu(I,j)) .and. &
        (G%dy_Cu(I,j) < G%dyCu(I,j) * CS%reduction_xx(i,j))) &
      CS%reduction_xx(i,j) = G%dy_Cu(I,j) / (G%dyCu(I,j))
    if ((G%dy_Cu(I-1,j) > 0.0) .and. (G%dy_Cu(I-1,j) < G%dyCu(I-1,j)) .and. &
        (G%dy_Cu(I-1,j) < G%dyCu(I-1,j) * CS%reduction_xx(i,j))) &
      CS%reduction_xx(i,j) = G%dy_Cu(I-1,j) / (G%dyCu(I-1,j))
    if ((G%dx_Cv(i,J) > 0.0) .and. (G%dx_Cv(i,J) < G%dxCv(i,J)) .and. &
        (G%dx_Cv(i,J) < G%dxCv(i,J) * CS%reduction_xx(i,j))) &
      CS%reduction_xx(i,j) = G%dx_Cv(i,J) / (G%dxCv(i,J))
    if ((G%dx_Cv(i,J-1) > 0.0) .and. (G%dx_Cv(i,J-1) < G%dxCv(i,J-1)) .and. &
        (G%dx_Cv(i,J-1) < G%dxCv(i,J-1) * CS%reduction_xx(i,j))) &
      CS%reduction_xx(i,j) = G%dx_Cv(i,J-1) / (G%dxCv(i,J-1))
  enddo ; enddo
  do J=js-1,Jeq ; do I=is-1,Ieq
    CS%reduction_xy(I,J) = 1.0
    if ((G%dy_Cu(I,j) > 0.0) .and. (G%dy_Cu(I,j) < G%dyCu(I,j)) .and. &
        (G%dy_Cu(I,j) < G%dyCu(I,j) * CS%reduction_xy(I,J))) &
      CS%reduction_xy(I,J) = G%dy_Cu(I,j) / (G%dyCu(I,j))
    if ((G%dy_Cu(I,j+1) > 0.0) .and. (G%dy_Cu(I,j+1) < G%dyCu(I,j+1)) .and. &
        (G%dy_Cu(I,j+1) < G%dyCu(I,j+1) * CS%reduction_xy(I,J))) &
      CS%reduction_xy(I,J) = G%dy_Cu(I,j+1) / (G%dyCu(I,j+1))
    if ((G%dx_Cv(i,J) > 0.0) .and. (G%dx_Cv(i,J) < G%dxCv(i,J)) .and. &
        (G%dx_Cv(i,J) < G%dxCv(i,J) * CS%reduction_xy(I,J))) &
      CS%reduction_xy(I,J) = G%dx_Cv(i,J) / (G%dxCv(i,J))
    if ((G%dx_Cv(i+1,J) > 0.0) .and. (G%dx_Cv(i+1,J) < G%dxCv(i+1,J)) .and. &
        (G%dx_Cv(i+1,J) < G%dxCv(i+1,J) * CS%reduction_xy(I,J))) &
      CS%reduction_xy(I,J) = G%dx_Cv(i+1,J) / (G%dxCv(i+1,J))
  enddo ; enddo
  if (CS%Laplacian) then
   ! The 0.3 below was 0.4 in MOM1.10.  The change in hq requires
   ! this to be less than 1/3, rather than 1/2 as before.
    if (CS%bound_Kh .or. CS%bound_Ah) Kh_Limit = 0.3 / (dt*4.0)
    ! Calculate and store the background viscosity at h-points
    do j=Jsq,Jeq+1 ; do i=Isq,Ieq+1
      ! Static factors in the Smagorinsky and Leith schemes
      grid_sp_h2 = (2.0*CS%dx2h(i,j)*CS%dy2h(i,j)) / (CS%dx2h(i,j) + CS%dy2h(i,j))
      CS%grid_sp_h2(i,j) = grid_sp_h2
      grid_sp_h3 = grid_sp_h2*sqrt(grid_sp_h2)
      if (CS%Smagorinsky_Kh) CS%Laplac2_const_xx(i,j) = Smag_Lap_const * grid_sp_h2
      if (CS%Leith_Kh)       CS%Laplac3_const_xx(i,j) = Leith_Lap_const * grid_sp_h3
      ! Maximum of constant background and MICOM viscosity
      CS%Kh_bg_xx(i,j) = MAX(Kh, Kh_vel_scale * sqrt(grid_sp_h2))
      ! Use the larger of the above and values read from a file
      if (CS%use_Kh_bg_2d) CS%Kh_bg_xx(i,j) = MAX(CS%Kh_bg_2d(i,j), CS%Kh_bg_xx(i,j))
      ! Use the larger of the above and a function of sin(latitude)
      if (Kh_sin_lat>0.) then
        slat_fn = abs( sin( deg2rad * G%geoLatT(i,j) ) ) ** Kh_pwr_of_sine
        CS%Kh_bg_xx(i,j) = MAX(Kh_sin_lat * slat_fn, CS%Kh_bg_xx(i,j))
      endif
      if (CS%bound_Kh .and. .not.CS%better_bound_Kh) then
        ! Limit the background viscosity to be numerically stable
        CS%Kh_Max_xx(i,j) = Kh_Limit * grid_sp_h2
        CS%Kh_bg_xx(i,j) = MIN(CS%Kh_bg_xx(i,j), CS%Kh_Max_xx(i,j))
      endif
    enddo ; enddo
    ! Calculate and store the background viscosity at q-points
    do J=js-1,Jeq ; do I=is-1,Ieq
      ! Static factors in the Smagorinsky and Leith schemes
      grid_sp_q2 = (2.0*CS%dx2q(I,J)*CS%dy2q(I,J)) / (CS%dx2q(I,J) + CS%dy2q(I,J))
      grid_sp_q3 = grid_sp_q2*sqrt(grid_sp_q2)
      if (CS%Smagorinsky_Kh) CS%Laplac2_const_xy(I,J) = Smag_Lap_const * grid_sp_q2
      if (CS%Leith_Kh)       CS%Laplac3_const_xy(I,J) = Leith_Lap_const * grid_sp_q3
      ! Maximum of constant background and MICOM viscosity
      CS%Kh_bg_xy(I,J) = MAX(Kh, Kh_vel_scale * sqrt(grid_sp_q2))
      ! Use the larger of the above and values read from a file
      if (CS%use_Kh_bg_2d) then
        CS%Kh_bg_xy(I,J) = MAX(CS%Kh_bg_xy(I,J), &
            0.25*((CS%Kh_bg_2d(i,j) + CS%Kh_bg_2d(i+1,j+1)) + &
                  (CS%Kh_bg_2d(i+1,j) + CS%Kh_bg_2d(i,j+1))) )
<<<<<<< HEAD
      endif

=======
      endif ; endif
>>>>>>> eb57e51f
      ! Use the larger of the above and a function of sin(latitude)
      if (Kh_sin_lat>0.) then
        slat_fn = abs( sin( deg2rad * G%geoLatBu(I,J) ) ) ** Kh_pwr_of_sine
        CS%Kh_bg_xy(I,J) = MAX(Kh_sin_lat * slat_fn, CS%Kh_bg_xy(I,J))
      endif
      if (CS%bound_Kh .and. .not.CS%better_bound_Kh) then
        ! Limit the background viscosity to be numerically stable
        CS%Kh_Max_xy(I,J) = Kh_Limit * grid_sp_q2
        CS%Kh_bg_xy(I,J) = MIN(CS%Kh_bg_xy(I,J), CS%Kh_Max_xy(I,J))
      endif
    enddo ; enddo
  endif
  if (CS%biharmonic) then
    do j=js-1,Jeq+1 ; do I=Isq-1,Ieq+1
      CS%Idx2dyCu(I,j) = (G%IdxCu(I,j)*G%IdxCu(I,j)) * G%IdyCu(I,j)
      CS%Idxdy2u(I,j) = G%IdxCu(I,j) * (G%IdyCu(I,j)*G%IdyCu(I,j))
    enddo ; enddo
    do J=Jsq-1,Jeq+1 ; do i=is-1,Ieq+1
      CS%Idx2dyCv(i,J) = (G%IdxCv(i,J)*G%IdxCv(i,J)) * G%IdyCv(i,J)
      CS%Idxdy2v(i,J) = G%IdxCv(i,J) * (G%IdyCv(i,J)*G%IdyCv(i,J))
    enddo ; enddo
    CS%Ah_bg_xy(:,:) = 0.0
   ! The 0.3 below was 0.4 in MOM1.10.  The change in hq requires
   ! this to be less than 1/3, rather than 1/2 as before.
    if (CS%better_bound_Ah .or. CS%bound_Ah) Ah_Limit = 0.3 / (dt*64.0)
    if (CS%Smagorinsky_Ah .and. CS%bound_Coriolis) &
      BoundCorConst = 1.0 / (5.0*(bound_Cor_vel*bound_Cor_vel))
    do j=Jsq,Jeq+1 ; do i=Isq,Ieq+1
      grid_sp_h2 = (2.0*CS%dx2h(i,j)*CS%dy2h(i,j)) / (CS%dx2h(i,j)+CS%dy2h(i,j))
      grid_sp_h3 = grid_sp_h2*sqrt(grid_sp_h2)
      CS%grid_sp_h3(i,j) = grid_sp_h3
      if (CS%Smagorinsky_Ah) then
        CS%Biharm_const_xx(i,j) = Smag_bi_const * (grid_sp_h2 * grid_sp_h2)
        if (CS%bound_Coriolis) then
          fmax = MAX(abs(G%CoriolisBu(I-1,J-1)), abs(G%CoriolisBu(I,J-1)), &
                     abs(G%CoriolisBu(I-1,J)),   abs(G%CoriolisBu(I,J)))
          CS%Biharm_const2_xx(i,j) = (grid_sp_h2 * grid_sp_h2 * grid_sp_h2) * &
                                     (fmax * BoundCorConst)
        endif
      endif
      if (CS%Leith_Ah) then
         CS%biharm6_const_xx(i,j) = Leith_bi_const * (grid_sp_h3 * grid_sp_h3)
      endif
      CS%Ah_bg_xx(i,j) = MAX(Ah, Ah_vel_scale * grid_sp_h2 * sqrt(grid_sp_h2))
      if (CS%Re_Ah > 0.0) CS%Re_Ah_const_xx(i,j) = grid_sp_h3 / CS%Re_Ah
      if (Ah_time_scale > 0.) CS%Ah_bg_xx(i,j) = &
            MAX(CS%Ah_bg_xx(i,j), (grid_sp_h2 * grid_sp_h2) / Ah_time_scale)
      if (CS%bound_Ah .and. .not.CS%better_bound_Ah) then
        CS%Ah_Max_xx(i,j) = Ah_Limit * (grid_sp_h2 * grid_sp_h2)
        CS%Ah_bg_xx(i,j) = MIN(CS%Ah_bg_xx(i,j), CS%Ah_Max_xx(i,j))
      endif
    enddo ; enddo
    do J=js-1,Jeq ; do I=is-1,Ieq
      grid_sp_q2 = (2.0*CS%dx2q(I,J)*CS%dy2q(I,J)) / (CS%dx2q(I,J)+CS%dy2q(I,J))
      grid_sp_q3 = grid_sp_q2*sqrt(grid_sp_q2)
      if (CS%Smagorinsky_Ah) then
        CS%Biharm_const_xy(I,J) = Smag_bi_const * (grid_sp_q2 * grid_sp_q2)
        if (CS%bound_Coriolis) then
          CS%Biharm_const2_xy(I,J) = (grid_sp_q2 * grid_sp_q2 * grid_sp_q2) * &
                                     (abs(G%CoriolisBu(I,J)) * BoundCorConst)
        endif
      endif
      if (CS%Leith_Ah) then
         CS%biharm6_const_xy(I,J) = Leith_bi_const * (grid_sp_q3 * grid_sp_q3)
      endif
      CS%Ah_bg_xy(I,J) = MAX(Ah, Ah_vel_scale * grid_sp_q2 * sqrt(grid_sp_q2))
      if (CS%Re_Ah > 0.0) CS%Re_Ah_const_xy(i,j) = grid_sp_q3 / CS%Re_Ah
      if (Ah_time_scale > 0.) CS%Ah_bg_xy(i,j) = &
           MAX(CS%Ah_bg_xy(i,j), (grid_sp_q2 * grid_sp_q2) / Ah_time_scale)
      if (CS%bound_Ah .and. .not.CS%better_bound_Ah) then
        CS%Ah_Max_xy(I,J) = Ah_Limit * (grid_sp_q2 * grid_sp_q2)
        CS%Ah_bg_xy(I,J) = MIN(CS%Ah_bg_xy(I,J), CS%Ah_Max_xy(I,J))
      endif
    enddo ; enddo
  endif
  ! The Laplacian bounds should avoid overshoots when CS%bound_coef < 1.
  if (CS%Laplacian .and. CS%better_bound_Kh) then
    Idt = 1.0 / dt
    do j=Jsq,Jeq+1 ; do i=Isq,Ieq+1
      denom = max( &
         (CS%dy2h(i,j) * CS%DY_dxT(i,j) * (G%IdyCu(I,j) + G%IdyCu(I-1,j)) * &
          max(G%IdyCu(I,j)*G%IareaCu(I,j), G%IdyCu(I-1,j)*G%IareaCu(I-1,j)) ), &
         (CS%dx2h(i,j) * CS%DX_dyT(i,j) * (G%IdxCv(i,J) + G%IdxCv(i,J-1)) * &
          max(G%IdxCv(i,J)*G%IareaCv(i,J), G%IdxCv(i,J-1)*G%IareaCv(i,J-1)) ) )
      CS%Kh_Max_xx(i,j) = 0.0
      if (denom > 0.0) &
        CS%Kh_Max_xx(i,j) = CS%bound_coef * 0.25 * Idt / denom
    enddo ; enddo
    do J=js-1,Jeq ; do I=is-1,Ieq
      denom = max( &
         (CS%dx2q(I,J) * CS%DX_dyBu(I,J) * (G%IdxCu(I,j+1) + G%IdxCu(I,j)) * &
          max(G%IdxCu(I,j)*G%IareaCu(I,j), G%IdxCu(I,j+1)*G%IareaCu(I,j+1)) ), &
         (CS%dy2q(I,J) * CS%DY_dxBu(I,J) * (G%IdyCv(i+1,J) + G%IdyCv(i,J)) * &
          max(G%IdyCv(i,J)*G%IareaCv(i,J), G%IdyCv(i+1,J)*G%IareaCv(i+1,J)) ) )
      CS%Kh_Max_xy(I,J) = 0.0
      if (denom > 0.0) &
        CS%Kh_Max_xy(I,J) = CS%bound_coef * 0.25 * Idt / denom
    enddo ; enddo
    if (CS%debug) then
      call hchksum(CS%Kh_Max_xx, "Kh_Max_xx", G%HI, haloshift=0, scale=US%L_to_m**2*US%s_to_T)
      call Bchksum(CS%Kh_Max_xy, "Kh_Max_xy", G%HI, haloshift=0, scale=US%L_to_m**2*US%s_to_T)
    endif
  endif
  ! The biharmonic bounds should avoid overshoots when CS%bound_coef < 0.5, but
  ! empirically work for CS%bound_coef <~ 1.0
  if (CS%biharmonic .and. CS%better_bound_Ah) then
    Idt = 1.0 / dt
    do j=js-1,Jeq+1 ; do I=Isq-1,Ieq+1
      u0u(I,j) = (CS%Idxdy2u(I,j)*(CS%dy2h(i+1,j)*CS%DY_dxT(i+1,j)*(G%IdyCu(I+1,j) + G%IdyCu(I,j))   + &
                                   CS%dy2h(i,j) * CS%DY_dxT(i,j) * (G%IdyCu(I,j) + G%IdyCu(I-1,j)) ) + &
                 CS%Idx2dyCu(I,j)*(CS%dx2q(I,J) * CS%DX_dyBu(I,J) * (G%IdxCu(I,j+1) + G%IdxCu(I,j)) + &
                                   CS%dx2q(I,J-1)*CS%DX_dyBu(I,J-1)*(G%IdxCu(I,j) + G%IdxCu(I,j-1)) ) )
      u0v(I,j) = (CS%Idxdy2u(I,j)*(CS%dy2h(i+1,j)*CS%DX_dyT(i+1,j)*(G%IdxCv(i+1,J) + G%IdxCv(i+1,J-1)) + &
                                   CS%dy2h(i,j) * CS%DX_dyT(i,j) * (G%IdxCv(i,J) + G%IdxCv(i,J-1)) )   + &
                 CS%Idx2dyCu(I,j)*(CS%dx2q(I,J) * CS%DY_dxBu(I,J) * (G%IdyCv(i+1,J) + G%IdyCv(i,J))   + &
                                   CS%dx2q(I,J-1)*CS%DY_dxBu(I,J-1)*(G%IdyCv(i+1,J-1) + G%IdyCv(i,J-1)) ) )
    enddo ; enddo
    do J=Jsq-1,Jeq+1 ; do i=is-1,Ieq+1
      v0u(i,J) = (CS%Idxdy2v(i,J)*(CS%dy2q(I,J) * CS%DX_dyBu(I,J) * (G%IdxCu(I,j+1) + G%IdxCu(I,j))       + &
                                   CS%dy2q(I-1,J)*CS%DX_dyBu(I-1,J)*(G%IdxCu(I-1,j+1) + G%IdxCu(I-1,j)) ) + &
                 CS%Idx2dyCv(i,J)*(CS%dx2h(i,j+1)*CS%DY_dxT(i,j+1)*(G%IdyCu(I,j+1) + G%IdyCu(I-1,j+1))   + &
                                   CS%dx2h(i,j) * CS%DY_dxT(i,j) * (G%IdyCu(I,j) + G%IdyCu(I-1,j)) ) )
      v0v(i,J) = (CS%Idxdy2v(i,J)*(CS%dy2q(I,J) * CS%DY_dxBu(I,J) * (G%IdyCv(i+1,J) + G%IdyCv(i,J))   + &
                                   CS%dy2q(I-1,J)*CS%DY_dxBu(I-1,J)*(G%IdyCv(i,J) + G%IdyCv(i-1,J)) ) + &
                 CS%Idx2dyCv(i,J)*(CS%dx2h(i,j+1)*CS%DX_dyT(i,j+1)*(G%IdxCv(i,J+1) + G%IdxCv(i,J))   + &
                                   CS%dx2h(i,j) * CS%DX_dyT(i,j) * (G%IdxCv(i,J) + G%IdxCv(i,J-1)) ) )
    enddo ; enddo
    do j=Jsq,Jeq+1 ; do i=Isq,Ieq+1
      denom = max( &
         (CS%dy2h(i,j) * &
          (CS%DY_dxT(i,j)*(G%IdyCu(I,j)*u0u(I,j) + G%IdyCu(I-1,j)*u0u(I-1,j))  + &
           CS%DX_dyT(i,j)*(G%IdxCv(i,J)*v0u(i,J) + G%IdxCv(i,J-1)*v0u(i,J-1))) * &
          max(G%IdyCu(I,j)*G%IareaCu(I,j), G%IdyCu(I-1,j)*G%IareaCu(I-1,j)) ),   &
         (CS%dx2h(i,j) * &
          (CS%DY_dxT(i,j)*(G%IdyCu(I,j)*u0v(I,j) + G%IdyCu(I-1,j)*u0v(I-1,j))  + &
           CS%DX_dyT(i,j)*(G%IdxCv(i,J)*v0v(i,J) + G%IdxCv(i,J-1)*v0v(i,J-1))) * &
          max(G%IdxCv(i,J)*G%IareaCv(i,J), G%IdxCv(i,J-1)*G%IareaCv(i,J-1)) ) )
      CS%Ah_Max_xx(I,J) = 0.0
      if (denom > 0.0) &
        CS%Ah_Max_xx(I,J) = CS%bound_coef * 0.5 * Idt / denom
    enddo ; enddo
    do J=js-1,Jeq ; do I=is-1,Ieq
      denom = max( &
         (CS%dx2q(I,J) * &
          (CS%DX_dyBu(I,J)*(u0u(I,j+1)*G%IdxCu(I,j+1) + u0u(I,j)*G%IdxCu(I,j))  + &
           CS%DY_dxBu(I,J)*(v0u(i+1,J)*G%IdyCv(i+1,J) + v0u(i,J)*G%IdyCv(i,J))) * &
          max(G%IdxCu(I,j)*G%IareaCu(I,j), G%IdxCu(I,j+1)*G%IareaCu(I,j+1)) ),    &
         (CS%dy2q(I,J) * &
          (CS%DX_dyBu(I,J)*(u0v(I,j+1)*G%IdxCu(I,j+1) + u0v(I,j)*G%IdxCu(I,j))  + &
           CS%DY_dxBu(I,J)*(v0v(i+1,J)*G%IdyCv(i+1,J) + v0v(i,J)*G%IdyCv(i,J))) * &
          max(G%IdyCv(i,J)*G%IareaCv(i,J), G%IdyCv(i+1,J)*G%IareaCv(i+1,J)) ) )
      CS%Ah_Max_xy(I,J) = 0.0
      if (denom > 0.0) &
        CS%Ah_Max_xy(I,J) = CS%bound_coef * 0.5 * Idt / denom
    enddo ; enddo
    if (CS%debug) then
      call hchksum(CS%Ah_Max_xx, "Ah_Max_xx", G%HI, haloshift=0, scale=US%L_to_m**4*US%s_to_T)
      call Bchksum(CS%Ah_Max_xy, "Ah_Max_xy", G%HI, haloshift=0, scale=US%L_to_m**4*US%s_to_T)
    endif
  endif
  ! Register fields for output from this module.
  CS%id_diffu = register_diag_field('ocean_model', 'diffu', diag%axesCuL, Time, &
      'Zonal Acceleration from Horizontal Viscosity', 'm s-2', conversion=US%L_T2_to_m_s2)
  CS%id_diffv = register_diag_field('ocean_model', 'diffv', diag%axesCvL, Time, &
      'Meridional Acceleration from Horizontal Viscosity', 'm s-2', conversion=US%L_T2_to_m_s2)
<<<<<<< HEAD

  !CS%id_hf_diffu = register_diag_field('ocean_model', 'hf_diffu', diag%axesCuL, Time, &
  !    'Fractional Thickness-weighted Zonal Acceleration from Horizontal Viscosity', 'm s-2', &
  !    v_extensive=.true., conversion=US%L_T2_to_m_s2)
  !if ((CS%id_hf_diffu > 0) .and. (present(ADp))) then
  !  call safe_alloc_ptr(CS%hf_diffu,G%IsdB,G%IedB,G%jsd,G%jed,G%ke)
  !  call safe_alloc_ptr(ADp%diag_hfrac_u,G%IsdB,G%IedB,G%jsd,G%jed,G%ke)
  !endif

  !CS%id_hf_diffv = register_diag_field('ocean_model', 'hf_diffv', diag%axesCvL, Time, &
  !    'Fractional Thickness-weighted Meridional Acceleration from Horizontal Viscosity', 'm s-2', &
  !    v_extensive=.true., conversion=US%L_T2_to_m_s2)
  !if ((CS%id_hf_diffv > 0) .and. (present(ADp))) then
  !  call safe_alloc_ptr(CS%hf_diffv,G%isd,G%ied,G%JsdB,G%JedB,G%ke)
  !  call safe_alloc_ptr(ADp%diag_hfrac_v,G%isd,G%ied,G%JsdB,G%JedB,G%ke)
  !endif

  CS%id_hf_diffu_2d = register_diag_field('ocean_model', 'hf_diffu_2d', diag%axesCu1, Time, &
      'Depth-sum Fractional Thickness-weighted Zonal Acceleration from Horizontal Viscosity', 'm s-2', &
      conversion=US%L_T2_to_m_s2)
  if ((CS%id_hf_diffu_2d > 0) .and. (present(ADp))) then
    call safe_alloc_ptr(ADp%diag_hfrac_u,G%IsdB,G%IedB,G%jsd,G%jed,G%ke)
  endif

  CS%id_hf_diffv_2d = register_diag_field('ocean_model', 'hf_diffv_2d', diag%axesCv1, Time, &
      'Depth-sum Fractional Thickness-weighted Meridional Acceleration from Horizontal Viscosity', 'm s-2', &
      conversion=US%L_T2_to_m_s2)
  if ((CS%id_hf_diffv_2d > 0) .and. (present(ADp))) then
    call safe_alloc_ptr(ADp%diag_hfrac_v,G%isd,G%ied,G%JsdB,G%JedB,G%ke)
  endif

=======
>>>>>>> eb57e51f
  if (CS%biharmonic) then
    CS%id_Ah_h = register_diag_field('ocean_model', 'Ahh', diag%axesTL, Time,    &
        'Biharmonic Horizontal Viscosity at h Points', 'm4 s-1', conversion=US%L_to_m**4*US%s_to_T, &
        cmor_field_name='difmxybo',                                             &
        cmor_long_name='Ocean lateral biharmonic viscosity',                     &
        cmor_standard_name='ocean_momentum_xy_biharmonic_diffusivity')
    CS%id_Ah_q = register_diag_field('ocean_model', 'Ahq', diag%axesBL, Time, &
        'Biharmonic Horizontal Viscosity at q Points', 'm4 s-1', conversion=US%L_to_m**4*US%s_to_T)
    CS%id_grid_Re_Ah = register_diag_field('ocean_model', 'grid_Re_Ah', diag%axesTL, Time, &
        'Grid Reynolds number for the Biharmonic horizontal viscosity at h points', 'nondim')
  endif
  if (CS%Laplacian) then
    CS%id_Kh_h = register_diag_field('ocean_model', 'Khh', diag%axesTL, Time,   &
        'Laplacian Horizontal Viscosity at h Points', 'm2 s-1', conversion=US%L_to_m**2*US%s_to_T, &
        cmor_field_name='difmxylo',                                             &
        cmor_long_name='Ocean lateral Laplacian viscosity',                     &
        cmor_standard_name='ocean_momentum_xy_laplacian_diffusivity')
    CS%id_Kh_q = register_diag_field('ocean_model', 'Khq', diag%axesBL, Time, &
        'Laplacian Horizontal Viscosity at q Points', 'm2 s-1', conversion=US%L_to_m**2*US%s_to_T)
    CS%id_grid_Re_Kh = register_diag_field('ocean_model', 'grid_Re_Kh', diag%axesTL, Time, &
        'Grid Reynolds number for the Laplacian horizontal viscosity at h points', 'nondim')
    CS%id_vort_xy_q = register_diag_field('ocean_model', 'vort_xy_q', diag%axesBL, Time, &
      'Vertical vorticity at q Points', 's-1', conversion=US%s_to_T)
    CS%id_div_xx_h = register_diag_field('ocean_model', 'div_xx_h', diag%axesTL, Time, &
      'Horizontal divergence at h Points', 's-1', conversion=US%s_to_T)
    CS%id_sh_xy_q = register_diag_field('ocean_model', 'sh_xy_q', diag%axesBL, Time, &
      'Shearing strain at q Points', 's-1', conversion=US%s_to_T)
    CS%id_sh_xx_h = register_diag_field('ocean_model', 'sh_xx_h', diag%axesTL, Time, &
      'Horizontal tension at h Points', 's-1', conversion=US%s_to_T)
  endif
  if (CS%use_GME) then
      CS%id_GME_coeff_h = register_diag_field('ocean_model', 'GME_coeff_h', diag%axesTL, Time, &
        'GME coefficient at h Points', 'm2 s-1', conversion=US%L_to_m**2*US%s_to_T)
      CS%id_GME_coeff_q = register_diag_field('ocean_model', 'GME_coeff_q', diag%axesBL, Time, &
        'GME coefficient at q Points', 'm2 s-1', conversion=US%L_to_m**2*US%s_to_T)
      CS%id_FrictWork_GME = register_diag_field('ocean_model','FrictWork_GME',diag%axesTL,Time,&
      'Integral work done by lateral friction terms in GME (excluding diffusion of energy)', &
      'W m-2', conversion=US%RZ3_T3_to_W_m2*US%L_to_Z**2)
  endif
  CS%id_FrictWork = register_diag_field('ocean_model','FrictWork',diag%axesTL,Time,&
      'Integral work done by lateral friction terms', &
      'W m-2', conversion=US%RZ3_T3_to_W_m2*US%L_to_Z**2)
  CS%id_FrictWorkIntz = register_diag_field('ocean_model','FrictWorkIntz',diag%axesT1,Time,      &
      'Depth integrated work done by lateral friction', &
      'W m-2', conversion=US%RZ3_T3_to_W_m2*US%L_to_Z**2, &
      cmor_field_name='dispkexyfo',                                                              &
      cmor_long_name='Depth integrated ocean kinetic energy dissipation due to lateral friction',&
      cmor_standard_name='ocean_kinetic_energy_dissipation_per_unit_area_due_to_xy_friction')
  if (CS%Laplacian .or. get_all) then
  endif
end subroutine hor_visc_init
!> Calculates factors in the anisotropic orientation tensor to be align with the grid.
!! With n1=1 and n2=0, this recovers the approach of Large et al, 2001.
subroutine align_aniso_tensor_to_grid(CS, n1, n2)
  type(hor_visc_CS), pointer :: CS !< Control structure for horizontal viscosity
  real,              intent(in) :: n1 !< i-component of direction vector [nondim]
  real,              intent(in) :: n2 !< j-component of direction vector [nondim]
  ! Local variables
  real :: recip_n2_norm
  ! For normalizing n=(n1,n2) in case arguments are not a unit vector
  recip_n2_norm = n1**2 + n2**2
  if (recip_n2_norm > 0.) recip_n2_norm = 1./recip_n2_norm
  CS%n1n2_h(:,:) = 2. * ( n1 * n2 ) * recip_n2_norm
  CS%n1n2_q(:,:) = 2. * ( n1 * n2 ) * recip_n2_norm
  CS%n1n1_m_n2n2_h(:,:) = ( n1 * n1 - n2 * n2 ) * recip_n2_norm
  CS%n1n1_m_n2n2_q(:,:) = ( n1 * n1 - n2 * n2 ) * recip_n2_norm
end subroutine align_aniso_tensor_to_grid
!> Apply a 1-1-4-1-1 Laplacian filter one time on GME diffusive flux to reduce any
!! horizontal two-grid-point noise
subroutine smooth_GME(CS,G,GME_flux_h,GME_flux_q)
  ! Arguments
  type(hor_visc_CS),                            pointer       :: CS        !< Control structure
  type(ocean_grid_type),                        intent(in)    :: G         !< Ocean grid
  real, dimension(SZI_(G),SZJ_(G)),   optional, intent(inout) :: GME_flux_h!< GME diffusive flux
                                                              !! at h points
  real, dimension(SZIB_(G),SZJB_(G)), optional, intent(inout) :: GME_flux_q!< GME diffusive flux
                                                              !! at q points
  ! local variables
  real, dimension(SZI_(G),SZJ_(G)) :: GME_flux_h_original
  real, dimension(SZIB_(G),SZJB_(G)) :: GME_flux_q_original
  real :: wc, ww, we, wn, ws ! averaging weights for smoothing
  integer :: i, j, k, s
  do s=1,1
    ! Update halos
    if (present(GME_flux_h)) then
      call pass_var(GME_flux_h, G%Domain)
      GME_flux_h_original = GME_flux_h
      ! apply smoothing on GME
      do j = G%jsc, G%jec
        do i = G%isc, G%iec
          ! skip land points
          if (G%mask2dT(i,j)==0.) cycle
          ! compute weights
          ww = 0.125 * G%mask2dT(i-1,j)
          we = 0.125 * G%mask2dT(i+1,j)
          ws = 0.125 * G%mask2dT(i,j-1)
          wn = 0.125 * G%mask2dT(i,j+1)
          wc = 1.0 - (ww+we+wn+ws)
          GME_flux_h(i,j) =  wc * GME_flux_h_original(i,j)   &
                           + ww * GME_flux_h_original(i-1,j) &
                           + we * GME_flux_h_original(i+1,j) &
                           + ws * GME_flux_h_original(i,j-1) &
                           + wn * GME_flux_h_original(i,j+1)
      enddo; enddo
    endif
    ! Update halos
    if (present(GME_flux_q)) then
      call pass_var(GME_flux_q, G%Domain, position=CORNER, complete=.true.)
      GME_flux_q_original = GME_flux_q
      ! apply smoothing on GME
      do J = G%JscB, G%JecB
        do I = G%IscB, G%IecB
          ! skip land points
          if (G%mask2dBu(I,J)==0.) cycle
          ! compute weights
          ww = 0.125 * G%mask2dBu(I-1,J)
          we = 0.125 * G%mask2dBu(I+1,J)
          ws = 0.125 * G%mask2dBu(I,J-1)
          wn = 0.125 * G%mask2dBu(I,J+1)
          wc = 1.0 - (ww+we+wn+ws)
          GME_flux_q(I,J) =  wc * GME_flux_q_original(I,J)   &
                           + ww * GME_flux_q_original(I-1,J) &
                           + we * GME_flux_q_original(I+1,J) &
                           + ws * GME_flux_q_original(I,J-1) &
                           + wn * GME_flux_q_original(I,J+1)
      enddo; enddo
    endif
  enddo ! s-loop
end subroutine smooth_GME
!> Deallocates any variables allocated in hor_visc_init.
subroutine hor_visc_end(CS)
  type(hor_visc_CS), pointer :: CS !< The control structure returned by a
                                   !! previous call to hor_visc_init.
  if (CS%Laplacian .or. CS%biharmonic) then
    DEALLOC_(CS%dx2h) ; DEALLOC_(CS%dx2q) ; DEALLOC_(CS%dy2h) ; DEALLOC_(CS%dy2q)
    DEALLOC_(CS%dx_dyT) ; DEALLOC_(CS%dy_dxT) ; DEALLOC_(CS%dx_dyBu) ; DEALLOC_(CS%dy_dxBu)
    DEALLOC_(CS%reduction_xx) ; DEALLOC_(CS%reduction_xy)
  endif
  if (CS%Laplacian) then
    DEALLOC_(CS%Kh_bg_xx) ; DEALLOC_(CS%Kh_bg_xy)
    DEALLOC_(CS%grid_sp_h2)
    if (CS%bound_Kh) then
      DEALLOC_(CS%Kh_Max_xx) ; DEALLOC_(CS%Kh_Max_xy)
    endif
    if (CS%Smagorinsky_Kh) then
      DEALLOC_(CS%Laplac2_const_xx) ; DEALLOC_(CS%Laplac2_const_xy)
    endif
    if (CS%Leith_Kh) then
      DEALLOC_(CS%Laplac3_const_xx) ; DEALLOC_(CS%Laplac3_const_xy)
    endif
  endif
  if (CS%biharmonic) then
    DEALLOC_(CS%grid_sp_h3)
    DEALLOC_(CS%Idx2dyCu) ; DEALLOC_(CS%Idx2dyCv)
    DEALLOC_(CS%Idxdy2u) ; DEALLOC_(CS%Idxdy2v)
    DEALLOC_(CS%Ah_bg_xx) ; DEALLOC_(CS%Ah_bg_xy)
    if (CS%bound_Ah) then
      DEALLOC_(CS%Ah_Max_xx) ; DEALLOC_(CS%Ah_Max_xy)
    endif
    if (CS%Smagorinsky_Ah) then
      DEALLOC_(CS%Biharm6_const_xx) ; DEALLOC_(CS%Biharm6_const_xy)
    endif
    if (CS%Leith_Ah) then
      DEALLOC_(CS%Biharm_const_xx) ; DEALLOC_(CS%Biharm_const_xy)
    endif
    if (CS%Re_Ah > 0.0) then
      DEALLOC_(CS%Re_Ah_const_xx) ; DEALLOC_(CS%Re_Ah_const_xy)
    endif
  endif
  if (CS%anisotropic) then
    DEALLOC_(CS%n1n2_h)
    DEALLOC_(CS%n1n2_q)
    DEALLOC_(CS%n1n1_m_n2n2_h)
    DEALLOC_(CS%n1n1_m_n2n2_q)
  endif
  deallocate(CS)
end subroutine hor_visc_end
!> \namespace mom_hor_visc
!!
!! This module contains the subroutine horizontal_viscosity() that calculates the
!! effects of horizontal viscosity, including parameterizations of the value of
!! the viscosity itself. horizontal_viscosity() calculates the acceleration due to
!! some combination of a biharmonic viscosity and a Laplacian viscosity. Either or
!! both may use a coefficient that depends on the shear and strain of the flow.
!! All metric terms are retained. The Laplacian is calculated as the divergence of
!! a stress tensor, using the form suggested by Smagorinsky (1993). The biharmonic
!! is calculated by twice applying the divergence of the stress tensor that is
!! used to calculate the Laplacian, but without the dependence on thickness in the
!! first pass. This form permits a variable viscosity, and indicates no
!! acceleration for either resting fluid or solid body rotation.
!!
!! The form of the viscous accelerations is discussed extensively in Griffies and
!! Hallberg (2000), and the implementation here follows that discussion closely.
!! We use the notation of Smith and McWilliams (2003) with the exception that the
!! isotropic viscosity is \f$\kappa_h\f$.
!!
!! \section section_horizontal_viscosity Horizontal viscosity in MOM
!!
!! In general, the horizontal stress tensor can be written as
!! \f[
!! {\bf \sigma} =
!! \begin{pmatrix}
!! \frac{1}{2} \left( \sigma_D + \sigma_T \right) & \frac{1}{2} \sigma_S \\\\
!! \frac{1}{2} \sigma_S & \frac{1}{2} \left( \sigma_D - \sigma_T \right)
!! \end{pmatrix}
!! \f]
!! where \f$\sigma_D\f$, \f$\sigma_T\f$ and \f$\sigma_S\f$ are stresses associated with
!! invariant factors in the strain-rate tensor. For a Newtonian fluid, the stress
!! tensor is usually linearly related to the strain-rate tensor. The horizontal
!! strain-rate tensor is
!! \f[
!! \dot{\bf e} =
!! \begin{pmatrix}
!! \frac{1}{2} \left( \dot{e}_D + \dot{e}_T \right) & \frac{1}{2} \dot{e}_S \\\\
!! \frac{1}{2} \dot{e}_S & \frac{1}{2} \left( \dot{e}_D - \dot{e}_T \right)
!! \end{pmatrix}
!! \f]
!! where \f$\dot{e}_D = \partial_x u + \partial_y v\f$ is the horizontal divergence,
!! \f$\dot{e}_T = \partial_x u - \partial_y v\f$ is the horizontal tension, and
!! \f$\dot{e}_S = \partial_y u + \partial_x v\f$ is the horizontal shear strain.
!!
!! The trace of the stress tensor, \f$tr(\bf \sigma) = \sigma_D\f$, is usually
!! absorbed into the pressure and only the deviatoric stress tensor considered.
!! From here on, we drop \f$\sigma_D\f$. The trace of the strain tensor, \f$tr(\bf e) =
!! \dot{e}_D\f$ is non-zero for horizontally divergent flow but only enters the
!! stress tensor through \f$\sigma_D\f$ and so we will drop \f$\sigma_D\f$ from
!! calculations of the strain tensor in the code. Therefore the horizontal stress
!! tensor can be considered to be
!! \f[
!! {\bf \sigma} =
!! \begin{pmatrix}
!! \frac{1}{2} \sigma_T & \frac{1}{2} \sigma_S \\\\
!! \frac{1}{2} \sigma_S & - \frac{1}{2} \sigma_T
!! \end{pmatrix}
!! .\f]
!!
!! The stresses above are linearly related to the strain through a viscosity
!! coefficient, \f$\kappa_h\f$:
!! \f{eqnarray*}{
!! \sigma_T & = & 2 \kappa_h \dot{e}_T \\\\
!! \sigma_S & = & 2 \kappa_h \dot{e}_S
!! .
!! \f}
!!
!! The viscosity \f$\kappa_h\f$ may either be a constant or variable. For example,
!! \f$\kappa_h\f$ may vary with the shear, as proposed by Smagorinsky (1993).
!!
!! The accelerations resulting form the divergence of the stress tensor are
!! \f{eqnarray*}{
!! \hat{\bf x} \cdot \left( \nabla \cdot {\bf \sigma} \right)
!! & = &
!! \partial_x \left( \frac{1}{2} \sigma_T \right)
!! + \partial_y \left( \frac{1}{2} \sigma_S \right)
!! \\\\
!! & = &
!! \partial_x \left( \kappa_h \dot{e}_T \right)
!! + \partial_y \left( \kappa_h \dot{e}_S \right)
!! \\\\
!! \hat{\bf y} \cdot \left( \nabla \cdot {\bf \sigma} \right)
!! & = &
!! \partial_x \left( \frac{1}{2} \sigma_S \right)
!! + \partial_y \left( \frac{1}{2} \sigma_T \right)
!! \\\\
!! & = &
!! \partial_x \left( \kappa_h \dot{e}_S \right)
!! + \partial_y \left( - \kappa_h \dot{e}_T \right)
!! .
!! \f}
!!
!! The form of the Laplacian viscosity in general coordinates is:
!! \f{eqnarray*}{
!! \hat{\bf x} \cdot \left( \nabla \cdot \sigma \right)
!! & = &
!! \frac{1}{h} \left[ \partial_x \left( \kappa_h h \dot{e}_T \right)
!! + \partial_y \left( \kappa_h h \dot{e}_S \right) \right]
!! \\\\
!! \hat{\bf y} \cdot \left( \nabla \cdot \sigma \right)
!! & = &
!! \frac{1}{h} \left[ \partial_x \left( \kappa_h h \dot{e}_S \right)
!! - \partial_y \left( \kappa_h h \dot{e}_T \right) \right]
!! .
!! \f}
!!
!! \subsection section_laplacian_viscosity_coefficient Laplacian viscosity coefficient
!!
!! The horizontal viscosity coefficient, \f$\kappa_h\f$, can have multiple components.
!! The isotropic components are:
!!   - A uniform background component, \f$\kappa_{bg}\f$.
!!   - A constant but spatially variable 2D map, \f$\kappa_{2d}(x,y)\f$.
!!   - A ''MICOM'' viscosity, \f$U_\nu \Delta(x,y)\f$, which uses a constant
!! velocity scale, \f$U_\nu\f$ and a measure of the grid-spacing \f$\Delta(x,y)^2 =
!! \frac{2 \Delta x^2 \Delta y^2}{\Delta x^2 + \Delta y^2}\f$.
!!   - A function of
!! latitude, \f$\kappa_{\phi}(x,y) = \kappa_{\pi/2} |\sin(\phi)|^n\f$.
!!   - A dynamic Smagorinsky viscosity, \f$\kappa_{Sm}(x,y,t) = C_{Sm} \Delta^2 \sqrt{\dot{e}_T^2 + \dot{e}_S^2}\f$.
!!   - A dynamic Leith viscosity, \f$\kappa_{Lth}(x,y,t) =
!!                                    C_{Lth} \Delta^3 \sqrt{|\nabla \zeta|^2 + |\nabla \dot{e}_D|^2}\f$.
!!
!! A maximum stable viscosity, \f$\kappa_{max}(x,y)\f$ is calculated based on the
!! grid-spacing and time-step and used to clip calculated viscosities.
!!
!! The static components of \f$\kappa_h\f$ are first combined as follows:
!! \f[
!! \kappa_{static} = \min \left[ \max\left(
!! \kappa_{bg},
!! U_\nu \Delta(x,y),
!! \kappa_{2d}(x,y),
!! \kappa_\phi(x,y)
!! \right)
!! , \kappa_{max}(x,y) \right]
!! \f]
!! and stored in the module control structure as variables <code>Kh_bg_xx</code> and
!! <code>Kh_bg_xy</code> for the tension (h-points) and shear (q-points) components
!! respectively.
!!
!! The full viscosity includes the dynamic components as follows:
!! \f[
!! \kappa_h(x,y,t) = r(\Delta,L_d)
!! \max \left( \kappa_{static}, \kappa_{Sm}, \kappa_{Lth} \right)
!! \f]
!! where \f$r(\Delta,L_d)\f$ is a resolution function.
!!
!! The dynamic Smagorinsky and Leith viscosity schemes are exclusive with each
!! other.
!!
!! \subsection section_viscous_boundary_conditions Viscous boundary conditions
!!
!! Free slip boundary conditions have been coded, although no slip boundary
!! conditions can be used with the Laplacian viscosity based on the 2D land-sea
!! mask. For a western boundary, for example, the boundary conditions with the
!! biharmonic operator would be written as:
!! \f[
!!   \partial_x v = 0 ; \partial_x^3 v = 0 ; u = 0 ; \partial_x^2 u = 0 ,
!! \f]
!! while for a Laplacian operator, they are simply
!! \f[
!!   \partial_x v = 0 ; u = 0 .
!! \f]
!! These boundary conditions are largely dictated by the use of an Arakawa
!! C-grid and by the varying layer thickness.
!!
!! \subsection section_anisotropic_viscosity Anisotropic viscosity
!!
!! Large et al., 2001, proposed enhancing viscosity in a particular direction and the
!! approach was generalized in Smith and McWilliams, 2003. We use the second form of their
!! two coefficient anisotropic viscosity (section 4.3). We also replace their
!! \f$A^\prime\f$ and $D$ such that \f$2A^\prime = 2 \kappa_h + D\f$ and
!! \f$\kappa_a = D\f$ so that \f$\kappa_h\f$ can be considered the isotropic
!! viscosity and \f$\kappa_a=D\f$ can be consider the anisotropic viscosity. The
!! direction of anisotropy is defined by a unit vector \f$\hat{\bf
!! n}=(n_1,n_2)\f$.
!!
!! The contributions to the stress tensor are
!! \f[
!! \begin{pmatrix}
!! \sigma_T \\\\ \sigma_S
!! \end{pmatrix}
!! =
!! \left[
!! \begin{pmatrix}
!! 2 \kappa_h + \kappa_a & 0 \\\\
!! 0 & 2 \kappa_h
!! \end{pmatrix}
!! + 2 \kappa_a n_1 n_2
!! \begin{pmatrix}
!! - 2 n_1 n_2 & n_1^2 - n_2^2 \\\\
!! n_1^2 - n_2^2 & 2 n_1 n_2
!! \end{pmatrix}
!! \right]
!! \begin{pmatrix}
!! \dot{e}_T \\\\ \dot{e}_S
!! \end{pmatrix}
!! \f]
!! Dissipation of kinetic energy requires \f$\kappa_h \geq 0\f$ and \f$2 \kappa_h + \kappa_a \geq 0\f$.
!! Note that when anisotropy is aligned with the x-direction, \f$n_1 = \pm 1\f$, then
!! \f$n_2 = 0\f$ and the cross terms vanish. The accelerations in this aligned limit
!! with constant coefficients become
!! \f{eqnarray*}{
!! \hat{\bf x} \cdot \nabla \cdot {\bf \sigma}
!! & = &
!! \partial_x \left( \left( \kappa_h + \frac{1}{2} \kappa_a \right) \dot{e}_T \right)
!! + \partial_y \left( \kappa_h \dot{e}_S \right)
!! \\\\
!! & = &
!! \left( \kappa_h + \kappa_a \right) \partial_{xx} u
!! + \kappa_h \partial_{yy} u
!! - \frac{1}{2} \kappa_a \partial_x \left( \partial_x u + \partial_y v \right)
!! \\\\
!! \hat{\bf y} \cdot \nabla \cdot {\bf \sigma}
!! & = &
!! \partial_x \left( \kappa_h \dot{e}_S \right)
!! - \partial_y \left( \left( \kappa_h + \frac{1}{2} \kappa_a \right) \dot{e}_T \right)
!! \\\\
!! & = &
!! \kappa_h \partial_{xx} v
!! + \left( \kappa_h + \kappa_a \right) \partial_{yy} v
!! - \frac{1}{2} \kappa_a \partial_y \left( \partial_x u + \partial_y v \right)
!! \f}
!! which has contributions akin to a negative divergence damping (a divergence
!! enhancement?) but which is weaker than the enhanced tension terms by half.
!!
!! \subsection section_viscous_discretization Discretization
!!
!! The horizontal tension, \f$\dot{e}_T\f$, is stored in variable <code>sh_xx</code> and
!! discretized as
!! \f[
!! \dot{e}_T
!! = \frac{\Delta y}{\Delta x} \delta_i \left( \frac{1}{\Delta y} u \right)
!! - \frac{\Delta x}{\Delta y} \delta_j \left( \frac{1}{\Delta x} v \right)
!! .
!! \f]
!! The horizontal divergent strain, \f$\dot{e}_D\f$, is stored in variable
!! <code>div_xx</code> and discretized as
!! \f[
!! \dot{e}_D
!! = \frac{1}{h A} \left( \delta_i \left( \overline{h}^i \Delta y \, u \right)
!! + \delta_j \left( \overline{h}^j\Delta x \, v \right) \right)
!! .
!! \f]
!! Note that for expediency this is the exact discretization used in the
!! continuity equation.
!!
!! The horizontal shear strain, \f$\dot{e}_S\f$, is stored in variable <code>sh_xy</code>
!! and discretized as
!! \f[
!! \dot{e}_S = v_x + u_y
!! \f]
!! where
!! \f{align*}{
!! v_x &= \frac{\Delta y}{\Delta x} \delta_i \left( \frac{1}{\Delta y} v \right) \\\\
!! u_y &= \frac{\Delta x}{\Delta y} \delta_j \left( \frac{1}{\Delta x} u \right)
!! \f}
!! which are calculated separately so that no-slip or free-slip boundary
!! conditions can be applied to \f$v_x\f$ and \f$u_y\f$ where appropriate.
!!
!! The tendency for the x-component of the divergence of stress is stored in
!! variable <code>diffu</code> and discretized as
!! \f[
!! \hat{\bf x} \cdot \left( \nabla \cdot {\bf \sigma} \right) =
!! \frac{1}{A \overline{h}^i} \left(
!! \frac{1}{\Delta y} \delta_i \left( h \Delta y^2 \kappa_h \dot{e}_T \right) +
!! \frac{1}{\Delta x} \delta_j \left( \tilde{h}^{ij} \Delta x^2 \kappa_h \dot{e}_S \right)
!! \right)
!! .
!! \f]
!!
!! The tendency for the y-component of the divergence of stress is stored in
!! variable <code>diffv</code> and discretized as
!! \f[
!! \hat{\bf y} \cdot \left( \nabla \cdot {\bf \sigma} \right) =
!! \frac{1}{A \overline{h}^j} \left(
!! \frac{1}{\Delta y} \delta_i \left( \tilde{h}^{ij} \Delta y^2 A_M \dot{e}_S \right)
!! - \frac{1}{\Delta x} \delta_j \left( h \Delta x^2 A_M \dot{e}_T \right)
!! \right)
!! .
!! \f]
!!
!! \subsection section_viscous_refs References
!!
!! Griffies, S.M., and Hallberg, R.W., 2000: Biharmonic friction with a
!! Smagorinsky-like viscosity for use in large-scale eddy-permitting ocean models.
!! Monthly Weather Review, 128(8), 2935-2946.
!! https://doi.org/10.1175/1520-0493(2000)128%3C2935:BFWASL%3E2.0.CO;2
!!
!! Large, W.G., Danabasoglu, G., McWilliams, J.C., Gent, P.R. and Bryan, F.O.,
!! 2001: Equatorial circulation of a global ocean climate model with
!! anisotropic horizontal viscosity.
!! Journal of Physical Oceanography, 31(2), pp.518-536.
!! https://doi.org/10.1175/1520-0485(2001)031%3C0518:ECOAGO%3E2.0.CO;2
!!
!! Smagorinsky, J., 1993: Some historical remarks on the use of nonlinear
!! viscosities. Large eddy simulation of complex engineering and geophysical
!! flows, 1, 69-106.
!!
!! Smith, R.D., and McWilliams, J.C., 2003: Anisotropic horizontal viscosity for
!! ocean models. Ocean Modelling, 5(2), 129-156.
!! https://doi.org/10.1016/S1463-5003(02)00016-1
end module MOM_hor_visc<|MERGE_RESOLUTION|>--- conflicted
+++ resolved
@@ -1679,14 +1679,7 @@
   call get_param(param_file, mdl, "USE_LAND_MASK_FOR_HVISC", CS%use_land_mask, &
                  "If true, use Use the land mask for the computation of thicknesses "//&
                  "at velocity locations. This eliminates the dependence on arbitrary "//&
-<<<<<<< HEAD
                  "values over land or outside of the domain.", default=.true.)
-
-=======
-                 "values over land or outside of the domain. Default is False in order to "//&
-                 "maintain answers with legacy experiments but should be changed to True "//&
-                 "for new experiments.", default=.false.)
->>>>>>> eb57e51f
   if (CS%better_bound_Ah .or. CS%better_bound_Kh .or. get_all) &
     call get_param(param_file, mdl, "HORVISC_BOUND_COEF", CS%bound_coef, &
                  "The nondimensional coefficient of the ratio of the "//&
@@ -1903,12 +1896,8 @@
         CS%Kh_bg_xy(I,J) = MAX(CS%Kh_bg_xy(I,J), &
             0.25*((CS%Kh_bg_2d(i,j) + CS%Kh_bg_2d(i+1,j+1)) + &
                   (CS%Kh_bg_2d(i+1,j) + CS%Kh_bg_2d(i,j+1))) )
-<<<<<<< HEAD
-      endif
-
-=======
-      endif ; endif
->>>>>>> eb57e51f
+      endif
+
       ! Use the larger of the above and a function of sin(latitude)
       if (Kh_sin_lat>0.) then
         slat_fn = abs( sin( deg2rad * G%geoLatBu(I,J) ) ) ** Kh_pwr_of_sine
@@ -2074,7 +2063,6 @@
       'Zonal Acceleration from Horizontal Viscosity', 'm s-2', conversion=US%L_T2_to_m_s2)
   CS%id_diffv = register_diag_field('ocean_model', 'diffv', diag%axesCvL, Time, &
       'Meridional Acceleration from Horizontal Viscosity', 'm s-2', conversion=US%L_T2_to_m_s2)
-<<<<<<< HEAD
 
   !CS%id_hf_diffu = register_diag_field('ocean_model', 'hf_diffu', diag%axesCuL, Time, &
   !    'Fractional Thickness-weighted Zonal Acceleration from Horizontal Viscosity', 'm s-2', &
@@ -2106,8 +2094,6 @@
     call safe_alloc_ptr(ADp%diag_hfrac_v,G%isd,G%ied,G%JsdB,G%JedB,G%ke)
   endif
 
-=======
->>>>>>> eb57e51f
   if (CS%biharmonic) then
     CS%id_Ah_h = register_diag_field('ocean_model', 'Ahh', diag%axesTL, Time,    &
         'Biharmonic Horizontal Viscosity at h Points', 'm4 s-1', conversion=US%L_to_m**4*US%s_to_T, &
