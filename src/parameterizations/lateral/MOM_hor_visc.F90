!> Calculates horizontal viscosity and viscous stresses
module MOM_hor_visc

! This file is part of MOM6. See LICENSE.md for the license.

use MOM_diag_mediator,         only : post_data, register_diag_field, safe_alloc_ptr
use MOM_diag_mediator,         only : diag_ctrl, time_type
use MOM_domains,               only : pass_var, CORNER, pass_vector
use MOM_error_handler,         only : MOM_error, FATAL, WARNING, is_root_pe
use MOM_file_parser,           only : get_param, log_version, param_file_type
use MOM_grid,                  only : ocean_grid_type
<<<<<<< HEAD
use MOM_lateral_mixing_coeffs, only : VarMix_CS, calc_QG_Leith_viscosity
use MOM_barotropic,            only : barotropic_CS, barotropic_get_tav
use MOM_thickness_diffuse,     only : thickness_diffuse_CS, thickness_diffuse_get_KH
=======
use MOM_io,                    only : MOM_read_data, slasher
use MOM_lateral_mixing_coeffs, only : VarMix_CS
>>>>>>> 4d02387f
use MOM_MEKE_types,            only : MEKE_type
use MOM_open_boundary,         only : ocean_OBC_type, OBC_DIRECTION_E, OBC_DIRECTION_W
use MOM_open_boundary,         only : OBC_DIRECTION_N, OBC_DIRECTION_S, OBC_NONE
use MOM_unit_scaling,          only : unit_scale_type
use MOM_verticalGrid,          only : verticalGrid_type

implicit none ; private

#include <MOM_memory.h>

public horizontal_viscosity, hor_visc_init, hor_visc_end

!> Control structure for horizontal viscosity
type, public :: hor_visc_CS ; private
  logical :: Laplacian       !< Use a Laplacian horizontal viscosity if true.
  logical :: biharmonic      !< Use a biharmonic horizontal viscosity if true.
  logical :: no_slip         !< If true, no slip boundary conditions are used.
                             !! Otherwise free slip boundary conditions are assumed.
                             !! The implementation of the free slip boundary
                             !! conditions on a C-grid is much cleaner than the
                             !! no slip boundary conditions. The use of free slip
                             !! b.c.s is strongly encouraged. The no slip b.c.s
                             !! are not implemented with the biharmonic viscosity.
  logical :: bound_Kh        !< If true, the Laplacian coefficient is locally
                             !! limited to guarantee stability.
  logical :: better_bound_Kh !< If true, use a more careful bounding of the
                             !! Laplacian viscosity to guarantee stability.
  logical :: bound_Ah        !< If true, the biharmonic coefficient is locally
                             !! limited to guarantee stability.
  logical :: better_bound_Ah !< If true, use a more careful bounding of the
                             !! biharmonic viscosity to guarantee stability.
  real    :: bound_coef      !< The nondimensional coefficient of the ratio of
                             !! the viscosity bounds to the theoretical maximum
                             !! for stability without considering other terms.
                             !! The default is 0.8.
  logical :: Smagorinsky_Kh  !< If true, use Smagorinsky nonlinear eddy
                             !! viscosity. KH is the background value.
  logical :: Smagorinsky_Ah  !< If true, use a biharmonic form of Smagorinsky
                             !! nonlinear eddy viscosity. AH is the background.
  logical :: Leith_Kh        !< If true, use 2D Leith nonlinear eddy
                             !! viscosity. KH is the background value.
  logical :: Modified_Leith  !< If true, use extra component of Leith viscosity
                             !! to damp divergent flow. To use, still set Leith_Kh=.TRUE.
  logical :: use_beta_in_Leith !< If true, includes the beta term in the Leith viscosity
  logical :: Leith_Ah        !< If true, use a biharmonic form of 2D Leith
                             !! nonlinear eddy viscosity. AH is the background.
  logical :: use_QG_Leith_visc    !< If true, use QG Leith nonlinear eddy viscosity.
                             !! KH is the background value.
  logical :: bound_Coriolis  !< If true & SMAGORINSKY_AH is used, the biharmonic
                             !! viscosity is modified to include a term that
                             !! scales quadratically with the velocity shears.
  logical :: use_Kh_bg_2d    !< Read 2d background viscosity from a file.
  real    :: Kh_bg_min       !< The minimum value allowed for Laplacian horizontal
                             !! viscosity [m2 s-1]. The default is 0.0
  logical :: use_land_mask   !< Use the land mask for the computation of thicknesses
                             !! at velocity locations. This eliminates the dependence on
                             !! arbitrary values over land or outside of the domain.
                             !! Default is False to maintain answers with legacy experiments
                             !! but should be changed to True for new experiments.
  logical :: anisotropic     !< If true, allow anisotropic component to the viscosity.
  real    :: Kh_aniso        !< The anisotropic viscosity [m2 s-1].
  logical :: dynamic_aniso   !< If true, the anisotropic viscosity is recomputed as a function
                             !! of state. This is set depending on ANISOTROPIC_MODE.
  logical :: use_GME         !< If true, use GME backscatter scheme.

  real ALLOCABLE_, dimension(NIMEM_,NJMEM_) :: Kh_bg_xx
                      !< The background Laplacian viscosity at h points [m2 s-1].
                      !! The actual viscosity may be the larger of this
                      !! viscosity and the Smagorinsky and Leith viscosities.
  real ALLOCABLE_, dimension(NIMEM_,NJMEM_) :: Kh_bg_2d
                      !< The background Laplacian viscosity at h points [m2 s-1].
                      !! The actual viscosity may be the larger of this
                      !! viscosity and the Smagorinsky and Leith viscosities.
  real ALLOCABLE_, dimension(NIMEM_,NJMEM_) :: Ah_bg_xx
                      !< The background biharmonic viscosity at h points [m4 s-1].
                      !! The actual viscosity may be the larger of this
                      !! viscosity and the Smagorinsky and Leith viscosities.
  real ALLOCABLE_, dimension(NIMEM_,NJMEM_) :: Biharm5_const2_xx
                      !< A constant relating the biharmonic viscosity to the
                      !! square of the velocity shear [m4 s].  This value is
                      !! set to be the magnitude of the Coriolis terms once the
                      !! velocity differences reach a value of order 1/2 MAXVEL.
  real ALLOCABLE_, dimension(NIMEM_,NJMEM_) :: reduction_xx
                      !< The amount by which stresses through h points are reduced
                      !! due to partial barriers. Nondimensional.
  real ALLOCABLE_, dimension(NIMEM_,NJMEM_) :: &
    Kh_Max_xx,      & !< The maximum permitted Laplacian viscosity [m2 s-1].
    Ah_Max_xx,      & !< The maximum permitted biharmonic viscosity [m4 s-1].
    n1n2_h,         & !< Factor n1*n2 in the anisotropic direction tensor at h-points
    n1n1_m_n2n2_h     !< Factor n1**2-n2**2 in the anisotropic direction tensor at h-points

  real ALLOCABLE_, dimension(NIMEMB_PTR_,NJMEMB_PTR_) :: Kh_bg_xy
                      !< The background Laplacian viscosity at q points [m2 s-1].
                      !! The actual viscosity may be the larger of this
                      !! viscosity and the Smagorinsky and Leith viscosities.
  real ALLOCABLE_, dimension(NIMEMB_PTR_,NJMEMB_PTR_) :: Ah_bg_xy
                      !< The background biharmonic viscosity at q points [m4 s-1].
                      !! The actual viscosity may be the larger of this
                      !! viscosity and the Smagorinsky and Leith viscosities.
  real ALLOCABLE_, dimension(NIMEMB_PTR_,NJMEMB_PTR_) :: Biharm5_const2_xy
                      !< A constant relating the biharmonic viscosity to the
                      !! square of the velocity shear [m4 s].  This value is
                      !! set to be the magnitude of the Coriolis terms once the
                      !! velocity differences reach a value of order 1/2 MAXVEL.
  real ALLOCABLE_, dimension(NIMEMB_PTR_,NJMEMB_PTR_) :: reduction_xy
                      !< The amount by which stresses through q points are reduced
                      !! due to partial barriers [nondim].
  real ALLOCABLE_, dimension(NIMEMB_PTR_,NJMEMB_PTR_) :: &
    Kh_Max_xy,      & !< The maximum permitted Laplacian viscosity [m2 s-1].
    Ah_Max_xy,      & !< The maximum permitted biharmonic viscosity [m4 s-1].
    n1n2_q,         & !< Factor n1*n2 in the anisotropic direction tensor at q-points
    n1n1_m_n2n2_q     !< Factor n1**2-n2**2 in the anisotropic direction tensor at q-points

  real ALLOCABLE_, dimension(NIMEM_,NJMEM_) :: &
    dx2h,   & !< Pre-calculated dx^2 at h points [m2]
    dy2h,   & !< Pre-calculated dy^2 at h points [m2]
    dx_dyT, & !< Pre-calculated dx/dy at h points [nondim]
    dy_dxT    !< Pre-calculated dy/dx at h points [nondim]
  real ALLOCABLE_, dimension(NIMEMB_PTR_,NJMEMB_PTR_) :: &
    dx2q,    & !< Pre-calculated dx^2 at q points [m2]
    dy2q,    & !< Pre-calculated dy^2 at q points [m2]
    dx_dyBu, & !< Pre-calculated dx/dy at q points [nondim]
    dy_dxBu    !< Pre-calculated dy/dx at q points [nondim]
  real ALLOCABLE_, dimension(NIMEMB_PTR_,NJMEM_) :: &
    Idx2dyCu, & !< 1/(dx^2 dy) at u points [m-3]
    Idxdy2u     !< 1/(dx dy^2) at u points [m-3]
  real ALLOCABLE_, dimension(NIMEM_,NJMEMB_PTR_) :: &
    Idx2dyCv, & !< 1/(dx^2 dy) at v points [m-3]
    Idxdy2v     !< 1/(dx dy^2) at v points [m-3]

  ! The following variables are precalculated time-invariant combinations of
  ! parameters and metric terms.
  real ALLOCABLE_, dimension(NIMEM_,NJMEM_) :: &
<<<<<<< HEAD
    Laplac2_const_xx,  & !< Laplacian  metric-dependent constants (nondim)
    Biharm5_const_xx,  & !< Biharmonic metric-dependent constants (nondim)
    Laplac3_const_xx, & !< Laplacian  metric-dependent constants (nondim)
    Biharm6_const_xx    !< Biharmonic metric-dependent constants (nondim)

  real ALLOCABLE_, dimension(NIMEMB_PTR_,NJMEMB_PTR_) :: &
    Laplac2_const_xy,  & !< Laplacian  metric-dependent constants (nondim)
    Biharm5_const_xy,  & !< Biharmonic metric-dependent constants (nondim)
    Laplac3_const_xy, & !< Laplacian  metric-dependent constants (nondim)
    Biharm6_const_xy    !< Biharmonic metric-dependent constants (nondim)
=======
    Laplac_Const_xx,  & !< Laplacian  metric-dependent constants [nondim]
    Biharm_Const_xx,  & !< Biharmonic metric-dependent constants [nondim]
    Laplac3_Const_xx, & !< Laplacian  metric-dependent constants [nondim]
    Biharm5_Const_xx    !< Biharmonic metric-dependent constants [nondim]

  real ALLOCABLE_, dimension(NIMEMB_PTR_,NJMEMB_PTR_) :: &
    Laplac_Const_xy,  & !< Laplacian  metric-dependent constants [nondim]
    Biharm_Const_xy,  & !< Biharmonic metric-dependent constants [nondim]
    Laplac3_Const_xy, & !< Laplacian  metric-dependent constants [nondim]
    Biharm5_Const_xy    !< Biharmonic metric-dependent constants [nondim]
>>>>>>> 4d02387f

  type(diag_ctrl), pointer :: diag => NULL() !< structure to regulate diagnostics

  !>@{
  !! Diagnostic id
  integer :: id_diffu     = -1, id_diffv         = -1
  integer :: id_Ah_h      = -1, id_Ah_q          = -1
  integer :: id_Kh_h      = -1, id_Kh_q          = -1
  integer :: id_GME_coeff_h = -1, id_GME_coeff_q = -1
  integer :: id_vort_xy_q = -1, id_div_xx_h      = -1
  integer :: id_FrictWork = -1, id_FrictWorkIntz = -1
  integer :: id_FrictWorkMax = -1, id_target_FrictWork_GME = -1
  integer :: id_FrictWork_diss = -1, id_FrictWork_GME
  !!@}


end type hor_visc_CS

contains

!> Calculates the acceleration due to the horizontal viscosity.
!!
!! A combination of biharmonic and Laplacian forms can be used. The coefficient
!! may either be a constant or a shear-dependent form. The biharmonic is
!! determined by twice taking the divergence of an appropriately defined stress
!! tensor. The Laplacian is determined by doing so once.
!!
!! To work, the following fields must be set outside of the usual
!! is:ie range before this subroutine is called:
!!   u[is-2:ie+2,js-2:je+2]
!!   v[is-2:ie+2,js-2:je+2]
!!   h[is-1:ie+1,js-1:je+1]
<<<<<<< HEAD

subroutine horizontal_viscosity(u, v, h, diffu, diffv, MEKE, VarMix, Barotropic, &
                                thickness_diffuse, G, GV, CS, OBC)
=======
subroutine horizontal_viscosity(u, v, h, diffu, diffv, MEKE, VarMix, G, GV, US, CS, OBC)
>>>>>>> 4d02387f
  type(ocean_grid_type),         intent(in)  :: G      !< The ocean's grid structure.
  type(verticalGrid_type),       intent(in)  :: GV     !< The ocean's vertical grid structure.
  real, dimension(SZIB_(G),SZJ_(G),SZK_(G)), &
                                 intent(in)  :: u      !< The zonal velocity [m s-1].
  real, dimension(SZI_(G),SZJB_(G),SZK_(G)), &
                                 intent(in)  :: v      !< The meridional velocity [m s-1].
  real, dimension(SZI_(G),SZJ_(G),SZK_(G)),  &
<<<<<<< HEAD
                                 intent(inout)  :: h      !< Layer thicknesses, in H
                                                       !! (usually m or kg m-2).
=======
                                 intent(in)  :: h      !< Layer thicknesses [H ~> m or kg m-2]
>>>>>>> 4d02387f
  real, dimension(SZIB_(G),SZJ_(G),SZK_(G)), &
                                 intent(out) :: diffu  !< Zonal acceleration due to convergence of
                                                       !! along-coordinate stress tensor [m s-2]
  real, dimension(SZI_(G),SZJB_(G),SZK_(G)), &
                                 intent(out) :: diffv  !< Meridional acceleration due to convergence
                                                       !! of along-coordinate stress tensor [m s-2].
  type(MEKE_type),               pointer     :: MEKE   !< Pointer to a structure containing fields
                                                       !! related to Mesoscale Eddy Kinetic Energy.
  type(VarMix_CS),               pointer     :: VarMix !< Pointer to a structure with fields that
                                                       !! specify the spatially variable viscosities
<<<<<<< HEAD
  type(barotropic_CS),           pointer     :: Barotropic  !< Pointer to a structure containing
                                                       !! barotropic velocities
  type(thickness_diffuse_CS),    pointer     :: thickness_diffuse  !< Pointer to a structure containing
                                                       !! interface height diffusivities
  type(hor_visc_CS),             pointer     :: CS     !< Control structure returned by a previous
=======
  type(unit_scale_type),         intent(in)  :: US     !< A dimensional unit scaling type
  type(hor_visc_CS),             pointer     :: CS     !< Pontrol structure returned by a previous
>>>>>>> 4d02387f
                                                       !! call to hor_visc_init.
  type(ocean_OBC_type), optional, pointer    :: OBC    !< Pointer to an open boundary condition type

  ! Local variables
  real, dimension(SZIB_(G),SZJ_(G)) :: &
<<<<<<< HEAD
    u0, &         ! Laplacian of u (m-1 s-1)
    h_u, &        ! Thickness interpolated to u points, in H.
    vort_xy_dy, & ! y-derivative of vertical vorticity (d/dy(dv/dx - du/dy)) (m-1 s-1)
    div_xx_dx, &  ! x-derivative of horizontal divergence (d/dx(du/dx + dv/dy)) (m-1 s-1)
    ubtav         ! zonal barotropic vel. ave. over baroclinic time-step (m s-1)
  real, dimension(SZI_(G),SZJB_(G)) :: &
    v0, &         ! Laplacian of v (m-1 s-1)
    h_v, &        ! Thickness interpolated to v points, in H.
    vort_xy_dx, & ! x-derivative of vertical vorticity (d/dx(dv/dx - du/dy)) (m-1 s-1)
    div_xx_dy, &  ! y-derivative of horizontal divergence (d/dy(du/dx + dv/dy)) (m-1 s-1)
    vbtav         ! meridional barotropic vel. ave. over baroclinic time-step (m s-1)
  real, dimension(SZI_(G),SZJ_(G)) :: &
    dudx_bt, dvdy_bt, & ! components in the barotropic horizontal tension (s-1)
    div_xx, &     ! Estimate of horizontal divergence at h-points (s-1)
    sh_xx, &      ! horizontal tension (du/dx - dv/dy) (1/sec) including metric terms
    sh_xx_bt, &   ! barotropic horizontal tension (du/dx - dv/dy) (1/sec) including metric terms
    str_xx,&      ! str_xx is the diagonal term in the stress tensor (H m2 s-2)
    str_xx_GME,&  ! smoothed diagonal term in the stress tensor from GME (H m2 s-2)
    bhstr_xx,&    ! A copy of str_xx that only contains the biharmonic contribution (H m2 s-2)
    FrictWorkIntz, & ! depth integrated energy dissipated by lateral friction (W/m2)
    Leith_Kh_h, & ! Leith Laplacian viscosity at h-points (m2 s-1)
    Leith_Ah_h, & ! Leith bi-harmonic viscosity at h-points (m4 s-1)
    beta_h,     & ! Gradient of planetary vorticity at h-points (m-1 s-1)
    grad_vort_mag_h, & ! Magnitude of vorticity gradient at h-points (m-1 s-1)
    grad_vort_mag_h_2d, & ! Magnitude of 2d vorticity gradient at h-points (m-1 s-1)
    grad_div_mag_h, &     ! Magnitude of divergence gradient at h-points (m-1 s-1)
    dudx, dvdy, &    ! components in the horizontal tension (s-1)
    grad_vel_mag_h, & ! Magnitude of the velocity gradient tensor squared at h-points (s-2)
    grad_vel_mag_bt_h, & ! Magnitude of the barotropic velocity gradient tensor squared at h-points (s-2)
    max_diss_rate_bt ! maximum possible energy dissipated by barotropic lateral friction (m2 s-3)

  real, dimension(SZIB_(G),SZJB_(G)) :: &
    dvdx, dudy, & ! components in the shearing strain (s-1)
    dvdx_bt, dudy_bt, & ! components in the barotropic shearing strain (s-1)
    sh_xy,  &     ! horizontal shearing strain (du/dy + dv/dx) (1/sec) including metric terms
    sh_xy_bt, &   ! barotropic horizontal shearing strain (du/dy + dv/dx) (1/sec) inc. metric terms
    str_xy, &     ! str_xy is the cross term in the stress tensor (H m2 s-2)
    str_xy_GME, & ! smoothed cross term in the stress tensor from GME (H m2 s-2)
    bhstr_xy, &   ! A copy of str_xy that only contains the biharmonic contribution (H m2 s-2)
    vort_xy, & ! Vertical vorticity (dv/dx - du/dy) (s-1)
    Leith_Kh_q, & ! Leith Laplacian viscosity at q-points (m2 s-1)
    Leith_Ah_q, & ! Leith bi-harmonic viscosity at q-points (m4 s-1)
    beta_q,     & ! Gradient of planetary vorticity at q-points (m-1 s-1)
    grad_vort_mag_q, & ! Magnitude of vorticity gradient at q-points (m-1 s-1)
    grad_vort_mag_q_2d, & ! Magnitude of 2d vorticity gradient at q-points (m-1 s-1)
    grad_div_mag_q, &  ! Magnitude of divergence gradient at q-points (m-1 s-1)
    grad_vel_mag_q, &  ! Magnitude of the velocity gradient tensor squared at q-points (s-2)
    hq, &  ! harmonic mean of the harmonic means of the u- & v point thicknesses, in H; This form guarantees that hq/hu < 4.
    grad_vel_mag_bt_q  ! Magnitude of the barotropic velocity gradient tensor squared at q-points (s-2)

  real, dimension(SZIB_(G),SZJB_(G),SZK_(G)) :: &
    Ah_q, &      ! biharmonic viscosity at corner points (m4/s)
    Kh_q, &      ! Laplacian viscosity at corner points (m2/s)
    vort_xy_q, & ! vertical vorticity at corner points (s-1)
    GME_coeff_q  !< GME coeff. at q-points (m2 s-1)

  real, dimension(SZIB_(G),SZJ_(G),SZK_(G)+1) :: &
    KH_u_GME  !< interface height diffusivities in u-columns (m2 s-1)
  real, dimension(SZI_(G),SZJB_(G),SZK_(G)+1) :: &
    KH_v_GME  !< interface height diffusivities in v-columns (m2 s-1)
  real, dimension(SZI_(G),SZJ_(G),SZK_(G)) :: &
    Ah_h, &          ! biharmonic viscosity at thickness points (m4/s)
    Kh_h, &          ! Laplacian viscosity at thickness points (m2/s)
    diss_rate, & ! MKE dissipated by parameterized shear production (m2 s-3)
    max_diss_rate, & ! maximum possible energy dissipated by lateral friction (m2 s-3)
    target_diss_rate_GME, & ! target amount of energy to add via GME (m2 s-3) 
    FrictWork, &     ! work done by MKE dissipation mechanisms (W/m2)
    FrictWork_diss, &  ! negative definite work done by MKE dissipation mechanisms (W/m2) 
    FrictWorkMax, &     ! maximum possible work done by MKE dissipation mechanisms (W/m2)
    FrictWork_GME, &  ! work done by GME (W/m2) 
    target_FrictWork_GME, & ! target amount of work for GME to do (W/m2)
    div_xx_h         ! horizontal divergence (s-1)
  !real, dimension(SZI_(G),SZJ_(G),SZK_(G)+1) :: &
  real, dimension(SZI_(G),SZJ_(G),SZK_(G)) :: &
    KH_t_GME, &      !< interface height diffusivities in t-columns (m2 s-1)
    GME_coeff_h      !< GME coeff. at h-points (m2 s-1)
  real :: Ah         ! biharmonic viscosity (m4/s)
  real :: Kh         ! Laplacian  viscosity (m2/s)
  real :: AhSm       ! Smagorinsky biharmonic viscosity (m4/s)
  real :: KhSm       ! Smagorinsky Laplacian viscosity  (m2/s)
  real :: AhLth      ! 2D Leith biharmonic viscosity (m4/s)
  real :: KhLth      ! 2D Leith Laplacian viscosity  (m2/s)
  real :: mod_Leith  ! nondimensional coefficient for divergence part of modified Leith
                     ! viscosity. Here set equal to nondimensional Laplacian Leith constant.
                     ! This is set equal to zero if modified Leith is not used.
  real :: Shear_mag  ! magnitude of the shear (1/s)
  real :: vert_vort_mag  ! magnitude of the vertical vorticity gradient (m-1 s-1)
  real :: h2uq, h2vq ! temporary variables in units of H^2 (i.e. m2 or kg2 m-4).
  real :: hu, hv     ! Thicknesses interpolated by arithmetic means to corner
                     ! points; these are first interpolated to u or v velocity
                     ! points where masks are applied, in units of H (i.e. m or kg m-2).
!  real :: hq         ! harmonic mean of the harmonic means of the u- & v-
!                     ! point thicknesses, in H; This form guarantees that hq/hu < 4.
  real :: h_neglect  ! thickness so small it can be lost in roundoff and so neglected (H)
  real :: h_neglect3 ! h_neglect^3, in H3
=======
    u0, &   ! Laplacian of u [m-1 s-1]
    h_u     ! Thickness interpolated to u points [H ~> m or kg m-2].
  real, dimension(SZI_(G),SZJB_(G)) :: &
    v0, &   ! Laplacian of v [m-1 s-1]
    h_v     ! Thickness interpolated to v points [H ~> m or kg m-2].

  real, dimension(SZI_(G),SZJ_(G)) :: &
    sh_xx, &      ! horizontal tension (du/dx - dv/dy) including metric terms [s-1]
    str_xx,&      ! str_xx is the diagonal term in the stress tensor [H m2 s-2 ~> m3 s-2 or kg s-2]
    bhstr_xx,&    ! A copy of str_xx that only contains the biharmonic contribution [H m2 s-2 ~> m3 s-2 or kg s-2]
    div_xx, &     ! horizontal divergence (du/dx + dv/dy) including metric terms [s-1]
    FrictWorkIntz ! depth integrated energy dissipated by lateral friction [W m-2]

  real, dimension(SZIB_(G),SZJB_(G)) :: &
    dvdx, dudy, & ! components in the shearing strain [s-1]
    sh_xy,  &     ! horizontal shearing strain (du/dy + dv/dx) including metric terms [s-1]
    str_xy, &     ! str_xy is the cross term in the stress tensor [H m2 s-2 ~> m3 s-2 or kg s-2]
    bhstr_xy, &   ! A copy of str_xy that only contains the biharmonic contribution [H m2 s-2 ~> m3 s-2 or kg s-2]
    vort_xy       ! vertical vorticity (dv/dx - du/dy) including metric terms [s-1]

  real, dimension(SZI_(G),SZJB_(G)) :: &
    vort_xy_dx, & ! x-derivative of vertical vorticity (d/dx(dv/dx - du/dy)) including metric terms [m-1 s-1]
    div_xx_dy     ! y-derivative of horizontal divergence (d/dy(du/dx + dv/dy)) including metric terms [m-1 s-1]

  real, dimension(SZIB_(G),SZJ_(G)) :: &
    vort_xy_dy, & ! y-derivative of vertical vorticity (d/dy(dv/dx - du/dy)) including metric terms [m-1 s-1]
    div_xx_dx     ! x-derivative of horizontal divergence (d/dx(du/dx + dv/dy)) including metric terms [m-1 s-1]

  real, dimension(SZIB_(G),SZJB_(G),SZK_(G)) :: &
    Ah_q, &   ! biharmonic viscosity at corner points [m4 s-1]
    Kh_q      ! Laplacian viscosity at corner points [m2 s-1]

  real, dimension(SZI_(G),SZJ_(G),SZK_(G)) :: &
    Ah_h, &          ! biharmonic viscosity at thickness points [m4 s-1]
    Kh_h, &          ! Laplacian viscosity at thickness points [m2 s-1]
    FrictWork        ! energy dissipated by lateral friction [W m-2]

  real :: Ah         ! biharmonic viscosity [m4 s-1]
  real :: Kh         ! Laplacian  viscosity [m2 s-1]
  real :: AhSm       ! Smagorinsky biharmonic viscosity [m4 s-1]
  real :: KhSm       ! Smagorinsky Laplacian viscosity  [m2 s-1]
  real :: AhLth      ! 2D Leith biharmonic viscosity [m4 s-1]
  real :: KhLth      ! 2D Leith Laplacian viscosity  [m2 s-1]
  real :: mod_Leith  ! nondimensional coefficient for divergence part of modified Leith
                     ! viscosity. Here set equal to nondimensional Laplacian Leith constant.
                     ! This is set equal to zero if modified Leith is not used.
  real :: Shear_mag  ! magnitude of the shear [s-1]
  real :: Vort_mag   ! magnitude of the vorticity [s-1]
  real :: h2uq, h2vq ! temporary variables [H2 ~> m2 or kg2 m-4].
  real :: hu, hv     ! Thicknesses interpolated by arithmetic means to corner
                     ! points; these are first interpolated to u or v velocity
                     ! points where masks are applied [H ~> m or kg m-2].
  real :: hq         ! harmonic mean of the harmonic means of the u- & v- poing thicknesses,
                     ! [H ~> m or kg m-2]; This form guarantees that hq/hu < 4.
  real :: h_neglect  ! thickness so small it can be lost in roundoff and so neglected [H ~> m or kg m-2]
  real :: h_neglect3 ! h_neglect^3 [H3 ~> m3 or kg3 m-6]
>>>>>>> 4d02387f
  real :: hrat_min   ! minimum thicknesses at the 4 neighboring
                     ! velocity points divided by the thickness at the stress
                     ! point (h or q point) [nondim]
  real :: visc_bound_rem ! fraction of overall viscous bounds that
                         ! remain to be applied [nondim]
  real :: Kh_scale  ! A factor between 0 and 1 by which the horizontal
<<<<<<< HEAD
                    ! Laplacian viscosity is rescaled
  real :: RoScl     ! The scaling function for MEKE source term
  real :: FatH      ! abs(f) at h-point for MEKE source term (s-1)
  real :: local_strain ! Local variable for interpolating computed strain rates (s-1).
  real :: epsilon
  real :: GME_coeff ! The GME (negative) viscosity coefficient (m2 s-1)
  real :: GME_coeff_limiter ! Maximum permitted value of the GME coefficient (m2 s-1)
  real :: FWfrac ! Fraction of maximum theoretical energy transfer to use when scaling GME coefficient 
  real :: DY_dxBu, DX_dyBu
  real :: H0 ! Depth used to scale down GME coefficient in shallow areas (m)
=======
                    ! Laplacian viscosity is rescaled [nondim]
  real :: RoScl     ! The scaling function for MEKE source term [nondim]
  real :: FatH      ! abs(f) at h-point for MEKE source term [s-1]
  real :: local_strain ! Local variable for interpolating computed strain rates [s-1].

>>>>>>> 4d02387f
  logical :: rescale_Kh, legacy_bound
  logical :: find_FrictWork
  logical :: apply_OBC = .false.
  logical :: use_MEKE_Ku
  logical :: use_MEKE_Au
  integer :: is, ie, js, je, Isq, Ieq, Jsq, Jeq, nz
  integer :: i, j, k, n
  real :: inv_PI3, inv_PI6
  is  = G%isc  ; ie  = G%iec  ; js  = G%jsc  ; je  = G%jec ; nz = G%ke
  Isq = G%IscB ; Ieq = G%IecB ; Jsq = G%JscB ; Jeq = G%JecB

  h_neglect  = GV%H_subroundoff
  h_neglect3 = h_neglect**3
  inv_PI3 = 1.0/((4.0*atan(1.0))**3)
  inv_PI6 = inv_PI3**2
  epsilon = 1.e-7

  if (present(OBC)) then ; if (associated(OBC)) then ; if (OBC%OBC_pe) then
    apply_OBC = OBC%Flather_u_BCs_exist_globally .or. OBC%Flather_v_BCs_exist_globally
    apply_OBC = .true.
  endif ; endif ; endif

  if (.not.associated(CS)) call MOM_error(FATAL, &
         "MOM_hor_visc: Module must be initialized before it is used.")
  if (.not.(CS%Laplacian .or. CS%biharmonic)) return

  find_FrictWork = (CS%id_FrictWork > 0)
  if (CS%id_FrictWorkIntz > 0)    find_FrictWork = .true.
  if (associated(MEKE)) then
    if (associated(MEKE%mom_src)) find_FrictWork = .true.
  endif

  rescale_Kh = .false.
  if (associated(VarMix)) then
    rescale_Kh = VarMix%Resoln_scaled_Kh
    if (rescale_Kh .and. &
    (.not.associated(VarMix%Res_fn_h) .or. .not.associated(VarMix%Res_fn_q))) &
      call MOM_error(FATAL, "MOM_hor_visc: VarMix%Res_fn_h and " //&
        "VarMix%Res_fn_q both need to be associated with Resoln_scaled_Kh.")
  endif
  legacy_bound = (CS%Smagorinsky_Kh .or. CS%Leith_Kh) .and. &
                 (CS%bound_Kh .and. .not.CS%better_bound_Kh)

  ! Toggle whether to use a Laplacian viscosity derived from MEKE
  use_MEKE_Ku = associated(MEKE%Ku)
  use_MEKE_Au = associated(MEKE%Au)

!$OMP parallel do default(none) shared(Isq,Ieq,Jsq,Jeq,nz,CS,G,GV,u,v,is,js,ie,je,h,  &
!$OMP                                  rescale_Kh,VarMix,h_neglect,h_neglect3,        &
!$OMP                                  Kh_h,Ah_h,Kh_q,Ah_q,diffu,apply_OBC,OBC,diffv, &
!$OMP                                  find_FrictWork,FrictWork,use_MEKE_Ku,
!$OMP                                  use_MEKE_Au, MEKE, hq,                         &
!$OMP                                  mod_Leith, legacy_bound, div_xx_h, vort_xy_q)  &
!$OMP                          private(u0, v0, sh_xx, str_xx, visc_bound_rem, &
!$OMP                                  sh_xy, str_xy, Ah, Kh, AhSm, KhSm, dvdx, dudy, &
!$OMP                                  sh_xx_bt, sh_xy_bt, dvdx_bt, dudy_bt, &
!$OMP                                  bhstr_xx, bhstr_xy,FatH,RoScl, hu, hv, h_u, h_v, &
!$OMP                                  vort_xy,vort_xy_dx,vort_xy_dy,Vort_mag,AhLth,KhLth, &
!$OMP                                  div_xx, div_xx_dx, div_xx_dy,local_strain,          &
!$OMP                                  Shear_mag, h2uq, h2vq, Kh_scale, hrat_min)

  if (CS%use_GME) then
    ! GME tapers off above this depth
    H0 = 1000.0
    FWfrac = 0.1
    GME_coeff_limiter = 1e7

    ! initialize diag. array with zeros
    GME_coeff_h(:,:,:) = 0.0
    GME_coeff_q(:,:,:) = 0.0
    str_xx_GME(:,:) = 0.0
    str_xy_GME(:,:) = 0.0

    call barotropic_get_tav(Barotropic, ubtav, vbtav, G)

    call pass_vector(ubtav, vbtav, G%Domain)

    do j=js,je ; do i=is,ie
      dudx_bt(i,j) = CS%DY_dxT(i,j)*(G%IdyCu(I,j) * ubtav(I,j) - &
                                     G%IdyCu(I-1,j) * ubtav(I-1,j))
      dvdy_bt(i,j) = CS%DX_dyT(i,j)*(G%IdxCv(i,J) * vbtav(i,J) - &
                                     G%IdxCv(i,J-1) * vbtav(i,J-1))
    enddo; enddo

    call pass_var(dudx_bt, G%Domain, complete=.true.)
    call pass_var(dvdy_bt, G%Domain, complete=.true.)

    do j=Jsq-1,Jeq+2 ; do i=Isq-1,Ieq+2
      sh_xx_bt(i,j) = dudx_bt(i,j) - dvdy_bt(i,j)
    enddo ; enddo

    ! Components for the barotropic shearing strain
    do J=js-2,Jeq+1 ; do I=is-2,Ieq+1
      dvdx_bt(I,J) = CS%DY_dxBu(I,J)*(vbtav(i+1,J)*G%IdyCv(i+1,J) &
                                    - vbtav(i,J)*G%IdyCv(i,J))
      dudy_bt(I,J) = CS%DX_dyBu(I,J)*(ubtav(I,j+1)*G%IdxCu(I,j+1) &
                                    - ubtav(I,j)*G%IdxCu(I,j))
    enddo ; enddo

    call pass_var(dvdx_bt, G%Domain, position=CORNER, complete=.true.)
    call pass_var(dudy_bt, G%Domain, position=CORNER, complete=.true.)

    if (CS%no_slip) then
      do J=js-2,Jeq+1 ; do I=is-2,Ieq+1
        sh_xy_bt(I,J) = (2.0-G%mask2dBu(I,J)) * ( dvdx_bt(I,J) + dudy_bt(I,J) )
      enddo ; enddo
    else
      do J=js-2,Jeq+1 ; do I=is-2,Ieq+1
        sh_xy_bt(I,J) = G%mask2dBu(I,J) * ( dvdx_bt(I,J) + dudy_bt(I,J) )
      enddo ; enddo
    endif

    ! Get thickness diffusivity for use in GME 
!    call thickness_diffuse_get_KH(thickness_diffuse, KH_u_GME, KH_v_GME, G)

    do j=Jsq-1,Jeq+2 ; do i=Isq-1,Ieq+2
      grad_vel_mag_bt_h(i,j) = dudx_bt(i,j)**2 + dvdy_bt(i,j)**2 + &
            (0.25*(dvdx_bt(I,J)+dvdx_bt(I-1,J)+dvdx_bt(I,J-1)+dvdx_bt(I-1,J-1)) )**2 + &
            (0.25*(dudy_bt(I,J)+dudy_bt(I-1,J)+dudy_bt(I,J-1)+dudy_bt(I-1,J-1)) )**2
    enddo ; enddo

    if (associated(MEKE)) then ; if (associated(MEKE%mom_src)) then
      do j=Jsq-1,Jeq+2 ; do i=Isq-1,Ieq+2
        max_diss_rate_bt(i,j) = 2.0*MEKE%MEKE(i,j) * grad_vel_mag_bt_h(i,j)
      enddo ; enddo
    endif ; endif

    do J=js-2,Jeq+1 ; do I=is-2,Ieq+1
      grad_vel_mag_bt_q(I,J) = dvdx_bt(i,j)**2 + dudy_bt(i,j)**2 + &
            (0.25*(dudx_bt(i,j)+dudx_bt(i+1,j)+dudx_bt(i,j+1)+dudx_bt(i+1,j+1)))**2 + &
            (0.25*(dvdy_bt(i,j)+dvdy_bt(i+1,j)+dvdy_bt(i,j+1)+dvdy_bt(i+1,j+1)) )**2
    enddo ; enddo


    ! halo updates (presently not used since GME is now hooked to MEKE)
!    call pass_vector(KH_u_GME, KH_v_GME, G%Domain)
!    call pass_vector(VarMix%slope_x, VarMix%slope_y, G%Domain)
!    call pass_vector(VarMix%N2_u, VarMix%N2_v, G%Domain)

  endif ! use_GME

  do k=1,nz

    ! The following are the forms of the horizontal tension and horizontal
    ! shearing strain advocated by Smagorinsky (1993) and discussed in
    ! Griffies and Hallberg (2000).

    ! Calculate horizontal tension
    do j=Jsq-1,Jeq+2 ; do i=Isq-1,Ieq+2
          dudx(i,j) = CS%DY_dxT(i,j)*(G%IdyCu(I,j) * u(I,j,k) - &
                                     G%IdyCu(I-1,j) * u(I-1,j,k))
          dvdy(i,j) = CS%DX_dyT(i,j)*(G%IdxCv(i,J) * v(i,J,k) - &
                                     G%IdxCv(i,J-1) * v(i,J-1,k))
          sh_xx(i,j) = dudx(i,j) - dvdy(i,j)
    enddo ; enddo

    ! Components for the shearing strain
    do J=js-2,Jeq+1 ; do I=is-2,Ieq+1
      dvdx(I,J) = CS%DY_dxBu(I,J)*(v(i+1,J,k)*G%IdyCv(i+1,J) - v(i,J,k)*G%IdyCv(i,J))
      dudy(I,J) = CS%DX_dyBu(I,J)*(u(I,j+1,k)*G%IdxCu(I,j+1) - u(I,j,k)*G%IdxCu(I,j))
    enddo ; enddo


    if ((find_FrictWork) .or. (CS%use_GME)) then 
      do j=js,je ; do i=is,ie
        grad_vel_mag_h(i,j) = (dudx(i,j)**2 + dvdy(i,j)**2 + &
             (0.25*(dvdx(I,J)+dvdx(I-1,J)+dvdx(I,J-1)+dvdx(I-1,J-1)) )**2 + &
             (0.25*(dudy(I,J)+dudy(I-1,J)+dudy(I,J-1)+dudy(I-1,J-1)) )**2)
      enddo ; enddo
    endif       

    ! Interpolate the thicknesses to velocity points.
    ! The extra wide halos are to accommodate the cross-corner-point projections
    ! in OBCs, which are not ordinarily be necessary, and might not be necessary
    ! even with OBCs if the accelerations are zeroed at OBC points, in which
    ! case the j-loop for h_u could collapse to j=js=1,je+1. -RWH
    if (CS%use_land_mask) then
      do j=js-2,je+2 ; do I=Isq-1,Ieq+1
        h_u(I,j) = 0.5 * (G%mask2dT(i,j)*h(i,j,k) + G%mask2dT(i+1,j)*h(i+1,j,k))
      enddo ; enddo
      do J=Jsq-1,Jeq+1 ; do i=is-2,ie+2
        h_v(i,J) = 0.5 * (G%mask2dT(i,j)*h(i,j,k) + G%mask2dT(i,j+1)*h(i,j+1,k))
      enddo ; enddo
    else
      do j=js-2,je+2 ; do I=Isq-1,Ieq+1
        h_u(I,j) = 0.5 * (h(i,j,k) + h(i+1,j,k))
      enddo ; enddo
      do J=Jsq-1,Jeq+1 ; do i=is-2,ie+2
        h_v(i,J) = 0.5 * (h(i,j,k) + h(i,j+1,k))
      enddo ; enddo
    endif

    ! Adjust contributions to shearing strain and interpolated values of
    ! thicknesses on open boundaries.
    if (apply_OBC) then ; do n=1,OBC%number_of_segments
      J = OBC%segment(n)%HI%JsdB ; I = OBC%segment(n)%HI%IsdB
      if (OBC%zero_strain .or. OBC%freeslip_strain .or. OBC%computed_strain) then
        if (OBC%segment(n)%is_N_or_S .and. (J >= js-2) .and. (J <= Jeq+1)) then
          do I=OBC%segment(n)%HI%IsdB,OBC%segment(n)%HI%IedB
            if (OBC%zero_strain) then
              dvdx(I,J) = 0. ; dudy(I,J) = 0.
            elseif (OBC%freeslip_strain) then
              dudy(I,J) = 0.
            elseif (OBC%computed_strain) then
              if (OBC%segment(n)%direction == OBC_DIRECTION_N) then
                dudy(I,J) = 2.0*CS%DX_dyBu(I,J)*(OBC%segment(n)%tangential_vel(I,J,k) - u(I,j,k))*G%IdxCu(I,j)
              else
                dudy(I,J) = 2.0*CS%DX_dyBu(I,J)*(u(I,j+1,k) - OBC%segment(n)%tangential_vel(I,J,k))*G%IdxCu(I,j+1)
              endif
            elseif (OBC%specified_strain) then
              if (OBC%segment(n)%direction == OBC_DIRECTION_N) then
                dudy(I,J) = CS%DX_dyBu(I,J)*OBC%segment(n)%tangential_grad(I,J,k)*G%IdxCu(I,j)*G%dxBu(I,J)
              else
                dudy(I,J) = CS%DX_dyBu(I,J)*OBC%segment(n)%tangential_grad(I,J,k)*G%IdxCu(I,j+1)*G%dxBu(I,J)
              endif
            endif
          enddo
        elseif (OBC%segment(n)%is_E_or_W .and. (I >= is-2) .and. (I <= Ieq+1)) then
          do J=OBC%segment(n)%HI%JsdB,OBC%segment(n)%HI%JedB
            if (OBC%zero_strain) then
              dvdx(I,J) = 0. ; dudy(I,J) = 0.
            elseif (OBC%freeslip_strain) then
              dvdx(I,J) = 0.
            elseif (OBC%computed_strain) then
              if (OBC%segment(n)%direction == OBC_DIRECTION_E) then
                dvdx(I,J) = 2.0*CS%DY_dxBu(I,J)*(OBC%segment(n)%tangential_vel(I,J,k) - v(i,J,k))*G%IdyCv(i,J)
              else
                dvdx(I,J) = 2.0*CS%DY_dxBu(I,J)*(v(i+1,J,k) - OBC%segment(n)%tangential_vel(I,J,k))*G%IdyCv(i+1,J)
              endif
            elseif (OBC%specified_strain) then
              if (OBC%segment(n)%direction == OBC_DIRECTION_E) then
                dvdx(I,J) = CS%DY_dxBu(I,J)*OBC%segment(n)%tangential_grad(I,J,k)*G%IdyCv(i,J)*G%dxBu(I,J)
              else
                dvdx(I,J) = CS%DY_dxBu(I,J)*OBC%segment(n)%tangential_grad(I,J,k)*G%IdyCv(i+1,J)*G%dxBu(I,J)
              endif
            endif
          enddo
        endif
      endif
      if (OBC%segment(n)%direction == OBC_DIRECTION_N) then
        ! There are extra wide halos here to accomodate the cross-corner-point
        ! OBC projections, but they might not be necessary if the accelerations
        ! are always zeroed out at OBC points, in which case the i-loop below
        ! becomes do i=is-1,ie+1. -RWH
        if ((J >= Jsq-1) .and. (J <= Jeq+1)) then
          do i = max(is-2,OBC%segment(n)%HI%isd), min(ie+2,OBC%segment(n)%HI%ied)
            h_v(i,J) = h(i,j,k)
          enddo
        endif
      elseif (OBC%segment(n)%direction == OBC_DIRECTION_S) then
        if ((J >= Jsq-1) .and. (J <= Jeq+1)) then
          do i = max(is-2,OBC%segment(n)%HI%isd), min(ie+2,OBC%segment(n)%HI%ied)
            h_v(i,J) = h(i,j+1,k)
          enddo
        endif
      elseif (OBC%segment(n)%direction == OBC_DIRECTION_E) then
        if ((I >= Isq-1) .and. (I <= Ieq+1)) then
          do j = max(js-2,OBC%segment(n)%HI%jsd), min(je+2,OBC%segment(n)%HI%jed)
            h_u(I,j) = h(i,j,k)
          enddo
        endif
      elseif (OBC%segment(n)%direction == OBC_DIRECTION_W) then
        if ((I >= Isq-1) .and. (I <= Ieq+1)) then
          do j = max(js-2,OBC%segment(n)%HI%jsd), min(je+2,OBC%segment(n)%HI%jed)
            h_u(I,j) = h(i+1,j,k)
          enddo
        endif
      endif
    enddo ; endif
    ! Now project thicknesses across corner points on OBCs.
    if (apply_OBC) then ; do n=1,OBC%number_of_segments
      J = OBC%segment(n)%HI%JsdB ; I = OBC%segment(n)%HI%IsdB
      if (OBC%segment(n)%direction == OBC_DIRECTION_N) then
        if ((J >= js-2) .and. (J <= je)) then
          do I = max(Isq-1,OBC%segment(n)%HI%IsdB), min(Ieq+1,OBC%segment(n)%HI%IedB)
            h_u(I,j+1) = h_u(I,j)
          enddo
        endif
      elseif (OBC%segment(n)%direction == OBC_DIRECTION_S) then
        if ((J >= js-1) .and. (J <= je+1)) then
          do I = max(Isq-1,OBC%segment(n)%HI%isd), min(Ieq+1,OBC%segment(n)%HI%ied)
            h_u(I,j) = h_u(i,j+1)
          enddo
        endif
      elseif (OBC%segment(n)%direction == OBC_DIRECTION_E) then
        if ((I >= is-2) .and. (I <= ie)) then
          do J = max(Jsq-1,OBC%segment(n)%HI%jsd), min(Jeq+1,OBC%segment(n)%HI%jed)
            h_v(i+1,J) = h_v(i,J)
          enddo
        endif
      elseif (OBC%segment(n)%direction == OBC_DIRECTION_W) then
        if ((I >= is-1) .and. (I <= ie+1)) then
          do J = max(Jsq-1,OBC%segment(n)%HI%jsd), min(Jeq+1,OBC%segment(n)%HI%jed)
            h_v(i,J) = h_v(i+1,J)
          enddo
        endif
      endif
    enddo ; endif

    ! Shearing strain (including no-slip boundary conditions at the 2-D land-sea mask).
    ! dudy and dvdx include modifications at OBCs from above.
    if (CS%no_slip) then
      do J=js-2,Jeq+1 ; do I=is-2,Ieq+1
        sh_xy(I,J) = (2.0-G%mask2dBu(I,J)) * ( dvdx(I,J) + dudy(I,J) )
      enddo ; enddo
    else
      do J=js-2,Jeq+1 ; do I=is-2,Ieq+1
        sh_xy(I,J) = G%mask2dBu(I,J) * ( dvdx(I,J) + dudy(I,J) )
      enddo ; enddo
    endif

    !  Evaluate u0 = x.Div(Grad u) and v0 = y.Div( Grad u)
    if (CS%biharmonic) then
      do j=js-1,Jeq+1 ; do I=Isq-1,Ieq+1
        u0(I,j) = CS%IDXDY2u(I,j)*(CS%DY2h(i+1,j)*sh_xx(i+1,j) - CS%DY2h(i,j)*sh_xx(i,j)) + &
                  CS%IDX2dyCu(I,j)*(CS%DX2q(I,J)*sh_xy(I,J) - CS%DX2q(I,J-1)*sh_xy(I,J-1))
      enddo ; enddo
      do J=Jsq-1,Jeq+1 ; do i=is-1,Ieq+1
        v0(i,J) = CS%IDXDY2v(i,J)*(CS%DY2q(I,J)*sh_xy(I,J) - CS%DY2q(I-1,J)*sh_xy(I-1,J)) - &
                  CS%IDX2dyCv(i,J)*(CS%DX2h(i,j+1)*sh_xx(i,j+1) - CS%DX2h(i,j)*sh_xx(i,j))
      enddo ; enddo
      if (apply_OBC) then; if (OBC%zero_biharmonic) then
        do n=1,OBC%number_of_segments
          I = OBC%segment(n)%HI%IsdB ; J = OBC%segment(n)%HI%JsdB
          if (OBC%segment(n)%is_N_or_S .and. (J >= Jsq-1) .and. (J <= Jeq+1)) then
            do I=OBC%segment(n)%HI%isd,OBC%segment(n)%HI%ied
              v0(i,J) = 0.
            enddo
          elseif (OBC%segment(n)%is_E_or_W .and. (I >= Isq-1) .and. (I <= Ieq+1)) then
            do j=OBC%segment(n)%HI%jsd,OBC%segment(n)%HI%jed
              u0(I,j) = 0.
            enddo
          endif
        enddo
      endif; endif
    endif

    if ((CS%Leith_Kh) .or. (CS%Leith_Ah)) then

      ! Components for the vertical vorticity
      ! Note this a simple re-calculation of shearing components using the same discretization.
      ! We will consider using a circulation based calculation of vorticity later.
      ! Also note this will need OBC boundary conditions re-applied...
      do J=js-2,Jeq+1 ; do I=is-2,Ieq+1
        DY_dxBu = G%dyBu(I,J) * G%IdxBu(I,J)
        dvdx(I,J) = DY_dxBu * (v(i+1,J,k) * G%IdyCv(i+1,J) - v(i,J,k) * G%IdyCv(i,J))
        DX_dyBu = G%dxBu(I,J) * G%IdyBu(I,J)
        dudy(I,J) = DX_dyBu * (u(I,j+1,k) * G%IdxCu(I,j+1) - u(I,j,k) * G%IdxCu(I,j))
      enddo ; enddo

      ! Vorticity
      if (CS%no_slip) then
        do J=js-2,Jeq+1 ; do I=is-2,Ieq+1
          vort_xy(I,J) = (2.0-G%mask2dBu(I,J)) * ( dvdx(I,J) - dudy(I,J) )
          dudy(I,J) = (2.0-G%mask2dBu(I,J)) * dudy(I,J)
          dvdx(I,J) = (2.0-G%mask2dBu(I,J)) * dvdx(I,J)
        enddo ; enddo
      else
        do J=js-2,Jeq+1 ; do I=is-2,Ieq+1
          vort_xy(I,J) = G%mask2dBu(I,J) * ( dvdx(I,J) - dudy(I,J) )
          dudy(I,J) = G%mask2dBu(I,J) * dudy(I,J)
          dvdx(I,J) = G%mask2dBu(I,J) * dvdx(I,J)
        enddo ; enddo
      endif

      call pass_var(vort_xy, G%Domain, position=CORNER, complete=.true.)

      ! Vorticity gradient
      do J=js-2,Jeq+1 ; do i=is-1,Ieq+1
        DY_dxBu = G%dyBu(I,J) * G%IdxBu(I,J)
        vort_xy_dx(i,J) = DY_dxBu * (vort_xy(I,J) * G%IdyCu(I,j) - vort_xy(I-1,J) * G%IdyCu(I-1,j))
      enddo ; enddo

      do j=js-1,Jeq+1 ; do I=is-2,Ieq+1
        DX_dyBu = G%dxBu(I,J) * G%IdyBu(I,J)
        vort_xy_dy(I,j) = DX_dyBu * (vort_xy(I,J) * G%IdxCv(i,J) - vort_xy(I,J-1) * G%IdxCv(i,J-1))
      enddo ; enddo

      call pass_vector(vort_xy_dy, vort_xy_dx, G%Domain)

      if (CS%modified_Leith) then
        ! Divergence
        do j=Jsq-1,Jeq+2 ; do i=Isq-1,Ieq+2
          div_xx(i,j) = 0.5*((G%dyCu(I,j) * u(I,j,k) * (h(i+1,j,k)+h(i,j,k)) - &
                        G%dyCu(I-1,j) * u(I-1,j,k) * (h(i-1,j,k)+h(i,j,k)) ) + &
                        (G%dxCv(i,J) * v(i,J,k) * (h(i,j,k)+h(i,j+1,k)) - &
                        G%dxCv(i,J-1)*v(i,J-1,k)*(h(i,j,k)+h(i,j-1,k))))*G%IareaT(i,j)/ &
                        (h(i,j,k) + GV%H_subroundoff)
        enddo ; enddo

        call pass_var(div_xx, G%Domain, complete=.true.)

        ! Divergence gradient
        do j=Jsq-1,Jeq+2 ; do I=is-2,Ieq+1
          div_xx_dx(I,j) = G%IdxCu(I,j)*(div_xx(i+1,j) - div_xx(i,j))
        enddo ; enddo
        do J=js-2,Jeq+1 ; do i=Isq-1,Ieq+2
          div_xx_dy(i,J) = G%IdyCv(i,J)*(div_xx(i,j+1) - div_xx(i,j))
        enddo ; enddo

        call pass_vector(div_xx_dx, div_xx_dy, G%Domain)

        ! Magnitude of divergence gradient
        do j=Jsq-1,Jeq+2 ; do i=Isq-1,Ieq+2
          grad_div_mag_h(i,j) =sqrt((0.5*(div_xx_dx(I,j) + div_xx_dx(I-1,j)))**2 + &
          (0.5 * (div_xx_dy(i,J) + div_xx_dy(i,J-1)))**2)
        enddo ; enddo
        do J=js-2,Jeq+1 ; do I=is-2,Ieq+1
          grad_div_mag_q(I,J) =sqrt((0.5*(div_xx_dx(I,j) + div_xx_dx(I,j+1)))**2 + &
          (0.5 * (div_xx_dy(i,J) + div_xx_dy(i+1,J)))**2)
        enddo ; enddo

      else

        do j=Jsq-1,Jeq+2 ; do I=is-2,Ieq+1
          div_xx_dx(I,j) = 0.0
        enddo ; enddo
        do J=js-2,Jeq+1 ; do i=Isq-1,Ieq+2
          div_xx_dy(i,J) = 0.0
        enddo ; enddo
        do j=Jsq-1,Jeq+2 ; do i=Isq-1,Ieq+2
          grad_div_mag_h(i,j) = 0.0
        enddo ; enddo
        do J=js-2,Jeq+1 ; do I=is-2,Ieq+1
          grad_div_mag_q(I,J) = 0.0
        enddo ; enddo

      endif ! CS%modified_Leith

      ! Add in beta for the Leith viscosity
      if (CS%use_beta_in_Leith) then
        do j=Jsq-1,Jeq+2 ; do i=Isq-1,Ieq+2
          beta_h(i,j) = sqrt( G%dF_dx(i,j)**2 + G%dF_dy(i,j)**2 )
        enddo; enddo
        do J=js-2,Jeq+1 ; do I=is-2,Ieq+1
          beta_q(I,J) = sqrt( (0.25*(G%dF_dx(i,j)+G%dF_dx(i+1,j)+G%dF_dx(i,j+1)+G%dF_dx(i+1,j+1))**2) + &
                       (0.25*(G%dF_dy(i,j)+G%dF_dy(i+1,j)+G%dF_dy(i,j+1)+G%dF_dy(i+1,j+1))**2) )
        enddo ; enddo

        do J=js-2,Jeq+1 ; do i=is-1,Ieq+1
            vort_xy_dx(i,J) = vort_xy_dx(i,J) + 0.5 * ( G%dF_dx(i,j) + G%dF_dx(i,j+1))
        enddo ; enddo
        do j=js-1,Jeq+1 ; do I=is-2,Ieq+1
            vort_xy_dy(I,j) = vort_xy_dy(I,j) + 0.5 * ( G%dF_dy(i,j) + G%dF_dy(i+1,j))
        enddo ; enddo
      endif ! CS%use_beta_in_Leith

      if (CS%use_QG_Leith_visc) then

        do j=Jsq-1,Jeq+2 ; do i=Isq-1,Ieq+2
          grad_vort_mag_h_2d(i,j) = SQRT((0.5*(vort_xy_dx(i,J) + vort_xy_dx(i,J-1)))**2 + (0.5*(vort_xy_dy(I,j) +  &
                               vort_xy_dy(I-1,j)))**2 )
        enddo; enddo
        do J=js-2,Jeq+1 ; do I=is-2,Ieq+1
          grad_vort_mag_q_2d(I,J) = SQRT((0.5*(vort_xy_dx(i,J) + vort_xy_dx(i+1,J)))**2 + (0.5*(vort_xy_dy(I,j) +  &
                                 vort_xy_dy(I,j+1)))**2 )
        enddo ; enddo

        call calc_QG_Leith_viscosity(VarMix, G, GV, h, k, div_xx_dx, div_xx_dy, &
                                     vort_xy_dx, vort_xy_dy)

      endif

      do j=Jsq-1,Jeq+2 ; do i=Isq-1,Ieq+2
        grad_vort_mag_h(i,j) = SQRT((0.5*(vort_xy_dx(i,J) + vort_xy_dx(i,J-1)))**2 + (0.5*(vort_xy_dy(I,j) +  &
                               vort_xy_dy(I-1,j)))**2 )
      enddo; enddo
      do J=js-2,Jeq+1 ; do I=is-2,Ieq+1
        grad_vort_mag_q(I,J) = SQRT((0.5*(vort_xy_dx(i,J) + vort_xy_dx(i+1,J)))**2 + (0.5*(vort_xy_dy(I,j) +  &
                                 vort_xy_dy(I,j+1)))**2 )
      enddo ; enddo

    endif ! CS%Leith_Kh

    do J=Jsq,Jeq+1 ; do i=Isq,Ieq+1
      if ((CS%Smagorinsky_Kh) .or. (CS%Smagorinsky_Ah)) then
        Shear_mag = sqrt(sh_xx(i,j)*sh_xx(i,j) + &
          0.25*((sh_xy(I-1,J-1)*sh_xy(I-1,J-1) + sh_xy(I,J)*sh_xy(I,J)) + &
                (sh_xy(I-1,J)*sh_xy(I-1,J) + sh_xy(I,J-1)*sh_xy(I,J-1))))
      endif
      if ((CS%Leith_Kh) .or. (CS%Leith_Ah)) then
        if (CS%use_QG_Leith_visc) then
          !vert_vort_mag = MIN(grad_vort_mag_h(i,j) + grad_div_mag_h(i,j), beta_h(i,j)*3)
          vert_vort_mag = MIN(grad_vort_mag_h(i,j) + grad_div_mag_h(i,j),3*grad_vort_mag_h_2d(i,j))
        else
          vert_vort_mag = grad_vort_mag_h(i,j) + grad_div_mag_h(i,j)
        endif
      endif
      if (CS%better_bound_Ah .or. CS%better_bound_Kh) then
        hrat_min = min(1.0, min(h_u(I,j), h_u(I-1,j), h_v(i,J), h_v(i,J-1)) / &
                            (h(i,j,k) + h_neglect) )
        visc_bound_rem = 1.0
      endif

      if (CS%Laplacian) then
        ! Determine the Laplacian viscosity at h points, using the
        ! largest value from several parameterizations.
        Kh = CS%Kh_bg_xx(i,j) ! Static (pre-computed) background viscosity
        if (CS%Smagorinsky_Kh) Kh = max( Kh, CS%Laplac2_const_xx(i,j) * Shear_mag )
        if (CS%Leith_Kh) Kh = max( Kh, CS%Laplac3_const_xx(i,j) * vert_vort_mag*inv_PI3)
        ! All viscosity contributions above are subject to resolution scaling
        if (rescale_Kh) Kh = VarMix%Res_fn_h(i,j) * Kh
        ! Older method of bounding for stability
        if (legacy_bound) Kh = min(Kh, CS%Kh_Max_xx(i,j))
        Kh = max( Kh, CS%Kh_bg_min ) ! Place a floor on the viscosity, if desired.
        if (use_MEKE_Ku) Kh = Kh + MEKE%Ku(i,j) ! *Add* the MEKE contribution (might be negative)
        if (CS%anisotropic) Kh = Kh + CS%Kh_aniso * ( 1. - CS%n1n2_h(i,j)**2 ) ! *Add* the tension component
                                                                               ! of anisotropic viscosity

        ! Newer method of bounding for stability
        if (CS%better_bound_Kh) then
          if (Kh >= hrat_min*CS%Kh_Max_xx(i,j)) then
            visc_bound_rem = 0.0
            Kh = hrat_min*CS%Kh_Max_xx(i,j)
          else
           !visc_bound_rem = 1.0 - abs(Kh) / (hrat_min*CS%Kh_Max_xx(i,j))
            visc_bound_rem = 1.0 - Kh / (hrat_min*CS%Kh_Max_xx(i,j))
          endif
        endif

        if ((CS%id_Kh_h>0) .or. find_FrictWork) Kh_h(i,j,k) = Kh
        if (CS%id_div_xx_h>0) div_xx_h(i,j,k) = div_xx(i,j)

        str_xx(i,j) = -Kh * sh_xx(i,j)
      else   ! not Laplacian
        Kh_h(i,j,k) = 0.0
        str_xx(i,j) = 0.0
      endif ! Laplacian

      if (CS%anisotropic) then
        ! Shearing-strain averaged to h-points
        local_strain = 0.25 * ( (sh_xy(I,J) + sh_xy(I-1,J-1)) + (sh_xy(I-1,J) + sh_xy(I,J-1)) )
        ! *Add* the shear-strain contribution to the xx-component of stress
        str_xx(i,j) = str_xx(i,j) - CS%Kh_aniso * CS%n1n2_h(i,j) * CS%n1n1_m_n2n2_h(i,j) * local_strain
      endif

      if (CS%biharmonic) then
        ! Determine the biharmonic viscosity at h points, using the
        ! largest value from several parameterizations.
        AhSm = 0.0; AhLth = 0.0
        if ((CS%Smagorinsky_Ah) .or. (CS%Leith_Ah)) then
          if (CS%Smagorinsky_Ah) then
            if (CS%bound_Coriolis) then
              AhSm =  Shear_mag * (CS%Biharm5_const_xx(i,j) + &
                                 CS%Biharm5_const2_xx(i,j)*Shear_mag)
            else
              AhSm = CS%Biharm5_const_xx(i,j) * Shear_mag
            endif
          endif
          if (CS%Leith_Ah) AhLth = CS%Biharm6_const_xx(i,j) * vert_vort_mag*inv_PI6
          Ah = MAX(MAX(CS%Ah_bg_xx(i,j), AhSm),AhLth)
          if (CS%bound_Ah .and. .not.CS%better_bound_Ah) &
            Ah = MIN(Ah, CS%Ah_Max_xx(i,j))
        else
          Ah = CS%Ah_bg_xx(i,j)
        endif ! Smagorinsky_Ah or Leith_Ah

        if (use_MEKE_Au) Ah = Ah + MEKE%Au(i,j) ! *Add* the MEKE contribution

        if (CS%better_bound_Ah) then
          Ah = MIN(Ah, visc_bound_rem*hrat_min*CS%Ah_Max_xx(i,j))
        endif

        if ((CS%id_Ah_h>0) .or. find_FrictWork) Ah_h(i,j,k) = Ah

        str_xx(i,j) = str_xx(i,j) + Ah * &
          (CS%DY_dxT(i,j)*(G%IdyCu(I,j)*u0(I,j) - G%IdyCu(I-1,j)*u0(I-1,j)) - &
           CS%DX_dyT(i,j) *(G%IdxCv(i,J)*v0(i,J) - G%IdxCv(i,J-1)*v0(i,J-1)))

        ! Keep a copy of the biharmonic contribution for backscatter parameterization
        bhstr_xx(i,j) =             Ah * &
          (CS%DY_dxT(i,j)*(G%IdyCu(I,j)*u0(I,j) - G%IdyCu(I-1,j)*u0(I-1,j)) - &
           CS%DX_dyT(i,j) *(G%IdxCv(i,J)*v0(i,J) - G%IdxCv(i,J-1)*v0(i,J-1)))
        bhstr_xx(i,j) = bhstr_xx(i,j) * (h(i,j,k) * CS%reduction_xx(i,j))

      else
        Ah_h(i,j,k) = 0.0
      endif  ! biharmonic

    enddo ; enddo

    if (CS%biharmonic) then
      ! Gradient of Laplacian, for use in bi-harmonic term
      do J=js-1,Jeq ; do I=is-1,Ieq
        dvdx(I,J) = CS%DY_dxBu(I,J)*(v0(i+1,J)*G%IdyCv(i+1,J) - v0(i,J)*G%IdyCv(i,J))
        dudy(I,J) = CS%DX_dyBu(I,J)*(u0(I,j+1)*G%IdxCu(I,j+1) - u0(I,j)*G%IdxCu(I,j))
      enddo ; enddo
      ! Adjust contributions to shearing strain on open boundaries.
      if (apply_OBC) then ; if (OBC%zero_strain .or. OBC%freeslip_strain) then
        do n=1,OBC%number_of_segments
          J = OBC%segment(n)%HI%JsdB ; I = OBC%segment(n)%HI%IsdB
          if (OBC%segment(n)%is_N_or_S .and. (J >= js-1) .and. (J <= Jeq)) then
            do I=OBC%segment(n)%HI%IsdB,OBC%segment(n)%HI%IedB
              if (OBC%zero_strain) then
                dvdx(I,J) = 0. ; dudy(I,J) = 0.
              elseif (OBC%freeslip_strain) then
                dudy(I,J) = 0.
              endif
            enddo
          elseif (OBC%segment(n)%is_E_or_W .and. (I >= is-1) .and. (I <= Ieq)) then
            do J=OBC%segment(n)%HI%JsdB,OBC%segment(n)%HI%JedB
              if (OBC%zero_strain) then
                dvdx(I,J) = 0. ; dudy(I,J) = 0.
              elseif (OBC%freeslip_strain) then
                dvdx(I,J) = 0.
              endif
            enddo
          endif
        enddo
      endif ; endif
    endif

    do J=js-1,Jeq ; do I=is-1,Ieq
      if ((CS%Smagorinsky_Kh) .or. (CS%Smagorinsky_Ah)) then
        Shear_mag = sqrt(sh_xy(I,J)*sh_xy(I,J) + &
            0.25*((sh_xx(i,j)*sh_xx(i,j) + sh_xx(i+1,j+1)*sh_xx(i+1,j+1)) + &
                  (sh_xx(i,j+1)*sh_xx(i,j+1) + sh_xx(i+1,j)*sh_xx(i+1,j))))
      endif
      if ((CS%Leith_Kh) .or. (CS%Leith_Ah)) then
        if (CS%use_QG_Leith_visc) then
          vert_vort_mag = MIN(grad_vort_mag_q(I,J) + grad_div_mag_q(I,J), 3*grad_vort_mag_q_2d(I,J))
          !vert_vort_mag = MIN(grad_vort_mag_q(I,J) + grad_div_mag_q(I,J), beta_q(I,J)*3)
        else
          vert_vort_mag = grad_vort_mag_q(I,J) + grad_div_mag_q(I,J)
        endif
      endif
      h2uq = 4.0 * h_u(I,j) * h_u(I,j+1)
      h2vq = 4.0 * h_v(i,J) * h_v(i+1,J)
      !hq = 2.0 * h2uq * h2vq / (h_neglect3 + (h2uq + h2vq) * &
      !    ((h(i,j,k) + h(i+1,j+1,k)) + (h(i,j+1,k) + h(i+1,j,k))))
      hq(I,J) = 2.0 * h2uq * h2vq / (h_neglect3 + (h2uq + h2vq) * &
              ((h_u(I,j) + h_u(I,j+1)) + (h_v(i,J) + h_v(i+1,J))))

      if (CS%better_bound_Ah .or. CS%better_bound_Kh) then
        hrat_min = min(1.0, min(h_u(I,j), h_u(I,j+1), h_v(i,J), h_v(i+1,J)) / &
                            (hq(I,J) + h_neglect) )
        visc_bound_rem = 1.0
      endif

      if (CS%no_slip .and. (G%mask2dBu(I,J) < 0.5)) then
        if ((G%mask2dCu(I,j) + G%mask2dCu(I,j+1)) + &
            (G%mask2dCv(i,J) + G%mask2dCv(i+1,J)) > 0.0) then
          ! This is a coastal vorticity point, so modify hq and hrat_min.

          hu = G%mask2dCu(I,j) * h_u(I,j) + G%mask2dCu(I,j+1) * h_u(I,j+1)
          hv = G%mask2dCv(i,J) * h_v(i,J) + G%mask2dCv(i+1,J) * h_v(i+1,J)
          if ((G%mask2dCu(I,j) + G%mask2dCu(I,j+1)) * &
              (G%mask2dCv(i,J) + G%mask2dCv(i+1,J)) == 0.0) then
            ! Only one of hu and hv is nonzero, so just add them.
            hq(I,J) = hu + hv
            hrat_min = 1.0
          else
            ! Both hu and hv are nonzero, so take the harmonic mean.
            hq(I,J) = 2.0 * (hu * hv) / ((hu + hv) + h_neglect)
            hrat_min = min(1.0, min(hu, hv) / (hq(I,J) + h_neglect) )
          endif
        endif
      endif

      if (CS%Laplacian) then
        ! Determine the Laplacian viscosity at q points, using the
        ! largest value from several parameterizations.
        Kh = CS%Kh_bg_xy(i,j) ! Static (pre-computed) background viscosity
        if (CS%Smagorinsky_Kh) Kh = max( Kh, CS%Laplac2_const_xy(I,J) * Shear_mag )
        if (CS%Leith_Kh) Kh = max( Kh, CS%Laplac3_const_xy(I,J) * vert_vort_mag*inv_PI3)
        ! All viscosity contributions above are subject to resolution scaling
        if (rescale_Kh) Kh = VarMix%Res_fn_q(i,j) * Kh
        ! Older method of bounding for stability
        if (legacy_bound) Kh = min(Kh, CS%Kh_Max_xy(i,j))
        Kh = max( Kh, CS%Kh_bg_min ) ! Place a floor on the viscosity, if desired.
        if (use_MEKE_Ku) then ! *Add* the MEKE contribution (might be negative)
          Kh = Kh + 0.25*( (MEKE%Ku(I,J)+MEKE%Ku(I+1,J+1))    &
                          +(MEKE%Ku(I+1,J)+MEKE%Ku(I,J+1)) )
        endif
        if (CS%anisotropic) Kh = Kh + CS%Kh_aniso * CS%n1n2_q(I,J)**2 ! *Add* the shear component
                                                                      ! of anisotropic viscosity

        ! Newer method of bounding for stability
        if (CS%better_bound_Kh) then
          if (Kh >= hrat_min*CS%Kh_Max_xy(I,J)) then
            visc_bound_rem = 0.0
            Kh = hrat_min*CS%Kh_Max_xy(I,J)
          elseif (CS%Kh_Max_xy(I,J)>0.) then
           !visc_bound_rem = 1.0 - abs(Kh) / (hrat_min*CS%Kh_Max_xy(I,J))
            visc_bound_rem = 1.0 - Kh / (hrat_min*CS%Kh_Max_xy(I,J))
          endif
        endif

        if (CS%id_Kh_q>0) Kh_q(I,J,k) = Kh
        if (CS%id_vort_xy_q>0) vort_xy_q(I,J,k) = vort_xy(I,J)

        str_xy(I,J) = -Kh * sh_xy(I,J)
      else   ! not Laplacian
        str_xy(I,J) = 0.0
      endif ! Laplacian

      if (CS%anisotropic) then
        ! Horizontal-tension averaged to q-points
        local_strain = 0.25 * ( (sh_xx(i,j) + sh_xx(i+1,j+1)) + (sh_xx(i+1,j) + sh_xx(i,j+1)) )
        ! *Add* the tension contribution to the xy-component of stress
        str_xy(I,J) = str_xy(I,J) - CS%Kh_aniso * CS%n1n2_q(i,j) * CS%n1n1_m_n2n2_q(i,j) * local_strain
      endif

      if (CS%biharmonic) then
      ! Determine the biharmonic viscosity at q points, using the
      ! largest value from several parameterizations.
        AhSm = 0.0 ; AhLth = 0.0
        if (CS%Smagorinsky_Ah .or. CS%Leith_Ah) then
          if (CS%Smagorinsky_Ah) then
            if (CS%bound_Coriolis) then
              AhSm =  Shear_mag * (CS%Biharm5_const_xy(I,J) + &
                                 CS%Biharm5_const2_xy(I,J)*Shear_mag)
            else
              AhSm = CS%Biharm5_const_xy(I,J) * Shear_mag
            endif
          endif
          if (CS%Leith_Ah) AhLth = CS%Biharm6_const_xy(I,J) * vert_vort_mag * inv_PI6
          Ah = MAX(MAX(CS%Ah_bg_xy(I,J), AhSm),AhLth)
          if (CS%bound_Ah .and. .not.CS%better_bound_Ah) &
            Ah = MIN(Ah, CS%Ah_Max_xy(I,J))
        else
          Ah = CS%Ah_bg_xy(I,J)
        endif ! Smagorinsky_Ah or Leith_Ah

        if (use_MEKE_Au) then ! *Add* the MEKE contribution
          Ah = Ah + 0.25*( (MEKE%Au(I,J)+MEKE%Au(I+1,J+1))    &
                          +(MEKE%Au(I+1,J)+MEKE%Au(I,J+1)) )
        endif

        if (CS%better_bound_Ah) then
          Ah = MIN(Ah, visc_bound_rem*hrat_min*CS%Ah_Max_xy(I,J))
        endif

        if (CS%id_Ah_q>0) Ah_q(I,J,k) = Ah

        str_xy(I,J) = str_xy(I,J) + Ah * ( dvdx(I,J) + dudy(I,J) )

        ! Keep a copy of the biharmonic contribution for backscatter parameterization
        bhstr_xy(I,J) = Ah * ( dvdx(I,J) + dudy(I,J) ) * &
                        (hq(I,J) * G%mask2dBu(I,J) * CS%reduction_xy(I,J))

      endif  ! biharmonic

    enddo ; enddo


    if (find_FrictWork) then 
      if (CS%biharmonic) call pass_vector(u0, v0, G%Domain)
      call pass_var(dudx, G%Domain, complete=.true.)
      call pass_var(dvdy, G%Domain, complete=.true.)
      call pass_var(dvdx, G%Domain, position=CORNER, complete=.true.)
      call pass_var(dudy, G%Domain, position=CORNER, complete=.true.)

      do j=js,je ; do i=is,ie
        ! Diagnose  -Kh * |del u|^2 - Ah * |del^2 u|^2
        diss_rate(i,j,k) = -Kh_h(i,j,k) * grad_vel_mag_h(i,j) - &
                              Ah_h(i,j,k) * ((0.5*(u0(I,j) + u0(I-1,j)))**2 + &
                                             (0.5*(v0(i,J) + v0(i,J-1)))**2)
        FrictWork_diss(i,j,k) = diss_rate(i,j,k) * h(i,j,k) * GV%H_to_kg_m2
 
        if (associated(MEKE)) then ; if (associated(MEKE%mom_src)) then
          ! This is the maximum possible amount of energy that can be converted
          ! per unit time, according to theory (multiplied by h)
          max_diss_rate(i,j,k) = 2.0*MEKE%MEKE(i,j) * sqrt(grad_vel_mag_h(i,j)) * (MIN(G%bathyT(i,j)/H0,1.0)**2)

          FrictWorkMax(i,j,k) = max_diss_rate(i,j,k) * h(i,j,k) * GV%H_to_kg_m2

        ! Determine how much work GME needs to do to reach the "target" ratio between
        ! the amount of work actually done and the maximum allowed by theory. Note that 
        ! we need to add the FrictWork done by the dissipation operators, since this work
        ! is done only for numerical stability and is therefore spurious  
          if (CS%use_GME) then
            target_diss_rate_GME(i,j,k) = FWfrac * max_diss_rate(i,j,k) - diss_rate(i,j,k)
            target_FrictWork_GME(i,j,k) = target_diss_rate_GME(i,j,k) * h(i,j,k) * GV%H_to_kg_m2
          endif 

        endif ; endif

      enddo ; enddo
    endif


    if (CS%use_GME) then
  
      if (.not. (associated(MEKE))) call MOM_error(FATAL, &
        "MEKE must be enabled for GME to be used.")

      if (.not. (associated(MEKE%mom_src))) call MOM_error(FATAL, &
        "MEKE%mom_src must be enabled for GME to be used.")

      do J=Jsq,Jeq+1 ; do i=Isq,Ieq+1
 
        if ((max_diss_rate(i,j,k) > 0) .and. (grad_vel_mag_bt_h(i,j)>0) ) then
          GME_coeff = (MIN(G%bathyT(i,j)/H0,1.0)**2) * FWfrac*max_diss_rate(i,j,k) / grad_vel_mag_bt_h(i,j)      
        else
          GME_coeff = 0.0
        endif

        ! apply mask
        GME_coeff = GME_coeff * (G%mask2dCu(I,j) * G%mask2dCv(i,J) * G%mask2dCu(I-1,j) * G%mask2dCv(i,J-1))

        GME_coeff = MIN(GME_coeff,GME_coeff_limiter)

        if ((CS%id_GME_coeff_h>0) .or. find_FrictWork) GME_coeff_h(i,j,k) = GME_coeff

        str_xx_GME(i,j) = GME_coeff * sh_xx_bt(i,j)

      enddo ; enddo


      do J=js-1,Jeq ; do I=is-1,Ieq

        if ((max_diss_rate(i,j,k) > 0) .and. (grad_vel_mag_bt_q(i,j)>0) ) then
          GME_coeff = (MIN(G%bathyT(i,j)/H0,1.0)**2) * FWfrac*max_diss_rate(i,j,k) / grad_vel_mag_bt_q(I,J)
        else 
          GME_coeff = 0.0
        endif
 
        ! apply mask
        GME_coeff = GME_coeff * (G%mask2dCu(I,j) * G%mask2dCv(i,J) * G%mask2dCu(I-1,j) * G%mask2dCv(i,J-1))
 
        GME_coeff = MIN(GME_coeff,GME_coeff_limiter)

        if (CS%id_GME_coeff_q>0) GME_coeff_q(I,J,k) = GME_coeff
        str_xy_GME(I,J) = GME_coeff * sh_xy_bt(I,J)

      enddo ; enddo

    ! applying GME diagonal term
      call smooth_GME(CS,G,GME_flux_h=str_xx_GME)
      call smooth_GME(CS,G,GME_flux_q=str_xy_GME)

      do J=Jsq,Jeq+1 ; do i=Isq,Ieq+1
        str_xx(i,j) = (str_xx(i,j) + str_xx_GME(i,j)) * (h(i,j,k) * CS%reduction_xx(i,j))
      enddo ; enddo

      do J=js-1,Jeq ; do I=is-1,Ieq
        ! GME is applied below
        if (CS%no_slip) then
          str_xy(I,J) = (str_xy(I,J) + str_xy_GME(I,J)) * (hq(I,J) * CS%reduction_xy(I,J))
        else
          str_xy(I,J) = (str_xy(I,J) + str_xy_GME(I,J)) * (hq(I,J) * G%mask2dBu(I,J) * CS%reduction_xy(I,J))
        endif
      enddo ; enddo

      if (associated(MEKE%GME_snk)) then
        do j=js,je ; do i=is,ie
          FrictWork_GME(i,j,k) = GME_coeff_h(i,j,k) * h(i,j,k) * GV%H_to_kg_m2 * grad_vel_mag_bt_h(i,j)
        enddo ; enddo
      endif

    else ! use_GME
      do J=Jsq,Jeq+1 ; do i=Isq,Ieq+1
        str_xx(i,j) = str_xx(i,j) * (h(i,j,k) * CS%reduction_xx(i,j))
      enddo ; enddo

      do J=js-1,Jeq ; do I=is-1,Ieq
        if (CS%no_slip) then
          str_xy(I,J) = str_xy(I,J) * (hq(I,J) * CS%reduction_xy(I,J))
        else
          str_xy(I,J) = str_xy(I,J) * (hq(I,J) * G%mask2dBu(I,J) * CS%reduction_xy(I,J))
        endif
      enddo ; enddo

    endif ! use_GME



    ! Evaluate 1/h x.Div(h Grad u) or the biharmonic equivalent.
    do j=js,je ; do I=Isq,Ieq
      diffu(I,j,k) = ((G%IdyCu(I,j)*(CS%DY2h(i,j) *str_xx(i,j) - &
                                    CS%DY2h(i+1,j)*str_xx(i+1,j)) + &
                       G%IdxCu(I,j)*(CS%DX2q(I,J-1)*str_xy(I,J-1) - &
                                    CS%DX2q(I,J) *str_xy(I,J))) * &
                     G%IareaCu(I,j)) / (h_u(i,j) + h_neglect)

    enddo ; enddo
    if (apply_OBC) then
      ! This is not the right boundary condition. If all the masking of tendencies are done
      ! correctly later then eliminating this block should not change answers.
      do n=1,OBC%number_of_segments
        if (OBC%segment(n)%is_E_or_W) then
          I = OBC%segment(n)%HI%IsdB
          do j=OBC%segment(n)%HI%jsd,OBC%segment(n)%HI%jed
            diffu(I,j,k) = 0.
          enddo
        endif
      enddo
    endif

    ! Evaluate 1/h y.Div(h Grad u) or the biharmonic equivalent.
    do J=Jsq,Jeq ; do i=is,ie
      diffv(i,J,k) = ((G%IdyCv(i,J)*(CS%DY2q(I-1,J)*str_xy(I-1,J) - &
                                    CS%DY2q(I,J) *str_xy(I,J)) - &
                       G%IdxCv(i,J)*(CS%DX2h(i,j) *str_xx(i,j) - &
                                    CS%DX2h(i,j+1)*str_xx(i,j+1))) * &
                     G%IareaCv(i,J)) / (h_v(i,J) + h_neglect)
    enddo ; enddo
    if (apply_OBC) then
      ! This is not the right boundary condition. If all the masking of tendencies are done
      ! correctly later then eliminating this block should not change answers.
      do n=1,OBC%number_of_segments
        if (OBC%segment(n)%is_N_or_S) then
          J = OBC%segment(n)%HI%JsdB
          do i=OBC%segment(n)%HI%isd,OBC%segment(n)%HI%ied
            diffv(i,J,k) = 0.
          enddo
        endif
      enddo
    endif

    if (find_FrictWork) then ; do j=js,je ; do i=is,ie
      ! Diagnose   str_xx*d_x u - str_yy*d_y v + str_xy*(d_y u + d_x v)
      ! This is the old formulation that includes energy diffusion
      FrictWork(i,j,k) = GV%H_to_kg_m2 * ( &
              (str_xx(i,j)*(u(I,j,k)-u(I-1,j,k))*G%IdxT(i,j)     &
              -str_xx(i,j)*(v(i,J,k)-v(i,J-1,k))*G%IdyT(i,j))    &
       +0.25*((str_xy(I,J)*(                                     &
                   (u(I,j+1,k)-u(I,j,k))*G%IdyBu(I,J)            &
                  +(v(i+1,J,k)-v(i,J,k))*G%IdxBu(I,J) )          &
              +str_xy(I-1,J-1)*(                                 &
                   (u(I-1,j,k)-u(I-1,j-1,k))*G%IdyBu(I-1,J-1)    &
                  +(v(i,J-1,k)-v(i-1,J-1,k))*G%IdxBu(I-1,J-1) )) &
             +(str_xy(I-1,J)*(                                   &
                   (u(I-1,j+1,k)-u(I-1,j,k))*G%IdyBu(I-1,J)      &
                  +(v(i,J,k)-v(i-1,J,k))*G%IdxBu(I-1,J) )        &
              +str_xy(I,J-1)*(                                   &
                   (u(I,j,k)-u(I,j-1,k))*G%IdyBu(I,J-1)          &
                  +(v(i+1,J-1,k)-v(i,J-1,k))*G%IdxBu(I,J-1) )) ) )
    enddo ; enddo ; endif

    ! Make a similar calculation as for FrictWork above but accumulating into
    ! the vertically integrated MEKE source term, and adjusting for any
    ! energy loss seen as a reduction in the [biharmonic] frictional source term.
    if (find_FrictWork .and. associated(MEKE)) then ; if (associated(MEKE%mom_src)) then
      if (k==1) then
        do j=js,je ; do i=is,ie
          MEKE%mom_src(i,j) = 0.
        enddo ; enddo
      endif
      if (MEKE%backscatter_Ro_c /= 0.) then
        do j=js,je ; do i=is,ie
          FatH = 0.25*US%s_to_T*( (abs(G%CoriolisBu(I-1,J-1)) + abs(G%CoriolisBu(I,J))) + &
                                  (abs(G%CoriolisBu(I-1,J)) + abs(G%CoriolisBu(I,J-1))) )
          Shear_mag = sqrt(sh_xx(i,j)*sh_xx(i,j) + &
            0.25*((sh_xy(I-1,J-1)*sh_xy(I-1,J-1) + sh_xy(I,J)*sh_xy(I,J)) + &
                  (sh_xy(I-1,J)*sh_xy(I-1,J) + sh_xy(I,J-1)*sh_xy(I,J-1))))
          FatH = FatH ** MEKE%backscatter_Ro_pow ! f^n
          !### Note the hard-coded dimensional constant in the following line.
          Shear_mag = ( ( Shear_mag ** MEKE%backscatter_Ro_pow ) + 1.e-30 ) &
                      * MEKE%backscatter_Ro_c ! c * D^n
          ! The Rossby number function is g(Ro) = 1/(1+c.Ro^n)
          ! RoScl = 1 - g(Ro)
          RoScl = Shear_mag / ( FatH + Shear_mag ) ! = 1 - f^n/(f^n+c*D^n)
          MEKE%mom_src(i,j) = MEKE%mom_src(i,j) + GV%H_to_kg_m2 * (                   &
                ((str_xx(i,j)-RoScl*bhstr_xx(i,j))*(u(I,j,k)-u(I-1,j,k))*G%IdxT(i,j)  &
                -(str_xx(i,j)-RoScl*bhstr_xx(i,j))*(v(i,J,k)-v(i,J-1,k))*G%IdyT(i,j)) &
         +0.25*(((str_xy(I,J)-RoScl*bhstr_xy(I,J))*(                                  &
                     (u(I,j+1,k)-u(I,j,k))*G%IdyBu(I,J)                               &
                    +(v(i+1,J,k)-v(i,J,k))*G%IdxBu(I,J) )                             &
                +(str_xy(I-1,J-1)-RoScl*bhstr_xy(I-1,J-1))*(                          &
                     (u(I-1,j,k)-u(I-1,j-1,k))*G%IdyBu(I-1,J-1)                       &
                    +(v(i,J-1,k)-v(i-1,J-1,k))*G%IdxBu(I-1,J-1) ))                    &
               +((str_xy(I-1,J)-RoScl*bhstr_xy(I-1,J))*(                              &
                     (u(I-1,j+1,k)-u(I-1,j,k))*G%IdyBu(I-1,J)                         &
                    +(v(i,J,k)-v(i-1,J,k))*G%IdxBu(I-1,J) )                           &
                +(str_xy(I,J-1)-RoScl*bhstr_xy(I,J-1))*(                              &
                     (u(I,j,k)-u(I,j-1,k))*G%IdyBu(I,J-1)                             &
                    +(v(i+1,J-1,k)-v(i,J-1,k))*G%IdxBu(I,J-1) )) ) )
        enddo ; enddo
      else
        do j=js,je ; do i=is,ie
         ! MEKE%mom_src now is sign definite because it only uses the dissipation 
         MEKE%mom_src(i,j) = MEKE%mom_src(i,j) + MAX(-FrictWorkMax(i,j,k),FrictWork_diss(i,j,k))
        enddo ; enddo

        if (CS%use_GME) then
          if (associated(MEKE%GME_snk)) then
            do j=js,je ; do i=is,ie
              ! MEKE%mom_src now is sign definite because it only uses the dissipation 
              MEKE%GME_snk(i,j) = MEKE%GME_snk(i,j) + FrictWork_GME(i,j,k)
            enddo ; enddo
          endif
        endif
      endif
    endif ; endif

  enddo ! end of k loop

  ! Offer fields for diagnostic averaging.
  if (CS%id_diffu>0)     call post_data(CS%id_diffu, diffu, CS%diag)
  if (CS%id_diffv>0)     call post_data(CS%id_diffv, diffv, CS%diag)
  if (CS%id_FrictWork>0) call post_data(CS%id_FrictWork, FrictWork, CS%diag)
  if (CS%id_FrictWorkMax>0) call post_data(CS%id_FrictWorkMax, FrictWorkMax, CS%diag)
  if (CS%id_FrictWork_diss>0) call post_data(CS%id_FrictWork_diss, FrictWork_diss, CS%diag)
  if (CS%id_FrictWork_GME>0) call post_data(CS%id_FrictWork_GME, FrictWork_GME, CS%diag)
  if (CS%id_target_FrictWork_GME>0) call post_data(CS%id_target_FrictWork_GME, target_FrictWork_GME, CS%diag)
  if (CS%id_Ah_h>0)      call post_data(CS%id_Ah_h, Ah_h, CS%diag)
  if (CS%id_div_xx_h>0)  call post_data(CS%id_div_xx_h, div_xx_h, CS%diag)
  if (CS%id_vort_xy_q>0) call post_data(CS%id_vort_xy_q, vort_xy_q, CS%diag)
  if (CS%id_Ah_q>0)      call post_data(CS%id_Ah_q, Ah_q, CS%diag)
  if (CS%id_Kh_h>0)      call post_data(CS%id_Kh_h, Kh_h, CS%diag)
  if (CS%id_Kh_q>0)      call post_data(CS%id_Kh_q, Kh_q, CS%diag)
  if (CS%id_GME_coeff_h > 0)  call post_data(CS%id_GME_coeff_h, GME_coeff_h, CS%diag)
  if (CS%id_GME_coeff_q > 0)  call post_data(CS%id_GME_coeff_q, GME_coeff_q, CS%diag)

  if (CS%id_FrictWorkIntz > 0) then
    do j=js,je
      do i=is,ie ; FrictWorkIntz(i,j) = FrictWork(i,j,1) ; enddo
      do k=2,nz ; do i=is,ie
        FrictWorkIntz(i,j) = FrictWorkIntz(i,j) + FrictWork(i,j,k)
      enddo ; enddo
    enddo
    call post_data(CS%id_FrictWorkIntz, FrictWorkIntz, CS%diag)
  endif

end subroutine horizontal_viscosity

!> Allocates space for and calculates static variables used by horizontal_viscosity().
!! hor_visc_init calculates and stores the values of a number of metric functions that
!! are used in horizontal_viscosity().
subroutine hor_visc_init(Time, G, US, param_file, diag, CS)
  type(time_type),         intent(in)    :: Time !< Current model time.
  type(ocean_grid_type),   intent(inout) :: G    !< The ocean's grid structure.
  type(unit_scale_type),   intent(in)    :: US   !< A dimensional unit scaling type
  type(param_file_type),   intent(in)    :: param_file !< A structure to parse for run-time
                                                 !! parameters.
  type(diag_ctrl), target, intent(inout) :: diag !< Structure to regulate diagnostic output.
  type(hor_visc_CS), pointer             :: CS   !< Pointer to the control structure for this module
  ! Local variables
  real, dimension(SZIB_(G),SZJ_(G)) :: u0u, u0v
  real, dimension(SZI_(G),SZJB_(G)) :: v0u, v0v
                ! u0v is the Laplacian sensitivities to the v velocities
                ! at u points [m-2], with u0u, v0u, and v0v defined similarly.
  real :: grid_sp_h2       ! Harmonic mean of the squares of the grid [m2]
  real :: grid_sp_h3       ! Harmonic mean of the squares of the grid^(3/2) [m3]
  real :: grid_sp_q2       ! spacings at h and q points [m2]
  real :: grid_sp_q3       ! spacings at h and q points^(3/2) [m3]
  real :: Kh_Limit         ! A coefficient [s-1] used, along with the
                           ! grid spacing, to limit Laplacian viscosity.
  real :: fmax             ! maximum absolute value of f at the four
                           ! vorticity points around a thickness point [s-1]
  real :: BoundCorConst    ! A constant used when using viscosity to bound the Coriolis accelerations [s2 m-2]
  real :: Ah_Limit         ! coefficient [s-1] used, along with the
                           ! grid spacing, to limit biharmonic viscosity
  real :: Kh               ! Lapacian horizontal viscosity [m2 s-1]
  real :: Ah               ! biharmonic horizontal viscosity [m4 s-1]
  real :: Kh_vel_scale     ! this speed [m s-1] times grid spacing gives Lap visc
  real :: Ah_vel_scale     ! this speed [m s-1] times grid spacing cubed gives bih visc
  real :: Smag_Lap_const   ! nondimensional Laplacian Smagorinsky constant
  real :: Smag_bi_const    ! nondimensional biharmonic Smagorinsky constant
  real :: Leith_Lap_const  ! nondimensional Laplacian Leith constant
  real :: Leith_bi_const   ! nondimensional biharmonic Leith constant
  real :: dt               ! dynamics time step [s]
  real :: Idt              ! inverse of dt [s-1]
  real :: denom            ! work variable; the denominator of a fraction
  real :: maxvel           ! largest permitted velocity components [m s-1]
  real :: bound_Cor_vel    ! grid-scale velocity variations at which value
                           ! the quadratically varying biharmonic viscosity
                           ! balances Coriolis acceleration [m s-1]
  real :: Kh_sin_lat       ! Amplitude of latitudinally dependent viscosity [m2 s-1]
  real :: Kh_pwr_of_sine   ! Power used to raise sin(lat) when using Kh_sin_lat
  logical :: bound_Cor_def ! parameter setting of BOUND_CORIOLIS
  logical :: get_all       ! If true, read and log all parameters, regardless of
                           ! whether they are used, to enable spell-checking of
                           ! valid parameters.
  character(len=64) :: inputdir, filename
  real    :: deg2rad       ! Converts degrees to radians
  real    :: slat_fn       ! sin(lat)**Kh_pwr_of_sine
  real    :: aniso_grid_dir(2) ! Vector (n1,n2) for anisotropic direction
  integer :: aniso_mode    ! Selects the mode for setting the anisotropic direction
  integer :: is, ie, js, je, Isq, Ieq, Jsq, Jeq, nz
  integer :: isd, ied, jsd, jed, IsdB, IedB, JsdB, JedB
  integer :: i, j

! This include declares and sets the variable "version".
#include "version_variable.h"
  character(len=40)  :: mdl = "MOM_hor_visc"  ! module name

  is   = G%isc  ; ie   = G%iec  ; js   = G%jsc  ; je   = G%jec ; nz = G%ke
  Isq  = G%IscB ; Ieq  = G%IecB ; Jsq  = G%JscB ; Jeq  = G%JecB
  isd  = G%isd  ; ied  = G%ied  ; jsd  = G%jsd  ; jed  = G%jed
  IsdB = G%IsdB ; IedB = G%IedB ; JsdB = G%JsdB ; JedB = G%JedB

  if (associated(CS)) then
    call MOM_error(WARNING, "hor_visc_init called with an associated "// &
                            "control structure.")
    return
  endif
  allocate(CS)

  CS%diag => diag

  ! Read parameters and write them to the model log.
  call log_version(param_file, mdl, version, "")

  !   It is not clear whether these initialization lines are needed for the
  ! cases where the corresponding parameters are not read.
  CS%bound_Kh = .false. ; CS%better_bound_Kh = .false. ; CS%Smagorinsky_Kh = .false. ; CS%Leith_Kh = .false.
  CS%bound_Ah = .false. ; CS%better_bound_Ah = .false. ; CS%Smagorinsky_Ah = .false. ; CS%Leith_Ah = .false.
  CS%use_QG_Leith_visc = .false.
  CS%bound_Coriolis = .false.
  CS%Modified_Leith = .false.
  CS%anisotropic = .false.
  CS%dynamic_aniso = .false.

  Kh = 0.0 ; Ah = 0.0

  !   If GET_ALL_PARAMS is true, all parameters are read in all cases to enable
  ! parameter spelling checks.
  call get_param(param_file, mdl, "GET_ALL_PARAMS", get_all, default=.false.)

  call get_param(param_file, mdl, "LAPLACIAN", CS%Laplacian, &
                 "If true, use a Laplacian horizontal viscosity.", &
                 default=.false.)
  if (CS%Laplacian .or. get_all) then
    call get_param(param_file, mdl, "KH", Kh,                      &
                 "The background Laplacian horizontal viscosity.", &
                 units = "m2 s-1", default=0.0)
    call get_param(param_file, mdl, "KH_BG_MIN", CS%Kh_bg_min, &
                 "The minimum value allowed for Laplacian horizontal viscosity, KH.", &
                 units = "m2 s-1",  default=0.0)
    call get_param(param_file, mdl, "KH_VEL_SCALE", Kh_vel_scale, &
                 "The velocity scale which is multiplied by the grid \n"//&
                 "spacing to calculate the Laplacian viscosity. \n"//&
                 "The final viscosity is the largest of this scaled \n"//&
                 "viscosity, the Smagorinsky and Leith viscosities, and KH.", &
                 units="m s-1", default=0.0)
    call get_param(param_file, mdl, "KH_SIN_LAT", Kh_sin_lat, &
                 "The amplitude of a latidutinally-dependent background\n"//&
                 "viscosity of the form KH_SIN_LAT*(SIN(LAT)**KH_PWR_OF_SINE).", &
                 units = "m2 s-1",  default=0.0)
    if (Kh_sin_lat>0. .or. get_all) &
      call get_param(param_file, mdl, "KH_PWR_OF_SINE", Kh_pwr_of_sine, &
                 "The power used to raise SIN(LAT) when using a latidutinally-\n"//&
                 "dependent background viscosity.", &
                 units = "nondim",  default=4.0)

    call get_param(param_file, mdl, "SMAGORINSKY_KH", CS%Smagorinsky_Kh, &
                 "If true, use a Smagorinsky nonlinear eddy viscosity.", &
                 default=.false.)
    if (CS%Smagorinsky_Kh .or. get_all) &
      call get_param(param_file, mdl, "SMAG_LAP_CONST", Smag_Lap_const, &
                 "The nondimensional Laplacian Smagorinsky constant, \n"//&
                 "often 0.15.", units="nondim", default=0.0, &
                  fail_if_missing = CS%Smagorinsky_Kh)

    call get_param(param_file, mdl, "LEITH_KH", CS%Leith_Kh, &
                 "If true, use a Leith nonlinear eddy viscosity.", &
                 default=.false.)
    if (CS%Leith_Kh .or. get_all) then
      call get_param(param_file, mdl, "LEITH_LAP_CONST", Leith_Lap_const, &
                 "The nondimensional Laplacian Leith constant, \n"//&
                 "often set to 1.0", units="nondim", default=0.0, &
                  fail_if_missing = CS%Leith_Kh)
      call get_param(param_file, mdl, "USE_QG_LEITH_VISC", CS%use_QG_Leith_visc, &
                 "If true, use QG Leith nonlinear eddy viscosity.", &
                 default=.false.)
      if (CS%use_QG_Leith_visc .and. .not. CS%Leith_Kh) call MOM_error(FATAL, &
                 "MOM_lateral_mixing_coeffs.F90, VarMix_init:"//&
                 "LEITH_KH must be True when USE_QG_LEITH_VISC=True.")
    endif
    if (CS%Leith_Kh .or. CS%Leith_Ah .or. get_all) then
      call get_param(param_file, mdl, "USE_BETA_IN_LEITH", CS%use_beta_in_Leith, &
                 "If true, include the beta term in the Leith nonlinear eddy viscosity.", &
                 default=CS%Leith_Kh)
      call get_param(param_file, mdl, "MODIFIED_LEITH", CS%modified_Leith, &
                 "If true, add a term to Leith viscosity which is \n"//&
                 "proportional to the gradient of divergence.", &
                 default=.false.)
    endif
    call get_param(param_file, mdl, "BOUND_KH", CS%bound_Kh, &
                 "If true, the Laplacian coefficient is locally limited \n"//&
                 "to be stable.", default=.true.)
    call get_param(param_file, mdl, "BETTER_BOUND_KH", CS%better_bound_Kh, &
                 "If true, the Laplacian coefficient is locally limited \n"//&
                 "to be stable with a better bounding than just BOUND_KH.", &
                 default=CS%bound_Kh)
    call get_param(param_file, mdl, "ANISOTROPIC_VISCOSITY", CS%anisotropic, &
                 "If true, allow anistropic viscosity in the Laplacian\n"//&
                 "horizontal viscosity.", default=.false.)
  endif
  if (CS%anisotropic .or. get_all) then
    call get_param(param_file, mdl, "KH_ANISO", CS%Kh_aniso, &
                 "The background Laplacian anisotropic horizontal viscosity.", &
                 units = "m2 s-1", default=0.0)
    call get_param(param_file, mdl, "ANISOTROPIC_MODE", aniso_mode, &
                 "Selects the mode for setting the direction of anistropy.\n"//&
                 "\t 0 - Points along the grid i-direction.\n"//&
                 "\t 1 - Points towards East.\n"//&
                 "\t 2 - Points along the flow direction, U/|U|.", &
                 default=0)
    select case (aniso_mode)
      case (0)
        call get_param(param_file, mdl, "ANISO_GRID_DIR", aniso_grid_dir, &
                 "The vector pointing in the direction of anistropy for\n"//&
                 "horizont viscosity. n1,n2 are the i,j components relative\n"//&
                 "to the grid.", units = "nondim", fail_if_missing=.true.)
      case (1)
        call get_param(param_file, mdl, "ANISO_GRID_DIR", aniso_grid_dir, &
                 "The vector pointing in the direction of anistropy for\n"//&
                 "horizont viscosity. n1,n2 are the i,j components relative\n"//&
                 "to the spherical coordinates.", units = "nondim", fail_if_missing=.true.)
    end select
  endif

  call get_param(param_file, mdl, "BIHARMONIC", CS%biharmonic, &
                 "If true, use a biharmonic horizontal viscosity. \n"//&
                 "BIHARMONIC may be used with LAPLACIAN.", &
                 default=.true.)
  if (CS%biharmonic .or. get_all) then
    call get_param(param_file, mdl, "AH", Ah, &
                 "The background biharmonic horizontal viscosity.", &
                 units = "m4 s-1", default=0.0)
    call get_param(param_file, mdl, "AH_VEL_SCALE", Ah_vel_scale, &
                 "The velocity scale which is multiplied by the cube of \n"//&
                 "the grid spacing to calculate the biharmonic viscosity. \n"//&
                 "The final viscosity is the largest of this scaled \n"//&
                 "viscosity, the Smagorinsky and Leith viscosities, and AH.", &
                 units="m s-1", default=0.0)
    call get_param(param_file, mdl, "SMAGORINSKY_AH", CS%Smagorinsky_Ah, &
                 "If true, use a biharmonic Smagorinsky nonlinear eddy \n"//&
                 "viscosity.", default=.false.)
    call get_param(param_file, mdl, "LEITH_AH", CS%Leith_Ah, &
                 "If true, use a biharmonic Leith nonlinear eddy \n"//&
                 "viscosity.", default=.false.)

    call get_param(param_file, mdl, "BOUND_AH", CS%bound_Ah, &
                 "If true, the biharmonic coefficient is locally limited \n"//&
                 "to be stable.", default=.true.)
    call get_param(param_file, mdl, "BETTER_BOUND_AH", CS%better_bound_Ah, &
                 "If true, the biharmonic coefficient is locally limited \n"//&
                 "to be stable with a better bounding than just BOUND_AH.", &
                 default=CS%bound_Ah)

    if (CS%Smagorinsky_Ah .or. get_all) then
      call get_param(param_file, mdl, "SMAG_BI_CONST",Smag_bi_const, &
                 "The nondimensional biharmonic Smagorinsky constant, \n"//&
                 "typically 0.015 - 0.06.", units="nondim", default=0.0, &
                 fail_if_missing = CS%Smagorinsky_Ah)

      call get_param(param_file, mdl, "BOUND_CORIOLIS", bound_Cor_def, default=.false.)
      call get_param(param_file, mdl, "BOUND_CORIOLIS_BIHARM", CS%bound_Coriolis, &
                 "If true use a viscosity that increases with the square \n"//&
                 "of the velocity shears, so that the resulting viscous \n"//&
                 "drag is of comparable magnitude to the Coriolis terms \n"//&
                 "when the velocity differences between adjacent grid \n"//&
                 "points is 0.5*BOUND_CORIOLIS_VEL.  The default is the \n"//&
                 "value of BOUND_CORIOLIS (or false).", default=bound_Cor_def)
      if (CS%bound_Coriolis .or. get_all) then
        call get_param(param_file, mdl, "MAXVEL", maxvel, default=3.0e8)
        bound_Cor_vel = maxvel
        call get_param(param_file, mdl, "BOUND_CORIOLIS_VEL", bound_Cor_vel, &
                 "The velocity scale at which BOUND_CORIOLIS_BIHARM causes \n"//&
                 "the biharmonic drag to have comparable magnitude to the \n"//&
                 "Coriolis acceleration.  The default is set by MAXVEL.", &
                 units="m s-1", default=maxvel)
      endif
    endif
    if (CS%Leith_Ah .or. get_all) &
        call get_param(param_file, mdl, "LEITH_BI_CONST", Leith_bi_const, &
                 "The nondimensional biharmonic Leith constant, \n"//&
                 "typical values are thus far undetermined.", units="nondim", default=0.0, &
                 fail_if_missing = CS%Leith_Ah)

  endif

  call get_param(param_file, mdl, "USE_LAND_MASK_FOR_HVISC", CS%use_land_mask, &
                 "If true, use Use the land mask for the computation of thicknesses \n"//&
                 "at velocity locations. This eliminates the dependence on arbitrary \n"//&
                 "values over land or outside of the domain. Default is False in order to \n"//&
                 "maintain answers with legacy experiments but should be changed to True \n"//&
                 "for new experiments.", default=.false.)

  if (CS%better_bound_Ah .or. CS%better_bound_Kh .or. get_all) &
    call get_param(param_file, mdl, "HORVISC_BOUND_COEF", CS%bound_coef, &
                 "The nondimensional coefficient of the ratio of the \n"//&
                 "viscosity bounds to the theoretical maximum for \n"//&
                 "stability without considering other terms.", units="nondim", &
                 default=0.8)

  call get_param(param_file, mdl, "NOSLIP", CS%no_slip, &
                 "If true, no slip boundary conditions are used; otherwise \n"//&
                 "free slip boundary conditions are assumed. The \n"//&
                 "implementation of the free slip BCs on a C-grid is much \n"//&
                 "cleaner than the no slip BCs. The use of free slip BCs \n"//&
                 "is strongly encouraged, and no slip BCs are not used with \n"//&
                 "the biharmonic viscosity.", default=.false.)

  call get_param(param_file, mdl, "USE_KH_BG_2D", CS%use_Kh_bg_2d, &
                 "If true, read a file containing 2-d background harmonic  \n"//&
                 "viscosities. The final viscosity is the maximum of the other "//&
                 "terms and this background value.", default=.false.)

  call get_param(param_file, mdl, "USE_GME", CS%use_GME, &
                 "If true, use the GM+E backscatter scheme in association \n"//&
                 "with the Gent and McWilliams parameterization.", default=.false.)

  if (CS%bound_Kh .or. CS%bound_Ah .or. CS%better_bound_Kh .or. CS%better_bound_Ah) &
    call get_param(param_file, mdl, "DT", dt, &
                 "The (baroclinic) dynamics time step.", units = "s", &
                 fail_if_missing=.true.)

  if (CS%no_slip .and. CS%biharmonic) &
    call MOM_error(FATAL,"ERROR: NOSLIP and BIHARMONIC cannot be defined "// &
                          "at the same time in MOM.")

  if (.not.(CS%Laplacian .or. CS%biharmonic)) then
    ! Only issue inviscid warning if not in single column mode (usually 2x2 domain)
    if ( max(G%domain%niglobal, G%domain%njglobal)>2 ) call MOM_error(WARNING, &
      "hor_visc_init:  It is usually a very bad idea not to use either "//&
      "LAPLACIAN or BIHARMONIC viscosity.")
    return ! We are not using either Laplacian or Bi-harmonic lateral viscosity
  endif

  deg2rad = atan(1.0) / 45.

  ALLOC_(CS%dx2h(isd:ied,jsd:jed))        ; CS%dx2h(:,:)    = 0.0
  ALLOC_(CS%dy2h(isd:ied,jsd:jed))        ; CS%dy2h(:,:)    = 0.0
  ALLOC_(CS%dx2q(IsdB:IedB,JsdB:JedB))    ; CS%dx2q(:,:)    = 0.0
  ALLOC_(CS%dy2q(IsdB:IedB,JsdB:JedB))    ; CS%dy2q(:,:)    = 0.0
  ALLOC_(CS%dx_dyT(isd:ied,jsd:jed))      ; CS%dx_dyT(:,:)  = 0.0
  ALLOC_(CS%dy_dxT(isd:ied,jsd:jed))      ; CS%dy_dxT(:,:)  = 0.0
  ALLOC_(CS%dx_dyBu(IsdB:IedB,JsdB:JedB)) ; CS%dx_dyBu(:,:) = 0.0
  ALLOC_(CS%dy_dxBu(IsdB:IedB,JsdB:JedB)) ; CS%dy_dxBu(:,:) = 0.0

  if (CS%Laplacian) then
    ALLOC_(CS%Kh_bg_xx(isd:ied,jsd:jed))     ; CS%Kh_bg_xx(:,:) = 0.0
    ALLOC_(CS%Kh_bg_xy(IsdB:IedB,JsdB:JedB)) ; CS%Kh_bg_xy(:,:) = 0.0
    if (CS%bound_Kh .or. CS%better_bound_Kh) then
      ALLOC_(CS%Kh_Max_xx(IsdB:IedB,JsdB:JedB)) ; CS%Kh_Max_xx(:,:) = 0.0
      ALLOC_(CS%Kh_Max_xy(IsdB:IedB,JsdB:JedB)) ; CS%Kh_Max_xy(:,:) = 0.0
    endif
    if (CS%Smagorinsky_Kh) then
      ALLOC_(CS%Laplac2_const_xx(isd:ied,jsd:jed))     ; CS%Laplac2_const_xx(:,:) = 0.0
      ALLOC_(CS%Laplac2_const_xy(IsdB:IedB,JsdB:JedB)) ; CS%Laplac2_const_xy(:,:) = 0.0
    endif
    if (CS%Leith_Kh) then
      ALLOC_(CS%Laplac3_const_xx(isd:ied,jsd:jed)) ; CS%Laplac3_const_xx(:,:) = 0.0
      ALLOC_(CS%Laplac3_const_xy(IsdB:IedB,JsdB:JedB)) ; CS%Laplac3_const_xy(:,:) = 0.0
    endif
  endif
  ALLOC_(CS%reduction_xx(isd:ied,jsd:jed))     ; CS%reduction_xx(:,:) = 0.0
  ALLOC_(CS%reduction_xy(IsdB:IedB,JsdB:JedB)) ; CS%reduction_xy(:,:) = 0.0

  if (CS%anisotropic) then
    ALLOC_(CS%n1n2_h(isd:ied,jsd:jed)) ; CS%n1n2_h(:,:) = 0.0
    ALLOC_(CS%n1n1_m_n2n2_h(isd:ied,jsd:jed)) ; CS%n1n1_m_n2n2_h(:,:) = 0.0
    ALLOC_(CS%n1n2_q(IsdB:IedB,JsdB:JedB)) ; CS%n1n2_q(:,:) = 0.0
    ALLOC_(CS%n1n1_m_n2n2_q(IsdB:IedB,JsdB:JedB)) ; CS%n1n1_m_n2n2_q(:,:) = 0.0
    select case (aniso_mode)
      case (0)
        call align_aniso_tensor_to_grid(CS, aniso_grid_dir(1), aniso_grid_dir(2))
      case (1)
      ! call align_aniso_tensor_to_grid(CS, aniso_grid_dir(1), aniso_grid_dir(2))
      case (2)
        CS%dynamic_aniso = .true.
      case default
        call MOM_error(FATAL, "MOM_hor_visc: "//&
             "Runtime parameter ANISOTROPIC_MODE is out of range.")
    end select
  endif

  if (CS%use_Kh_bg_2d) then
    ALLOC_(CS%Kh_bg_2d(isd:ied,jsd:jed))     ; CS%Kh_bg_2d(:,:) = 0.0
    call get_param(param_file, mdl, "KH_BG_2D_FILENAME", filename, &
                 'The filename containing a 2d map of "Kh".', &
                 default='KH_background_2d.nc')
    call get_param(param_file, mdl, "INPUTDIR", inputdir, default=".")
    inputdir = slasher(inputdir)
    call MOM_read_data(trim(inputdir)//trim(filename), 'Kh', CS%Kh_bg_2d, &
                       G%domain, timelevel=1)
    call pass_var(CS%Kh_bg_2d, G%domain)
  endif

  if (CS%biharmonic) then
    ALLOC_(CS%Idx2dyCu(IsdB:IedB,jsd:jed)) ; CS%Idx2dyCu(:,:) = 0.0
    ALLOC_(CS%Idx2dyCv(isd:ied,JsdB:JedB)) ; CS%Idx2dyCv(:,:) = 0.0
    ALLOC_(CS%Idxdy2u(IsdB:IedB,jsd:jed))  ; CS%Idxdy2u(:,:)  = 0.0
    ALLOC_(CS%Idxdy2v(isd:ied,JsdB:JedB))  ; CS%Idxdy2v(:,:)  = 0.0

    ALLOC_(CS%Ah_bg_xx(isd:ied,jsd:jed))     ; CS%Ah_bg_xx(:,:) = 0.0
    ALLOC_(CS%Ah_bg_xy(IsdB:IedB,JsdB:JedB)) ; CS%Ah_bg_xy(:,:) = 0.0
    if (CS%bound_Ah .or. CS%better_bound_Ah) then
      ALLOC_(CS%Ah_Max_xx(isd:ied,jsd:jed))     ; CS%Ah_Max_xx(:,:) = 0.0
      ALLOC_(CS%Ah_Max_xy(IsdB:IedB,JsdB:JedB)) ; CS%Ah_Max_xy(:,:) = 0.0
    endif
    if (CS%Smagorinsky_Ah) then
      ALLOC_(CS%Biharm5_const_xx(isd:ied,jsd:jed))     ; CS%Biharm5_const_xx(:,:) = 0.0
      ALLOC_(CS%Biharm5_const_xy(IsdB:IedB,JsdB:JedB)) ; CS%Biharm5_const_xy(:,:) = 0.0
      if (CS%bound_Coriolis) then
        ALLOC_(CS%Biharm5_const2_xx(isd:ied,jsd:jed))     ; CS%Biharm5_const2_xx(:,:) = 0.0
        ALLOC_(CS%Biharm5_const2_xy(IsdB:IedB,JsdB:JedB)) ; CS%Biharm5_const2_xy(:,:) = 0.0
      endif
    endif
    if (CS%Leith_Ah) then
        ALLOC_(CS%biharm6_const_xx(isd:ied,jsd:jed)) ; CS%biharm6_const_xx(:,:) = 0.0
        ALLOC_(CS%biharm6_const_xy(IsdB:IedB,JsdB:JedB)) ; CS%biharm6_const_xy(:,:) = 0.0
    endif
  endif

  do J=js-2,Jeq+1 ; do I=is-2,Ieq+1
    CS%DX2q(I,J) = G%dxBu(I,J)*G%dxBu(I,J) ; CS%DY2q(I,J) = G%dyBu(I,J)*G%dyBu(I,J)
    CS%DX_dyBu(I,J) = G%dxBu(I,J)*G%IdyBu(I,J) ; CS%DY_dxBu(I,J) = G%dyBu(I,J)*G%IdxBu(I,J)
  enddo ; enddo
  do j=Jsq-1,Jeq+2 ; do i=Isq-1,Ieq+2
    CS%DX2h(i,j) = G%dxT(i,j)*G%dxT(i,j) ; CS%DY2h(i,j) = G%dyT(i,j)*G%dyT(i,j)
    CS%DX_dyT(i,j) = G%dxT(i,j)*G%IdyT(i,j) ; CS%DY_dxT(i,j) = G%dyT(i,j)*G%IdxT(i,j)
  enddo ; enddo

  do j=Jsq,Jeq+1 ; do i=Isq,Ieq+1
    CS%reduction_xx(i,j) = 1.0
    if ((G%dy_Cu(I,j) > 0.0) .and. (G%dy_Cu(I,j) < G%dyCu(I,j)) .and. &
        (G%dy_Cu(I,j) < G%dyCu(I,j) * CS%reduction_xx(i,j))) &
      CS%reduction_xx(i,j) = G%dy_Cu(I,j) / G%dyCu(I,j)
    if ((G%dy_Cu(I-1,j) > 0.0) .and. (G%dy_Cu(I-1,j) < G%dyCu(I-1,j)) .and. &
        (G%dy_Cu(I-1,j) < G%dyCu(I-1,j) * CS%reduction_xx(i,j))) &
      CS%reduction_xx(i,j) = G%dy_Cu(I-1,j) / G%dyCu(I-1,j)
    if ((G%dx_Cv(i,J) > 0.0) .and. (G%dx_Cv(i,J) < G%dxCv(i,J)) .and. &
        (G%dx_Cv(i,J) < G%dxCv(i,J) * CS%reduction_xx(i,j))) &
      CS%reduction_xx(i,j) = G%dx_Cv(i,J) / G%dxCv(i,J)
    if ((G%dx_Cv(i,J-1) > 0.0) .and. (G%dx_Cv(i,J-1) < G%dxCv(i,J-1)) .and. &
        (G%dx_Cv(i,J-1) < G%dxCv(i,J-1) * CS%reduction_xx(i,j))) &
      CS%reduction_xx(i,j) = G%dx_Cv(i,J-1) / G%dxCv(i,J-1)
  enddo ; enddo

  do J=js-1,Jeq ; do I=is-1,Ieq
    CS%reduction_xy(I,J) = 1.0
    if ((G%dy_Cu(I,j) > 0.0) .and. (G%dy_Cu(I,j) < G%dyCu(I,j)) .and. &
        (G%dy_Cu(I,j) < G%dyCu(I,j) * CS%reduction_xy(I,J))) &
      CS%reduction_xy(I,J) = G%dy_Cu(I,j) / G%dyCu(I,j)
    if ((G%dy_Cu(I,j+1) > 0.0) .and. (G%dy_Cu(I,j+1) < G%dyCu(I,j+1)) .and. &
        (G%dy_Cu(I,j+1) < G%dyCu(I,j+1) * CS%reduction_xy(I,J))) &
      CS%reduction_xy(I,J) = G%dy_Cu(I,j+1) / G%dyCu(I,j+1)
    if ((G%dx_Cv(i,J) > 0.0) .and. (G%dx_Cv(i,J) < G%dxCv(i,J)) .and. &
        (G%dx_Cv(i,J) < G%dxCv(i,J) * CS%reduction_xy(I,J))) &
      CS%reduction_xy(I,J) = G%dx_Cv(i,J) / G%dxCv(i,J)
    if ((G%dx_Cv(i+1,J) > 0.0) .and. (G%dx_Cv(i+1,J) < G%dxCv(i+1,J)) .and. &
        (G%dx_Cv(i+1,J) < G%dxCv(i+1,J) * CS%reduction_xy(I,J))) &
      CS%reduction_xy(I,J) = G%dx_Cv(i+1,J) / G%dxCv(i+1,J)
  enddo ; enddo

  if (CS%Laplacian) then
   ! The 0.3 below was 0.4 in MOM1.10.  The change in hq requires
   ! this to be less than 1/3, rather than 1/2 as before.
    if (CS%bound_Kh .or. CS%bound_Ah) Kh_Limit = 0.3 / (dt*4.0)

    ! Calculate and store the background viscosity at h-points
    do j=Jsq,Jeq+1 ; do i=Isq,Ieq+1
      ! Static factors in the Smagorinsky and Leith schemes
      grid_sp_h2 = (2.0*CS%DX2h(i,j)*CS%DY2h(i,j)) / (CS%DX2h(i,j) + CS%DY2h(i,j))
      grid_sp_h3 = grid_sp_h2*sqrt(grid_sp_h2)
      if (CS%Smagorinsky_Kh) CS%Laplac2_const_xx(i,j) = Smag_Lap_const * grid_sp_h2
      if (CS%Leith_Kh)       CS%Laplac3_const_xx(i,j) = Leith_Lap_const * grid_sp_h3
      ! Maximum of constant background and MICOM viscosity
      CS%Kh_bg_xx(i,j) = MAX(Kh, Kh_vel_scale * sqrt(grid_sp_h2))

      ! Use the larger of the above and values read from a file
      if (CS%use_Kh_bg_2d) CS%Kh_bg_xx(i,j) = MAX(CS%Kh_bg_2d(i,j), CS%Kh_bg_xx(i,j))

      ! Use the larger of the above and a function of sin(latitude)
      if (Kh_sin_lat>0.) then
        slat_fn = abs( sin( deg2rad * G%geoLatT(i,j) ) ) ** Kh_pwr_of_sine
        CS%Kh_bg_xx(i,j) = MAX(Kh_sin_lat * slat_fn, CS%Kh_bg_xx(i,j))
      endif

      if (CS%bound_Kh .and. .not.CS%better_bound_Kh) then
        ! Limit the background viscosity to be numerically stable
        CS%Kh_Max_xx(i,j) = Kh_Limit * grid_sp_h2
        CS%Kh_bg_xx(i,j) = MIN(CS%Kh_bg_xx(i,j), CS%Kh_Max_xx(i,j))
      endif
    enddo ; enddo

    ! Calculate and store the background viscosity at q-points
    do J=js-1,Jeq ; do I=is-1,Ieq
      ! Static factors in the Smagorinsky and Leith schemes
      grid_sp_q2 = (2.0*CS%DX2q(I,J)*CS%DY2q(I,J)) / (CS%DX2q(I,J) + CS%DY2q(I,J))
      grid_sp_q3 = grid_sp_q2*sqrt(grid_sp_q2)
      if (CS%Smagorinsky_Kh) CS%Laplac2_const_xy(I,J) = Smag_Lap_const * grid_sp_q2
      if (CS%Leith_Kh)       CS%Laplac3_const_xy(I,J) = Leith_Lap_const * grid_sp_q3
      ! Maximum of constant background and MICOM viscosity
      CS%Kh_bg_xy(I,J) = MAX(Kh, Kh_vel_scale * sqrt(grid_sp_q2))

      ! Use the larger of the above and values read from a file
      if (CS%use_Kh_bg_2d) CS%Kh_bg_xy(I,J) = MAX(CS%Kh_bg_2d(i,j), CS%Kh_bg_xy(I,J))

      ! Use the larger of the above and a function of sin(latitude)
      if (Kh_sin_lat>0.) then
        slat_fn = abs( sin( deg2rad * G%geoLatBu(I,J) ) ) ** Kh_pwr_of_sine
        CS%Kh_bg_xy(I,J) = MAX(Kh_sin_lat * slat_fn, CS%Kh_bg_xy(I,J))
      endif

      if (CS%bound_Kh .and. .not.CS%better_bound_Kh) then
        ! Limit the background viscosity to be numerically stable
        CS%Kh_Max_xy(I,J) = Kh_Limit * grid_sp_q2
        CS%Kh_bg_xy(I,J) = MIN(CS%Kh_bg_xy(I,J), CS%Kh_Max_xy(I,J))
      endif
    enddo ; enddo
  endif

  if (CS%biharmonic) then

    do j=js-1,Jeq+1 ; do I=Isq-1,Ieq+1
      CS%IDX2dyCu(I,j) = (G%IdxCu(I,j)*G%IdxCu(I,j)) * G%IdyCu(I,j)
      CS%IDXDY2u(I,j) = G%IdxCu(I,j) * (G%IdyCu(I,j)*G%IdyCu(I,j))
    enddo ; enddo
    do J=Jsq-1,Jeq+1 ; do i=is-1,Ieq+1
      CS%IDX2dyCv(i,J) = (G%IdxCv(i,J)*G%IdxCv(i,J)) * G%IdyCv(i,J)
      CS%IDXDY2v(i,J) = G%IdxCv(i,J) * (G%IdyCv(i,J)*G%IdyCv(i,J))
    enddo ; enddo

    CS%Ah_bg_xy(:,:) = 0.0
   ! The 0.3 below was 0.4 in MOM1.10.  The change in hq requires
   ! this to be less than 1/3, rather than 1/2 as before.
    if (CS%better_bound_Ah .or. CS%bound_Ah) Ah_Limit = 0.3 / (dt*64.0)
    if (CS%Smagorinsky_Ah .and. CS%bound_Coriolis) &
      BoundCorConst = 1.0 / (5.0*(bound_Cor_vel*bound_Cor_vel))
    do j=Jsq,Jeq+1 ; do i=Isq,Ieq+1
      grid_sp_h2 = (2.0*CS%DX2h(i,j)*CS%DY2h(i,j)) / (CS%DX2h(i,j)+CS%DY2h(i,j))
      grid_sp_h3 = grid_sp_h2*sqrt(grid_sp_h2)

      if (CS%Smagorinsky_Ah) then
        CS%Biharm5_const_xx(i,j) = Smag_bi_const * (grid_sp_h3 * grid_sp_h2)
        if (CS%bound_Coriolis) then
<<<<<<< HEAD
          fmax = MAX(abs(G%CoriolisBu(I-1,J-1)), abs(G%CoriolisBu(I,J-1)), &
                     abs(G%CoriolisBu(I-1,J)),   abs(G%CoriolisBu(I,J)))
          CS%Biharm5_const2_xx(i,j) = (grid_sp_h2 * grid_sp_h2 * grid_sp_h2) * &
=======
          fmax = US%s_to_T*MAX(abs(G%CoriolisBu(I-1,J-1)), abs(G%CoriolisBu(I,J-1)), &
                               abs(G%CoriolisBu(I-1,J)),   abs(G%CoriolisBu(I,J)))
          CS%Biharm_Const2_xx(i,j) = (grid_sp_h2 * grid_sp_h2 * grid_sp_h2) * &
>>>>>>> 4d02387f
                                  (fmax * BoundCorConst)
        endif
      endif
      if (CS%Leith_Ah) then
         CS%biharm6_const_xx(i,j) = Leith_bi_const * (grid_sp_h3**2)
      endif
      CS%Ah_bg_xx(i,j) = MAX(Ah, Ah_vel_scale * grid_sp_h2 * sqrt(grid_sp_h2))
      if (CS%bound_Ah .and. .not.CS%better_bound_Ah) then
        CS%Ah_Max_xx(i,j) = Ah_Limit * (grid_sp_h2 * grid_sp_h2)
        CS%Ah_bg_xx(i,j) = MIN(CS%Ah_bg_xx(i,j), CS%Ah_Max_xx(i,j))
      endif
    enddo ; enddo
    do J=js-1,Jeq ; do I=is-1,Ieq
      grid_sp_q2 = (2.0*CS%DX2q(I,J)*CS%DY2q(I,J)) / (CS%DX2q(I,J)+CS%DY2q(I,J))
      grid_sp_q3 = grid_sp_q2*sqrt(grid_sp_q2)

      if (CS%Smagorinsky_Ah) then
        CS%Biharm5_const_xy(I,J) = Smag_bi_const * (grid_sp_q3 * grid_sp_q2)
        if (CS%bound_Coriolis) then
<<<<<<< HEAD
          CS%Biharm5_const2_xy(I,J) = (grid_sp_q2 * grid_sp_q2 * grid_sp_q2) * &
                                      (abs(G%CoriolisBu(I,J)) * BoundCorConst)
=======
          CS%Biharm_Const2_xy(I,J) = (grid_sp_q2 * grid_sp_q2 * grid_sp_q2) * &
                                      (abs(US%s_to_T*G%CoriolisBu(I,J)) * BoundCorConst)
>>>>>>> 4d02387f
        endif
      endif
      if (CS%Leith_Ah) then
         CS%biharm6_const_xy(i,j) = Leith_bi_const * (grid_sp_q3**2)
      endif

      CS%Ah_bg_xy(I,J) = MAX(Ah, Ah_vel_scale * grid_sp_q2 * sqrt(grid_sp_q2))
      if (CS%bound_Ah .and. .not.CS%better_bound_Ah) then
        CS%Ah_Max_xy(I,J) = Ah_Limit * (grid_sp_q2 * grid_sp_q2)
        CS%Ah_bg_xy(I,J) = MIN(CS%Ah_bg_xy(I,J), CS%Ah_Max_xy(I,J))
      endif
    enddo ; enddo
  endif

  ! The Laplacian bounds should avoid overshoots when CS%bound_coef < 1.
  if (CS%Laplacian .and. CS%better_bound_Kh) then
    Idt = 1.0 / dt
    do j=Jsq,Jeq+1 ; do i=Isq,Ieq+1
      denom = max( &
         (CS%DY2h(i,j) * CS%DY_dxT(i,j) * (G%IdyCu(I,j) + G%IdyCu(I-1,j)) * &
          max(G%IdyCu(I,j)*G%IareaCu(I,j), G%IdyCu(I-1,j)*G%IareaCu(I-1,j)) ), &
         (CS%DX2h(i,j) * CS%DX_dyT(i,j) * (G%IdxCv(i,J) + G%IdxCv(i,J-1)) * &
          max(G%IdxCv(i,J)*G%IareaCv(i,J), G%IdxCv(i,J-1)*G%IareaCv(i,J-1)) ) )
      CS%Kh_Max_xx(i,j) = 0.0
      if (denom > 0.0) &
        CS%Kh_Max_xx(i,j) = CS%bound_coef * 0.25 * Idt / denom
    enddo ; enddo
    do J=js-1,Jeq ; do I=is-1,Ieq
      denom = max( &
         (CS%DX2q(I,J) * CS%DX_dyBu(I,J) * (G%IdxCu(I,j+1) + G%IdxCu(I,j)) * &
          max(G%IdxCu(I,j)*G%IareaCu(I,j), G%IdxCu(I,j+1)*G%IareaCu(I,j+1)) ), &
         (CS%DY2q(I,J) * CS%DY_dxBu(I,J) * (G%IdyCv(i+1,J) + G%IdyCv(i,J)) * &
          max(G%IdyCv(i,J)*G%IareaCv(i,J), G%IdyCv(i+1,J)*G%IareaCv(i+1,J)) ) )
      CS%Kh_Max_xy(I,J) = 0.0
      if (denom > 0.0) &
        CS%Kh_Max_xy(I,J) = CS%bound_coef * 0.25 * Idt / denom
    enddo ; enddo
  endif

  ! The biharmonic bounds should avoid overshoots when CS%bound_coef < 0.5, but
  ! empirically work for CS%bound_coef <~ 1.0
  if (CS%biharmonic .and. CS%better_bound_Ah) then
    Idt = 1.0 / dt
    do j=js-1,Jeq+1 ; do I=Isq-1,Ieq+1
      u0u(I,j) = CS%IDXDY2u(I,j)*(CS%DY2h(i+1,j)*CS%DY_dxT(i+1,j)*(G%IdyCu(I+1,j) + G%IdyCu(I,j))   + &
                                  CS%DY2h(i,j) * CS%DY_dxT(i,j) * (G%IdyCu(I,j) + G%IdyCu(I-1,j)) ) + &
                 CS%IDX2dyCu(I,j)*(CS%DX2q(I,J) * CS%DX_dyBu(I,J) * (G%IdxCu(I,j+1) + G%IdxCu(I,j)) + &
                                  CS%DX2q(I,J-1)*CS%DX_dyBu(I,J-1)*(G%IdxCu(I,j) + G%IdxCu(I,j-1)) )

      u0v(I,j) = CS%IDXDY2u(I,j)*(CS%DY2h(i+1,j)*CS%DX_dyT(i+1,j)*(G%IdxCv(i+1,J) + G%IdxCv(i+1,J-1)) + &
                                  CS%DY2h(i,j) * CS%DX_dyT(i,j) * (G%IdxCv(i,J) + G%IdxCv(i,J-1)) )   + &
                 CS%IDX2dyCu(I,j)*(CS%DX2q(I,J) * CS%DY_dxBu(I,J) * (G%IdyCv(i+1,J) + G%IdyCv(i,J))   + &
                                  CS%DX2q(I,J-1)*CS%DY_dxBu(I,J-1)*(G%IdyCv(i+1,J-1) + G%IdyCv(i,J-1)) )
    enddo ; enddo
    do J=Jsq-1,Jeq+1 ; do i=is-1,Ieq+1
      v0u(i,J) = CS%IDXDY2v(i,J)*(CS%DY2q(I,J) * CS%DX_dyBu(I,J) * (G%IdxCu(I,j+1) + G%IdxCu(I,j))       + &
                                  CS%DY2q(I-1,J)*CS%DX_dyBu(I-1,J)*(G%IdxCu(I-1,j+1) + G%IdxCu(I-1,j)) ) + &
                 CS%IDX2dyCv(i,J)*(CS%DX2h(i,j+1)*CS%DY_dxT(i,j+1)*(G%IdyCu(I,j+1) + G%IdyCu(I-1,j+1))   + &
                                  CS%DX2h(i,j) * CS%DY_dxT(i,j) * (G%IdyCu(I,j) + G%IdyCu(I-1,j)) )

      v0v(i,J) = CS%IDXDY2v(i,J)*(CS%DY2q(I,J) * CS%DY_dxBu(I,J) * (G%IdyCv(i+1,J) + G%IdyCv(i,J))   + &
                                  CS%DY2q(I-1,J)*CS%DY_dxBu(I-1,J)*(G%IdyCv(i,J) + G%IdyCv(i-1,J)) ) + &
                 CS%IDX2dyCv(i,J)*(CS%DX2h(i,j+1)*CS%DX_dyT(i,j+1)*(G%IdxCv(i,J+1) + G%IdxCv(i,J))   + &
                                  CS%DX2h(i,j) * CS%DX_dyT(i,j) * (G%IdxCv(i,J) + G%IdxCv(i,J-1)) )
    enddo ; enddo

    do j=Jsq,Jeq+1 ; do i=Isq,Ieq+1
      denom = max( &
         (CS%DY2h(i,j) * &
          (CS%DY_dxT(i,j)*(G%IdyCu(I,j)*u0u(I,j) + G%IdyCu(I-1,j)*u0u(I-1,j))  + &
           CS%DX_dyT(i,j)*(G%IdxCv(i,J)*v0u(i,J) + G%IdxCv(i,J-1)*v0u(i,J-1))) * &
          max(G%IdyCu(I,j)*G%IareaCu(I,j), G%IdyCu(I-1,j)*G%IareaCu(I-1,j)) ),   &
         (CS%DX2h(i,j) * &
          (CS%DY_dxT(i,j)*(G%IdyCu(I,j)*u0v(I,j) + G%IdyCu(I-1,j)*u0v(I-1,j))  + &
           CS%DX_dyT(i,j)*(G%IdxCv(i,J)*v0v(i,J) + G%IdxCv(i,J-1)*v0v(i,J-1))) * &
          max(G%IdxCv(i,J)*G%IareaCv(i,J), G%IdxCv(i,J-1)*G%IareaCv(i,J-1)) ) )
      CS%Ah_Max_xx(I,J) = 0.0
      if (denom > 0.0) &
        CS%Ah_Max_xx(I,J) = CS%bound_coef * 0.5 * Idt / denom
    enddo ; enddo

    do J=js-1,Jeq ; do I=is-1,Ieq
      denom = max( &
         (CS%DX2q(I,J) * &
          (CS%DX_dyBu(I,J)*(u0u(I,j+1)*G%IdxCu(I,j+1) + u0u(I,j)*G%IdxCu(I,j))  + &
           CS%DY_dxBu(I,J)*(v0u(i+1,J)*G%IdyCv(i+1,J) + v0u(i,J)*G%IdyCv(i,J))) * &
          max(G%IdxCu(I,j)*G%IareaCu(I,j), G%IdxCu(I,j+1)*G%IareaCu(I,j+1)) ),    &
         (CS%DY2q(I,J) * &
          (CS%DX_dyBu(I,J)*(u0v(I,j+1)*G%IdxCu(I,j+1) + u0v(I,j)*G%IdxCu(I,j))  + &
           CS%DY_dxBu(I,J)*(v0v(i+1,J)*G%IdyCv(i+1,J) + v0v(i,J)*G%IdyCv(i,J))) * &
          max(G%IdyCv(i,J)*G%IareaCv(i,J), G%IdyCv(i+1,J)*G%IareaCv(i+1,J)) ) )
      CS%Ah_Max_xy(I,J) = 0.0
      if (denom > 0.0) &
        CS%Ah_Max_xy(I,J) = CS%bound_coef * 0.5 * Idt / denom
    enddo ; enddo
  endif

  ! Register fields for output from this module.

  CS%id_diffu = register_diag_field('ocean_model', 'diffu', diag%axesCuL, Time, &
      'Zonal Acceleration from Horizontal Viscosity', 'm s-2')

  CS%id_diffv = register_diag_field('ocean_model', 'diffv', diag%axesCvL, Time, &
      'Meridional Acceleration from Horizontal Viscosity', 'm s-2')

  if (CS%biharmonic) then
    CS%id_Ah_h = register_diag_field('ocean_model', 'Ahh', diag%axesTL, Time,    &
        'Biharmonic Horizontal Viscosity at h Points', 'm4 s-1',        &
        cmor_field_name='difmxybo',                                             &
        cmor_long_name='Ocean lateral biharmonic viscosity',                     &
        cmor_standard_name='ocean_momentum_xy_biharmonic_diffusivity')

    CS%id_Ah_q = register_diag_field('ocean_model', 'Ahq', diag%axesBL, Time, &
        'Biharmonic Horizontal Viscosity at q Points', 'm4 s-1')
  endif

  if (CS%Laplacian) then
    CS%id_Kh_h = register_diag_field('ocean_model', 'Khh', diag%axesTL, Time,   &
        'Laplacian Horizontal Viscosity at h Points', 'm2 s-1',        &
        cmor_field_name='difmxylo',                                             &
        cmor_long_name='Ocean lateral Laplacian viscosity',                     &
        cmor_standard_name='ocean_momentum_xy_laplacian_diffusivity')

    CS%id_Kh_q = register_diag_field('ocean_model', 'Khq', diag%axesBL, Time, &
        'Laplacian Horizontal Viscosity at q Points', 'm2 s-1')

    if (CS%Leith_Kh) then
      CS%id_vort_xy_q = register_diag_field('ocean_model', 'vort_xy_q', diag%axesBL, Time, &
        'Vertical vorticity at q Points', 's-1')

      CS%id_div_xx_h = register_diag_field('ocean_model', 'div_xx_h', diag%axesTL, Time, &
        'Horizontal divergence at h Points', 's-1')
    endif

  endif

  if (CS%use_GME) then
      CS%id_GME_coeff_h = register_diag_field('ocean_model', 'GME_coeff_h', diag%axesTL, Time, &
        'GME coefficient at h Points', 'm^2 s-1')

      CS%id_GME_coeff_q = register_diag_field('ocean_model', 'GME_coeff_q', diag%axesBL, Time, &
        'GME coefficient at q Points', 'm^2 s-1')
 
      CS%id_target_FrictWork_GME = register_diag_field('ocean_model','target_FrictWork_GME',diag%axesTL,Time,&
      'Target for the amount of integral work done by lateral friction terms in GME', 'W m-2')
 
      CS%id_FrictWork_GME = register_diag_field('ocean_model','FrictWork_GME',diag%axesTL,Time,&
      'Integral work done by lateral friction terms in GME (excluding diffusion of energy)', 'W m-2')
  endif

  CS%id_FrictWork = register_diag_field('ocean_model','FrictWork',diag%axesTL,Time,&
      'Integral work done by lateral friction terms', 'W m-2')
 
  CS%id_FrictWork_diss = register_diag_field('ocean_model','FrictWork_diss',diag%axesTL,Time,&
      'Integral work done by lateral friction terms (excluding diffusion of energy)', 'W m-2')
  
  CS%id_FrictWorkMax = register_diag_field('ocean_model','FrictWorkMax',diag%axesTL,Time,&
      'Maximum possible integral work done by lateral friction terms', 'W m-2')

  CS%id_FrictWorkIntz = register_diag_field('ocean_model','FrictWorkIntz',diag%axesT1,Time,      &
      'Depth integrated work done by lateral friction', 'W m-2',                          &
      cmor_field_name='dispkexyfo',                                                              &
      cmor_long_name='Depth integrated ocean kinetic energy dissipation due to lateral friction',&
      cmor_standard_name='ocean_kinetic_energy_dissipation_per_unit_area_due_to_xy_friction')

  if (CS%Laplacian .or. get_all) then
  endif

end subroutine hor_visc_init

!> Calculates factors in the anisotropic orientation tensor to be align with the grid.
!! With n1=1 and n2=0, this recovers the approach of Large et al, 2001.
subroutine align_aniso_tensor_to_grid(CS, n1, n2)
  type(hor_visc_CS), pointer :: CS !< Control structure for horizontal viscosity
  real,              intent(in) :: n1 !< i-component of direction vector [nondim]
  real,              intent(in) :: n2 !< j-component of direction vector [nondim]
  ! Local variables
  real :: recip_n2_norm

  ! For normalizing n=(n1,n2) in case arguments are not a unit vector
  recip_n2_norm = n1**2 + n2**2
  if (recip_n2_norm > 0.) recip_n2_norm = 1./recip_n2_norm

  CS%n1n2_h(:,:) = 2. * ( n1 * n2 ) * recip_n2_norm
  CS%n1n2_q(:,:) = 2. * ( n1 * n2 ) * recip_n2_norm
  CS%n1n1_m_n2n2_h(:,:) = ( n1 * n1 - n2 * n2 ) * recip_n2_norm
  CS%n1n1_m_n2n2_q(:,:) = ( n1 * n1 - n2 * n2 ) * recip_n2_norm

end subroutine align_aniso_tensor_to_grid

!> Apply a 1-1-4-1-1 Laplacian filter one time on GME diffusive flux to reduce any
!! horizontal two-grid-point noise
subroutine smooth_GME(CS,G,GME_flux_h,GME_flux_q)
  ! Arguments
  type(hor_visc_CS),                            pointer       :: CS        !< Control structure
  type(ocean_grid_type),                        intent(in)    :: G         !< Ocean grid
  real, dimension(SZI_(G),SZJ_(G)),   optional, intent(inout) :: GME_flux_h!< GME diffusive flux
                                                              !! at h points
  real, dimension(SZIB_(G),SZJB_(G)), optional, intent(inout) :: GME_flux_q!< GME diffusive flux
                                                              !! at q points

  ! local variables
  real, dimension(SZI_(G),SZJ_(G)) :: GME_flux_h_original
  real, dimension(SZIB_(G),SZJB_(G)) :: GME_flux_q_original
  real :: wc, ww, we, wn, ws ! averaging weights for smoothing
  integer :: i, j, k, s

  !do s=1,CS%n_smooth
  do s=1,1

    ! Update halos
    if (present(GME_flux_h)) then
      call pass_var(GME_flux_h, G%Domain)
      GME_flux_h_original = GME_flux_h
      ! apply smoothing on GME
      do j = G%jsc, G%jec
        do i = G%isc, G%iec
          ! skip land points
          if (G%mask2dT(i,j)==0.) cycle

          ! compute weights
          ww = 0.125 * G%mask2dT(i-1,j)
          we = 0.125 * G%mask2dT(i+1,j)
          ws = 0.125 * G%mask2dT(i,j-1)
          wn = 0.125 * G%mask2dT(i,j+1)
          wc = 1.0 - (ww+we+wn+ws)

          GME_flux_h(i,j) =  wc * GME_flux_h_original(i,j)   &
                           + ww * GME_flux_h_original(i-1,j) &
                           + we * GME_flux_h_original(i+1,j) &
                           + ws * GME_flux_h_original(i,j-1) &
                           + wn * GME_flux_h_original(i,j+1)
      enddo; enddo
    endif

    ! Update halos
    if (present(GME_flux_q)) then
      call pass_var(GME_flux_q, G%Domain, position=CORNER, complete=.true.)
      GME_flux_q_original = GME_flux_q
      ! apply smoothing on GME
      do J = G%JscB, G%JecB
        do I = G%IscB, G%IecB
          ! skip land points
          if (G%mask2dBu(I,J)==0.) cycle

          ! compute weights
          ww = 0.125 * G%mask2dBu(I-1,J)
          we = 0.125 * G%mask2dBu(I+1,J)
          ws = 0.125 * G%mask2dBu(I,J-1)
          wn = 0.125 * G%mask2dBu(I,J+1)
          wc = 1.0 - (ww+we+wn+ws)

          GME_flux_q(I,J) =  wc * GME_flux_q_original(I,J)   &
                           + ww * GME_flux_q_original(I-1,J) &
                           + we * GME_flux_q_original(I+1,J) &
                           + ws * GME_flux_q_original(I,J-1) &
                           + wn * GME_flux_q_original(I,J+1)
      enddo; enddo
    endif

  enddo ! s-loop

end subroutine smooth_GME

!> Deallocates any variables allocated in hor_visc_init.
subroutine hor_visc_end(CS)
  type(hor_visc_CS), pointer :: CS !< The control structure returned by a
                                   !! previous call to hor_visc_init.

  if (CS%Laplacian .or. CS%biharmonic) then
    DEALLOC_(CS%dx2h) ; DEALLOC_(CS%dx2q) ; DEALLOC_(CS%dy2h) ; DEALLOC_(CS%dy2q)
    DEALLOC_(CS%dx_dyT) ; DEALLOC_(CS%dy_dxT) ; DEALLOC_(CS%dx_dyBu) ; DEALLOC_(CS%dy_dxBu)
    DEALLOC_(CS%reduction_xx) ; DEALLOC_(CS%reduction_xy)
  endif

  if (CS%Laplacian) then
    DEALLOC_(CS%Kh_bg_xx) ; DEALLOC_(CS%Kh_bg_xy)
    if (CS%bound_Kh) then
      DEALLOC_(CS%Kh_Max_xx) ; DEALLOC_(CS%Kh_Max_xy)
    endif
    if (CS%Smagorinsky_Kh) then
      DEALLOC_(CS%Laplac2_const_xx) ; DEALLOC_(CS%Laplac2_const_xy)
    endif
    if (CS%Leith_Kh) then
      DEALLOC_(CS%Laplac3_const_xx) ; DEALLOC_(CS%Laplac3_const_xy)
    endif
  endif

  if (CS%biharmonic) then
    DEALLOC_(CS%Idx2dyCu) ; DEALLOC_(CS%Idx2dyCv)
    DEALLOC_(CS%Idxdy2u) ; DEALLOC_(CS%Idxdy2v)
    DEALLOC_(CS%Ah_bg_xx) ; DEALLOC_(CS%Ah_bg_xy)
    if (CS%bound_Ah) then
      DEALLOC_(CS%Ah_Max_xx) ; DEALLOC_(CS%Ah_Max_xy)
    endif
    if (CS%Smagorinsky_Ah) then
      DEALLOC_(CS%Biharm5_const_xx) ; DEALLOC_(CS%Biharm5_const_xy)
      if (CS%bound_Coriolis) then
        DEALLOC_(CS%Biharm5_const2_xx) ; DEALLOC_(CS%Biharm5_const2_xy)
      endif
    endif
    if (CS%Leith_Ah) then
      DEALLOC_(CS%Biharm6_const_xx) ; DEALLOC_(CS%Biharm6_const_xy)
    endif
  endif
  if (CS%anisotropic) then
    DEALLOC_(CS%n1n2_h)
    DEALLOC_(CS%n1n2_q)
    DEALLOC_(CS%n1n1_m_n2n2_h)
    DEALLOC_(CS%n1n1_m_n2n2_q)
  endif
  deallocate(CS)

end subroutine hor_visc_end


!> \namespace mom_hor_visc
!!
!! This module contains the subroutine horizontal_viscosity() that calculates the
!! effects of horizontal viscosity, including parameterizations of the value of
!! the viscosity itself. horizontal_viscosity() calculates the acceleration due to
!! some combination of a biharmonic viscosity and a Laplacian viscosity. Either or
!! both may use a coefficient that depends on the shear and strain of the flow.
!! All metric terms are retained. The Laplacian is calculated as the divergence of
!! a stress tensor, using the form suggested by Smagorinsky (1993). The biharmonic
!! is calculated by twice applying the divergence of the stress tensor that is
!! used to calculate the Laplacian, but without the dependence on thickness in the
!! first pass. This form permits a variable viscosity, and indicates no
!! acceleration for either resting fluid or solid body rotation.
!!
!! The form of the viscous accelerations is discussed extensively in Griffies and
!! Hallberg (2000), and the implementation here follows that discussion closely.
!! We use the notation of Smith and McWilliams (2003) with the exception that the
!! isotropic viscosity is \f$\kappa_h\f$.
!!
!! \section section_horizontal_viscosity Horizontal viscosity in MOM
!!
!! In general, the horizontal stress tensor can be written as
!! \f[
!! {\bf \sigma} =
!! \begin{pmatrix}
!! \frac{1}{2} \left( \sigma_D + \sigma_T \right) & \frac{1}{2} \sigma_S \\\\
!! \frac{1}{2} \sigma_S & \frac{1}{2} \left( \sigma_D - \sigma_T \right)
!! \end{pmatrix}
!! \f]
!! where \f$\sigma_D\f$, \f$\sigma_T\f$ and \f$\sigma_S\f$ are stresses associated with
!! invariant factors in the strain-rate tensor. For a Newtonian fluid, the stress
!! tensor is usually linearly related to the strain-rate tensor. The horizontal
!! strain-rate tensor is
!! \f[
!! \dot{\bf e} =
!! \begin{pmatrix}
!! \frac{1}{2} \left( \dot{e}_D + \dot{e}_T \right) & \frac{1}{2} \dot{e}_S \\\\
!! \frac{1}{2} \dot{e}_S & \frac{1}{2} \left( \dot{e}_D - \dot{e}_T \right)
!! \end{pmatrix}
!! \f]
!! where \f$\dot{e}_D = \partial_x u + \partial_y v\f$ is the horizontal divergence,
!! \f$\dot{e}_T = \partial_x u - \partial_y v\f$ is the horizontal tension, and
!! \f$\dot{e}_S = \partial_y u + \partial_x v\f$ is the horizontal shear strain.
!!
!! The trace of the stress tensor, \f$tr(\bf \sigma) = \sigma_D\f$, is usually
!! absorbed into the pressure and only the deviatoric stress tensor considered.
!! From here on, we drop \f$\sigma_D\f$. The trace of the strain tensor, \f$tr(\bf e) =
!! \dot{e}_D\f$ is non-zero for horizontally divergent flow but only enters the
!! stress tensor through \f$\sigma_D\f$ and so we will drop \f$\sigma_D\f$ from
!! calculations of the strain tensor in the code. Therefore the horizontal stress
!! tensor can be considered to be
!! \f[
!! {\bf \sigma} =
!! \begin{pmatrix}
!! \frac{1}{2} \sigma_T & \frac{1}{2} \sigma_S \\\\
!! \frac{1}{2} \sigma_S & - \frac{1}{2} \sigma_T
!! \end{pmatrix}
!! .\f]
!!
!! The stresses above are linearly related to the strain through a viscosity
!! coefficient, \f$\kappa_h\f$:
!! \f{eqnarray*}{
!! \sigma_T & = & 2 \kappa_h \dot{e}_T \\\\
!! \sigma_S & = & 2 \kappa_h \dot{e}_S
!! .
!! \f}
!!
!! The viscosity \f$\kappa_h\f$ may either be a constant or variable. For example,
!! \f$\kappa_h\f$ may vary with the shear, as proposed by Smagorinsky (1993).
!!
!! The accelerations resulting form the divergence of the stress tensor are
!! \f{eqnarray*}{
!! \hat{\bf x} \cdot \left( \nabla \cdot {\bf \sigma} \right)
!! & = &
!! \partial_x \left( \frac{1}{2} \sigma_T \right)
!! + \partial_y \left( \frac{1}{2} \sigma_S \right)
!! \\\\
!! & = &
!! \partial_x \left( \kappa_h \dot{e}_T \right)
!! + \partial_y \left( \kappa_h \dot{e}_S \right)
!! \\\\
!! \hat{\bf y} \cdot \left( \nabla \cdot {\bf \sigma} \right)
!! & = &
!! \partial_x \left( \frac{1}{2} \sigma_S \right)
!! + \partial_y \left( \frac{1}{2} \sigma_T \right)
!! \\\\
!! & = &
!! \partial_x \left( \kappa_h \dot{e}_S \right)
!! + \partial_y \left( - \kappa_h \dot{e}_T \right)
!! .
!! \f}
!!
!! The form of the Laplacian viscosity in general coordinates is:
!! \f{eqnarray*}{
!! \hat{\bf x} \cdot \left( \nabla \cdot \sigma \right)
!! & = &
!! \frac{1}{h} \left[ \partial_x \left( \kappa_h h \dot{e}_T \right)
!! + \partial_y \left( \kappa_h h \dot{e}_S \right) \right]
!! \\\\
!! \hat{\bf y} \cdot \left( \nabla \cdot \sigma \right)
!! & = &
!! \frac{1}{h} \left[ \partial_x \left( \kappa_h h \dot{e}_S \right)
!! - \partial_y \left( \kappa_h h \dot{e}_T \right) \right]
!! .
!! \f}
!!
!! \subsection section_laplacian_viscosity_coefficient Laplacian viscosity coefficient
!!
!! The horizontal viscosity coefficient, \f$\kappa_h\f$, can have multiple components.
!! The isotropic components are:
!!   - A uniform background component, \f$\kappa_{bg}\f$.
!!   - A constant but spatially variable 2D map, \f$\kappa_{2d}(x,y)\f$.
!!   - A ''MICOM'' viscosity, \f$U_\nu \Delta(x,y)\f$, which uses a constant
!! velocity scale, \f$U_\nu\f$ and a measure of the grid-spacing \f$\Delta(x,y)^2 =
!! \frac{2 \Delta x^2 \Delta y^2}{\Delta x^2 + \Delta y^2}\f$.
!!   - A function of
!! latitude, \f$\kappa_{\phi}(x,y) = \kappa_{\pi/2} |\sin(\phi)|^n\f$.
!!   - A dynamic Smagorinsky viscosity, \f$\kappa_{Sm}(x,y,t) = C_{Sm} \Delta^2 \sqrt{\dot{e}_T^2 + \dot{e}_S^2}\f$.
!!   - A dynamic Leith viscosity, \f$\kappa_{Lth}(x,y,t) =
!!                                    C_{Lth} \Delta^3 \sqrt{|\nabla \zeta|^2 + |\nabla \dot{e}_D|^2}\f$.
!!
!! A maximum stable viscosity, \f$\kappa_{max}(x,y)\f$ is calculated based on the
!! grid-spacing and time-step and used to clip calculated viscosities.
!!
!! The static components of \f$\kappa_h\f$ are first combined as follows:
!! \f[
!! \kappa_{static} = \min \left[ \max\left(
!! \kappa_{bg},
!! U_\nu \Delta(x,y),
!! \kappa_{2d}(x,y),
!! \kappa_\phi(x,y)
!! \right)
!! , \kappa_{max}(x,y) \right]
!! \f]
!! and stored in the module control structure as variables <code>Kh_bg_xx</code> and
!! <code>Kh_bg_xy</code> for the tension (h-points) and shear (q-points) components
!! respectively.
!!
!! The full viscosity includes the dynamic components as follows:
!! \f[
!! \kappa_h(x,y,t) = r(\Delta,L_d)
!! \max \left( \kappa_{static}, \kappa_{Sm}, \kappa_{Lth} \right)
!! \f]
!! where \f$r(\Delta,L_d)\f$ is a resolution function.
!!
!! The dynamic Smagorinsky and Leith viscosity schemes are exclusive with each
!! other.
!!
!! \subsection section_viscous_boundary_conditions Viscous boundary conditions
!!
!! Free slip boundary conditions have been coded, although no slip boundary
!! conditions can be used with the Laplacian viscosity based on the 2D land-sea
!! mask. For a western boundary, for example, the boundary conditions with the
!! biharmonic operator would be written as:
!! \f[
!!   \partial_x v = 0 ; \partial_x^3 v = 0 ; u = 0 ; \partial_x^2 u = 0 ,
!! \f]
!! while for a Laplacian operator, they are simply
!! \f[
!!   \partial_x v = 0 ; u = 0 .
!! \f]
!! These boundary conditions are largely dictated by the use of an Arakawa
!! C-grid and by the varying layer thickness.
!!
!! \subsection section_anisotropic_viscosity Anisotropic viscosity
!!
!! Large et al., 2001, proposed enhancing viscosity in a particular direction and the
!! approach was generalized in Smith and McWilliams, 2003. We use the second form of their
!! two coefficient anisotropic viscosity (section 4.3). We also replace their
!! \f$A^\prime\f$ nd $D$ such that \f$2A^\prime = 2 \kappa_h + D\f$ and
!! \f$\kappa_a = D\f$ so that \f$\kappa_h\f$ can be considered the isotropic
!! viscosity and \f$\kappa_a=D\f$ can be consider the anisotropic viscosity. The
!! direction of anisotropy is defined by a unit vector \f$\hat{\bf
!! n}=(n_1,n_2)\f$.
!!
!! The contributions to the stress tensor are
!! \f[
!! \begin{pmatrix}
!! \sigma_T \\\\ \sigma_S
!! \end{pmatrix}
!! =
!! \left[
!! \begin{pmatrix}
!! 2 \kappa_h + \kappa_a & 0 \\\\
!! 0 & 2 \kappa_h
!! \end{pmatrix}
!! + 2 \kappa_a n_1 n_2
!! \begin{pmatrix}
!! - 2 n_1 n_2 & n_1^2 - n_2^2 \\\\
!! n_1^2 - n_2^2 & 2 n_1 n_2
!! \end{pmatrix}
!! \right]
!! \begin{pmatrix}
!! \dot{e}_T \\\\ \dot{e}_S
!! \end{pmatrix}
!! \f]
!! Dissipation of kinetic energy requires \f$\kappa_h \geq 0\f$ and \f$2 \kappa_h + \kappa_a \geq 0\f$.
!! Note that when anisotropy is aligned with the x-direction, \f$n_1 = \pm 1\f$, then
!! \f$n_2 = 0\f$ and the cross terms vanish. The accelerations in this aligned limit
!! with constant coefficients become
!! \f{eqnarray*}{
!! \hat{\bf x} \cdot \nabla \cdot {\bf \sigma}
!! & = &
!! \partial_x \left( \left( \kappa_h + \frac{1}{2} \kappa_a \right) \dot{e}_T \right)
!! + \partial_y \left( \kappa_h \dot{e}_S \right)
!! \\\\
!! & = &
!! \left( \kappa_h + \kappa_a \right) \partial_{xx} u
!! + \kappa_h \partial_{yy} u
!! - \frac{1}{2} \kappa_a \partial_x \left( \partial_x u + \partial_y v \right)
!! \\\\
!! \hat{\bf y} \cdot \nabla \cdot {\bf \sigma}
!! & = &
!! \partial_x \left( \kappa_h \dot{e}_S \right)
!! - \partial_y \left( \left( \kappa_h + \frac{1}{2} \kappa_a \right) \dot{e}_T \right)
!! \\\\
!! & = &
!! \kappa_h \partial_{xx} v
!! + \left( \kappa_h + \kappa_a \right) \partial_{yy} v
!! - \frac{1}{2} \kappa_a \partial_y \left( \partial_x u + \partial_y v \right)
!! \f}
!! which has contributions akin to a negative divergence damping (a divergence
!! enhancement?) but which is weaker than the enhanced tension terms by half.
!!
!! \subsection section_viscous_discretization Discretization
!!
!! The horizontal tension, \f$\dot{e}_T\f$, is stored in variable <code>sh_xx</code> and
!! discretized as
!! \f[
!! \dot{e}_T
!! = \frac{\Delta y}{\Delta x} \delta_i \left( \frac{1}{\Delta y} u \right)
!! - \frac{\Delta x}{\Delta y} \delta_j \left( \frac{1}{\Delta x} v \right)
!! .
!! \f]
!! The horizontal divergent strain, \f$\dot{e}_D\f$, is stored in variable
!! <code>div_xx</code> and discretized as
!! \f[
!! \dot{e}_D
!! = \frac{1}{h A} \left( \delta_i \left( \overline{h}^i \Delta y \, u \right)
!! + \delta_j \left( \overline{h}^j\Delta x \, v \right) \right)
!! .
!! \f]
!! Note that for expediency this is the exact discretization used in the
!! continuity equation.
!!
!! The horizontal shear strain, \f$\dot{e}_S\f$, is stored in variable <code>sh_xy</code>
!! and discretized as
!! \f[
!! \dot{e}_S = v_x + u_y
!! \f]
!! where
!! \f{align*}{
!! v_x &= \frac{\Delta y}{\Delta x} \delta_i \left( \frac{1}{\Delta y} v \right) \\\\
!! u_y &= \frac{\Delta x}{\Delta y} \delta_j \left( \frac{1}{\Delta x} u \right)
!! \f}
!! which are calculated separately so that no-slip or free-slip boundary
!! conditions can be applied to \f$v_x\f$ and \f$u_y\f$ where appropriate.
!!
!! The tendency for the x-component of the divergence of stress is stored in
!! variable <code>diffu</code> and discretized as
!! \f[
!! \hat{\bf x} \cdot \left( \nabla \cdot {\bf \sigma} \right) =
!! \frac{1}{A \overline{h}^i} \left(
!! \frac{1}{\Delta y} \delta_i \left( h \Delta y^2 \kappa_h \dot{e}_T \right) +
!! \frac{1}{\Delta x} \delta_j \left( \tilde{h}^{ij} \Delta x^2 \kappa_h \dot{e}_S \right)
!! \right)
!! .
!! \f]
!!
!! The tendency for the y-component of the divergence of stress is stored in
!! variable <code>diffv</code> and discretized as
!! \f[
!! \hat{\bf y} \cdot \left( \nabla \cdot {\bf \sigma} \right) =
!! \frac{1}{A \overline{h}^j} \left(
!! \frac{1}{\Delta y} \delta_i \left( \tilde{h}^{ij} \Delta y^2 A_M \dot{e}_S \right)
!! - \frac{1}{\Delta x} \delta_j \left( h \Delta x^2 A_M \dot{e}_T \right)
!! \right)
!! .
!! \f]
!!
!! \subsection section_viscous_refs References
!!
!! Griffies, S.M., and Hallberg, R.W., 2000: Biharmonic friction with a
!! Smagorinsky-like viscosity for use in large-scale eddy-permitting ocean models.
!! Monthly Weather Review, 128(8), 2935-2946.
!! https://doi.org/10.1175/1520-0493(2000)128%3C2935:BFWASL%3E2.0.CO;2
!!
!! Large, W.G., Danabasoglu, G., McWilliams, J.C., Gent, P.R. and Bryan, F.O.,
!! 2001: Equatorial circulation of a global ocean climate model with
!! anisotropic horizontal viscosity.
!! Journal of Physical Oceanography, 31(2), pp.518-536.
!! https://doi.org/10.1175/1520-0485(2001)031%3C0518:ECOAGO%3E2.0.CO;2
!!
!! Smagorinsky, J., 1993: Some historical remarks on the use of nonlinear
!! viscosities. Large eddy simulation of complex engineering and geophysical
!! flows, 1, 69-106.
!!
!! Smith, R.D., and McWilliams, J.C., 2003: Anisotropic horizontal viscosity for
!! ocean models. Ocean Modelling, 5(2), 129-156.
!! https://doi.org/10.1016/S1463-5003(02)00016-1

end module MOM_hor_visc<|MERGE_RESOLUTION|>--- conflicted
+++ resolved
@@ -9,14 +9,10 @@
 use MOM_error_handler,         only : MOM_error, FATAL, WARNING, is_root_pe
 use MOM_file_parser,           only : get_param, log_version, param_file_type
 use MOM_grid,                  only : ocean_grid_type
-<<<<<<< HEAD
 use MOM_lateral_mixing_coeffs, only : VarMix_CS, calc_QG_Leith_viscosity
 use MOM_barotropic,            only : barotropic_CS, barotropic_get_tav
 use MOM_thickness_diffuse,     only : thickness_diffuse_CS, thickness_diffuse_get_KH
-=======
 use MOM_io,                    only : MOM_read_data, slasher
-use MOM_lateral_mixing_coeffs, only : VarMix_CS
->>>>>>> 4d02387f
 use MOM_MEKE_types,            only : MEKE_type
 use MOM_open_boundary,         only : ocean_OBC_type, OBC_DIRECTION_E, OBC_DIRECTION_W
 use MOM_open_boundary,         only : OBC_DIRECTION_N, OBC_DIRECTION_S, OBC_NONE
@@ -150,29 +146,16 @@
   ! The following variables are precalculated time-invariant combinations of
   ! parameters and metric terms.
   real ALLOCABLE_, dimension(NIMEM_,NJMEM_) :: &
-<<<<<<< HEAD
     Laplac2_const_xx,  & !< Laplacian  metric-dependent constants (nondim)
     Biharm5_const_xx,  & !< Biharmonic metric-dependent constants (nondim)
-    Laplac3_const_xx, & !< Laplacian  metric-dependent constants (nondim)
-    Biharm6_const_xx    !< Biharmonic metric-dependent constants (nondim)
+    Laplac3_const_xx, &  !< Laplacian  metric-dependent constants (nondim)
+    Biharm6_const_xx     !< Biharmonic metric-dependent constants (nondim)
 
   real ALLOCABLE_, dimension(NIMEMB_PTR_,NJMEMB_PTR_) :: &
     Laplac2_const_xy,  & !< Laplacian  metric-dependent constants (nondim)
     Biharm5_const_xy,  & !< Biharmonic metric-dependent constants (nondim)
-    Laplac3_const_xy, & !< Laplacian  metric-dependent constants (nondim)
-    Biharm6_const_xy    !< Biharmonic metric-dependent constants (nondim)
-=======
-    Laplac_Const_xx,  & !< Laplacian  metric-dependent constants [nondim]
-    Biharm_Const_xx,  & !< Biharmonic metric-dependent constants [nondim]
-    Laplac3_Const_xx, & !< Laplacian  metric-dependent constants [nondim]
-    Biharm5_Const_xx    !< Biharmonic metric-dependent constants [nondim]
-
-  real ALLOCABLE_, dimension(NIMEMB_PTR_,NJMEMB_PTR_) :: &
-    Laplac_Const_xy,  & !< Laplacian  metric-dependent constants [nondim]
-    Biharm_Const_xy,  & !< Biharmonic metric-dependent constants [nondim]
-    Laplac3_Const_xy, & !< Laplacian  metric-dependent constants [nondim]
-    Biharm5_Const_xy    !< Biharmonic metric-dependent constants [nondim]
->>>>>>> 4d02387f
+    Laplac3_const_xy, &  !< Laplacian  metric-dependent constants (nondim)
+    Biharm6_const_xy     !< Biharmonic metric-dependent constants (nondim)
 
   type(diag_ctrl), pointer :: diag => NULL() !< structure to regulate diagnostics
 
@@ -205,13 +188,8 @@
 !!   u[is-2:ie+2,js-2:je+2]
 !!   v[is-2:ie+2,js-2:je+2]
 !!   h[is-1:ie+1,js-1:je+1]
-<<<<<<< HEAD
-
 subroutine horizontal_viscosity(u, v, h, diffu, diffv, MEKE, VarMix, Barotropic, &
-                                thickness_diffuse, G, GV, CS, OBC)
-=======
-subroutine horizontal_viscosity(u, v, h, diffu, diffv, MEKE, VarMix, G, GV, US, CS, OBC)
->>>>>>> 4d02387f
+                                thickness_diffuse, G, GV, US, CS, OBC)
   type(ocean_grid_type),         intent(in)  :: G      !< The ocean's grid structure.
   type(verticalGrid_type),       intent(in)  :: GV     !< The ocean's vertical grid structure.
   real, dimension(SZIB_(G),SZJ_(G),SZK_(G)), &
@@ -219,12 +197,8 @@
   real, dimension(SZI_(G),SZJB_(G),SZK_(G)), &
                                  intent(in)  :: v      !< The meridional velocity [m s-1].
   real, dimension(SZI_(G),SZJ_(G),SZK_(G)),  &
-<<<<<<< HEAD
                                  intent(inout)  :: h      !< Layer thicknesses, in H
                                                        !! (usually m or kg m-2).
-=======
-                                 intent(in)  :: h      !< Layer thicknesses [H ~> m or kg m-2]
->>>>>>> 4d02387f
   real, dimension(SZIB_(G),SZJ_(G),SZK_(G)), &
                                  intent(out) :: diffu  !< Zonal acceleration due to convergence of
                                                        !! along-coordinate stress tensor [m s-2]
@@ -235,22 +209,17 @@
                                                        !! related to Mesoscale Eddy Kinetic Energy.
   type(VarMix_CS),               pointer     :: VarMix !< Pointer to a structure with fields that
                                                        !! specify the spatially variable viscosities
-<<<<<<< HEAD
   type(barotropic_CS),           pointer     :: Barotropic  !< Pointer to a structure containing
                                                        !! barotropic velocities
   type(thickness_diffuse_CS),    pointer     :: thickness_diffuse  !< Pointer to a structure containing
                                                        !! interface height diffusivities
   type(hor_visc_CS),             pointer     :: CS     !< Control structure returned by a previous
-=======
   type(unit_scale_type),         intent(in)  :: US     !< A dimensional unit scaling type
-  type(hor_visc_CS),             pointer     :: CS     !< Pontrol structure returned by a previous
->>>>>>> 4d02387f
                                                        !! call to hor_visc_init.
   type(ocean_OBC_type), optional, pointer    :: OBC    !< Pointer to an open boundary condition type
 
   ! Local variables
   real, dimension(SZIB_(G),SZJ_(G)) :: &
-<<<<<<< HEAD
     u0, &         ! Laplacian of u (m-1 s-1)
     h_u, &        ! Thickness interpolated to u points, in H.
     vort_xy_dy, & ! y-derivative of vertical vorticity (d/dy(dv/dx - du/dy)) (m-1 s-1)
@@ -316,11 +285,11 @@
     Kh_h, &          ! Laplacian viscosity at thickness points (m2/s)
     diss_rate, & ! MKE dissipated by parameterized shear production (m2 s-3)
     max_diss_rate, & ! maximum possible energy dissipated by lateral friction (m2 s-3)
-    target_diss_rate_GME, & ! target amount of energy to add via GME (m2 s-3) 
+    target_diss_rate_GME, & ! target amount of energy to add via GME (m2 s-3)
     FrictWork, &     ! work done by MKE dissipation mechanisms (W/m2)
-    FrictWork_diss, &  ! negative definite work done by MKE dissipation mechanisms (W/m2) 
+    FrictWork_diss, &  ! negative definite work done by MKE dissipation mechanisms (W/m2)
     FrictWorkMax, &     ! maximum possible work done by MKE dissipation mechanisms (W/m2)
-    FrictWork_GME, &  ! work done by GME (W/m2) 
+    FrictWork_GME, &  ! work done by GME (W/m2)
     target_FrictWork_GME, & ! target amount of work for GME to do (W/m2)
     div_xx_h         ! horizontal divergence (s-1)
   !real, dimension(SZI_(G),SZJ_(G),SZK_(G)+1) :: &
@@ -346,71 +315,12 @@
 !                     ! point thicknesses, in H; This form guarantees that hq/hu < 4.
   real :: h_neglect  ! thickness so small it can be lost in roundoff and so neglected (H)
   real :: h_neglect3 ! h_neglect^3, in H3
-=======
-    u0, &   ! Laplacian of u [m-1 s-1]
-    h_u     ! Thickness interpolated to u points [H ~> m or kg m-2].
-  real, dimension(SZI_(G),SZJB_(G)) :: &
-    v0, &   ! Laplacian of v [m-1 s-1]
-    h_v     ! Thickness interpolated to v points [H ~> m or kg m-2].
-
-  real, dimension(SZI_(G),SZJ_(G)) :: &
-    sh_xx, &      ! horizontal tension (du/dx - dv/dy) including metric terms [s-1]
-    str_xx,&      ! str_xx is the diagonal term in the stress tensor [H m2 s-2 ~> m3 s-2 or kg s-2]
-    bhstr_xx,&    ! A copy of str_xx that only contains the biharmonic contribution [H m2 s-2 ~> m3 s-2 or kg s-2]
-    div_xx, &     ! horizontal divergence (du/dx + dv/dy) including metric terms [s-1]
-    FrictWorkIntz ! depth integrated energy dissipated by lateral friction [W m-2]
-
-  real, dimension(SZIB_(G),SZJB_(G)) :: &
-    dvdx, dudy, & ! components in the shearing strain [s-1]
-    sh_xy,  &     ! horizontal shearing strain (du/dy + dv/dx) including metric terms [s-1]
-    str_xy, &     ! str_xy is the cross term in the stress tensor [H m2 s-2 ~> m3 s-2 or kg s-2]
-    bhstr_xy, &   ! A copy of str_xy that only contains the biharmonic contribution [H m2 s-2 ~> m3 s-2 or kg s-2]
-    vort_xy       ! vertical vorticity (dv/dx - du/dy) including metric terms [s-1]
-
-  real, dimension(SZI_(G),SZJB_(G)) :: &
-    vort_xy_dx, & ! x-derivative of vertical vorticity (d/dx(dv/dx - du/dy)) including metric terms [m-1 s-1]
-    div_xx_dy     ! y-derivative of horizontal divergence (d/dy(du/dx + dv/dy)) including metric terms [m-1 s-1]
-
-  real, dimension(SZIB_(G),SZJ_(G)) :: &
-    vort_xy_dy, & ! y-derivative of vertical vorticity (d/dy(dv/dx - du/dy)) including metric terms [m-1 s-1]
-    div_xx_dx     ! x-derivative of horizontal divergence (d/dx(du/dx + dv/dy)) including metric terms [m-1 s-1]
-
-  real, dimension(SZIB_(G),SZJB_(G),SZK_(G)) :: &
-    Ah_q, &   ! biharmonic viscosity at corner points [m4 s-1]
-    Kh_q      ! Laplacian viscosity at corner points [m2 s-1]
-
-  real, dimension(SZI_(G),SZJ_(G),SZK_(G)) :: &
-    Ah_h, &          ! biharmonic viscosity at thickness points [m4 s-1]
-    Kh_h, &          ! Laplacian viscosity at thickness points [m2 s-1]
-    FrictWork        ! energy dissipated by lateral friction [W m-2]
-
-  real :: Ah         ! biharmonic viscosity [m4 s-1]
-  real :: Kh         ! Laplacian  viscosity [m2 s-1]
-  real :: AhSm       ! Smagorinsky biharmonic viscosity [m4 s-1]
-  real :: KhSm       ! Smagorinsky Laplacian viscosity  [m2 s-1]
-  real :: AhLth      ! 2D Leith biharmonic viscosity [m4 s-1]
-  real :: KhLth      ! 2D Leith Laplacian viscosity  [m2 s-1]
-  real :: mod_Leith  ! nondimensional coefficient for divergence part of modified Leith
-                     ! viscosity. Here set equal to nondimensional Laplacian Leith constant.
-                     ! This is set equal to zero if modified Leith is not used.
-  real :: Shear_mag  ! magnitude of the shear [s-1]
-  real :: Vort_mag   ! magnitude of the vorticity [s-1]
-  real :: h2uq, h2vq ! temporary variables [H2 ~> m2 or kg2 m-4].
-  real :: hu, hv     ! Thicknesses interpolated by arithmetic means to corner
-                     ! points; these are first interpolated to u or v velocity
-                     ! points where masks are applied [H ~> m or kg m-2].
-  real :: hq         ! harmonic mean of the harmonic means of the u- & v- poing thicknesses,
-                     ! [H ~> m or kg m-2]; This form guarantees that hq/hu < 4.
-  real :: h_neglect  ! thickness so small it can be lost in roundoff and so neglected [H ~> m or kg m-2]
-  real :: h_neglect3 ! h_neglect^3 [H3 ~> m3 or kg3 m-6]
->>>>>>> 4d02387f
   real :: hrat_min   ! minimum thicknesses at the 4 neighboring
                      ! velocity points divided by the thickness at the stress
                      ! point (h or q point) [nondim]
   real :: visc_bound_rem ! fraction of overall viscous bounds that
                          ! remain to be applied [nondim]
   real :: Kh_scale  ! A factor between 0 and 1 by which the horizontal
-<<<<<<< HEAD
                     ! Laplacian viscosity is rescaled
   real :: RoScl     ! The scaling function for MEKE source term
   real :: FatH      ! abs(f) at h-point for MEKE source term (s-1)
@@ -418,16 +328,9 @@
   real :: epsilon
   real :: GME_coeff ! The GME (negative) viscosity coefficient (m2 s-1)
   real :: GME_coeff_limiter ! Maximum permitted value of the GME coefficient (m2 s-1)
-  real :: FWfrac ! Fraction of maximum theoretical energy transfer to use when scaling GME coefficient 
+  real :: FWfrac ! Fraction of maximum theoretical energy transfer to use when scaling GME coefficient
   real :: DY_dxBu, DX_dyBu
   real :: H0 ! Depth used to scale down GME coefficient in shallow areas (m)
-=======
-                    ! Laplacian viscosity is rescaled [nondim]
-  real :: RoScl     ! The scaling function for MEKE source term [nondim]
-  real :: FatH      ! abs(f) at h-point for MEKE source term [s-1]
-  real :: local_strain ! Local variable for interpolating computed strain rates [s-1].
-
->>>>>>> 4d02387f
   logical :: rescale_Kh, legacy_bound
   logical :: find_FrictWork
   logical :: apply_OBC = .false.
@@ -540,7 +443,7 @@
       enddo ; enddo
     endif
 
-    ! Get thickness diffusivity for use in GME 
+    ! Get thickness diffusivity for use in GME
 !    call thickness_diffuse_get_KH(thickness_diffuse, KH_u_GME, KH_v_GME, G)
 
     do j=Jsq-1,Jeq+2 ; do i=Isq-1,Ieq+2
@@ -591,13 +494,13 @@
     enddo ; enddo
 
 
-    if ((find_FrictWork) .or. (CS%use_GME)) then 
+    if ((find_FrictWork) .or. (CS%use_GME)) then
       do j=js,je ; do i=is,ie
         grad_vel_mag_h(i,j) = (dudx(i,j)**2 + dvdy(i,j)**2 + &
              (0.25*(dvdx(I,J)+dvdx(I-1,J)+dvdx(I,J-1)+dvdx(I-1,J-1)) )**2 + &
              (0.25*(dudy(I,J)+dudy(I-1,J)+dudy(I,J-1)+dudy(I-1,J-1)) )**2)
       enddo ; enddo
-    endif       
+    endif
 
     ! Interpolate the thicknesses to velocity points.
     ! The extra wide halos are to accommodate the cross-corner-point projections
@@ -1174,7 +1077,7 @@
     enddo ; enddo
 
 
-    if (find_FrictWork) then 
+    if (find_FrictWork) then
       if (CS%biharmonic) call pass_vector(u0, v0, G%Domain)
       call pass_var(dudx, G%Domain, complete=.true.)
       call pass_var(dvdy, G%Domain, complete=.true.)
@@ -1187,7 +1090,7 @@
                               Ah_h(i,j,k) * ((0.5*(u0(I,j) + u0(I-1,j)))**2 + &
                                              (0.5*(v0(i,J) + v0(i,J-1)))**2)
         FrictWork_diss(i,j,k) = diss_rate(i,j,k) * h(i,j,k) * GV%H_to_kg_m2
- 
+
         if (associated(MEKE)) then ; if (associated(MEKE%mom_src)) then
           ! This is the maximum possible amount of energy that can be converted
           ! per unit time, according to theory (multiplied by h)
@@ -1196,13 +1099,13 @@
           FrictWorkMax(i,j,k) = max_diss_rate(i,j,k) * h(i,j,k) * GV%H_to_kg_m2
 
         ! Determine how much work GME needs to do to reach the "target" ratio between
-        ! the amount of work actually done and the maximum allowed by theory. Note that 
+        ! the amount of work actually done and the maximum allowed by theory. Note that
         ! we need to add the FrictWork done by the dissipation operators, since this work
-        ! is done only for numerical stability and is therefore spurious  
+        ! is done only for numerical stability and is therefore spurious
           if (CS%use_GME) then
             target_diss_rate_GME(i,j,k) = FWfrac * max_diss_rate(i,j,k) - diss_rate(i,j,k)
             target_FrictWork_GME(i,j,k) = target_diss_rate_GME(i,j,k) * h(i,j,k) * GV%H_to_kg_m2
-          endif 
+          endif
 
         endif ; endif
 
@@ -1211,7 +1114,7 @@
 
 
     if (CS%use_GME) then
-  
+
       if (.not. (associated(MEKE))) call MOM_error(FATAL, &
         "MEKE must be enabled for GME to be used.")
 
@@ -1219,9 +1122,9 @@
         "MEKE%mom_src must be enabled for GME to be used.")
 
       do J=Jsq,Jeq+1 ; do i=Isq,Ieq+1
- 
+
         if ((max_diss_rate(i,j,k) > 0) .and. (grad_vel_mag_bt_h(i,j)>0) ) then
-          GME_coeff = (MIN(G%bathyT(i,j)/H0,1.0)**2) * FWfrac*max_diss_rate(i,j,k) / grad_vel_mag_bt_h(i,j)      
+          GME_coeff = (MIN(G%bathyT(i,j)/H0,1.0)**2) * FWfrac*max_diss_rate(i,j,k) / grad_vel_mag_bt_h(i,j)
         else
           GME_coeff = 0.0
         endif
@@ -1242,13 +1145,13 @@
 
         if ((max_diss_rate(i,j,k) > 0) .and. (grad_vel_mag_bt_q(i,j)>0) ) then
           GME_coeff = (MIN(G%bathyT(i,j)/H0,1.0)**2) * FWfrac*max_diss_rate(i,j,k) / grad_vel_mag_bt_q(I,J)
-        else 
+        else
           GME_coeff = 0.0
         endif
- 
+
         ! apply mask
         GME_coeff = GME_coeff * (G%mask2dCu(I,j) * G%mask2dCv(i,J) * G%mask2dCu(I-1,j) * G%mask2dCv(i,J-1))
- 
+
         GME_coeff = MIN(GME_coeff,GME_coeff_limiter)
 
         if (CS%id_GME_coeff_q>0) GME_coeff_q(I,J,k) = GME_coeff
@@ -1400,14 +1303,14 @@
         enddo ; enddo
       else
         do j=js,je ; do i=is,ie
-         ! MEKE%mom_src now is sign definite because it only uses the dissipation 
+         ! MEKE%mom_src now is sign definite because it only uses the dissipation
          MEKE%mom_src(i,j) = MEKE%mom_src(i,j) + MAX(-FrictWorkMax(i,j,k),FrictWork_diss(i,j,k))
         enddo ; enddo
 
         if (CS%use_GME) then
           if (associated(MEKE%GME_snk)) then
             do j=js,je ; do i=is,ie
-              ! MEKE%mom_src now is sign definite because it only uses the dissipation 
+              ! MEKE%mom_src now is sign definite because it only uses the dissipation
               MEKE%GME_snk(i,j) = MEKE%GME_snk(i,j) + FrictWork_GME(i,j,k)
             enddo ; enddo
           endif
@@ -1952,15 +1855,9 @@
       if (CS%Smagorinsky_Ah) then
         CS%Biharm5_const_xx(i,j) = Smag_bi_const * (grid_sp_h3 * grid_sp_h2)
         if (CS%bound_Coriolis) then
-<<<<<<< HEAD
           fmax = MAX(abs(G%CoriolisBu(I-1,J-1)), abs(G%CoriolisBu(I,J-1)), &
                      abs(G%CoriolisBu(I-1,J)),   abs(G%CoriolisBu(I,J)))
           CS%Biharm5_const2_xx(i,j) = (grid_sp_h2 * grid_sp_h2 * grid_sp_h2) * &
-=======
-          fmax = US%s_to_T*MAX(abs(G%CoriolisBu(I-1,J-1)), abs(G%CoriolisBu(I,J-1)), &
-                               abs(G%CoriolisBu(I-1,J)),   abs(G%CoriolisBu(I,J)))
-          CS%Biharm_Const2_xx(i,j) = (grid_sp_h2 * grid_sp_h2 * grid_sp_h2) * &
->>>>>>> 4d02387f
                                   (fmax * BoundCorConst)
         endif
       endif
@@ -1980,13 +1877,8 @@
       if (CS%Smagorinsky_Ah) then
         CS%Biharm5_const_xy(I,J) = Smag_bi_const * (grid_sp_q3 * grid_sp_q2)
         if (CS%bound_Coriolis) then
-<<<<<<< HEAD
           CS%Biharm5_const2_xy(I,J) = (grid_sp_q2 * grid_sp_q2 * grid_sp_q2) * &
                                       (abs(G%CoriolisBu(I,J)) * BoundCorConst)
-=======
-          CS%Biharm_Const2_xy(I,J) = (grid_sp_q2 * grid_sp_q2 * grid_sp_q2) * &
-                                      (abs(US%s_to_T*G%CoriolisBu(I,J)) * BoundCorConst)
->>>>>>> 4d02387f
         endif
       endif
       if (CS%Leith_Ah) then
@@ -2129,20 +2021,20 @@
 
       CS%id_GME_coeff_q = register_diag_field('ocean_model', 'GME_coeff_q', diag%axesBL, Time, &
         'GME coefficient at q Points', 'm^2 s-1')
- 
+
       CS%id_target_FrictWork_GME = register_diag_field('ocean_model','target_FrictWork_GME',diag%axesTL,Time,&
       'Target for the amount of integral work done by lateral friction terms in GME', 'W m-2')
- 
+
       CS%id_FrictWork_GME = register_diag_field('ocean_model','FrictWork_GME',diag%axesTL,Time,&
       'Integral work done by lateral friction terms in GME (excluding diffusion of energy)', 'W m-2')
   endif
 
   CS%id_FrictWork = register_diag_field('ocean_model','FrictWork',diag%axesTL,Time,&
       'Integral work done by lateral friction terms', 'W m-2')
- 
+
   CS%id_FrictWork_diss = register_diag_field('ocean_model','FrictWork_diss',diag%axesTL,Time,&
       'Integral work done by lateral friction terms (excluding diffusion of energy)', 'W m-2')
-  
+
   CS%id_FrictWorkMax = register_diag_field('ocean_model','FrictWorkMax',diag%axesTL,Time,&
       'Maximum possible integral work done by lateral friction terms', 'W m-2')
 
