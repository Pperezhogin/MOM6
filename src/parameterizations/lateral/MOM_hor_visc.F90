--- conflicted
+++ resolved
@@ -1081,7 +1081,6 @@
           grid_Re_Ah(i,j,k) = (sqrt(KE) * CS%grid_sp_h3(i,j)) / grid_Ah
         enddo ; enddo
       endif
-<<<<<<< HEAD
 
       do j=Jsq,Jeq+1 ; do i=Isq,Ieq+1
         d_del2u = G%IdyCu(I,j) * Del2u(I,j) - G%IdyCu(I-1,j) * Del2u(I-1,j)
@@ -1090,16 +1089,6 @@
 
         str_xx(i,j) = str_xx(i,j) + d_str
 
-=======
-
-      do j=Jsq,Jeq+1 ; do i=Isq,Ieq+1
-        d_del2u = G%IdyCu(I,j) * Del2u(I,j) - G%IdyCu(I-1,j) * Del2u(I-1,j)
-        d_del2v = G%IdxCv(i,J) * Del2v(i,J) - G%IdxCv(i,J-1) * Del2v(i,J-1)
-        d_str = Ah(i,j) * (CS%DY_dxT(i,j) * d_del2u - CS%DX_dyT(i,j) * d_del2v)
-
-        str_xx(i,j) = str_xx(i,j) + d_str
-
->>>>>>> f4ba5a39
         ! Keep a copy of the biharmonic contribution for backscatter parameterization
         bhstr_xx(i,j) = d_str * (h(i,j,k) * CS%reduction_xx(i,j))
       enddo ; enddo
@@ -2404,8 +2393,6 @@
       conversion=US%L_T2_to_m_s2)
   if ((CS%id_hf_diffv_2d > 0) .and. (present(ADp))) then
     call safe_alloc_ptr(ADp%diag_hfrac_v,G%isd,G%ied,G%JsdB,G%JedB,GV%ke)
-<<<<<<< HEAD
-=======
   endif
 
   CS%id_intz_diffu_2d = register_diag_field('ocean_model', 'intz_diffu_2d', diag%axesCu1, Time, &
@@ -2420,7 +2407,6 @@
       conversion=GV%H_to_m*US%L_T2_to_m_s2)
   if ((CS%id_intz_diffv_2d > 0) .and. (present(ADp))) then
     call safe_alloc_ptr(ADp%diag_hv,G%isd,G%ied,G%JsdB,G%JedB,GV%ke)
->>>>>>> f4ba5a39
   endif
 
   if (CS%biharmonic) then
