!> Calculates horizontal viscosity and viscous stresses
module MOM_hor_visc

! This file is part of MOM6. See LICENSE.md for the license.
use MOM_checksums,             only : hchksum, Bchksum, uvchksum
use MOM_coms,                  only : min_across_PEs
use MOM_diag_mediator,         only : post_data, register_diag_field, safe_alloc_ptr
use MOM_diag_mediator,         only : post_product_u, post_product_sum_u
use MOM_diag_mediator,         only : post_product_v, post_product_sum_v
use MOM_diag_mediator,         only : diag_ctrl, time_type
use MOM_domains,               only : pass_var, CORNER, pass_vector, AGRID, BGRID_NE
use MOM_domains,               only : To_All, Scalar_Pair
use MOM_error_handler,         only : MOM_error, FATAL, WARNING, is_root_pe
use MOM_file_parser,           only : get_param, log_version, param_file_type
use MOM_grid,                  only : ocean_grid_type
use MOM_lateral_mixing_coeffs, only : VarMix_CS, calc_QG_Leith_viscosity
use MOM_barotropic,            only : barotropic_CS, barotropic_get_tav
use MOM_thickness_diffuse,     only : thickness_diffuse_CS, thickness_diffuse_get_KH
use MOM_io,                    only : MOM_read_data, slasher
use MOM_MEKE_types,            only : MEKE_type
use MOM_open_boundary,         only : ocean_OBC_type, OBC_DIRECTION_E, OBC_DIRECTION_W
use MOM_open_boundary,         only : OBC_DIRECTION_N, OBC_DIRECTION_S, OBC_NONE
use MOM_unit_scaling,          only : unit_scale_type
use MOM_verticalGrid,          only : verticalGrid_type
use MOM_variables,             only : accel_diag_ptrs
use MOM_Zanna_Bolton,          only : ZB2020_lateral_stress, ZB2020_init, ZB2020_end, &
                                      ZB2020_CS, ZB2020_copy_gradient_and_thickness

implicit none ; private

#include <MOM_memory.h>

public horizontal_viscosity, hor_visc_init, hor_visc_end

!> Control structure for horizontal viscosity
type, public :: hor_visc_CS ; private
  logical :: initialized = .false. !< True if this control structure has been initialized.
  logical :: Laplacian       !< Use a Laplacian horizontal viscosity if true.
  logical :: biharmonic      !< Use a biharmonic horizontal viscosity if true.
  logical :: debug           !< If true, write verbose checksums for debugging purposes.
  logical :: no_slip         !< If true, no slip boundary conditions are used.
                             !! Otherwise free slip boundary conditions are assumed.
                             !! The implementation of the free slip boundary
                             !! conditions on a C-grid is much cleaner than the
                             !! no slip boundary conditions. The use of free slip
                             !! b.c.s is strongly encouraged. The no slip b.c.s
                             !! are not implemented with the biharmonic viscosity.
  logical :: bound_Kh        !< If true, the Laplacian coefficient is locally
                             !! limited to guarantee stability.
  logical :: better_bound_Kh !< If true, use a more careful bounding of the
                             !! Laplacian viscosity to guarantee stability.
  logical :: bound_Ah        !< If true, the biharmonic coefficient is locally
                             !! limited to guarantee stability.
  logical :: better_bound_Ah !< If true, use a more careful bounding of the
                             !! biharmonic viscosity to guarantee stability.
  real    :: Re_Ah           !! If nonzero, the biharmonic coefficient is scaled
                             !< so that the biharmonic Reynolds number is equal to this [nondim].
  real    :: bound_coef      !< The nondimensional coefficient of the ratio of
                             !! the viscosity bounds to the theoretical maximum
                             !! for stability without considering other terms [nondim].
                             !! The default is 0.8.
  logical :: Smagorinsky_Kh  !< If true, use Smagorinsky nonlinear eddy
                             !! viscosity. KH is the background value.
  logical :: Smagorinsky_Ah  !< If true, use a biharmonic form of Smagorinsky
                             !! nonlinear eddy viscosity. AH is the background.
  logical :: Leith_Kh        !< If true, use 2D Leith nonlinear eddy
                             !! viscosity. KH is the background value.
  logical :: Modified_Leith  !< If true, use extra component of Leith viscosity
                             !! to damp divergent flow. To use, still set Leith_Kh=.TRUE.
  logical :: use_beta_in_Leith !< If true, includes the beta term in the Leith viscosity
  logical :: Leith_Ah        !< If true, use a biharmonic form of 2D Leith
                             !! nonlinear eddy viscosity. AH is the background.
  logical :: use_Leithy      !< If true, use a biharmonic form of 2D Leith
                             !! nonlinear eddy viscosity with harmonic backscatter.
                             !! Ah is the background. Leithy = Leith+E
  real    :: c_K             !< Fraction of energy dissipated by the biharmonic term
                             !! that gets backscattered in the Leith+E scheme. [nondim]
  logical :: use_QG_Leith_visc    !< If true, use QG Leith nonlinear eddy viscosity.
                             !! KH is the background value.
  logical :: bound_Coriolis  !< If true & SMAGORINSKY_AH is used, the biharmonic
                             !! viscosity is modified to include a term that
                             !! scales quadratically with the velocity shears.
  logical :: use_Kh_bg_2d    !< Read 2d background viscosity from a file.
  logical :: Kh_bg_2d_bug    !< If true, retain an answer-changing horizontal indexing bug
                             !! in setting the corner-point viscosities when USE_KH_BG_2D=True.
  real    :: Kh_bg_min       !< The minimum value allowed for Laplacian horizontal
                             !! viscosity [L2 T-1 ~> m2 s-1]. The default is 0.0.
  logical :: use_land_mask   !< Use the land mask for the computation of thicknesses
                             !! at velocity locations. This eliminates the dependence on
                             !! arbitrary values over land or outside of the domain.
                             !! Default is False to maintain answers with legacy experiments
                             !! but should be changed to True for new experiments.
  logical :: anisotropic     !< If true, allow anisotropic component to the viscosity.
  logical :: add_LES_viscosity!< If true, adds the viscosity from Smagorinsky and Leith to
                             !! the background viscosity instead of taking the maximum.
  real    :: Kh_aniso        !< The anisotropic viscosity [L2 T-1 ~> m2 s-1].
  logical :: dynamic_aniso   !< If true, the anisotropic viscosity is recomputed as a function
                             !! of state. This is set depending on ANISOTROPIC_MODE.
  logical :: res_scale_MEKE  !< If true, the viscosity contribution from MEKE is scaled by
                             !! the resolution function.
  logical :: use_GME         !< If true, use GME backscatter scheme.
  integer :: answer_date     !< The vintage of the order of arithmetic and expressions in the
                             !! horizontal viscosity calculations.  Values below 20190101 recover
                             !! the answers from the end of 2018, while higher values use updated
                             !! and more robust forms of the same expressions.
  real    :: GME_h0          !< The strength of GME tapers quadratically to zero when the bathymetric
                             !! total water column thickness is less than GME_H0 [H ~> m or kg m-2]
  real    :: GME_efficiency  !< The nondimensional prefactor multiplying the GME coefficient [nondim]
  real    :: GME_limiter     !< The absolute maximum value the GME coefficient is allowed to take [L2 T-1 ~> m2 s-1].
  real    :: min_grid_Kh     !< Minimum horizontal Laplacian viscosity used to
                             !! limit the grid Reynolds number [L2 T-1 ~> m2 s-1]
  real    :: min_grid_Ah     !< Minimun horizontal biharmonic viscosity used to
                             !! limit grid Reynolds number [L4 T-1 ~> m4 s-1]

  type(ZB2020_CS) :: ZB2020  !< Zanna-Bolton 2020 control structure.
  logical :: use_ZB2020      !< If true, use Zanna-Bolton 2020 parameterization.

  real ALLOCABLE_, dimension(NIMEM_,NJMEM_) :: Kh_bg_xx
                      !< The background Laplacian viscosity at h points [L2 T-1 ~> m2 s-1].
                      !! The actual viscosity may be the larger of this
                      !! viscosity and the Smagorinsky and Leith viscosities.
  real ALLOCABLE_, dimension(NIMEM_,NJMEM_) :: Kh_bg_2d
                      !< The background Laplacian viscosity at h points [L2 T-1 ~> m2 s-1].
                      !! The actual viscosity may be the larger of this
                      !! viscosity and the Smagorinsky and Leith viscosities.
  real ALLOCABLE_, dimension(NIMEM_,NJMEM_) :: Ah_bg_xx
                      !< The background biharmonic viscosity at h points [L4 T-1 ~> m4 s-1].
                      !! The actual viscosity may be the larger of this
                      !! viscosity and the Smagorinsky and Leith viscosities.
  real ALLOCABLE_, dimension(NIMEM_,NJMEM_) :: reduction_xx
                      !< The amount by which stresses through h points are reduced
                      !! due to partial barriers [nondim].
  real ALLOCABLE_, dimension(NIMEM_,NJMEM_) :: &
    Kh_Max_xx,      & !< The maximum permitted Laplacian viscosity [L2 T-1 ~> m2 s-1].
    Ah_Max_xx,      & !< The maximum permitted biharmonic viscosity [L4 T-1 ~> m4 s-1].
    n1n2_h,         & !< Factor n1*n2 in the anisotropic direction tensor at h-points [nondim]
    n1n1_m_n2n2_h,  & !< Factor n1**2-n2**2 in the anisotropic direction tensor at h-points [nondim]
    grid_sp_h2,     & !< Harmonic mean of the squares of the grid [L2 ~> m2]
    grid_sp_h3        !< Harmonic mean of the squares of the grid^(3/2) [L3 ~> m3]
  real ALLOCABLE_, dimension(NIMEMB_PTR_,NJMEMB_PTR_) :: Kh_bg_xy
                      !< The background Laplacian viscosity at q points [L2 T-1 ~> m2 s-1].
                      !! The actual viscosity may be the larger of this
                      !! viscosity and the Smagorinsky and Leith viscosities.
  real ALLOCABLE_, dimension(NIMEMB_PTR_,NJMEMB_PTR_) :: Ah_bg_xy
                      !< The background biharmonic viscosity at q points [L4 T-1 ~> m4 s-1].
                      !! The actual viscosity may be the larger of this
                      !! viscosity and the Smagorinsky and Leith viscosities.
  real ALLOCABLE_, dimension(NIMEMB_PTR_,NJMEMB_PTR_) :: reduction_xy
                      !< The amount by which stresses through q points are reduced
                      !! due to partial barriers [nondim].
  real ALLOCABLE_, dimension(NIMEMB_PTR_,NJMEMB_PTR_) :: &
    Kh_Max_xy,      & !< The maximum permitted Laplacian viscosity [L2 T-1 ~> m2 s-1].
    Ah_Max_xy,      & !< The maximum permitted biharmonic viscosity [L4 T-1 ~> m4 s-1].
    n1n2_q,         & !< Factor n1*n2 in the anisotropic direction tensor at q-points [nondim]
    n1n1_m_n2n2_q     !< Factor n1**2-n2**2 in the anisotropic direction tensor at q-points [nondim]

  real ALLOCABLE_, dimension(NIMEM_,NJMEM_) :: &
    dx2h,           & !< Pre-calculated dx^2 at h points [L2 ~> m2]
    dy2h,           & !< Pre-calculated dy^2 at h points [L2 ~> m2]
    dx_dyT,         & !< Pre-calculated dx/dy at h points [nondim]
    dy_dxT,         & !< Pre-calculated dy/dx at h points [nondim]
    m_const_leithy, & !< Pre-calculated .5*sqrt(c_K)*max{dx,dy} [L ~> m]
    m_leithy_max      !< Pre-calculated 4./max(dx,dy)^2 at h points [L-2 ~> m-2]
  real ALLOCABLE_, dimension(NIMEMB_PTR_,NJMEMB_PTR_) :: &
    dx2q,    & !< Pre-calculated dx^2 at q points [L2 ~> m2]
    dy2q,    & !< Pre-calculated dy^2 at q points [L2 ~> m2]
    dx_dyBu, & !< Pre-calculated dx/dy at q points [nondim]
    dy_dxBu    !< Pre-calculated dy/dx at q points [nondim]
  real ALLOCABLE_, dimension(NIMEMB_PTR_,NJMEM_) :: &
    Idx2dyCu, & !< 1/(dx^2 dy) at u points [L-3 ~> m-3]
    Idxdy2u     !< 1/(dx dy^2) at u points [L-3 ~> m-3]
  real ALLOCABLE_, dimension(NIMEM_,NJMEMB_PTR_) :: &
    Idx2dyCv, & !< 1/(dx^2 dy) at v points [L-3 ~> m-3]
    Idxdy2v     !< 1/(dx dy^2) at v points [L-3 ~> m-3]

  ! The following variables are precalculated time-invariant combinations of
  ! parameters and metric terms.
  real ALLOCABLE_, dimension(NIMEM_,NJMEM_) :: &
    Laplac2_const_xx, & !< Laplacian  metric-dependent constants [L2 ~> m2]
    Biharm6_const_xx, & !< Biharmonic metric-dependent constants [L6 ~> m6]
    Laplac3_const_xx, & !< Laplacian  metric-dependent constants [L3 ~> m3]
    Biharm_const_xx,  & !< Biharmonic metric-dependent constants [L4 ~> m4]
    Biharm_const2_xx, & !< Biharmonic metric-dependent constants [T L4 ~> s m4]
    Re_Ah_const_xx      !< Biharmonic metric-dependent constants [L3 ~> m3]

  real ALLOCABLE_, dimension(NIMEMB_PTR_,NJMEMB_PTR_) :: &
    Laplac2_const_xy, & !< Laplacian  metric-dependent constants [L2 ~> m2]
    Biharm6_const_xy, & !< Biharmonic metric-dependent constants [L6 ~> m6]
    Laplac3_const_xy, & !< Laplacian  metric-dependent constants [L3 ~> m3]
    Biharm_const_xy,  & !< Biharmonic metric-dependent constants [L4 ~> m4]
    Biharm_const2_xy, & !< Biharmonic metric-dependent constants [T L4 ~> s m4]
    Re_Ah_const_xy      !< Biharmonic metric-dependent constants [L3 ~> m3]

  type(diag_ctrl), pointer :: diag => NULL() !< structure to regulate diagnostics

  ! real, allocatable :: hf_diffu(:,:,:)  ! Zonal horizontal viscous acceleleration times
  !                                       ! fractional thickness [L T-2 ~> m s-2].
  ! real, allocatable :: hf_diffv(:,:,:)  ! Meridional horizontal viscous acceleleration times
  !                                       ! fractional thickness [L T-2 ~> m s-2].
  ! 3D diagnostics hf_diffu(diffv) are commented because there is no clarity on proper remapping grid option.
  ! The code is retained for debugging purposes in the future.

  integer :: num_smooth_gme !< number of smoothing passes for the GME fluxes.
  !>@{
  !! Diagnostic id
  integer :: id_grid_Re_Ah = -1, id_grid_Re_Kh   = -1
  integer :: id_diffu     = -1, id_diffv         = -1
  ! integer :: id_hf_diffu  = -1, id_hf_diffv      = -1
  integer :: id_h_diffu  = -1, id_h_diffv      = -1
  integer :: id_hf_diffu_2d = -1, id_hf_diffv_2d = -1
  integer :: id_intz_diffu_2d = -1, id_intz_diffv_2d = -1
  integer :: id_diffu_visc_rem = -1, id_diffv_visc_rem = -1
  integer :: id_Ah_h      = -1, id_Ah_q          = -1
  integer :: id_Kh_h      = -1, id_Kh_q          = -1
  integer :: id_GME_coeff_h = -1, id_GME_coeff_q = -1
  integer :: id_dudx_bt = -1, id_dvdy_bt = -1
  integer :: id_dudy_bt = -1, id_dvdx_bt = -1
  integer :: id_vort_xy_q = -1, id_div_xx_h      = -1
  integer :: id_sh_xy_q = -1,    id_sh_xx_h      = -1
  integer :: id_FrictWork = -1, id_FrictWorkIntz = -1
  integer :: id_FrictWork_GME = -1
  integer :: id_normstress = -1, id_shearstress = -1
  !>@}

end type hor_visc_CS

contains

!> Calculates the acceleration due to the horizontal viscosity.
!!
!! A combination of biharmonic and Laplacian forms can be used. The coefficient
!! may either be a constant or a shear-dependent form. The biharmonic is
!! determined by twice taking the divergence of an appropriately defined stress
!! tensor. The Laplacian is determined by doing so once.
!!
!! To work, the following fields must be set outside of the usual
!! is:ie range before this subroutine is called:
!!   u[is-2:ie+2,js-2:je+2]
!!   v[is-2:ie+2,js-2:je+2]
!!   h[is-1:ie+1,js-1:je+1]
subroutine horizontal_viscosity(u, v, h, diffu, diffv, MEKE, VarMix, G, GV, US, &
                                CS, OBC, BT, TD, ADp)
  type(ocean_grid_type),         intent(in)  :: G      !< The ocean's grid structure.
  type(verticalGrid_type),       intent(in)  :: GV     !< The ocean's vertical grid structure.
  real, dimension(SZIB_(G),SZJ_(G),SZK_(GV)), &
                                 intent(in)  :: u      !< The zonal velocity [L T-1 ~> m s-1].
  real, dimension(SZI_(G),SZJB_(G),SZK_(GV)), &
                                 intent(in)  :: v      !< The meridional velocity [L T-1 ~> m s-1].
  real, dimension(SZI_(G),SZJ_(G),SZK_(GV)), &
                                 intent(inout) :: h    !< Layer thicknesses [H ~> m or kg m-2].
  real, dimension(SZIB_(G),SZJ_(G),SZK_(GV)), &
                                 intent(out) :: diffu  !< Zonal acceleration due to convergence of
                                                       !! along-coordinate stress tensor [L T-2 ~> m s-2]
  real, dimension(SZI_(G),SZJB_(G),SZK_(GV)), &
                                 intent(out) :: diffv  !< Meridional acceleration due to convergence
                                                       !! of along-coordinate stress tensor [L T-2 ~> m s-2].
  type(MEKE_type),               intent(inout) :: MEKE !< MEKE fields
                                                       !! related to Mesoscale Eddy Kinetic Energy.
  type(VarMix_CS),               intent(inout) :: VarMix !< Variable mixing control structure
  type(unit_scale_type),         intent(in)  :: US     !< A dimensional unit scaling type
  type(hor_visc_CS),             intent(inout)  :: CS  !< Horizontal viscosity control structure
  type(ocean_OBC_type), optional, pointer    :: OBC    !< Pointer to an open boundary condition type
  type(barotropic_CS), intent(in), optional  :: BT     !< Barotropic control structure
  type(thickness_diffuse_CS), intent(in), optional :: TD  !< Thickness diffusion control structure
  type(accel_diag_ptrs), intent(in), optional :: ADp   !< Acceleration diagnostics

  ! Local variables
  real, dimension(SZIB_(G),SZJ_(G)) :: &
    Del2u, &      ! The u-component of the Laplacian of velocity [L-1 T-1 ~> m-1 s-1]
    h_u, &        ! Thickness interpolated to u points [H ~> m or kg m-2].
    vort_xy_dy, & ! y-derivative of vertical vorticity (d/dy(dv/dx - du/dy)) [L-1 T-1 ~> m-1 s-1]
    vort_xy_dy_smooth, & ! y-derivative of smoothed vertical vorticity [L-1 T-1 ~> m-1 s-1]
    div_xx_dx, &  ! x-derivative of horizontal divergence (d/dx(du/dx + dv/dy)) [L-1 T-1 ~> m-1 s-1]
    ubtav, &      ! zonal barotropic velocity averaged over a baroclinic time-step [L T-1 ~> m s-1]
    u_smooth      ! Zonal velocity, smoothed with a spatial low-pass filter [L T-1 ~> m s-1]
  real, dimension(SZI_(G),SZJB_(G)) :: &
    Del2v, &      ! The v-component of the Laplacian of velocity [L-1 T-1 ~> m-1 s-1]
    h_v, &        ! Thickness interpolated to v points [H ~> m or kg m-2].
    vort_xy_dx, & ! x-derivative of vertical vorticity (d/dx(dv/dx - du/dy)) [L-1 T-1 ~> m-1 s-1]
    vort_xy_dx_smooth, & ! x-derivative of smoothed vertical vorticity [L-1 T-1 ~> m-1 s-1]
    div_xx_dy, &  ! y-derivative of horizontal divergence (d/dy(du/dx + dv/dy)) [L-1 T-1 ~> m-1 s-1]
    vbtav, &      ! meridional barotropic velocity averaged over a baroclinic time-step [L T-1 ~> m s-1]
    v_smooth      ! Meridional velocity, smoothed with a spatial low-pass filter [L T-1 ~> m s-1]
  real, dimension(SZI_(G),SZJ_(G)) :: &
    dudx_bt, dvdy_bt, & ! components in the barotropic horizontal tension [T-1 ~> s-1]
    div_xx, &     ! Estimate of horizontal divergence at h-points [T-1 ~> s-1]
    sh_xx, &      ! horizontal tension (du/dx - dv/dy) including metric terms [T-1 ~> s-1]
    sh_xx_smooth, & ! horizontal tension from smoothed velocity including metric terms [T-1 ~> s-1]
    sh_xx_bt, &   ! barotropic horizontal tension (du/dx - dv/dy) including metric terms [T-1 ~> s-1]
    str_xx,&      ! str_xx is the diagonal term in the stress tensor [H L2 T-2 ~> m3 s-2 or kg s-2], but
                  ! at some points in the code it is not yet layer integrated, so is in [L2 T-2 ~> m2 s-2].
    str_xx_GME,&  ! smoothed diagonal term in the stress tensor from GME [L2 T-2 ~> m2 s-2]
    bhstr_xx, &   ! A copy of str_xx that only contains the biharmonic contribution [H L2 T-2 ~> m3 s-2 or kg s-2]
    FrictWorkIntz, & ! depth integrated energy dissipated by lateral friction [R L2 T-3 ~> W m-2]
    grad_vort_mag_h, & ! Magnitude of vorticity gradient at h-points [L-1 T-1 ~> m-1 s-1]
    grad_vort_mag_h_2d, & ! Magnitude of 2d vorticity gradient at h-points [L-1 T-1 ~> m-1 s-1]
    grad_div_mag_h, &     ! Magnitude of divergence gradient at h-points [L-1 T-1 ~> m-1 s-1]
    dudx, dvdy, &    ! components in the horizontal tension [T-1 ~> s-1]
    dudx_smooth, dvdy_smooth, & ! components in the horizontal tension from smoothed velocity [T-1 ~> s-1]
    GME_effic_h, &  ! The filtered efficiency of the GME terms at h points [nondim]
<<<<<<< HEAD
    htot          ! The total thickness of all layers [H ~> m or kg m-2]
=======
    htot, &       ! The total thickness of all layers [Z ~> m]
    m_leithy      ! Kh=m_leithy*Ah in Leith+E parameterization [L-2 ~> m-2]
>>>>>>> f6b6b0be
  real :: Del2vort_h ! Laplacian of vorticity at h-points [L-2 T-1 ~> m-2 s-1]
  real :: grad_vel_mag_bt_h ! Magnitude of the barotropic velocity gradient tensor squared at h-points [T-2 ~> s-2]
  real :: boundary_mask_h ! A mask that zeroes out cells with at least one land edge [nondim]

  real, dimension(SZIB_(G),SZJB_(G)) :: &
    dvdx, dudy, & ! components in the shearing strain [T-1 ~> s-1]
    dvdx_smooth, dudy_smooth, & ! components in the shearing strain from smoothed velocity [T-1 ~> s-1]
    dDel2vdx, dDel2udy, & ! Components in the biharmonic equivalent of the shearing strain [L-2 T-1 ~> m-2 s-1]
    dvdx_bt, dudy_bt,   & ! components in the barotropic shearing strain [T-1 ~> s-1]
    sh_xy,  &     ! horizontal shearing strain (du/dy + dv/dx) including metric terms [T-1 ~> s-1]
    sh_xy_smooth,  & ! horizontal shearing strain from smoothed velocity including metric terms [T-1 ~> s-1]
    sh_xy_bt, &   ! barotropic horizontal shearing strain (du/dy + dv/dx) inc. metric terms [T-1 ~> s-1]
    str_xy, &     ! str_xy is the cross term in the stress tensor [H L2 T-2 ~> m3 s-2 or kg s-2], but
                  ! at some points in the code it is not yet layer integrated, so is in [L2 T-2 ~> m2 s-2].
    str_xy_GME, & ! smoothed cross term in the stress tensor from GME [L2 T-2 ~> m2 s-2]
    bhstr_xy, &   ! A copy of str_xy that only contains the biharmonic contribution [H L2 T-2 ~> m3 s-2 or kg s-2]
    vort_xy, &    ! Vertical vorticity (dv/dx - du/dy) including metric terms [T-1 ~> s-1]
    vort_xy_smooth, & ! Vertical vorticity including metric terms, smoothed [T-1 ~> s-1]
    grad_vort_mag_q, & ! Magnitude of vorticity gradient at q-points [L-1 T-1 ~> m-1 s-1]
    grad_vort_mag_q_2d, & ! Magnitude of 2d vorticity gradient at q-points [L-1 T-1 ~> m-1 s-1]
    Del2vort_q, & ! Laplacian of vorticity at q-points [L-2 T-1 ~> m-2 s-1]
    grad_div_mag_q, &  ! Magnitude of divergence gradient at q-points [L-1 T-1 ~> m-1 s-1]
    hq, &         ! harmonic mean of the harmonic means of the u- & v point thicknesses [H ~> m or kg m-2]
                  ! This form guarantees that hq/hu < 4.
    GME_effic_q   ! The filtered efficiency of the GME terms at q points [nondim]
  real :: grad_vel_mag_bt_q ! Magnitude of the barotropic velocity gradient tensor squared at q-points [T-2 ~> s-2]
  real :: boundary_mask_q ! A mask that zeroes out cells with at least one land edge [nondim]

  real, dimension(SZIB_(G),SZJB_(G),SZK_(GV)) :: &
    Ah_q, &      ! biharmonic viscosity at corner points [L4 T-1 ~> m4 s-1]
    Kh_q, &      ! Laplacian viscosity at corner points [L2 T-1 ~> m2 s-1]
    vort_xy_q, & ! vertical vorticity at corner points [T-1 ~> s-1]
    sh_xy_q,   & ! horizontal shearing strain at corner points [T-1 ~> s-1]
    GME_coeff_q, &  !< GME coeff. at q-points [L2 T-1 ~> m2 s-1]
    ShSt         ! A diagnostic array of shear stress [T-1 ~> s-1].
  real, dimension(SZIB_(G),SZJ_(G),SZK_(GV)+1) :: &
    KH_u_GME     !< Isopycnal height diffusivities in u-columns [L2 T-1 ~> m2 s-1]
  real, dimension(SZI_(G),SZJB_(G),SZK_(GV)+1) :: &
    KH_v_GME     !< Isopycnal height diffusivities in v-columns [L2 T-1 ~> m2 s-1]
  real, dimension(SZI_(G),SZJ_(G),SZK_(GV)) :: &
    Ah_h, &          ! biharmonic viscosity at thickness points [L4 T-1 ~> m4 s-1]
    Kh_h, &          ! Laplacian viscosity at thickness points [L2 T-1 ~> m2 s-1]
    FrictWork, &     ! work done by MKE dissipation mechanisms [R L2 T-3 ~> W m-2]
    FrictWork_GME, & ! work done by GME [R L2 T-3 ~> W m-2]
    div_xx_h,      & ! horizontal divergence [T-1 ~> s-1]
    sh_xx_h,       & ! horizontal tension (du/dx - dv/dy) including metric terms [T-1 ~> s-1]
    NoSt             ! A diagnostic array of normal stress [T-1 ~> s-1].
  real, dimension(SZI_(G),SZJ_(G),SZK_(G)) :: &
    grid_Re_Kh, &    ! Grid Reynolds number for Laplacian horizontal viscosity at h points [nondim]
    grid_Re_Ah, &    ! Grid Reynolds number for Biharmonic horizontal viscosity at h points [nondim]
    GME_coeff_h      ! GME coefficient at h-points [L2 T-1 ~> m2 s-1]

  real :: AhSm       ! Smagorinsky biharmonic viscosity [L4 T-1 ~> m4 s-1]
  real :: AhLth      ! 2D Leith biharmonic viscosity [L4 T-1 ~> m4 s-1]
  real :: AhLthy     ! 2D Leith+E biharmonic viscosity [L4 T-1 ~> m4 s-1]
  real :: Shear_mag_bc  ! Shear_mag value in backscatter [T-1 ~> s-1]
  real :: sh_xx_sq   ! Square of tension (sh_xx) [T-2 ~> s-2]
  real :: sh_xy_sq   ! Square of shearing strain (sh_xy) [T-2 ~> s-2]
  real :: h2uq, h2vq ! temporary variables [H2 ~> m2 or kg2 m-4].
  real :: hu, hv     ! Thicknesses interpolated by arithmetic means to corner
                     ! points; these are first interpolated to u or v velocity
                     ! points where masks are applied [H ~> m or kg m-2].
  real :: h_arith_q  ! The arithmetic mean total thickness at q points [H ~> m or kg m-2]
  real :: I_GME_h0   ! The inverse of GME tapering scale [H-1 ~> m-1 or m2 kg-1]
  real :: h_neglect  ! thickness so small it can be lost in roundoff and so neglected [H ~> m or kg m-2]
  real :: h_neglect3 ! h_neglect^3 [H3 ~> m3 or kg3 m-6]
  real :: h_min      ! Minimum h at the 4 neighboring velocity points [H ~> m]
  real :: RoScl     ! The scaling function for MEKE source term [nondim]
  real :: FatH      ! abs(f) at h-point for MEKE source term [T-1 ~> s-1]
  real :: local_strain ! Local variable for interpolating computed strain rates [T-1 ~> s-1].
  real :: meke_res_fn ! A copy of the resolution scaling factor if being applied to MEKE [nondim]. Otherwise = 1.
  real :: GME_coeff ! The GME (negative) viscosity coefficient [L2 T-1 ~> m2 s-1]
  real :: DY_dxBu   ! Ratio of meridional over zonal grid spacing at vertices [nondim]
  real :: DX_dyBu   ! Ratio of zonal over meridional grid spacing at vertices [nondim]
  real :: Sh_F_pow  ! The ratio of shear over the absolute value of f raised to some power and rescaled [nondim]
  real :: backscat_subround ! The ratio of f over Shear_mag that is so small that the backscatter
                    ! calculation gives the same value as if f were 0 [nondim].
  real :: KE        ! Local kinetic energy [L2 T-2 ~> m2 s-2]
  real :: d_del2u   ! dy-weighted Laplacian(u) diff in x [L-2 T-1 ~> m-2 s-1]
  real :: d_del2v   ! dx-weighted Laplacian(v) diff in y [L-2 T-1 ~> m-2 s-1]
  real :: d_str     ! Stress tensor update [L2 T-2 ~> m2 s-2]
  real :: grad_vort ! Vorticity gradient magnitude [L-1 T-1 ~> m-1 s-1]
  real :: grad_vort_qg ! QG-based vorticity gradient magnitude [L-1 T-1 ~> m-1 s-1]
  real :: grid_Kh   ! Laplacian viscosity bound by grid [L2 T-1 ~> m2 s-1]
  real :: grid_Ah   ! Biharmonic viscosity bound by grid [L4 T-1 ~> m4 s-1]

  logical :: rescale_Kh, legacy_bound
  logical :: find_FrictWork
  logical :: apply_OBC = .false.
  logical :: use_MEKE_Ku
  logical :: use_MEKE_Au
  integer :: is, ie, js, je, Isq, Ieq, Jsq, Jeq, nz
  integer :: i, j, k, n
  real :: inv_PI3, inv_PI2, inv_PI6 ! Powers of the inverse of pi [nondim]

  ! Fields evaluated on active layers, used for constructing 3D stress fields
  ! NOTE: The position of these declarations can impact performance, due to the
  !   very large number of stack arrays in this function.  Move with caution!
  ! NOTE: Several of these are declared with the memory extent of q-points, but the
  !   same arrays are also used at h-points to reduce the memory footprint of this
  !   module, so they should never be used in halo point or checksum calls.
  real, dimension(SZIB_(G),SZJB_(G)) :: &
    Ah, &           ! biharmonic viscosity (h or q) [L4 T-1 ~> m4 s-1]
    Kh, &           ! Laplacian  viscosity (h or q) [L2 T-1 ~> m2 s-1]
    Shear_mag, &    ! magnitude of the shear (h or q) [T-1 ~> s-1]
    vert_vort_mag, &  ! magnitude of the vertical vorticity gradient (h or q) [L-1 T-1 ~> m-1 s-1]
    vert_vort_mag_smooth, &  ! magnitude of gradient of smoothed vertical vorticity (h or q) [L-1 T-1 ~> m-1 s-1]
    hrat_min, &     ! h_min divided by the thickness at the stress point (h or q) [nondim]
    visc_bound_rem  ! fraction of overall viscous bounds that remain to be applied (h or q) [nondim]

  is  = G%isc  ; ie  = G%iec  ; js  = G%jsc  ; je  = G%jec ; nz = GV%ke
  Isq = G%IscB ; Ieq = G%IecB ; Jsq = G%JscB ; Jeq = G%JecB

  h_neglect  = GV%H_subroundoff
  h_neglect3 = h_neglect**3
  inv_PI3 = 1.0/((4.0*atan(1.0))**3)
  inv_PI2 = 1.0/((4.0*atan(1.0))**2)
  inv_PI6 = inv_PI3 * inv_PI3

  m_leithy(:,:) = 0. ! Initialize

  if (present(OBC)) then ; if (associated(OBC)) then ; if (OBC%OBC_pe) then
    apply_OBC = OBC%Flather_u_BCs_exist_globally .or. OBC%Flather_v_BCs_exist_globally
    apply_OBC = .true.
  endif ; endif ; endif

  if (.not.CS%initialized) call MOM_error(FATAL, &
         "MOM_hor_visc: Module must be initialized before it is used.")

  if (.not.(CS%Laplacian .or. CS%biharmonic)) return

  find_FrictWork = (CS%id_FrictWork > 0)
  if (CS%id_FrictWorkIntz > 0) find_FrictWork = .true.

  if (allocated(MEKE%mom_src)) find_FrictWork = .true.
  backscat_subround = 0.0
  if (find_FrictWork .and. allocated(MEKE%mom_src) .and. (MEKE%backscatter_Ro_c > 0.0) .and. &
      (MEKE%backscatter_Ro_Pow /= 0.0)) &
    backscat_subround = (1.0e-16/MEKE%backscatter_Ro_c)**(1.0/MEKE%backscatter_Ro_Pow)

  ! Toggle whether to use a Laplacian viscosity derived from MEKE
  use_MEKE_Ku = allocated(MEKE%Ku)
  use_MEKE_Au = allocated(MEKE%Au)

  rescale_Kh = .false.
  if (VarMix%use_variable_mixing) then
    rescale_Kh = VarMix%Resoln_scaled_Kh
    if ((rescale_Kh .or. CS%res_scale_MEKE) &
        .and. (.not. allocated(VarMix%Res_fn_h) .or. .not. allocated(VarMix%Res_fn_q))) &
      call MOM_error(FATAL, "MOM_hor_visc: VarMix%Res_fn_h and VarMix%Res_fn_q "//&
                     "both need to be associated with Resoln_scaled_Kh or RES_SCALE_MEKE_VISC.")
  elseif (CS%res_scale_MEKE) then
    call MOM_error(FATAL, "MOM_hor_visc: VarMix needs to be associated if "//&
                          "RES_SCALE_MEKE_VISC is True.")
  endif

  legacy_bound = (CS%Smagorinsky_Kh .or. CS%Leith_Kh) .and. &
                 (CS%bound_Kh .and. .not.CS%better_bound_Kh)

  if (CS%use_GME) then

    ! Initialize diagnostic arrays with zeros
    GME_coeff_h(:,:,:) = 0.0
    GME_coeff_q(:,:,:) = 0.0
    str_xx_GME(:,:) = 0.0
    str_xy_GME(:,:) = 0.0

    ! Get barotropic velocities and their gradients
    call barotropic_get_tav(BT, ubtav, vbtav, G, US)

    call pass_vector(ubtav, vbtav, G%Domain)
    call pass_var(h, G%domain, halo=2)

    ! Calculate the barotropic horizontal tension
    do J=js-2,je+2 ; do I=is-2,ie+2
      dudx_bt(i,j) = CS%DY_dxT(i,j)*(G%IdyCu(I,j) * ubtav(I,j) - &
                                     G%IdyCu(I-1,j) * ubtav(I-1,j))
      dvdy_bt(i,j) = CS%DX_dyT(i,j)*(G%IdxCv(i,J) * vbtav(i,J) - &
                                     G%IdxCv(i,J-1) * vbtav(i,J-1))
    enddo ; enddo
    do j=Jsq-1,Jeq+2 ; do i=Isq-1,Ieq+2
      sh_xx_bt(i,j) = dudx_bt(i,j) - dvdy_bt(i,j)
    enddo ; enddo

    ! Components for the barotropic shearing strain
    do J=Jsq-2,Jeq+2 ; do I=Isq-2,Ieq+2
      dvdx_bt(I,J) = CS%DY_dxBu(I,J)*(vbtav(i+1,J)*G%IdyCv(i+1,J) &
                                    - vbtav(i,J)*G%IdyCv(i,J))
      dudy_bt(I,J) = CS%DX_dyBu(I,J)*(ubtav(I,j+1)*G%IdxCu(I,j+1) &
                                    - ubtav(I,j)*G%IdxCu(I,j))
    enddo ; enddo

    if (CS%no_slip) then
      do J=Jsq-2,Jeq+2 ; do I=Isq-2,Ieq+2
        sh_xy_bt(I,J) = (2.0-G%mask2dBu(I,J)) * ( dvdx_bt(I,J) + dudy_bt(I,J) )
      enddo ; enddo
    else
      do J=Jsq-2,Jeq+2 ; do I=Isq-2,Ieq+2
        sh_xy_bt(I,J) = G%mask2dBu(I,J) * ( dvdx_bt(I,J) + dudy_bt(I,J) )
      enddo ; enddo
    endif

    do j=js-2,je+2 ; do i=is-2,ie+2
      htot(i,j) = 0.0
    enddo ; enddo
    do k=1,nz ; do j=js-2,je+2 ; do i=is-2,ie+2
      htot(i,j) = htot(i,j) + h(i,j,k)
    enddo ; enddo ; enddo

    I_GME_h0 = 1.0 / CS%GME_h0
    do j=Jsq-1,Jeq+2 ; do i=Isq-1,Ieq+2
      boundary_mask_h = (G%mask2dCu(I,j) * G%mask2dCu(I-1,j)) * (G%mask2dCv(i,J) * G%mask2dCv(i,J-1))
      grad_vel_mag_bt_h = G%mask2dT(I,J) * boundary_mask_h * (dudx_bt(i,j)**2 + dvdy_bt(i,j)**2 + &
            (0.25*((dvdx_bt(I,J)+dvdx_bt(I-1,J-1)) + (dvdx_bt(I,J-1)+dvdx_bt(I-1,J))))**2 + &
            (0.25*((dudy_bt(I,J)+dudy_bt(I-1,J-1)) + (dudy_bt(I,J-1)+dudy_bt(I-1,J))))**2)
      ! Probably the following test could be simplified to
      ! if (boundary_mask_h * G%mask2dT(I,J) > 0.0) then
      if (grad_vel_mag_bt_h > 0.0) then
        GME_effic_h(i,j) = CS%GME_efficiency * G%mask2dT(I,J) * (MIN(htot(i,j) * I_GME_h0, 1.0)**2)
      else
        GME_effic_h(i,j) = 0.0
      endif
    enddo ; enddo

    do J=js-2,je+1 ; do I=is-2,ie+1
      boundary_mask_q = (G%mask2dCv(i,J) * G%mask2dCv(i+1,J)) * (G%mask2dCu(I,j) * G%mask2dCu(I,j+1))
      grad_vel_mag_bt_q = G%mask2dBu(I,J) * boundary_mask_q * (dvdx_bt(I,J)**2 + dudy_bt(I,J)**2 + &
            (0.25*((dudx_bt(i,j)+dudx_bt(i+1,j+1)) + (dudx_bt(i,j+1)+dudx_bt(i+1,j))))**2 + &
            (0.25*((dvdy_bt(i,j)+dvdy_bt(i+1,j+1)) + (dvdy_bt(i,j+1)+dvdy_bt(i+1,j))))**2)
      ! Probably the following test could be simplified to
      ! if (boundary_mask_q * G%mask2dBu(I,J) > 0.0) then
      if (grad_vel_mag_bt_q > 0.0) then
        h_arith_q = 0.25 * ((htot(i,j) + htot(i+1,j+1)) + (htot(i+1,j) + htot(i,j+1)))
        GME_effic_q(I,J) = CS%GME_efficiency * G%mask2dBu(I,J) * (MIN(h_arith_q * I_GME_h0, 1.0)**2)
      else
        GME_effic_q(I,J) = 0.0
      endif
    enddo ; enddo

    call thickness_diffuse_get_KH(TD, KH_u_GME, KH_v_GME, G, GV)

    call pass_vector(KH_u_GME, KH_v_GME, G%domain, To_All+Scalar_Pair)

    if (CS%debug) &
    call uvchksum("GME KH[u,v]_GME", KH_u_GME, KH_v_GME, G%HI, haloshift=2, scale=US%L_to_m**2*US%s_to_T)

  endif ! use_GME

  !$OMP parallel do default(none) &
  !$OMP shared( &
  !$OMP   CS, G, GV, US, OBC, VarMix, MEKE, u, v, h, &
  !$OMP   is, ie, js, je, Isq, Ieq, Jsq, Jeq, nz, &
  !$OMP   apply_OBC, rescale_Kh, legacy_bound, find_FrictWork, &
  !$OMP   use_MEKE_Ku, use_MEKE_Au, &
  !$OMP   backscat_subround, GME_effic_h, GME_effic_q, &
  !$OMP   h_neglect, h_neglect3, inv_PI3, inv_PI6, &
  !$OMP   diffu, diffv, Kh_h, Kh_q, Ah_h, Ah_q, FrictWork, FrictWork_GME, &
  !$OMP   div_xx_h, sh_xx_h, vort_xy_q, sh_xy_q, GME_coeff_h, GME_coeff_q, &
  !$OMP   KH_u_GME, KH_v_GME, grid_Re_Kh, grid_Re_Ah, NoSt, ShSt &
  !$OMP ) &
  !$OMP private( &
  !$OMP   i, j, k, n, &
  !$OMP   dudx, dudy, dvdx, dvdy, sh_xx, sh_xy, h_u, h_v, &
  !$OMP   Del2u, Del2v, DY_dxBu, DX_dyBu, sh_xx_bt, sh_xy_bt, &
  !$OMP   str_xx, str_xy, bhstr_xx, bhstr_xy, str_xx_GME, str_xy_GME, &
  !$OMP   vort_xy, vort_xy_dx, vort_xy_dy, div_xx, div_xx_dx, div_xx_dy, &
  !$OMP   grad_div_mag_h, grad_div_mag_q, grad_vort_mag_h, grad_vort_mag_q, &
  !$OMP   grad_vort, grad_vort_qg, grad_vort_mag_h_2d, grad_vort_mag_q_2d, &
  !$OMP   sh_xx_sq, sh_xy_sq, &
  !$OMP   meke_res_fn, Shear_mag, Shear_mag_bc, vert_vort_mag, h_min, hrat_min, visc_bound_rem, &
  !$OMP   grid_Ah, grid_Kh, d_Del2u, d_Del2v, d_str, &
  !$OMP   Kh, Ah, AhSm, AhLth, local_strain, Sh_F_pow, &
  !$OMP   dDel2vdx, dDel2udy, Del2vort_q, Del2vort_h, KE, &
  !$OMP   h2uq, h2vq, hu, hv, hq, FatH, RoScl, GME_coeff, &
  !$OMP   dudx_smooth, dudy_smooth, dvdx_smooth, dvdy_smooth, &
  !$OMP   vort_xy_smooth, vort_xy_dx_smooth, vort_xy_dy_smooth, &
  !$OMP   sh_xx_smooth, sh_xy_smooth, u_smooth, v_smooth, &
  !$OMP   vert_vort_mag_smooth, m_leithy, AhLthy &
  !$OMP )
  do k=1,nz

    ! The following are the forms of the horizontal tension and horizontal
    ! shearing strain advocated by Smagorinsky (1993) and discussed in
    ! Griffies and Hallberg (2000).

    ! NOTE: There is a ~1% speedup when the tension and shearing loops below
    !   are fused (presumably due to shared access of Id[xy]C[uv]).  However,
    !   this breaks the center/vertex index case convention, and also evaluates
    !   the dudx and dvdy terms beyond their valid bounds.
    ! TODO: Explore methods for retaining both the syntax and speedup.

    ! Calculate horizontal tension
    do j=Jsq-1,Jeq+2 ; do i=Isq-1,Ieq+2
      dudx(i,j) = CS%DY_dxT(i,j)*(G%IdyCu(I,j) * u(I,j,k) - &
                                  G%IdyCu(I-1,j) * u(I-1,j,k))
      dvdy(i,j) = CS%DX_dyT(i,j)*(G%IdxCv(i,J) * v(i,J,k) - &
                                  G%IdxCv(i,J-1) * v(i,J-1,k))
      sh_xx(i,j) = dudx(i,j) - dvdy(i,j)
    enddo ; enddo

    ! Components for the shearing strain
    do J=Jsq-2,Jeq+2 ; do I=Isq-2,Ieq+2
      dvdx(I,J) = CS%DY_dxBu(I,J)*(v(i+1,J,k)*G%IdyCv(i+1,J) - v(i,J,k)*G%IdyCv(i,J))
      dudy(I,J) = CS%DX_dyBu(I,J)*(u(I,j+1,k)*G%IdxCu(I,j+1) - u(I,j,k)*G%IdxCu(I,j))
    enddo ; enddo

    if (CS%use_Leithy) then
      ! Smooth the velocity. Right now it happens twice. In the future
      ! one might make the number of smoothing cycles a user-specified parameter
      u_smooth(:,:) = u(:,:,k)
      v_smooth(:,:) = v(:,:,k)
      call smooth_x9(CS, G, field_u=u_smooth,field_v=v_smooth) ! one call applies the filter twice
      ! Calculate horizontal tension from smoothed velocity
      do j=Jsq-1,Jeq+2 ; do i=Isq-1,Ieq+2
        dudx_smooth(i,j) = CS%DY_dxT(i,j)*(G%IdyCu(I,j) * u_smooth(I,j) - &
                                           G%IdyCu(I-1,j) * u_smooth(I-1,j))
        dvdy_smooth(i,j) = CS%DX_dyT(i,j)*(G%IdxCv(i,J) * v_smooth(i,J) - &
                                           G%IdxCv(i,J-1) * v_smooth(i,J-1))
        sh_xx_smooth(i,j) = dudx_smooth(i,j) - dvdy_smooth(i,j)
      enddo ; enddo

      ! Components for the shearing strain from smoothed velocity
      do J=Jsq-2,Jeq+2 ; do I=Isq-2,Ieq+2
        dvdx_smooth(I,J) = CS%DY_dxBu(I,J) * &
                         (v_smooth(i+1,J)*G%IdyCv(i+1,J) - v_smooth(i,J)*G%IdyCv(i,J))
        dudy_smooth(I,J) = CS%DX_dyBu(I,J) * &
                         (u_smooth(I,j+1)*G%IdxCu(I,j+1) - u_smooth(I,j)*G%IdxCu(I,j))
      enddo ; enddo
    end if ! use Leith+E

    if (CS%id_normstress > 0) then
      do j=Jsq-1,Jeq+2 ; do i=Isq-1,Ieq+2
        NoSt(i,j,k) = sh_xx(i,j)
      enddo ; enddo
    endif

    ! Interpolate the thicknesses to velocity points.
    ! The extra wide halos are to accommodate the cross-corner-point projections
    ! in OBCs, which are not ordinarily be necessary, and might not be necessary
    ! even with OBCs if the accelerations are zeroed at OBC points, in which
    ! case the j-loop for h_u could collapse to j=js=1,je+1. -RWH
    if (CS%use_land_mask) then
      do j=js-2,je+2 ; do I=Isq-1,Ieq+1
        h_u(I,j) = 0.5 * (G%mask2dT(i,j)*h(i,j,k) + G%mask2dT(i+1,j)*h(i+1,j,k))
      enddo ; enddo
      do J=Jsq-1,Jeq+1 ; do i=is-2,ie+2
        h_v(i,J) = 0.5 * (G%mask2dT(i,j)*h(i,j,k) + G%mask2dT(i,j+1)*h(i,j+1,k))
      enddo ; enddo
    else
      do j=js-2,je+2 ; do I=Isq-1,Ieq+1
        h_u(I,j) = 0.5 * (h(i,j,k) + h(i+1,j,k))
      enddo ; enddo
      do J=Jsq-1,Jeq+1 ; do i=is-2,ie+2
        h_v(i,J) = 0.5 * (h(i,j,k) + h(i,j+1,k))
      enddo ; enddo
    endif

    ! Adjust contributions to shearing strain and interpolated values of
    ! thicknesses on open boundaries.
    if (apply_OBC) then ; do n=1,OBC%number_of_segments
      J = OBC%segment(n)%HI%JsdB ; I = OBC%segment(n)%HI%IsdB
      if (OBC%zero_strain .or. OBC%freeslip_strain .or. OBC%computed_strain) then
        if (OBC%segment(n)%is_N_or_S .and. (J >= js-2) .and. (J <= Jeq+1)) then
          do I=OBC%segment(n)%HI%IsdB,OBC%segment(n)%HI%IedB
            if (OBC%zero_strain) then
              dvdx(I,J) = 0. ; dudy(I,J) = 0.
            elseif (OBC%freeslip_strain) then
              dudy(I,J) = 0.
            elseif (OBC%computed_strain) then
              if (OBC%segment(n)%direction == OBC_DIRECTION_N) then
                dudy(I,J) = 2.0*CS%DX_dyBu(I,J)* &
                            (OBC%segment(n)%tangential_vel(I,J,k) - u(I,j,k))*G%IdxCu(I,j)
              else
                dudy(I,J) = 2.0*CS%DX_dyBu(I,J)* &
                            (u(I,j+1,k) - OBC%segment(n)%tangential_vel(I,J,k))*G%IdxCu(I,j+1)
              endif
            elseif (OBC%specified_strain) then
              if (OBC%segment(n)%direction == OBC_DIRECTION_N) then
                dudy(I,J) = CS%DX_dyBu(I,J)*OBC%segment(n)%tangential_grad(I,J,k)*G%IdxCu(I,j)*G%dxBu(I,J)
              else
                dudy(I,J) = CS%DX_dyBu(I,J)*OBC%segment(n)%tangential_grad(I,J,k)*G%IdxCu(I,j+1)*G%dxBu(I,J)
              endif
            endif
          enddo
        elseif (OBC%segment(n)%is_E_or_W .and. (I >= is-2) .and. (I <= Ieq+1)) then
          do J=OBC%segment(n)%HI%JsdB,OBC%segment(n)%HI%JedB
            if (OBC%zero_strain) then
              dvdx(I,J) = 0. ; dudy(I,J) = 0.
            elseif (OBC%freeslip_strain) then
              dvdx(I,J) = 0.
            elseif (OBC%computed_strain) then
              if (OBC%segment(n)%direction == OBC_DIRECTION_E) then
                dvdx(I,J) = 2.0*CS%DY_dxBu(I,J)* &
                            (OBC%segment(n)%tangential_vel(I,J,k) - v(i,J,k))*G%IdyCv(i,J)
              else
                dvdx(I,J) = 2.0*CS%DY_dxBu(I,J)* &
                            (v(i+1,J,k) - OBC%segment(n)%tangential_vel(I,J,k))*G%IdyCv(i+1,J)
              endif
            elseif (OBC%specified_strain) then
              if (OBC%segment(n)%direction == OBC_DIRECTION_E) then
                dvdx(I,J) = CS%DY_dxBu(I,J)*OBC%segment(n)%tangential_grad(I,J,k)*G%IdyCv(i,J)*G%dxBu(I,J)
              else
                dvdx(I,J) = CS%DY_dxBu(I,J)*OBC%segment(n)%tangential_grad(I,J,k)*G%IdyCv(i+1,J)*G%dxBu(I,J)
              endif
            endif
          enddo
        endif
      endif

      if (OBC%segment(n)%direction == OBC_DIRECTION_N) then
        ! There are extra wide halos here to accommodate the cross-corner-point
        ! OBC projections, but they might not be necessary if the accelerations
        ! are always zeroed out at OBC points, in which case the i-loop below
        ! becomes do i=is-1,ie+1. -RWH
        if ((J >= Jsq-1) .and. (J <= Jeq+1)) then
          do i = max(is-2,OBC%segment(n)%HI%isd), min(ie+2,OBC%segment(n)%HI%ied)
            h_v(i,J) = h(i,j,k)
          enddo
        endif
      elseif (OBC%segment(n)%direction == OBC_DIRECTION_S) then
        if ((J >= Jsq-1) .and. (J <= Jeq+1)) then
          do i = max(is-2,OBC%segment(n)%HI%isd), min(ie+2,OBC%segment(n)%HI%ied)
            h_v(i,J) = h(i,j+1,k)
          enddo
        endif
      elseif (OBC%segment(n)%direction == OBC_DIRECTION_E) then
        if ((I >= Isq-1) .and. (I <= Ieq+1)) then
          do j = max(js-2,OBC%segment(n)%HI%jsd), min(je+2,OBC%segment(n)%HI%jed)
            h_u(I,j) = h(i,j,k)
          enddo
        endif
      elseif (OBC%segment(n)%direction == OBC_DIRECTION_W) then
        if ((I >= Isq-1) .and. (I <= Ieq+1)) then
          do j = max(js-2,OBC%segment(n)%HI%jsd), min(je+2,OBC%segment(n)%HI%jed)
            h_u(I,j) = h(i+1,j,k)
          enddo
        endif
      endif
    enddo ; endif
    ! Now project thicknesses across corner points on OBCs.
    if (apply_OBC) then ; do n=1,OBC%number_of_segments
      J = OBC%segment(n)%HI%JsdB ; I = OBC%segment(n)%HI%IsdB
      if (OBC%segment(n)%direction == OBC_DIRECTION_N) then
        if ((J >= js-2) .and. (J <= je)) then
          do I = max(Isq-1,OBC%segment(n)%HI%IsdB), min(Ieq+1,OBC%segment(n)%HI%IedB)
            h_u(I,j+1) = h_u(I,j)
          enddo
        endif
      elseif (OBC%segment(n)%direction == OBC_DIRECTION_S) then
        if ((J >= js-1) .and. (J <= je+1)) then
          do I = max(Isq-1,OBC%segment(n)%HI%isd), min(Ieq+1,OBC%segment(n)%HI%ied)
            h_u(I,j) = h_u(I,j+1)
          enddo
        endif
      elseif (OBC%segment(n)%direction == OBC_DIRECTION_E) then
        if ((I >= is-2) .and. (I <= ie)) then
          do J = max(Jsq-1,OBC%segment(n)%HI%jsd), min(Jeq+1,OBC%segment(n)%HI%jed)
            h_v(i+1,J) = h_v(i,J)
          enddo
        endif
      elseif (OBC%segment(n)%direction == OBC_DIRECTION_W) then
        if ((I >= is-1) .and. (I <= ie+1)) then
          do J = max(Jsq-1,OBC%segment(n)%HI%jsd), min(Jeq+1,OBC%segment(n)%HI%jed)
            h_v(i,J) = h_v(i+1,J)
          enddo
        endif
      endif
    enddo ; endif

    ! Shearing strain (including no-slip boundary conditions at the 2-D land-sea mask).
    ! dudy and dvdx include modifications at OBCs from above.
    if (CS%no_slip) then
      do J=js-2,Jeq+1 ; do I=is-2,Ieq+1
        sh_xy(I,J) = (2.0-G%mask2dBu(I,J)) * ( dvdx(I,J) + dudy(I,J) )
        if (CS%id_shearstress > 0) ShSt(I,J,k) = sh_xy(I,J)
      enddo ; enddo
    else
      do J=js-2,Jeq+1 ; do I=is-2,Ieq+1
        sh_xy(I,J) = G%mask2dBu(I,J) * ( dvdx(I,J) + dudy(I,J) )
        if (CS%id_shearstress > 0) ShSt(I,J,k) = sh_xy(I,J)
      enddo ; enddo
    endif

    if (CS%use_Leithy) then
      ! Shearing strain (including no-slip boundary conditions at the 2-D land-sea mask).
      ! dudy_smooth and dvdx_smooth do not (yet) include modifications at OBCs from above.
      if (CS%no_slip) then
        do J=js-2,Jeq+1 ; do I=is-2,Ieq+1
          sh_xy_smooth(I,J) = (2.0-G%mask2dBu(I,J)) * ( dvdx_smooth(I,J) + dudy_smooth(I,J) )
        enddo ; enddo
      else
        do J=js-2,Jeq+1 ; do I=is-2,Ieq+1
          sh_xy_smooth(I,J) = G%mask2dBu(I,J) * ( dvdx_smooth(I,J) + dudy_smooth(I,J) )
        enddo ; enddo
      endif
    endif ! use Leith+E

    !  Evaluate Del2u = x.Div(Grad u) and Del2v = y.Div( Grad u)
    if (CS%biharmonic) then
      do j=js-1,Jeq+1 ; do I=Isq-1,Ieq+1
        Del2u(I,j) = CS%Idxdy2u(I,j)*(CS%dy2h(i+1,j)*sh_xx(i+1,j) - CS%dy2h(i,j)*sh_xx(i,j)) + &
                     CS%Idx2dyCu(I,j)*(CS%dx2q(I,J)*sh_xy(I,J) - CS%dx2q(I,J-1)*sh_xy(I,J-1))
      enddo ; enddo
      do J=Jsq-1,Jeq+1 ; do i=is-1,Ieq+1
        Del2v(i,J) = CS%Idxdy2v(i,J)*(CS%dy2q(I,J)*sh_xy(I,J) - CS%dy2q(I-1,J)*sh_xy(I-1,J)) - &
                     CS%Idx2dyCv(i,J)*(CS%dx2h(i,j+1)*sh_xx(i,j+1) - CS%dx2h(i,j)*sh_xx(i,j))
      enddo ; enddo
      if (apply_OBC) then ; if (OBC%zero_biharmonic) then
        do n=1,OBC%number_of_segments
          I = OBC%segment(n)%HI%IsdB ; J = OBC%segment(n)%HI%JsdB
          if (OBC%segment(n)%is_N_or_S .and. (J >= Jsq-1) .and. (J <= Jeq+1)) then
            do I=OBC%segment(n)%HI%isd,OBC%segment(n)%HI%ied
              Del2v(i,J) = 0.
            enddo
          elseif (OBC%segment(n)%is_E_or_W .and. (I >= Isq-1) .and. (I <= Ieq+1)) then
            do j=OBC%segment(n)%HI%jsd,OBC%segment(n)%HI%jed
              Del2u(I,j) = 0.
            enddo
          endif
        enddo
      endif ; endif
    endif

    ! Vorticity
    if (CS%no_slip) then
      do J=Jsq-2,Jeq+2 ; do I=Isq-2,Ieq+2
        vort_xy(I,J) = (2.0-G%mask2dBu(I,J)) * ( dvdx(I,J) - dudy(I,J) )
      enddo ; enddo
    else
      do J=Jsq-2,Jeq+2 ; do I=Isq-2,Ieq+2
        vort_xy(I,J) = G%mask2dBu(I,J) * ( dvdx(I,J) - dudy(I,J) )
      enddo ; enddo
    endif

    if (CS%use_Leithy) then
      if (CS%no_slip) then
        do J=Jsq-2,Jeq+2 ; do I=Isq-2,Ieq+2
          vort_xy_smooth(I,J) = (2.0-G%mask2dBu(I,J)) * ( dvdx_smooth(I,J) - dudy_smooth(I,J) )
        enddo ; enddo
      else
        do J=Jsq-2,Jeq+2 ; do I=Isq-2,Ieq+2
          vort_xy_smooth(I,J) = G%mask2dBu(I,J) * ( dvdx_smooth(I,J) - dudy_smooth(I,J) )
        enddo ; enddo
      endif
    endif

    ! Divergence
    do j=Jsq-1,Jeq+2 ; do i=Isq-1,Ieq+2
      div_xx(i,j) = dudx(i,j) + dvdy(i,j)
    enddo ; enddo

    if ((CS%Leith_Kh) .or. (CS%Leith_Ah) .or. (CS%use_Leithy)) then

      ! Vorticity gradient
      do J=Jsq-1,Jeq+1 ; do i=Isq-1,Ieq+2
        DY_dxBu = G%dyBu(I,J) * G%IdxBu(I,J)
        vort_xy_dx(i,J) = DY_dxBu * (vort_xy(I,J) * G%IdyCu(I,j) - vort_xy(I-1,J) * G%IdyCu(I-1,j))
      enddo ; enddo

      do j=Jsq-1,Jeq+2 ; do I=Isq-1,Ieq+1
        DX_dyBu = G%dxBu(I,J) * G%IdyBu(I,J)
        vort_xy_dy(I,j) = DX_dyBu * (vort_xy(I,J) * G%IdxCv(i,J) - vort_xy(I,J-1) * G%IdxCv(i,J-1))
      enddo ; enddo

      if (CS%use_Leithy) then
        ! Gradient of smoothed vorticity
        do J=Jsq-1,Jeq+1 ; do i=Isq-1,Ieq+2
          DY_dxBu = G%dyBu(I,J) * G%IdxBu(I,J)
          vort_xy_dx_smooth(i,J) = DY_dxBu * &
                      (vort_xy_smooth(I,J) * G%IdyCu(I,j) - vort_xy_smooth(I-1,J) * G%IdyCu(I-1,j))
        enddo ; enddo

        do j=Jsq-1,Jeq+2 ; do I=Isq-1,Ieq+1
          DX_dyBu = G%dxBu(I,J) * G%IdyBu(I,J)
          vort_xy_dy_smooth(I,j) = DX_dyBu * &
                      (vort_xy_smooth(I,J) * G%IdxCv(i,J) - vort_xy_smooth(I,J-1) * G%IdxCv(i,J-1))
        enddo ; enddo
      endif ! If Leithy

      ! Laplacian of vorticity
      do J=Jsq-1,Jeq+1 ; do I=Isq-1,Ieq+1
        DY_dxBu = G%dyBu(I,J) * G%IdxBu(I,J)
        DX_dyBu = G%dxBu(I,J) * G%IdyBu(I,J)

        Del2vort_q(I,J) = DY_dxBu * (vort_xy_dx(i+1,J) * G%IdyCv(i+1,J) - vort_xy_dx(i,J) * G%IdyCv(i,J)) + &
                          DX_dyBu * (vort_xy_dy(I,j+1) * G%IdyCu(I,j+1) - vort_xy_dy(I,j) * G%IdyCu(I,j))
      enddo ; enddo

      if (CS%modified_Leith) then

        ! Divergence gradient
        do j=Jsq-1,Jeq+2 ; do I=Isq-1,Ieq+1
          div_xx_dx(I,j) = G%IdxCu(I,j)*(div_xx(i+1,j) - div_xx(i,j))
        enddo ; enddo
        do J=Jsq-1,Jeq+1 ; do i=Isq-1,Ieq+2
          div_xx_dy(i,J) = G%IdyCv(i,J)*(div_xx(i,j+1) - div_xx(i,j))
        enddo ; enddo

        ! Magnitude of divergence gradient
        do j=Jsq,Jeq+1 ; do i=Isq,Ieq+1
          grad_div_mag_h(i,j) = sqrt((0.5*(div_xx_dx(I,j) + div_xx_dx(I-1,j)))**2 + &
                                     (0.5*(div_xx_dy(i,J) + div_xx_dy(i,J-1)))**2)
        enddo ; enddo
        do j=Jsq-1,Jeq+1 ; do i=Isq-1,Ieq+1
          grad_div_mag_q(I,J) = sqrt((0.5*(div_xx_dx(I,j) + div_xx_dx(I,j+1)))**2 + &
                                     (0.5*(div_xx_dy(i,J) + div_xx_dy(i+1,J)))**2)
        enddo ; enddo

      else

        do j=Jsq-1,Jeq+2 ; do I=is-2,Ieq+1
          div_xx_dx(I,j) = 0.0
        enddo ; enddo
        do J=Jsq-1,Jeq+1 ; do i=Isq-1,Ieq+2
          div_xx_dy(i,J) = 0.0
        enddo ; enddo
        do j=Jsq,Jeq+1 ; do i=Isq,Ieq+1
          grad_div_mag_h(i,j) = 0.0
        enddo ; enddo
        do J=Jsq-1,Jeq+1 ; do I=Isq-1,Ieq+1
          grad_div_mag_q(I,J) = 0.0
        enddo ; enddo

      endif ! CS%modified_Leith

      ! Add in beta for the Leith viscosity
      if (CS%use_beta_in_Leith) then
        do J=js-2,Jeq+1 ; do i=is-1,Ieq+1
          vort_xy_dx(i,J) = vort_xy_dx(i,J) + 0.5 * ( G%dF_dx(i,j) + G%dF_dx(i,j+1))
        enddo ; enddo
        do j=js-1,Jeq+1 ; do I=is-2,Ieq+1
          vort_xy_dy(I,j) = vort_xy_dy(I,j) + 0.5 * ( G%dF_dy(i,j) + G%dF_dy(i+1,j))
        enddo ; enddo
      endif ! CS%use_beta_in_Leith

      if (CS%use_QG_Leith_visc) then

        do j=Jsq,Jeq+1 ; do i=Isq,Ieq+1
          grad_vort_mag_h_2d(i,j) = SQRT((0.5*(vort_xy_dx(i,J) + vort_xy_dx(i,J-1)))**2 + &
                                         (0.5*(vort_xy_dy(I,j) + vort_xy_dy(I-1,j)))**2 )
        enddo ; enddo
        do J=js-1,Jeq ; do I=is-1,Ieq
          grad_vort_mag_q_2d(I,J) = SQRT((0.5*(vort_xy_dx(i,J) + vort_xy_dx(i+1,J)))**2 + &
                                         (0.5*(vort_xy_dy(I,j) + vort_xy_dy(I,j+1)))**2 )
        enddo ; enddo

        ! This accumulates terms, some of which are in VarMix, so rescaling can not be done here.
        call calc_QG_Leith_viscosity(VarMix, G, GV, US, h, k, div_xx_dx, div_xx_dy, &
                                     vort_xy_dx, vort_xy_dy)

      endif

      do j=Jsq,Jeq+1 ; do i=Isq,Ieq+1
        grad_vort_mag_h(i,j) = SQRT((0.5*(vort_xy_dx(i,J) + vort_xy_dx(i,J-1)))**2 + &
                                    (0.5*(vort_xy_dy(I,j) + vort_xy_dy(I-1,j)))**2 )
      enddo ; enddo
      do J=js-1,Jeq ; do I=is-1,Ieq
        grad_vort_mag_q(I,J) = SQRT((0.5*(vort_xy_dx(i,J) + vort_xy_dx(i+1,J)))**2 + &
                                    (0.5*(vort_xy_dy(I,j) + vort_xy_dy(I,j+1)))**2 )
      enddo ; enddo

      if (CS%use_Leithy) then
        do j=Jsq,Jeq+1 ; do i=Isq,Ieq+1
          vert_vort_mag_smooth(i,j) = SQRT((0.5*(vort_xy_dx_smooth(i,J) + &
                                                 vort_xy_dx_smooth(i,J-1)))**2 + &
                                           (0.5*(vort_xy_dy_smooth(I,j) + &
                                                 vort_xy_dy_smooth(I-1,j)))**2 )
        enddo ; enddo
      endif ! Leithy

    endif ! CS%Leith_Kh

    if ((CS%Smagorinsky_Kh) .or. (CS%Smagorinsky_Ah)) then
      do j=Jsq,Jeq+1 ; do i=Isq,Ieq+1
        sh_xx_sq = sh_xx(i,j)**2
        sh_xy_sq = 0.25 * ( (sh_xy(I-1,J-1)**2 + sh_xy(I,J)**2) &
                          + (sh_xy(I-1,J)**2 + sh_xy(I,J-1)**2) )
        Shear_mag(i,j) = sqrt(sh_xx_sq + sh_xy_sq)
      enddo ; enddo
    endif

    if (CS%better_bound_Ah .or. CS%better_bound_Kh) then
      do j=Jsq,Jeq+1 ; do i=Isq,Ieq+1
        h_min = min(h_u(I,j), h_u(I-1,j), h_v(i,J), h_v(i,J-1))
        hrat_min(i,j) = min(1.0, h_min / (h(i,j,k) + h_neglect))
      enddo ; enddo

      if (CS%better_bound_Kh) then
        do j=Jsq,Jeq+1 ; do i=Isq,Ieq+1
          visc_bound_rem(i,j) = 1.0
        enddo ; enddo
      endif
    endif

    if (CS%Laplacian) then
      ! Determine the Laplacian viscosity at h points, using the
      ! largest value from several parameterizations. Also get
      ! the Laplacian component of str_xx.

      if ((CS%Leith_Kh) .or. (CS%Leith_Ah)) then
        if (CS%use_QG_Leith_visc) then
          do j=Jsq,Jeq+1 ; do i=Isq,Ieq+1
            grad_vort = grad_vort_mag_h(i,j) + grad_div_mag_h(i,j)
            grad_vort_qg = 3. * grad_vort_mag_h_2d(i,j)
            vert_vort_mag(i,j) = min(grad_vort, grad_vort_qg)
          enddo ; enddo
        else
          do j=Jsq,Jeq+1 ; do i=Isq,Ieq+1
            vert_vort_mag(i,j) = grad_vort_mag_h(i,j) + grad_div_mag_h(i,j)
          enddo ; enddo
        endif
      endif

      ! Static (pre-computed) background viscosity
      do j=Jsq,Jeq+1 ; do i=Isq,Ieq+1
        Kh(i,j) = CS%Kh_bg_xx(i,j)
      enddo ; enddo

      ! NOTE: The following do-block can be decomposed and vectorized after the
      !   stack size has been reduced.
      do j=Jsq,Jeq+1 ; do i=Isq,Ieq+1
        if (CS%add_LES_viscosity) then
          if (CS%Smagorinsky_Kh) &
            Kh(i,j) = Kh(i,j) + CS%Laplac2_const_xx(i,j) * Shear_mag(i,j)
          if (CS%Leith_Kh) &
            Kh(i,j) = Kh(i,j) + CS%Laplac3_const_xx(i,j) * vert_vort_mag(i,j) * inv_PI3
        else
          if (CS%Smagorinsky_Kh) &
            Kh(i,j) = max(Kh(i,j), CS%Laplac2_const_xx(i,j) * Shear_mag(i,j))
          if (CS%Leith_Kh) &
            Kh(i,j) = max(Kh(i,j), CS%Laplac3_const_xx(i,j) * vert_vort_mag(i,j) * inv_PI3)
        endif
      enddo ; enddo

      ! All viscosity contributions above are subject to resolution scaling

      if (rescale_Kh) then
        do j=Jsq,Jeq+1 ; do i=Isq,Ieq+1
          Kh(i,j) = VarMix%Res_fn_h(i,j) * Kh(i,j)
        enddo ; enddo
      endif

      if (legacy_bound) then
        ! Older method of bounding for stability
        do j=Jsq,Jeq+1 ; do i=Isq,Ieq+1
          Kh(i,j) = min(Kh(i,j), CS%Kh_Max_xx(i,j))
        enddo ; enddo
      endif

      ! Place a floor on the viscosity, if desired.
      do j=Jsq,Jeq+1 ; do i=Isq,Ieq+1
        Kh(i,j) = max(Kh(i,j), CS%Kh_bg_min)
      enddo ; enddo

      if (use_MEKE_Ku) then
        ! *Add* the MEKE contribution (which might be negative)
        if (CS%res_scale_MEKE) then
          do j=Jsq,Jeq+1 ; do i=Isq,Ieq+1
            Kh(i,j) = Kh(i,j) + MEKE%Ku(i,j) * VarMix%Res_fn_h(i,j)
          enddo ; enddo
        else
          do j=Jsq,Jeq+1 ; do i=Isq,Ieq+1
            Kh(i,j) = Kh(i,j) + MEKE%Ku(i,j)
          enddo ; enddo
        endif
      endif

      if (CS%anisotropic) then
        do j=Jsq,Jeq+1 ; do i=Isq,Ieq+1
          ! *Add* the tension component of anisotropic viscosity
          Kh(i,j) = Kh(i,j) + CS%Kh_aniso * (1. - CS%n1n2_h(i,j)**2)
        enddo ; enddo
      endif

      ! Newer method of bounding for stability
      if (CS%better_bound_Kh) then
        do j=Jsq,Jeq+1 ; do i=Isq,Ieq+1
          if (Kh(i,j) >= hrat_min(i,j) * CS%Kh_Max_xx(i,j)) then
            visc_bound_rem(i,j) = 0.0
            Kh(i,j) = hrat_min(i,j) * CS%Kh_Max_xx(i,j)
          else ! if (Kh(i,j) > 0.0) then !### Change this to avoid a zero denominator.
            visc_bound_rem(i,j) = 1.0 - Kh(i,j) / (hrat_min(i,j) * CS%Kh_Max_xx(i,j))
          endif
        enddo ; enddo
      endif

      ! In Leith+E parameterization Kh is computed after Ah in the biharmonic loop.
      ! The harmonic component of str_xx is added in the biharmonic loop.
      if (CS%use_Leithy) then
        do j=Jsq,Jeq+1 ; do i=Isq,Ieq+1
          Kh(i,j) = 0.
        enddo ; enddo
      end if

      if (CS%id_Kh_h>0 .or. CS%debug) then
        do j=Jsq,Jeq+1 ; do i=Isq,Ieq+1
          Kh_h(i,j,k) = Kh(i,j)
        enddo ; enddo
      endif

      if (CS%id_grid_Re_Kh>0) then
        do j=Jsq,Jeq+1 ; do i=Isq,Ieq+1
          KE = 0.125*((u(I,j,k)+u(I-1,j,k))**2 + (v(i,J,k)+v(i,J-1,k))**2)
          grid_Kh = max(Kh(i,j), CS%min_grid_Kh)
          grid_Re_Kh(i,j,k) = (sqrt(KE) * sqrt(CS%grid_sp_h2(i,j))) / grid_Kh
        enddo ; enddo
      endif

      if (CS%id_div_xx_h>0) then
        do j=Jsq,Jeq+1 ; do i=Isq,Ieq+1
          div_xx_h(i,j,k) = div_xx(i,j)
        enddo ; enddo
      endif

      if (CS%id_sh_xx_h>0) then
        do j=Jsq,Jeq+1 ; do i=Isq,Ieq+1
          sh_xx_h(i,j,k) = sh_xx(i,j)
        enddo ; enddo
      endif

      do j=Jsq,Jeq+1 ; do i=Isq,Ieq+1
        str_xx(i,j) = -Kh(i,j) * sh_xx(i,j)
      enddo ; enddo
    else
      do j=Jsq,Jeq+1 ; do i=Isq,Ieq+1
        str_xx(i,j) = 0.0
      enddo ; enddo
    endif ! Get Kh at h points and get Laplacian component of str_xx

    if (CS%anisotropic) then
      do j=Jsq,Jeq+1 ; do i=Isq,Ieq+1
        ! Shearing-strain averaged to h-points
        local_strain = 0.25 * ( (sh_xy(I,J) + sh_xy(I-1,J-1)) + (sh_xy(I-1,J) + sh_xy(I,J-1)) )
        ! *Add* the shear-strain contribution to the xx-component of stress
        str_xx(i,j) = str_xx(i,j) - CS%Kh_aniso * CS%n1n2_h(i,j) * CS%n1n1_m_n2n2_h(i,j) * local_strain
      enddo ; enddo
    endif

    if (CS%biharmonic) then
      ! Determine the biharmonic viscosity at h points, using the
      ! largest value from several parameterizations. Also get the
      ! biharmonic component of str_xx.
      do j=Jsq,Jeq+1 ; do i=Isq,Ieq+1
        Ah(i,j) = CS%Ah_bg_xx(i,j)
      enddo ; enddo

      if ((CS%Smagorinsky_Ah) .or. (CS%Leith_Ah) .or. (CS%use_Leithy)) then
        if (CS%Smagorinsky_Ah) then
          if (CS%bound_Coriolis) then
            do j=Jsq,Jeq+1 ; do i=Isq,Ieq+1
              AhSm = Shear_mag(i,j) * (CS%Biharm_const_xx(i,j) &
                  + CS%Biharm_const2_xx(i,j) * Shear_mag(i,j) &
              )
              Ah(i,j) = max(Ah(i,j), AhSm)
            enddo ; enddo
          else
            do j=Jsq,Jeq+1 ; do i=Isq,Ieq+1
              AhSm = CS%Biharm_const_xx(i,j) * Shear_mag(i,j)
              Ah(i,j) = max(Ah(i,j), AhSm)
            enddo ; enddo
          endif
        endif

        if (CS%Leith_Ah) then
          do j=Jsq,Jeq+1 ; do i=Isq,Ieq+1
            Del2vort_h = 0.25 * ((Del2vort_q(I,J) + Del2vort_q(I-1,J-1)) + &
                                 (Del2vort_q(I-1,J) + Del2vort_q(I,J-1)))
            AhLth = CS%Biharm6_const_xx(i,j) * abs(Del2vort_h) * inv_PI6
            Ah(i,j) = max(Ah(i,j), AhLth)
          enddo ; enddo
        endif

        if (CS%use_Leithy) then
          ! Get m_leithy
          do j=Jsq,Jeq+1 ; do i=Isq,Ieq+1
            Del2vort_h = 0.25 * ((Del2vort_q(I,J) + Del2vort_q(I-1,J-1)) + &
                                 (Del2vort_q(I-1,J) + Del2vort_q(I,J-1)))
            AhLth  = CS%Biharm6_const_xx(i,j) * inv_PI6 * abs(Del2vort_h)
            if (AhLth <= CS%Ah_bg_xx(i,j)) then
              m_leithy(i,j) = 0.0
            else
              if ((CS%m_const_leithy(i,j)*vert_vort_mag(i,j)) < abs(vort_xy_smooth(i,j))) then
                m_leithy(i,j) = CS%c_K * (vert_vort_mag(i,j) / vort_xy_smooth(i,j))**2
              else
                m_leithy(i,j) = CS%m_leithy_max(i,j)
              endif
            endif
          enddo ; enddo
          ! Smooth m_leithy
          call smooth_x9(CS, G, field_h=m_leithy, zero_land=.true.)
          ! Get Ah
          do j=Jsq,Jeq+1 ; do i=Isq,Ieq+1
            Del2vort_h = 0.25 * ((Del2vort_q(I,J) + Del2vort_q(I-1,J-1)) + &
                                 (Del2vort_q(I-1,J) + Del2vort_q(I,J-1)))
            AhLthy = CS%Biharm6_const_xx(i,j) * inv_PI6 * &
                    sqrt(max(0.,Del2vort_h**2 - m_leithy(i,j)*vert_vort_mag_smooth(i,j)**2))
            Ah(i,j) = max(CS%Ah_bg_xx(i,j), AhLthy)
          enddo ; enddo
          ! Smooth Ah before applying upper bound
          ! square, then smooth, then square root
          do j=Jsq,Jeq+1 ; do i=Isq,Ieq+1
            Ah_h(i,j,k) = Ah(i,j)**2
          enddo ; enddo
          call smooth_x9(CS, G, field_h=Ah_h(:,:,k))
          do j=Jsq,Jeq+1 ; do i=Isq,Ieq+1
            Ah_h(i,j,k) = sqrt(Ah_h(i,j,k))
            Ah(i,j)     = Ah_h(i,j,k)
          enddo ; enddo
        endif

        if (CS%bound_Ah .and. .not. CS%better_bound_Ah) then
          do j=Jsq,Jeq+1 ; do i=Isq,Ieq+1
            Ah(i,j) = min(Ah(i,j), CS%Ah_Max_xx(i,j))
          enddo ; enddo
        endif
      endif ! Smagorinsky_Ah or Leith_Ah or Leith+E

      if (use_MEKE_Au) then
        ! *Add* the MEKE contribution
        do j=Jsq,Jeq+1 ; do i=Isq,Ieq+1
          Ah(i,j) = Ah(i,j) + MEKE%Au(i,j)
        enddo ; enddo
      endif

      if (CS%Re_Ah > 0.0) then
        do j=Jsq,Jeq+1 ; do i=Isq,Ieq+1
          KE = 0.125*((u(I,j,k)+u(I-1,j,k))**2 + (v(i,J,k)+v(i,J-1,k))**2)
          Ah(i,j) = sqrt(KE) * CS%Re_Ah_const_xx(i,j)
        enddo ; enddo
      endif

      if (CS%better_bound_Ah) then
        if (CS%better_bound_Kh) then
          do j=Jsq,Jeq+1 ; do i=Isq,Ieq+1
            Ah(i,j) = min(Ah(i,j), visc_bound_rem(i,j) * hrat_min(i,j) * CS%Ah_Max_xx(i,j))
          enddo ; enddo
        else
          do j=Jsq,Jeq+1 ; do i=Isq,Ieq+1
            Ah(i,j) = min(Ah(i,j), hrat_min(i,j) * CS%Ah_Max_xx(i,j))
          enddo ; enddo
        endif
      endif

      if ((CS%id_Ah_h>0) .or. CS%debug) then
        do j=Jsq,Jeq+1 ; do i=Isq,Ieq+1
          Ah_h(i,j,k) = Ah(i,j)
        enddo ; enddo
      endif

      if (CS%use_Leithy) then
        ! Compute Leith+E Kh after bounds have been applied to Ah
        ! and after it has been smoothed. Kh = -m_leithy * Ah
        do j=Jsq,Jeq+1 ; do i=Isq,Ieq+1
            Kh(i,j) = -m_leithy(i,j) * Ah(i,j)
            Kh_h(i,j,k) = Kh(i,j)
        enddo ; enddo
      endif

      if (CS%id_grid_Re_Ah>0) then
        do j=Jsq,Jeq+1 ; do i=Isq,Ieq+1
          KE = 0.125 * ((u(I,j,k) + u(I-1,j,k))**2 + (v(i,J,k) + v(i,J-1,k))**2)
          grid_Ah = max(Ah(i,j), CS%min_grid_Ah)
          grid_Re_Ah(i,j,k) = (sqrt(KE) * CS%grid_sp_h3(i,j)) / grid_Ah
        enddo ; enddo
      endif

      do j=Jsq,Jeq+1 ; do i=Isq,Ieq+1
        d_del2u = G%IdyCu(I,j) * Del2u(I,j) - G%IdyCu(I-1,j) * Del2u(I-1,j)
        d_del2v = G%IdxCv(i,J) * Del2v(i,J) - G%IdxCv(i,J-1) * Del2v(i,J-1)
        d_str = Ah(i,j) * (CS%DY_dxT(i,j) * d_del2u - CS%DX_dyT(i,j) * d_del2v)

        str_xx(i,j) = str_xx(i,j) + d_str

        if (CS%use_Leithy) str_xx(i,j) = str_xx(i,j) - Kh(i,j) * sh_xx_smooth(i,j)

        ! Keep a copy of the biharmonic contribution for backscatter parameterization
        bhstr_xx(i,j) = d_str * (h(i,j,k) * CS%reduction_xx(i,j))
      enddo ; enddo
    endif ! Get biharmonic coefficient at h points and biharmonic part of str_xx

    if (CS%biharmonic) then
      ! Gradient of Laplacian, for use in bi-harmonic term
      do J=js-1,Jeq ; do I=is-1,Ieq
        dDel2vdx(I,J) = CS%DY_dxBu(I,J)*(Del2v(i+1,J)*G%IdyCv(i+1,J) - Del2v(i,J)*G%IdyCv(i,J))
        dDel2udy(I,J) = CS%DX_dyBu(I,J)*(Del2u(I,j+1)*G%IdxCu(I,j+1) - Del2u(I,j)*G%IdxCu(I,j))
      enddo ; enddo
      ! Adjust contributions to shearing strain on open boundaries.
      if (apply_OBC) then ; if (OBC%zero_strain .or. OBC%freeslip_strain) then
        do n=1,OBC%number_of_segments
          J = OBC%segment(n)%HI%JsdB ; I = OBC%segment(n)%HI%IsdB
          if (OBC%segment(n)%is_N_or_S .and. (J >= js-1) .and. (J <= Jeq)) then
            do I=OBC%segment(n)%HI%IsdB,OBC%segment(n)%HI%IedB
              if (OBC%zero_strain) then
                dDel2vdx(I,J) = 0. ; dDel2udy(I,J) = 0.
              elseif (OBC%freeslip_strain) then
                dDel2udy(I,J) = 0.
              endif
            enddo
          elseif (OBC%segment(n)%is_E_or_W .and. (I >= is-1) .and. (I <= Ieq)) then
            do J=OBC%segment(n)%HI%JsdB,OBC%segment(n)%HI%JedB
              if (OBC%zero_strain) then
                dDel2vdx(I,J) = 0. ; dDel2udy(I,J) = 0.
              elseif (OBC%freeslip_strain) then
                dDel2vdx(I,J) = 0.
              endif
            enddo
          endif
        enddo
      endif ; endif
    endif

    meke_res_fn = 1.

    if ((CS%Smagorinsky_Kh) .or. (CS%Smagorinsky_Ah)) then
      do J=js-1,Jeq ; do I=is-1,Ieq
        sh_xy_sq = sh_xy(I,J)**2
        sh_xx_sq = 0.25 * ( (sh_xx(i,j)**2 + sh_xx(i+1,j+1)**2) &
                          + (sh_xx(i,j+1)**2 + sh_xx(i+1,j)**2) )
        Shear_mag(I,J) = sqrt(sh_xy_sq + sh_xx_sq)
      enddo ; enddo
    endif

    do J=js-1,Jeq ; do I=is-1,Ieq
      h2uq = 4.0 * (h_u(I,j) * h_u(I,j+1))
      h2vq = 4.0 * (h_v(i,J) * h_v(i+1,J))
      hq(I,J) = (2.0 * (h2uq * h2vq)) &
          / (h_neglect3 + (h2uq + h2vq) * ((h_u(I,j) + h_u(I,j+1)) + (h_v(i,J) + h_v(i+1,J))))
    enddo ; enddo

    if (CS%better_bound_Ah .or. CS%better_bound_Kh) then
      do J=js-1,Jeq ; do I=is-1,Ieq
        h_min = min(h_u(I,j), h_u(I,j+1), h_v(i,J), h_v(i+1,J))
        hrat_min(I,J) = min(1.0, h_min / (hq(I,J) + h_neglect))
      enddo ; enddo

      if (CS%better_bound_Kh) then
        do J=js-1,Jeq ; do I=is-1,Ieq
          visc_bound_rem(I,J) = 1.0
        enddo ; enddo
      endif
    endif

    if (CS%no_slip) then
      do J=js-1,Jeq ; do I=is-1,Ieq
        if (CS%no_slip .and. (G%mask2dBu(I,J) < 0.5)) then
          if ((G%mask2dCu(I,j) + G%mask2dCu(I,j+1)) + &
              (G%mask2dCv(i,J) + G%mask2dCv(i+1,J)) > 0.0) then
            ! This is a coastal vorticity point, so modify hq and hrat_min.

            hu = G%mask2dCu(I,j) * h_u(I,j) + G%mask2dCu(I,j+1) * h_u(I,j+1)
            hv = G%mask2dCv(i,J) * h_v(i,J) + G%mask2dCv(i+1,J) * h_v(i+1,J)
            if ((G%mask2dCu(I,j) + G%mask2dCu(I,j+1)) * &
                (G%mask2dCv(i,J) + G%mask2dCv(i+1,J)) == 0.0) then
              ! Only one of hu and hv is nonzero, so just add them.
              hq(I,J) = hu + hv
              hrat_min(I,J) = 1.0
            else
              ! Both hu and hv are nonzero, so take the harmonic mean.
              hq(I,J) = 2.0 * (hu * hv) / ((hu + hv) + h_neglect)
              hrat_min(I,J) = min(1.0, min(hu, hv) / (hq(I,J) + h_neglect) )
            endif
          endif
        endif
      enddo ; enddo
    endif

    ! Pass the velocity gradients and thickness to ZB2020
    if (CS%use_ZB2020) then
      call ZB2020_copy_gradient_and_thickness( &
           sh_xx, sh_xy, vort_xy,              &
           hq,                                 &
           G, GV, CS%ZB2020, k)
    endif

    if (CS%Laplacian) then
      ! Determine the Laplacian viscosity at q points, using the
      ! largest value from several parameterizations. Also get the
      ! Laplacian component of str_xy.

      if ((CS%Leith_Kh) .or. (CS%Leith_Ah)) then
        if (CS%use_QG_Leith_visc) then
          do J=js-1,Jeq ; do I=is-1,Ieq
            grad_vort = grad_vort_mag_q(I,J) + grad_div_mag_q(I,J)
            grad_vort_qg = 3. * grad_vort_mag_q_2d(I,J)
            vert_vort_mag(I,J) = min(grad_vort, grad_vort_qg)
          enddo ; enddo
        else
          do J=js-1,Jeq ; do I=is-1,Ieq
            vert_vort_mag(I,J) = grad_vort_mag_q(I,J) + grad_div_mag_q(I,J)
          enddo ; enddo
        endif
      endif

      ! Static (pre-computed) background viscosity
      do J=js-1,Jeq ; do I=is-1,Ieq
        Kh(I,J) = CS%Kh_bg_xy(I,J)
      enddo ; enddo

      if (CS%Smagorinsky_Kh) then
        if (CS%add_LES_viscosity) then
          do J=js-1,Jeq ; do I=is-1,Ieq
            Kh(I,J) = Kh(I,J) + CS%Laplac2_const_xy(I,J) * Shear_mag(I,J)
          enddo ; enddo
        else
          do J=js-1,Jeq ; do I=is-1,Ieq
            Kh(I,J) = max(Kh(I,J), CS%Laplac2_const_xy(I,J) * Shear_mag(I,J) )
          enddo ; enddo
        endif
      endif

      if (CS%Leith_Kh) then
        if (CS%add_LES_viscosity) then
          do J=js-1,Jeq ; do I=is-1,Ieq
            Kh(I,J) = Kh(I,J) + CS%Laplac3_const_xy(I,J) * vert_vort_mag(I,J) * inv_PI3 ! Is this right? -AJA
          enddo ; enddo
        else
          do J=js-1,Jeq ; do I=is-1,Ieq
            Kh(I,J) = max(Kh(I,J), CS%Laplac3_const_xy(I,J) * vert_vort_mag(I,J) * inv_PI3)
          enddo ; enddo
        endif
      endif

      ! All viscosity contributions above are subject to resolution scaling

      ! NOTE: The following do-block can be decomposed and vectorized after the
      !   stack size has been reduced.
      do J=js-1,Jeq ; do I=is-1,Ieq
        if (rescale_Kh) &
          Kh(I,J) = VarMix%Res_fn_q(I,J) * Kh(I,J)

        if (CS%res_scale_MEKE) &
          meke_res_fn = VarMix%Res_fn_q(I,J)

        ! Older method of bounding for stability
        if (legacy_bound) &
          Kh(I,J) = min(Kh(I,J), CS%Kh_Max_xy(I,J))

        Kh(I,J) = max(Kh(I,J), CS%Kh_bg_min) ! Place a floor on the viscosity, if desired.

        if (use_MEKE_Ku) then
          ! *Add* the MEKE contribution (might be negative)
          Kh(I,J) = Kh(I,J) + 0.25*( (MEKE%Ku(i,j) + MEKE%Ku(i+1,j+1)) + &
                           (MEKE%Ku(i+1,j) + MEKE%Ku(i,j+1)) ) * meke_res_fn
        endif

        if (CS%anisotropic) &
          ! *Add* the shear component of anisotropic viscosity
          Kh(I,J) = Kh(I,J) + CS%Kh_aniso * CS%n1n2_q(I,J)**2

        ! Newer method of bounding for stability
        if (CS%better_bound_Kh) then
          if (Kh(I,J) >= hrat_min(I,J) * CS%Kh_Max_xy(I,J)) then
            visc_bound_rem(I,J) = 0.0
            Kh(I,J) = hrat_min(I,J) * CS%Kh_Max_xy(I,J)
          elseif (hrat_min(I,J)*CS%Kh_Max_xy(I,J)>0.) then !### Change to elseif (Kh(I,J) > 0.0) then
            visc_bound_rem(I,J) = 1.0 - Kh(I,J) / (hrat_min(I,J) * CS%Kh_Max_xy(I,J))
          endif
        endif

        ! Leith+E doesn't recompute Kh at q points, it just interpolates it from h to q points
        if (CS%use_Leithy) then
          Kh(I,J) = Kh_h(i+1,j+1,k)
        end if

        if (CS%id_Kh_q>0 .or. CS%debug) &
          Kh_q(I,J,k) = Kh(I,J)

        if (CS%id_vort_xy_q>0) &
          vort_xy_q(I,J,k) = vort_xy(I,J)

        if (CS%id_sh_xy_q>0) &
          sh_xy_q(I,J,k) = sh_xy(I,J)
      enddo ; enddo

      if ( .not. CS%use_Leithy) then
        do J=js-1,Jeq ; do I=is-1,Ieq
          str_xy(I,J) = -Kh(I,J) * sh_xy(I,J)
        enddo ; enddo
      else
        do J=js-1,Jeq ; do I=is-1,Ieq
          str_xy(I,J) = -Kh(I,J) * sh_xy_smooth(I,J)
        enddo ; enddo
      endif
    else
      do J=js-1,Jeq ; do I=is-1,Ieq
        str_xy(I,J) = 0.
      enddo ; enddo
    endif ! get harmonic coefficient Kh at q points and harmonic part of str_xy

    if (CS%anisotropic) then
      do J=js-1,Jeq ; do I=is-1,Ieq
        ! Horizontal-tension averaged to q-points
        local_strain = 0.25 * ( (sh_xx(i,j) + sh_xx(i+1,j+1)) + (sh_xx(i+1,j) + sh_xx(i,j+1)) )
        ! *Add* the tension contribution to the xy-component of stress
        str_xy(I,J) = str_xy(I,J) - CS%Kh_aniso * CS%n1n2_q(I,J) * CS%n1n1_m_n2n2_q(I,J) * local_strain
      enddo ; enddo
    endif

    if (CS%biharmonic) then
      ! Determine the biharmonic viscosity at q points, using the
      ! largest value from several parameterizations. Also get the
      ! biharmonic component of str_xy.
      do J=js-1,Jeq ; do I=is-1,Ieq
        Ah(I,J) = CS%Ah_bg_xy(I,J)
      enddo ; enddo

      if (CS%Smagorinsky_Ah .or. CS%Leith_Ah) then
        if (CS%Smagorinsky_Ah) then
          if (CS%bound_Coriolis) then
            do J=js-1,Jeq ; do I=is-1,Ieq
              AhSm = Shear_mag(I,J) * (CS%Biharm_const_xy(I,J) &
                  + CS%Biharm_const2_xy(I,J) * Shear_mag(I,J) &
              )
              Ah(I,J) = max(Ah(I,J), AhSm)
            enddo ; enddo
          else
            do J=js-1,Jeq ; do I=is-1,Ieq
              AhSm = CS%Biharm_const_xy(I,J) * Shear_mag(I,J)
              Ah(I,J) = max(Ah(I,J), AhSm)
            enddo ; enddo
          endif
        endif

        if (CS%Leith_Ah) then
          do J=js-1,Jeq ; do I=is-1,Ieq
            AhLth = CS%Biharm6_const_xy(I,J) * abs(Del2vort_q(I,J)) * inv_PI6
            Ah(I,J) = max(Ah(I,J), AhLth)
          enddo ; enddo
        endif

        if (CS%bound_Ah .and. .not.CS%better_bound_Ah) then
          do J=js-1,Jeq ; do I=is-1,Ieq
            Ah(I,J) = min(Ah(I,J), CS%Ah_Max_xy(I,J))
          enddo ; enddo
        endif
      endif ! Smagorinsky_Ah or Leith_Ah

      if (use_MEKE_Au) then
        ! *Add* the MEKE contribution
        do J=js-1,Jeq ; do I=is-1,Ieq
          Ah(I,J) = Ah(I,J) + 0.25 * ( &
              (MEKE%Au(i,j) + MEKE%Au(i+1,j+1)) + (MEKE%Au(i+1,j) + MEKE%Au(i,j+1)) &
          )
        enddo ; enddo
      endif

      if (CS%Re_Ah > 0.0) then
        do J=js-1,Jeq ; do I=is-1,Ieq
          KE = 0.125 * ((u(I,j,k) + u(I,j+1,k))**2 + (v(i,J,k) + v(i+1,J,k))**2)
          Ah(I,J) = sqrt(KE) * CS%Re_Ah_const_xy(I,J)
        enddo ; enddo
      endif

      if (CS%better_bound_Ah) then
        if (CS%better_bound_Kh) then
          do J=js-1,Jeq ; do I=is-1,Ieq
            Ah(I,J) = min(Ah(I,J), visc_bound_rem(I,J) * hrat_min(I,J) * CS%Ah_Max_xy(I,J))
          enddo ; enddo
        else
          do J=js-1,Jeq ; do I=is-1,Ieq
            Ah(I,J) = min(Ah(I,J), hrat_min(I,J) * CS%Ah_Max_xy(I,J))
          enddo ; enddo
        endif
      endif

      ! Leith+E doesn't recompute Ah at q points, it just interpolates it from h to q points
      if (CS%use_Leithy) then
        do J=js-1,Jeq ; do I=is-1,Ieq
           Ah(I,J) = Ah_h(i+1,j+1,k)
        enddo ; enddo
      end if

      if (CS%id_Ah_q>0 .or. CS%debug) then
        do J=js-1,Jeq ; do I=is-1,Ieq
          Ah_q(I,J,k) = Ah(I,J)
        enddo ; enddo
      endif

      ! Again, need to initialize str_xy as if its biharmonic
      do J=js-1,Jeq ; do I=is-1,Ieq
        d_str = Ah(I,J) * (dDel2vdx(I,J) + dDel2udy(I,J))

        str_xy(I,J) = str_xy(I,J) + d_str

        ! Keep a copy of the biharmonic contribution for backscatter parameterization
        bhstr_xy(I,J) = d_str * (hq(I,J) * G%mask2dBu(I,J) * CS%reduction_xy(I,J))
      enddo ; enddo
    endif ! Get Ah at q points and biharmonic part of str_xy

    if (CS%use_GME) then
      ! The wider halo here is to permit one pass of smoothing without a halo update.
      do j=Jsq-1,Jeq+2 ; do i=Isq-1,Ieq+2
        GME_coeff = GME_effic_h(i,j) * 0.25 * &
            ((KH_u_GME(I,j,k)+KH_u_GME(I-1,j,k)) + (KH_v_GME(i,J,k)+KH_v_GME(i,J-1,k)))
        GME_coeff = MIN(GME_coeff, CS%GME_limiter)

        if ((CS%id_GME_coeff_h>0) .or. find_FrictWork) GME_coeff_h(i,j,k) = GME_coeff
        str_xx_GME(i,j) = GME_coeff * sh_xx_bt(i,j)
      enddo ; enddo

      ! The wider halo here is to permit one pass of smoothing without a halo update.
      do J=js-2,je+1 ; do I=is-2,ie+1
        GME_coeff = GME_effic_q(I,J) * 0.25 * &
            ((KH_u_GME(I,j,k)+KH_u_GME(I,j+1,k)) + (KH_v_GME(i,J,k)+KH_v_GME(i+1,J,k)))
        GME_coeff = MIN(GME_coeff, CS%GME_limiter)

        if (CS%id_GME_coeff_q>0) GME_coeff_q(I,J,k) = GME_coeff
        str_xy_GME(I,J) = GME_coeff * sh_xy_bt(I,J)
      enddo ; enddo

      ! Applying GME diagonal term.  This is linear and the arguments can be rescaled.
      call smooth_GME(CS, G, GME_flux_h=str_xx_GME)
      call smooth_GME(CS, G, GME_flux_q=str_xy_GME)

      ! This changes the units of str_xx from [L2 T-2 ~> m2 s-2] to [H L2 T-2 ~> m3 s-2 or kg s-2].
      do j=Jsq,Jeq+1 ; do i=Isq,Ieq+1
        str_xx(i,j) = (str_xx(i,j) + str_xx_GME(i,j)) * (h(i,j,k) * CS%reduction_xx(i,j))
      enddo ; enddo

      ! This adds in GME and changes the units of str_xx from [L2 T-2 ~> m2 s-2] to [H L2 T-2 ~> m3 s-2 or kg s-2].
      if (CS%no_slip) then
        do J=js-1,Jeq ; do I=is-1,Ieq
          str_xy(I,J) = (str_xy(I,J) + str_xy_GME(I,J)) * (hq(I,J) * CS%reduction_xy(I,J))
        enddo ; enddo
      else
        do J=js-1,Jeq ; do I=is-1,Ieq
          str_xy(I,J) = (str_xy(I,J) + str_xy_GME(I,J)) * (hq(I,J) * G%mask2dBu(I,J) * CS%reduction_xy(I,J))
        enddo ; enddo
      endif

    else ! .not. use_GME
      ! This changes the units of str_xx from [L2 T-2 ~> m2 s-2] to [H L2 T-2 ~> m3 s-2 or kg s-2].
      do J=Jsq,Jeq+1 ; do i=Isq,Ieq+1
        str_xx(i,j) = str_xx(i,j) * (h(i,j,k) * CS%reduction_xx(i,j))
      enddo ; enddo

      ! This changes the units of str_xy from [L2 T-2 ~> m2 s-2] to [H L2 T-2 ~> m3 s-2 or kg s-2].
      if (CS%no_slip) then
        do J=js-1,Jeq ; do I=is-1,Ieq
          str_xy(I,J) = str_xy(I,J) * (hq(I,J) * CS%reduction_xy(I,J))
        enddo ; enddo
      else
        do J=js-1,Jeq ; do I=is-1,Ieq
          str_xy(I,J) = str_xy(I,J) * (hq(I,J) * G%mask2dBu(I,J) * CS%reduction_xy(I,J))
        enddo ; enddo
      endif
    endif ! use_GME

    ! Evaluate 1/h x.Div(h Grad u) or the biharmonic equivalent.
    do j=js,je ; do I=Isq,Ieq
      diffu(I,j,k) = ((G%IdyCu(I,j)*(CS%dy2h(i,j)*str_xx(i,j) - CS%dy2h(i+1,j)*str_xx(i+1,j)) + &
                       G%IdxCu(I,j)*(CS%dx2q(I,J-1)*str_xy(I,J-1) - CS%dx2q(I,J)*str_xy(I,J))) * &
                     G%IareaCu(I,j)) / (h_u(I,j) + h_neglect)
    enddo ; enddo

    if (apply_OBC) then
      ! This is not the right boundary condition. If all the masking of tendencies are done
      ! correctly later then eliminating this block should not change answers.
      do n=1,OBC%number_of_segments
        if (OBC%segment(n)%is_E_or_W) then
          I = OBC%segment(n)%HI%IsdB
          do j=OBC%segment(n)%HI%jsd,OBC%segment(n)%HI%jed
            diffu(I,j,k) = 0.
          enddo
        endif
      enddo
    endif

    ! Evaluate 1/h y.Div(h Grad u) or the biharmonic equivalent.
    do J=Jsq,Jeq ; do i=is,ie
      diffv(i,J,k) = ((G%IdyCv(i,J)*(CS%dy2q(I-1,J)*str_xy(I-1,J) - CS%dy2q(I,J)*str_xy(I,J)) - &
                       G%IdxCv(i,J)*(CS%dx2h(i,j)*str_xx(i,j) - CS%dx2h(i,j+1)*str_xx(i,j+1))) * &
                     G%IareaCv(i,J)) / (h_v(i,J) + h_neglect)
    enddo ; enddo

    if (apply_OBC) then
      ! This is not the right boundary condition. If all the masking of tendencies are done
      ! correctly later then eliminating this block should not change answers.
      do n=1,OBC%number_of_segments
        if (OBC%segment(n)%is_N_or_S) then
          J = OBC%segment(n)%HI%JsdB
          do i=OBC%segment(n)%HI%isd,OBC%segment(n)%HI%ied
            diffv(i,J,k) = 0.
          enddo
        endif
      enddo
    endif

    if (find_FrictWork) then ; do j=js,je ; do i=is,ie
      ! Diagnose   str_xx*d_x u - str_yy*d_y v + str_xy*(d_y u + d_x v)
      ! This is the old formulation that includes energy diffusion
      FrictWork(i,j,k) = GV%H_to_RZ * ( &
              (str_xx(i,j) * (u(I,j,k)-u(I-1,j,k))*G%IdxT(i,j)    &
             - str_xx(i,j) * (v(i,J,k)-v(i,J-1,k))*G%IdyT(i,j))   &
          + 0.25*((str_xy(I,J) *                                  &
                   ((u(I,j+1,k)-u(I,j,k))*G%IdyBu(I,J)            &
                  + (v(i+1,J,k)-v(i,J,k))*G%IdxBu(I,J))           &
                 + str_xy(I-1,J-1) *                              &
                   ((u(I-1,j,k)-u(I-1,j-1,k))*G%IdyBu(I-1,J-1)    &
                  + (v(i,J-1,k)-v(i-1,J-1,k))*G%IdxBu(I-1,J-1)) ) &
                + (str_xy(I-1,J) *                                &
                   ((u(I-1,j+1,k)-u(I-1,j,k))*G%IdyBu(I-1,J)      &
                  + (v(i,J,k)-v(i-1,J,k))*G%IdxBu(I-1,J))         &
                 + str_xy(I,J-1) *                                &
                   ((u(I,j,k)-u(I,j-1,k))*G%IdyBu(I,J-1)          &
                  + (v(i+1,J-1,k)-v(i,J-1,k))*G%IdxBu(I,J-1)) ) ) )
    enddo ; enddo ; endif

    if (CS%use_GME) then ; do j=js,je ; do i=is,ie
      ! Diagnose   str_xx_GME*d_x u - str_yy_GME*d_y v + str_xy_GME*(d_y u + d_x v)
      ! This is the old formulation that includes energy diffusion
      FrictWork_GME(i,j,k) = GV%H_to_RZ * ( &
              (str_xx_GME(i,j)*(u(I,j,k)-u(I-1,j,k))*G%IdxT(i,j)     &
             - str_xx_GME(i,j)*(v(i,J,k)-v(i,J-1,k))*G%IdyT(i,j))    &
            + 0.25*((str_xy_GME(I,J) *                               &
                     ((u(I,j+1,k)-u(I,j,k))*G%IdyBu(I,J)             &
                    + (v(i+1,J,k)-v(i,J,k))*G%IdxBu(I,J))            &
                   + str_xy_GME(I-1,J-1) *                           &
                     ((u(I-1,j,k)-u(I-1,j-1,k))*G%IdyBu(I-1,J-1)     &
                    + (v(i,J-1,k)-v(i-1,J-1,k))*G%IdxBu(I-1,J-1)) )  &
                  + (str_xy_GME(I-1,J) *                             &
                     ((u(I-1,j+1,k)-u(I-1,j,k))*G%IdyBu(I-1,J)       &
                    + (v(i,J,k)-v(i-1,J,k))*G%IdxBu(I-1,J))          &
                   + str_xy_GME(I,J-1) *                             &
                     ((u(I,j,k)-u(I,j-1,k))*G%IdyBu(I,J-1)           &
                    + (v(i+1,J-1,k)-v(i,J-1,k))*G%IdxBu(I,J-1)) ) ) )
    enddo ; enddo ; endif

    ! Make a similar calculation as for FrictWork above but accumulating into
    ! the vertically integrated MEKE source term, and adjusting for any
    ! energy loss seen as a reduction in the (biharmonic) frictional source term.
    if (find_FrictWork .and. allocated(MEKE%mom_src)) then
      if (k==1) then
        do j=js,je ; do i=is,ie
          MEKE%mom_src(i,j) = 0.
        enddo ; enddo
        if (allocated(MEKE%GME_snk)) then
          do j=js,je ; do i=is,ie
            MEKE%GME_snk(i,j) = 0.
          enddo ; enddo
        endif
      endif
      if (MEKE%backscatter_Ro_c /= 0.) then
        do j=js,je ; do i=is,ie
          FatH = 0.25*( (abs(G%CoriolisBu(I-1,J-1)) + abs(G%CoriolisBu(I,J))) + &
                        (abs(G%CoriolisBu(I-1,J)) + abs(G%CoriolisBu(I,J-1))) )
          Shear_mag_bc = sqrt(sh_xx(i,j) * sh_xx(i,j) + &
            0.25*((sh_xy(I-1,J-1)*sh_xy(I-1,J-1) + sh_xy(I,J)*sh_xy(I,J)) + &
                  (sh_xy(I-1,J)*sh_xy(I-1,J) + sh_xy(I,J-1)*sh_xy(I,J-1))))
          if (CS%answer_date > 20190101) then
            FatH = (US%s_to_T*FatH)**MEKE%backscatter_Ro_pow ! f^n
            ! Note the hard-coded dimensional constant in the following line that can not
            ! be rescaled for dimensional consistency.
            Shear_mag_bc = (((US%s_to_T * Shear_mag_bc)**MEKE%backscatter_Ro_pow) + 1.e-30) &
                        * MEKE%backscatter_Ro_c ! c * D^n
            ! The Rossby number function is g(Ro) = 1/(1+c.Ro^n)
            ! RoScl = 1 - g(Ro)
            RoScl = Shear_mag_bc / (FatH + Shear_mag_bc) ! = 1 - f^n/(f^n+c*D^n)
          else
            if (FatH <= backscat_subround*Shear_mag_bc) then
              RoScl = 1.0
            else
              Sh_F_pow = MEKE%backscatter_Ro_c * (Shear_mag_bc / FatH)**MEKE%backscatter_Ro_pow
              RoScl = Sh_F_pow / (1.0 + Sh_F_pow) ! = 1 - f^n/(f^n+c*D^n)
            endif
          endif

          MEKE%mom_src(i,j) = MEKE%mom_src(i,j) + GV%H_to_RZ * ( &
                ((str_xx(i,j)-RoScl*bhstr_xx(i,j))*(u(I,j,k)-u(I-1,j,k))*G%IdxT(i,j)  &
                -(str_xx(i,j)-RoScl*bhstr_xx(i,j))*(v(i,J,k)-v(i,J-1,k))*G%IdyT(i,j)) &
              + 0.25*(((str_xy(I,J)-RoScl*bhstr_xy(I,J)) *                            &
                       ((u(I,j+1,k)-u(I,j,k))*G%IdyBu(I,J)                            &
                      + (v(i+1,J,k)-v(i,J,k))*G%IdxBu(I,J) )                          &
                     + (str_xy(I-1,J-1)-RoScl*bhstr_xy(I-1,J-1)) *                    &
                       ((u(I-1,j,k)-u(I-1,j-1,k))*G%IdyBu(I-1,J-1)                    &
                      + (v(i,J-1,k)-v(i-1,J-1,k))*G%IdxBu(I-1,J-1)) )                 &
                    + ((str_xy(I-1,J)-RoScl*bhstr_xy(I-1,J)) *                        &
                       ((u(I-1,j+1,k)-u(I-1,j,k))*G%IdyBu(I-1,J)                      &
                      + (v(i,J,k)-v(i-1,J,k))*G%IdxBu(I-1,J))                         &
                     + (str_xy(I,J-1)-RoScl*bhstr_xy(I,J-1)) *                        &
                       ((u(I,j,k)-u(I,j-1,k))*G%IdyBu(I,J-1)                          &
                      + (v(i+1,J-1,k)-v(i,J-1,k))*G%IdxBu(I,J-1)) ) ) )
        enddo ; enddo
      endif ! MEKE%backscatter_Ro_c

      do j=js,je ; do i=is,ie
        MEKE%mom_src(i,j) = MEKE%mom_src(i,j) + FrictWork(i,j,k)
      enddo ; enddo

      if (CS%use_GME .and. allocated(MEKE%GME_snk)) then
        do j=js,je ; do i=is,ie
          MEKE%GME_snk(i,j) = MEKE%GME_snk(i,j) + FrictWork_GME(i,j,k)
        enddo ; enddo
      endif

    endif ! find_FrictWork and associated(mom_src)

  enddo ! end of k loop

  ! Offer fields for diagnostic averaging.
  if (CS%id_normstress > 0) call post_data(CS%id_normstress, NoSt, CS%diag)
  if (CS%id_shearstress > 0) call post_data(CS%id_shearstress, ShSt, CS%diag)
  if (CS%id_diffu>0)     call post_data(CS%id_diffu, diffu, CS%diag)
  if (CS%id_diffv>0)     call post_data(CS%id_diffv, diffv, CS%diag)
  if (CS%id_FrictWork>0) call post_data(CS%id_FrictWork, FrictWork, CS%diag)
  if (CS%id_Ah_h>0)      call post_data(CS%id_Ah_h, Ah_h, CS%diag)
  if (CS%id_grid_Re_Ah>0) call post_data(CS%id_grid_Re_Ah, grid_Re_Ah, CS%diag)
  if (CS%id_div_xx_h>0)  call post_data(CS%id_div_xx_h, div_xx_h, CS%diag)
  if (CS%id_vort_xy_q>0) call post_data(CS%id_vort_xy_q, vort_xy_q, CS%diag)
  if (CS%id_sh_xx_h>0)   call post_data(CS%id_sh_xx_h, sh_xx_h, CS%diag)
  if (CS%id_sh_xy_q>0)   call post_data(CS%id_sh_xy_q, sh_xy_q, CS%diag)
  if (CS%id_Ah_q>0)      call post_data(CS%id_Ah_q, Ah_q, CS%diag)
  if (CS%id_Kh_h>0)      call post_data(CS%id_Kh_h, Kh_h, CS%diag)
  if (CS%id_grid_Re_Kh>0) call post_data(CS%id_grid_Re_Kh, grid_Re_Kh, CS%diag)
  if (CS%id_Kh_q>0)      call post_data(CS%id_Kh_q, Kh_q, CS%diag)
  if (CS%use_GME) then  ! post barotropic tension and strain
    if (CS%id_GME_coeff_h > 0) call post_data(CS%id_GME_coeff_h, GME_coeff_h, CS%diag)
    if (CS%id_GME_coeff_q > 0) call post_data(CS%id_GME_coeff_q, GME_coeff_q, CS%diag)
    if (CS%id_FrictWork_GME>0) call post_data(CS%id_FrictWork_GME, FrictWork_GME, CS%diag)
    if (CS%id_dudx_bt > 0) call post_data(CS%id_dudx_bt, dudx_bt, CS%diag)
    if (CS%id_dvdy_bt > 0) call post_data(CS%id_dvdy_bt, dvdy_bt, CS%diag)
    if (CS%id_dudy_bt > 0) call post_data(CS%id_dudy_bt, dudy_bt, CS%diag)
    if (CS%id_dvdx_bt > 0) call post_data(CS%id_dvdx_bt, dvdx_bt, CS%diag)
  endif

  if (CS%debug) then
    if (CS%Laplacian) then
      call hchksum(Kh_h, "Kh_h", G%HI, haloshift=0, scale=US%L_to_m**2*US%s_to_T)
      call Bchksum(Kh_q, "Kh_q", G%HI, haloshift=0, scale=US%L_to_m**2*US%s_to_T)
    endif
    if (CS%biharmonic) call hchksum(Ah_h, "Ah_h", G%HI, haloshift=0, scale=US%L_to_m**4*US%s_to_T)
    if (CS%biharmonic) call Bchksum(Ah_q, "Ah_q", G%HI, haloshift=0, scale=US%L_to_m**4*US%s_to_T)
  endif

  if (CS%id_FrictWorkIntz > 0) then
    do j=js,je
      do i=is,ie ; FrictWorkIntz(i,j) = FrictWork(i,j,1) ; enddo
      do k=2,nz ; do i=is,ie
        FrictWorkIntz(i,j) = FrictWorkIntz(i,j) + FrictWork(i,j,k)
      enddo ; enddo
    enddo
    call post_data(CS%id_FrictWorkIntz, FrictWorkIntz, CS%diag)
  endif

  if (present(ADp)) then
    ! Diagnostics of the fractional thicknesses times momentum budget terms
    ! 3D diagnostics of hf_diffu(diffv) are commented because there is no clarity on proper remapping grid option.
    ! The code is retained for debugging purposes in the future.
    !if (CS%id_hf_diffu > 0) call post_product_u(CS%id_hf_diffu, diffu, ADp%diag_hfrac_u, G, nz, CS%diag)
    !if (CS%id_hf_diffv > 0) call post_product_v(CS%id_hf_diffv, diffv, ADp%diag_hfrac_v, G, nz, CS%diag)

    ! Diagnostics for thickness-weighted vertically averaged momentum budget terms
    if (CS%id_hf_diffu_2d > 0) call post_product_sum_u(CS%id_hf_diffu_2d, diffu, ADp%diag_hfrac_u, G, nz, CS%diag)
    if (CS%id_hf_diffv_2d > 0) call post_product_sum_v(CS%id_hf_diffv_2d, diffv, ADp%diag_hfrac_v, G, nz, CS%diag)

    ! Diagnostics for the vertical sum of layer thickness x momentum budget terms
    if (CS%id_intz_diffu_2d > 0) call post_product_sum_u(CS%id_intz_diffu_2d, diffu, ADp%diag_hu, G, nz, CS%diag)
    if (CS%id_intz_diffv_2d > 0) call post_product_sum_v(CS%id_intz_diffv_2d, diffv, ADp%diag_hv, G, nz, CS%diag)

    ! Diagnostics for thickness x momentum budget terms
    if (CS%id_h_diffu > 0) call post_product_u(CS%id_h_diffu, diffu, ADp%diag_hu, G, nz, CS%diag)
    if (CS%id_h_diffv > 0) call post_product_v(CS%id_h_diffv, diffv, ADp%diag_hv, G, nz, CS%diag)

    ! Diagnostics for momentum budget terms multiplied by visc_rem_[uv],
    if (CS%id_diffu_visc_rem > 0) call post_product_u(CS%id_diffu_visc_rem, diffu, ADp%visc_rem_u, G, nz, CS%diag)
    if (CS%id_diffv_visc_rem > 0) call post_product_v(CS%id_diffv_visc_rem, diffv, ADp%visc_rem_v, G, nz, CS%diag)
  endif

  if (CS%use_ZB2020) then
    call ZB2020_lateral_stress(u, v, h, diffu, diffv, G, GV, CS%ZB2020, &
                               CS%dx2h, CS%dy2h, CS%dx2q, CS%dy2q)
  endif

end subroutine horizontal_viscosity

!> Allocates space for and calculates static variables used by horizontal_viscosity().
!! hor_visc_init calculates and stores the values of a number of metric functions that
!! are used in horizontal_viscosity().
subroutine hor_visc_init(Time, G, GV, US, param_file, diag, CS, ADp)
  type(time_type),         intent(in)    :: Time !< Current model time.
  type(ocean_grid_type),   intent(inout) :: G    !< The ocean's grid structure.
  type(verticalGrid_type), intent(in)    :: GV   !< The ocean's vertical grid structure
  type(unit_scale_type),   intent(in)    :: US   !< A dimensional unit scaling type
  type(param_file_type),   intent(in)    :: param_file !< A structure to parse for run-time
                                                 !! parameters.
  type(diag_ctrl), target, intent(inout) :: diag !< Structure to regulate diagnostic output.
  type(hor_visc_CS),       intent(inout) :: CS   !< Horizontal viscosity control structure
  type(accel_diag_ptrs), intent(in), optional :: ADp !< Acceleration diagnostics

  ! u0v is the Laplacian sensitivities to the v velocities at u points, with u0u, v0u, and v0v defined analogously.
  real, dimension(SZIB_(G),SZJ_(G)) :: u0u, u0v ! Laplacian sensitivities at u points [L-2 ~> m-2]
  real, dimension(SZI_(G),SZJB_(G)) :: v0u, v0v ! Laplacian sensitivities at v points [L-2 ~> m-2]
  real :: grid_sp_h2       ! Harmonic mean of the squares of the grid [L2 ~> m2]
  real :: grid_sp_h3       ! Harmonic mean of the squares of the grid^(3/2) [L3 ~> m3]
  real :: grid_sp_q2       ! spacings at h and q points [L2 ~> m2]
  real :: grid_sp_q3       ! spacings at h and q points^(3/2) [L3 ~> m3]
  real :: min_grid_sp_h2   ! Minimum value of grid_sp_h2 [L2 ~> m2]
  real :: min_grid_sp_h4   ! Minimum value of grid_sp_h2**2 [L4 ~> m4]
  real :: Kh_Limit         ! A coefficient [T-1 ~> s-1] used, along with the
                           ! grid spacing, to limit Laplacian viscosity.
  real :: fmax             ! maximum absolute value of f at the four
                           ! vorticity points around a thickness point [T-1 ~> s-1]
  real :: BoundCorConst    ! A constant used when using viscosity to bound the Coriolis accelerations
                           ! [T2 L-2 ~> s2 m-2]
  real :: Ah_Limit         ! coefficient [T-1 ~> s-1] used, along with the
                           ! grid spacing, to limit biharmonic viscosity
  real :: Kh               ! Lapacian horizontal viscosity [L2 T-1 ~> m2 s-1]
  real :: Ah               ! biharmonic horizontal viscosity [L4 T-1 ~> m4 s-1]
  real :: Kh_vel_scale     ! this speed [L T-1 ~> m s-1] times grid spacing gives Laplacian viscosity
  real :: Ah_vel_scale     ! this speed [L T-1 ~> m s-1] times grid spacing cubed gives biharmonic viscosity
  real :: Ah_time_scale    ! damping time-scale for biharmonic visc [T ~> s]
  real :: Smag_Lap_const   ! nondimensional Laplacian Smagorinsky constant [nondim]
  real :: Smag_bi_const    ! nondimensional biharmonic Smagorinsky constant [nondim]
  real :: Leith_Lap_const  ! nondimensional Laplacian Leith constant [nondim]
  real :: Leith_bi_const   ! nondimensional biharmonic Leith constant [nondim]
  real :: dt               ! The dynamics time step [T ~> s]
  real :: Idt              ! The inverse of dt [T-1 ~> s-1]
  real :: denom            ! work variable; the denominator of a fraction [L-2 ~> m-2] or [L-4 ~> m-4]
  real :: maxvel           ! largest permitted velocity components [L T-1 ~> m s-1]
  real :: bound_Cor_vel    ! grid-scale velocity variations at which value
                           ! the quadratically varying biharmonic viscosity
                           ! balances Coriolis acceleration [L T-1 ~> m s-1]
  real :: Kh_sin_lat       ! Amplitude of latitudinally dependent viscosity [L2 T-1 ~> m2 s-1]
  real :: Kh_pwr_of_sine   ! Power used to raise sin(lat) when using Kh_sin_lat [nondim]
  logical :: bound_Cor_def ! parameter setting of BOUND_CORIOLIS
  logical :: split         ! If true, use the split time stepping scheme.
                           ! If false and USE_GME = True, issue a FATAL error.
  logical :: use_MEKE      ! If true, the MEKE parameterization is in use.
  integer :: default_answer_date  ! The default setting for the various ANSWER_DATE flags
  character(len=200) :: inputdir, filename ! Input file names and paths
  character(len=80) ::  Kh_var ! Input variable names
  real    :: deg2rad       ! Converts degrees to radians [radians degree-1]
  real    :: slat_fn       ! sin(lat)**Kh_pwr_of_sine [nondim]
  real    :: aniso_grid_dir(2) ! Vector (n1,n2) for anisotropic direction [nondim]
  integer :: aniso_mode    ! Selects the mode for setting the anisotropic direction
  integer :: is, ie, js, je, Isq, Ieq, Jsq, Jeq, nz
  integer :: isd, ied, jsd, jed, IsdB, IedB, JsdB, JedB
  integer :: i, j
  ! This include declares and sets the variable "version".
# include "version_variable.h"
  character(len=40)  :: mdl = "MOM_hor_visc"  ! module name
  is   = G%isc  ; ie   = G%iec  ; js   = G%jsc  ; je   = G%jec ; nz = GV%ke
  Isq  = G%IscB ; Ieq  = G%IecB ; Jsq  = G%JscB ; Jeq  = G%JecB
  isd  = G%isd  ; ied  = G%ied  ; jsd  = G%jsd  ; jed  = G%jed
  IsdB = G%IsdB ; IedB = G%IedB ; JsdB = G%JsdB ; JedB = G%JedB

  ! init control structure
  call ZB2020_init(Time, G, GV, US, param_file, diag, CS%ZB2020, CS%use_ZB2020)

  CS%initialized = .true.

  CS%diag => diag
  ! Read parameters and write them to the model log.
  call log_version(param_file, mdl, version, "")

  ! All parameters are read in all cases to enable parameter spelling checks.
  call get_param(param_file, mdl, "DEFAULT_ANSWER_DATE", default_answer_date, &
                 "This sets the default value for the various _ANSWER_DATE parameters.", &
                 default=99991231)
  call get_param(param_file, mdl, "HOR_VISC_ANSWER_DATE", CS%answer_date, &
                 "The vintage of the order of arithmetic and expressions in the horizontal "//&
                 "viscosity calculations.  Values below 20190101 recover the answers from the "//&
                 "end of 2018, while higher values use updated and more robust forms of the "//&
                 "same expressions.", &
                 default=default_answer_date, do_not_log=.not.GV%Boussinesq)
  if (.not.GV%Boussinesq) CS%answer_date = max(CS%answer_date, 20230701)

  call get_param(param_file, mdl, "DEBUG", CS%debug, default=.false.)
  call get_param(param_file, mdl, "LAPLACIAN", CS%Laplacian, &
                 "If true, use a Laplacian horizontal viscosity.", &
                 default=.false.)

  call get_param(param_file, mdl, "KH", Kh,                      &
                 "The background Laplacian horizontal viscosity.", &
                 units="m2 s-1", default=0.0, scale=US%m_to_L**2*US%T_to_s, &
                 do_not_log=.not.CS%Laplacian)
  call get_param(param_file, mdl, "KH_BG_MIN", CS%Kh_bg_min, &
                 "The minimum value allowed for Laplacian horizontal viscosity, KH.", &
                 units="m2 s-1", default=0.0, scale=US%m_to_L**2*US%T_to_s, &
                 do_not_log=.not.CS%Laplacian)
  call get_param(param_file, mdl, "KH_VEL_SCALE", Kh_vel_scale, &
                 "The velocity scale which is multiplied by the grid "//&
                 "spacing to calculate the Laplacian viscosity. "//&
                 "The final viscosity is the largest of this scaled "//&
                 "viscosity, the Smagorinsky and Leith viscosities, and KH.", &
                 units="m s-1", default=0.0, scale=US%m_s_to_L_T, &
                 do_not_log=.not.CS%Laplacian)
  call get_param(param_file, mdl, "KH_SIN_LAT", Kh_sin_lat, &
                 "The amplitude of a latitudinally-dependent background "//&
                 "viscosity of the form KH_SIN_LAT*(SIN(LAT)**KH_PWR_OF_SINE).", &
                 units="m2 s-1", default=0.0, scale=US%m_to_L**2*US%T_to_s, &
                 do_not_log=.not.CS%Laplacian)
  call get_param(param_file, mdl, "KH_PWR_OF_SINE", Kh_pwr_of_sine, &
                 "The power used to raise SIN(LAT) when using a latitudinally "//&
                 "dependent background viscosity.", &
                 units="nondim", default=4.0, &
                 do_not_log=.not.(CS%Laplacian .and. (Kh_sin_lat>0.)) )
  call get_param(param_file, mdl, "SMAGORINSKY_KH", CS%Smagorinsky_Kh, &
                 "If true, use a Smagorinsky nonlinear eddy viscosity.", &
                 default=.false., do_not_log=.not.CS%Laplacian)
  if (.not.CS%Laplacian) CS%Smagorinsky_Kh = .false.
  call get_param(param_file, mdl, "SMAG_LAP_CONST", Smag_Lap_const, &
                 "The nondimensional Laplacian Smagorinsky constant, "//&
                 "often 0.15.", units="nondim", default=0.0, &
                 fail_if_missing=CS%Smagorinsky_Kh, do_not_log=.not.CS%Smagorinsky_Kh)
  call get_param(param_file, mdl, "LEITH_KH", CS%Leith_Kh, &
                 "If true, use a Leith nonlinear eddy viscosity.", &
                 default=.false., do_not_log=.not.CS%Laplacian)
  if (.not.CS%Laplacian) CS%Leith_Kh = .false.
  call get_param(param_file, mdl, "LEITH_LAP_CONST", Leith_Lap_const, &
                 "The nondimensional Laplacian Leith constant, "//&
                 "often set to 1.0", units="nondim", default=0.0, &
                  fail_if_missing=CS%Leith_Kh, do_not_log=.not.CS%Leith_Kh)
  call get_param(param_file, mdl, "USE_MEKE", use_MEKE, &
                 default=.false., do_not_log=.true.)
  call get_param(param_file, mdl, "RES_SCALE_MEKE_VISC", CS%res_scale_MEKE, &
                 "If true, the viscosity contribution from MEKE is scaled by "//&
                 "the resolution function.", default=.false., &
                 do_not_log=.not.(CS%Laplacian.and.use_MEKE))
  if (.not.(CS%Laplacian.and.use_MEKE)) CS%res_scale_MEKE = .false.

  call get_param(param_file, mdl, "BOUND_KH", CS%bound_Kh, &
                 "If true, the Laplacian coefficient is locally limited "//&
                 "to be stable.", default=.true., do_not_log=.not.CS%Laplacian)
  call get_param(param_file, mdl, "BETTER_BOUND_KH", CS%better_bound_Kh, &
                 "If true, the Laplacian coefficient is locally limited "//&
                 "to be stable with a better bounding than just BOUND_KH.", &
                 default=CS%bound_Kh, do_not_log=.not.CS%Laplacian)
  if (.not.CS%Laplacian) CS%bound_Kh = .false.
  if (.not.CS%Laplacian) CS%better_bound_Kh = .false.
  call get_param(param_file, mdl, "ANISOTROPIC_VISCOSITY", CS%anisotropic, &
                 "If true, allow anistropic viscosity in the Laplacian "//&
                 "horizontal viscosity.", default=.false., &
                 do_not_log=.not.CS%Laplacian)
  if (.not.CS%Laplacian) CS%anisotropic = .false. ! This replicates the prior code, but is it intended?
  call get_param(param_file, mdl, "ADD_LES_VISCOSITY", CS%add_LES_viscosity, &
                 "If true, adds the viscosity from Smagorinsky and Leith to the "//&
                 "background viscosity instead of taking the maximum.", default=.false., &
                 do_not_log=.not.CS%Laplacian)

  call get_param(param_file, mdl, "KH_ANISO", CS%Kh_aniso, &
                 "The background Laplacian anisotropic horizontal viscosity.", &
                 units="m2 s-1", default=0.0, scale=US%m_to_L**2*US%T_to_s, &
                 do_not_log=.not.CS%anisotropic)
  call get_param(param_file, mdl, "ANISOTROPIC_MODE", aniso_mode, &
                 "Selects the mode for setting the direction of anisotropy.\n"//&
                 "\t 0 - Points along the grid i-direction.\n"//&
                 "\t 1 - Points towards East.\n"//&
                 "\t 2 - Points along the flow direction, U/|U|.", &
                 default=0, do_not_log=.not.CS%anisotropic)
  if (aniso_mode == 0) then
    call get_param(param_file, mdl, "ANISO_GRID_DIR", aniso_grid_dir, &
                 "The vector pointing in the direction of anisotropy for horizontal viscosity. "//&
                 "n1,n2 are the i,j components relative to the grid.", &
                 units="nondim", fail_if_missing=CS%anisotropic, do_not_log=.not.CS%anisotropic)
  elseif (aniso_mode == 1) then
    call get_param(param_file, mdl, "ANISO_GRID_DIR", aniso_grid_dir, &
                 "The vector pointing in the direction of anisotropy for horizontal viscosity. "//&
                 "n1,n2 are the i,j components relative to the spherical coordinates.", &
                 units="nondim", fail_if_missing=CS%anisotropic, do_not_log=.not.CS%anisotropic)
  else
    call get_param(param_file, mdl, "ANISO_GRID_DIR", aniso_grid_dir, &
                 "The vector pointing in the direction of anisotropy for horizontal viscosity.", &
                 units="nondim", fail_if_missing=.false., do_not_log=.true.)
  endif

  call get_param(param_file, mdl, "BIHARMONIC", CS%biharmonic, &
                 "If true, use a biharmonic horizontal viscosity. "//&
                 "BIHARMONIC may be used with LAPLACIAN.", &
                 default=.true.)
  call get_param(param_file, mdl, "AH", Ah, &
                 "The background biharmonic horizontal viscosity.", &
                 units="m4 s-1", default=0.0, scale=US%m_to_L**4*US%T_to_s, &
                 do_not_log=.not.CS%biharmonic)
  call get_param(param_file, mdl, "AH_VEL_SCALE", Ah_vel_scale, &
                 "The velocity scale which is multiplied by the cube of "//&
                 "the grid spacing to calculate the biharmonic viscosity. "//&
                 "The final viscosity is the largest of this scaled "//&
                 "viscosity, the Smagorinsky and Leith viscosities, and AH.", &
                 units="m s-1", default=0.0, scale=US%m_s_to_L_T, do_not_log=.not.CS%biharmonic)
  call get_param(param_file, mdl, "AH_TIME_SCALE", Ah_time_scale, &
                 "A time scale whose inverse is multiplied by the fourth "//&
                 "power of the grid spacing to calculate biharmonic viscosity. "//&
                 "The final viscosity is the largest of all viscosity "//&
                 "formulations in use. 0.0 means that it's not used.", &
                 units="s", default=0.0, scale=US%s_to_T, do_not_log=.not.CS%biharmonic)
  call get_param(param_file, mdl, "SMAGORINSKY_AH", CS%Smagorinsky_Ah, &
                 "If true, use a biharmonic Smagorinsky nonlinear eddy "//&
                 "viscosity.", default=.false., do_not_log=.not.CS%biharmonic)
  if (.not.CS%biharmonic) CS%Smagorinsky_Ah = .false.
  call get_param(param_file, mdl, "LEITH_AH", CS%Leith_Ah, &
                 "If true, use a biharmonic Leith nonlinear eddy "//&
                 "viscosity.", default=.false., do_not_log=.not.CS%biharmonic)
  if (.not.CS%biharmonic) CS%Leith_Ah = .false.
  call get_param(param_file, mdl, "USE_LEITHY", CS%use_Leithy, &
                 "If true, use a biharmonic Leith nonlinear eddy "//&
                 "viscosity together with a harmonic backscatter.", &
                 default=.false.)
  call get_param(param_file, mdl, "BOUND_AH", CS%bound_Ah, &
                 "If true, the biharmonic coefficient is locally limited "//&
                 "to be stable.", default=.true., do_not_log=.not.CS%biharmonic)
  call get_param(param_file, mdl, "BETTER_BOUND_AH", CS%better_bound_Ah, &
                 "If true, the biharmonic coefficient is locally limited "//&
                 "to be stable with a better bounding than just BOUND_AH.", &
                 default=CS%bound_Ah, do_not_log=.not.CS%biharmonic)
  if (.not.CS%biharmonic) CS%bound_Ah = .false.
  if (.not.CS%biharmonic) CS%better_bound_Ah = .false.
  call get_param(param_file, mdl, "RE_AH", CS%Re_Ah, &
                 "If nonzero, the biharmonic coefficient is scaled "//&
                 "so that the biharmonic Reynolds number is equal to this.", &
                 units="nondim", default=0.0, do_not_log=.not.CS%biharmonic)

  call get_param(param_file, mdl, "SMAG_BI_CONST",Smag_bi_const, &
                 "The nondimensional biharmonic Smagorinsky constant, "//&
                 "typically 0.015 - 0.06.", units="nondim", default=0.0, &
                 fail_if_missing=CS%Smagorinsky_Ah, do_not_log=.not.CS%Smagorinsky_Ah)

  call get_param(param_file, mdl, "USE_BETA_IN_LEITH", CS%use_beta_in_Leith, &
                 "If true, include the beta term in the Leith nonlinear eddy viscosity.", &
                 default=CS%Leith_Kh, do_not_log=.not.(CS%Leith_Kh .or. CS%Leith_Ah) )
  call get_param(param_file, mdl, "MODIFIED_LEITH", CS%modified_Leith, &
                 "If true, add a term to Leith viscosity which is "//&
                 "proportional to the gradient of divergence.", &
                 default=.false., do_not_log=.not.(CS%Leith_Kh .or. CS%Leith_Ah) )
  call get_param(param_file, mdl, "USE_QG_LEITH_VISC", CS%use_QG_Leith_visc, &
                 "If true, use QG Leith nonlinear eddy viscosity.", &
                 default=.false., do_not_log=.not.(CS%Leith_Kh .or. CS%Leith_Ah) )
  if (CS%use_QG_Leith_visc) then
    call MOM_error(FATAL, "USE_QG_LEITH_VISC=True activates code that is a work-in-progress and "//&
          "should not be used until a number of bugs are fixed.  Specifically it does not "//&
          "reproduce across PE count or layout, and may use arrays that have not been properly "//&
          "set or allocated.  See github.com/mom-ocean/MOM6/issues/1590 for a discussion.")
  endif
  if (CS%use_QG_Leith_visc .and. .not. (CS%Leith_Kh .or. CS%Leith_Ah) ) then
    call MOM_error(FATAL, "MOM_hor_visc.F90, hor_visc_init:"//&
                 "LEITH_KH or LEITH_AH must be True when USE_QG_LEITH_VISC=True.")
  endif

  call get_param(param_file, mdl, "BOUND_CORIOLIS", bound_Cor_def, default=.false.)
  call get_param(param_file, mdl, "BOUND_CORIOLIS_BIHARM", CS%bound_Coriolis, &
                 "If true use a viscosity that increases with the square "//&
                 "of the velocity shears, so that the resulting viscous "//&
                 "drag is of comparable magnitude to the Coriolis terms "//&
                 "when the velocity differences between adjacent grid "//&
                 "points is 0.5*BOUND_CORIOLIS_VEL.  The default is the "//&
                 "value of BOUND_CORIOLIS (or false).", default=bound_Cor_def, &
                 do_not_log=.not.CS%Smagorinsky_Ah)
  if (.not.CS%Smagorinsky_Ah) CS%bound_Coriolis = .false.
  call get_param(param_file, mdl, "MAXVEL", maxvel, &
                 units="m s-1", default=3.0e8, scale=US%m_s_to_L_T)
  call get_param(param_file, mdl, "BOUND_CORIOLIS_VEL", bound_Cor_vel, &
                 "The velocity scale at which BOUND_CORIOLIS_BIHARM causes "//&
                 "the biharmonic drag to have comparable magnitude to the "//&
                 "Coriolis acceleration.  The default is set by MAXVEL.", &
                 units="m s-1", default=maxvel*US%L_T_to_m_s, scale=US%m_s_to_L_T, &
                 do_not_log=.not.(CS%Smagorinsky_Ah .and. CS%bound_Coriolis))
  call get_param(param_file, mdl, "LEITH_BI_CONST", Leith_bi_const, &
                 "The nondimensional biharmonic Leith constant, "//&
                 "typical values are thus far undetermined.", units="nondim", default=0.0, &
                 fail_if_missing=(CS%Leith_Ah .or. CS%use_Leithy), &
                 do_not_log=.not.(CS%Leith_Ah .or. CS%use_Leithy))
  call get_param(param_file, mdl, "USE_LAND_MASK_FOR_HVISC", CS%use_land_mask, &
                 "If true, use the land mask for the computation of thicknesses "//&
                 "at velocity locations. This eliminates the dependence on arbitrary "//&
                 "values over land or outside of the domain.", default=.true.)
  call get_param(param_file, mdl, "HORVISC_BOUND_COEF", CS%bound_coef, &
                 "The nondimensional coefficient of the ratio of the "//&
                 "viscosity bounds to the theoretical maximum for "//&
                 "stability without considering other terms.", units="nondim", &
                 default=0.8, do_not_log=.not.(CS%better_bound_Ah .or. CS%better_bound_Kh))
  call get_param(param_file, mdl, "NOSLIP", CS%no_slip, &
                 "If true, no slip boundary conditions are used; otherwise "//&
                 "free slip boundary conditions are assumed. The "//&
                 "implementation of the free slip BCs on a C-grid is much "//&
                 "cleaner than the no slip BCs. The use of free slip BCs "//&
                 "is strongly encouraged, and no slip BCs are not used with "//&
                 "the biharmonic viscosity.", default=.false.)
  call get_param(param_file, mdl, "USE_KH_BG_2D", CS%use_Kh_bg_2d, &
                 "If true, read a file containing 2-d background harmonic "//&
                 "viscosities. The final viscosity is the maximum of the other "//&
                 "terms and this background value.", default=.false., do_not_log=.not.CS%Laplacian)
  if (.not.CS%Laplacian) CS%use_Kh_bg_2d = .false.
  call get_param(param_file, mdl, "KH_BG_2D_BUG", CS%Kh_bg_2d_bug, &
                 "If true, retain an answer-changing horizontal indexing bug in setting "//&
                 "the corner-point viscosities when USE_KH_BG_2D=True. This is"//&
                 "not recommended.", default=.false., do_not_log=.not.CS%use_Kh_bg_2d)

  call get_param(param_file, mdl, "USE_GME", CS%use_GME, &
                 "If true, use the GM+E backscatter scheme in association \n"//&
                 "with the Gent and McWilliams parameterization.", default=.false.)
  call get_param(param_file, mdl, "SPLIT", split, &
                 "Use the split time stepping if true.", default=.true., do_not_log=.true.)
  if (CS%use_Leithy) then
    if (.not.(CS%biharmonic .and. CS%Laplacian)) then
                   call MOM_error(FATAL, "MOM_hor_visc.F90, hor_visc_init:"//&
                   "LAPLACIAN and BIHARMONIC must both be True when USE_LEITHY=True.")
    endif
    call get_param(param_file, mdl, "LEITHY_CK", CS%c_K, &
                   "Fraction of biharmonic dissipation that gets backscattered, "//&
                   "in Leith+E.", units="nondim", default=1.0)
  endif

  if (CS%use_GME .and. .not.split) call MOM_error(FATAL,"ERROR: Currently, USE_GME = True "// &
                                           "cannot be used with SPLIT=False.")

  if (CS%use_GME) then
    call get_param(param_file, mdl, "GME_NUM_SMOOTHINGS", CS%num_smooth_gme, &
                   "Number of smoothing passes for the GME fluxes.", &
                   default=1)
    call get_param(param_file, mdl, "GME_H0", CS%GME_h0, &
                   "The strength of GME tapers quadratically to zero when the bathymetric "//&
                   "depth is shallower than GME_H0.", &
                   units="m", scale=GV%m_to_H, default=1000.0)
    call get_param(param_file, mdl, "GME_EFFICIENCY", CS%GME_efficiency, &
                   "The nondimensional prefactor multiplying the GME coefficient.", &
                   units="nondim", default=1.0)
    call get_param(param_file, mdl, "GME_LIMITER", CS%GME_limiter, &
                   "The absolute maximum value the GME coefficient is allowed to take.", &
                   units="m2 s-1", scale=US%m_to_L**2*US%T_to_s, default=1.0e7)
  endif

  if (CS%Laplacian .or. CS%biharmonic) then
    call get_param(param_file, mdl, "DT", dt, &
                 "The (baroclinic) dynamics time step.", units="s", scale=US%s_to_T, &
                 fail_if_missing=.true.)
    Idt = 1.0 / dt
  endif
  if (CS%no_slip .and. CS%biharmonic) &
    call MOM_error(FATAL,"ERROR: NOSLIP and BIHARMONIC cannot be defined "// &
                         "at the same time in MOM.")
  if (.not.(CS%Laplacian .or. CS%biharmonic)) then
    ! Only issue inviscid warning if not in single column mode (usually 2x2 domain)
    if ( max(G%domain%niglobal, G%domain%njglobal)>2 ) call MOM_error(WARNING, &
      "hor_visc_init:  It is usually a very bad idea not to use either "//&
      "LAPLACIAN or BIHARMONIC viscosity.")
    return ! We are not using either Laplacian or Bi-harmonic lateral viscosity
  endif
  deg2rad = atan(1.0) / 45.
  ALLOC_(CS%dx2h(isd:ied,jsd:jed))        ; CS%dx2h(:,:)    = 0.0
  ALLOC_(CS%dy2h(isd:ied,jsd:jed))        ; CS%dy2h(:,:)    = 0.0
  ALLOC_(CS%dx2q(IsdB:IedB,JsdB:JedB))    ; CS%dx2q(:,:)    = 0.0
  ALLOC_(CS%dy2q(IsdB:IedB,JsdB:JedB))    ; CS%dy2q(:,:)    = 0.0
  ALLOC_(CS%dx_dyT(isd:ied,jsd:jed))      ; CS%dx_dyT(:,:)  = 0.0
  ALLOC_(CS%dy_dxT(isd:ied,jsd:jed))      ; CS%dy_dxT(:,:)  = 0.0
  ALLOC_(CS%dx_dyBu(IsdB:IedB,JsdB:JedB)) ; CS%dx_dyBu(:,:) = 0.0
  ALLOC_(CS%dy_dxBu(IsdB:IedB,JsdB:JedB)) ; CS%dy_dxBu(:,:) = 0.0
  if (CS%Laplacian) then
    ALLOC_(CS%grid_sp_h2(isd:ied,jsd:jed))   ; CS%grid_sp_h2(:,:) = 0.0
    ALLOC_(CS%Kh_bg_xx(isd:ied,jsd:jed))     ; CS%Kh_bg_xx(:,:) = 0.0
    ALLOC_(CS%Kh_bg_xy(IsdB:IedB,JsdB:JedB)) ; CS%Kh_bg_xy(:,:) = 0.0
    if (CS%bound_Kh .or. CS%better_bound_Kh) then
      ALLOC_(CS%Kh_Max_xx(Isd:Ied,Jsd:Jed)) ; CS%Kh_Max_xx(:,:) = 0.0
      ALLOC_(CS%Kh_Max_xy(IsdB:IedB,JsdB:JedB)) ; CS%Kh_Max_xy(:,:) = 0.0
    endif
    if (CS%Smagorinsky_Kh) then
      ALLOC_(CS%Laplac2_const_xx(isd:ied,jsd:jed))     ; CS%Laplac2_const_xx(:,:) = 0.0
      ALLOC_(CS%Laplac2_const_xy(IsdB:IedB,JsdB:JedB)) ; CS%Laplac2_const_xy(:,:) = 0.0
    endif
    if (CS%Leith_Kh) then
      ALLOC_(CS%Laplac3_const_xx(isd:ied,jsd:jed)) ; CS%Laplac3_const_xx(:,:) = 0.0
      ALLOC_(CS%Laplac3_const_xy(IsdB:IedB,JsdB:JedB)) ; CS%Laplac3_const_xy(:,:) = 0.0
    endif
  endif
  ALLOC_(CS%reduction_xx(isd:ied,jsd:jed))     ; CS%reduction_xx(:,:) = 0.0
  ALLOC_(CS%reduction_xy(IsdB:IedB,JsdB:JedB)) ; CS%reduction_xy(:,:) = 0.0

  CS%dynamic_aniso = .false.
  if (CS%anisotropic) then
    ALLOC_(CS%n1n2_h(isd:ied,jsd:jed)) ; CS%n1n2_h(:,:) = 0.0
    ALLOC_(CS%n1n1_m_n2n2_h(isd:ied,jsd:jed)) ; CS%n1n1_m_n2n2_h(:,:) = 0.0
    ALLOC_(CS%n1n2_q(IsdB:IedB,JsdB:JedB)) ; CS%n1n2_q(:,:) = 0.0
    ALLOC_(CS%n1n1_m_n2n2_q(IsdB:IedB,JsdB:JedB)) ; CS%n1n1_m_n2n2_q(:,:) = 0.0
    select case (aniso_mode)
      case (0)
        call align_aniso_tensor_to_grid(CS, aniso_grid_dir(1), aniso_grid_dir(2))
      case (1)
      ! call align_aniso_tensor_to_grid(CS, aniso_grid_dir(1), aniso_grid_dir(2))
      case (2)
        CS%dynamic_aniso = .true.
      case default
        call MOM_error(FATAL, "MOM_hor_visc: "//&
             "Runtime parameter ANISOTROPIC_MODE is out of range.")
    end select
  endif

  call get_param(param_file, mdl, "KH_BG_2D_FILENAME", filename, &
                 'The filename containing a 2d map of "Kh".', &
                 default='KH_background_2d.nc', do_not_log=.not.CS%use_Kh_bg_2d)
  call get_param(param_file, mdl, "KH_BG_2D_VARNAME", Kh_var, &
                 'The name in the input file of the horizontal viscosity variable.', &
                 default='Kh', do_not_log=.not.CS%use_Kh_bg_2d)

  if (CS%use_Kh_bg_2d) then
    call get_param(param_file, mdl, "INPUTDIR", inputdir, default=".")
    inputdir = slasher(inputdir)
    ALLOC_(CS%Kh_bg_2d(isd:ied,jsd:jed))     ; CS%Kh_bg_2d(:,:) = 0.0
    call MOM_read_data(trim(inputdir)//trim(filename), Kh_var, CS%Kh_bg_2d, &
                       G%domain, timelevel=1, scale=US%m_to_L**2*US%T_to_s)
    call pass_var(CS%Kh_bg_2d, G%domain)
  endif
  if (CS%biharmonic) then
    ALLOC_(CS%Idx2dyCu(IsdB:IedB,jsd:jed)) ; CS%Idx2dyCu(:,:) = 0.0
    ALLOC_(CS%Idx2dyCv(isd:ied,JsdB:JedB)) ; CS%Idx2dyCv(:,:) = 0.0
    ALLOC_(CS%Idxdy2u(IsdB:IedB,jsd:jed))  ; CS%Idxdy2u(:,:)  = 0.0
    ALLOC_(CS%Idxdy2v(isd:ied,JsdB:JedB))  ; CS%Idxdy2v(:,:)  = 0.0
    ALLOC_(CS%Ah_bg_xx(isd:ied,jsd:jed))     ; CS%Ah_bg_xx(:,:) = 0.0
    ALLOC_(CS%Ah_bg_xy(IsdB:IedB,JsdB:JedB)) ; CS%Ah_bg_xy(:,:) = 0.0
    ALLOC_(CS%grid_sp_h3(isd:ied,jsd:jed))   ; CS%grid_sp_h3(:,:) = 0.0
    if (CS%bound_Ah .or. CS%better_bound_Ah) then
      ALLOC_(CS%Ah_Max_xx(isd:ied,jsd:jed))     ; CS%Ah_Max_xx(:,:) = 0.0
      ALLOC_(CS%Ah_Max_xy(IsdB:IedB,JsdB:JedB)) ; CS%Ah_Max_xy(:,:) = 0.0
    endif
    if (CS%Smagorinsky_Ah) then
      ALLOC_(CS%Biharm_const_xx(isd:ied,jsd:jed))     ; CS%Biharm_const_xx(:,:) = 0.0
      ALLOC_(CS%Biharm_const_xy(IsdB:IedB,JsdB:JedB)) ; CS%Biharm_const_xy(:,:) = 0.0
      if (CS%bound_Coriolis) then
        ALLOC_(CS%Biharm_const2_xx(isd:ied,jsd:jed))     ; CS%Biharm_const2_xx(:,:) = 0.0
        ALLOC_(CS%Biharm_const2_xy(IsdB:IedB,JsdB:JedB)) ; CS%Biharm_const2_xy(:,:) = 0.0
      endif
    endif
    if ((CS%Leith_Ah) .or. (CS%use_Leithy)) then
      ALLOC_(CS%biharm6_const_xx(isd:ied,jsd:jed)) ; CS%biharm6_const_xx(:,:) = 0.0
      ALLOC_(CS%biharm6_const_xy(IsdB:IedB,JsdB:JedB)) ; CS%biharm6_const_xy(:,:) = 0.0
    endif
    if (CS%use_Leithy) then
      ALLOC_(CS%m_const_leithy(isd:ied,jsd:jed)) ; CS%m_const_leithy(:,:) = 0.0
      ALLOC_(CS%m_leithy_max(isd:ied,jsd:jed)) ; CS%m_leithy_max(:,:) = 0.0
    endif
    if (CS%Re_Ah > 0.0) then
      ALLOC_(CS%Re_Ah_const_xx(isd:ied,jsd:jed)); CS%Re_Ah_const_xx(:,:) = 0.0
      ALLOC_(CS%Re_Ah_const_xy(IsdB:IedB,JsdB:JedB)); CS%Re_Ah_const_xy(:,:) = 0.0
    endif
  endif
  do J=js-2,Jeq+1 ; do I=is-2,Ieq+1
    CS%dx2q(I,J) = G%dxBu(I,J)*G%dxBu(I,J) ; CS%dy2q(I,J) = G%dyBu(I,J)*G%dyBu(I,J)
    CS%DX_dyBu(I,J) = G%dxBu(I,J)*G%IdyBu(I,J) ; CS%DY_dxBu(I,J) = G%dyBu(I,J)*G%IdxBu(I,J)
  enddo ; enddo
  do j=Jsq-1,Jeq+2 ; do i=Isq-1,Ieq+2
    CS%dx2h(i,j) = G%dxT(i,j)*G%dxT(i,j) ; CS%dy2h(i,j) = G%dyT(i,j)*G%dyT(i,j)
    CS%DX_dyT(i,j) = G%dxT(i,j)*G%IdyT(i,j) ; CS%DY_dxT(i,j) = G%dyT(i,j)*G%IdxT(i,j)
  enddo ; enddo
  do j=Jsq,Jeq+1 ; do i=Isq,Ieq+1
    CS%reduction_xx(i,j) = 1.0
    if ((G%dy_Cu(I,j) > 0.0) .and. (G%dy_Cu(I,j) < G%dyCu(I,j)) .and. &
        (G%dy_Cu(I,j) < G%dyCu(I,j) * CS%reduction_xx(i,j))) &
      CS%reduction_xx(i,j) = G%dy_Cu(I,j) / (G%dyCu(I,j))
    if ((G%dy_Cu(I-1,j) > 0.0) .and. (G%dy_Cu(I-1,j) < G%dyCu(I-1,j)) .and. &
        (G%dy_Cu(I-1,j) < G%dyCu(I-1,j) * CS%reduction_xx(i,j))) &
      CS%reduction_xx(i,j) = G%dy_Cu(I-1,j) / (G%dyCu(I-1,j))
    if ((G%dx_Cv(i,J) > 0.0) .and. (G%dx_Cv(i,J) < G%dxCv(i,J)) .and. &
        (G%dx_Cv(i,J) < G%dxCv(i,J) * CS%reduction_xx(i,j))) &
      CS%reduction_xx(i,j) = G%dx_Cv(i,J) / (G%dxCv(i,J))
    if ((G%dx_Cv(i,J-1) > 0.0) .and. (G%dx_Cv(i,J-1) < G%dxCv(i,J-1)) .and. &
        (G%dx_Cv(i,J-1) < G%dxCv(i,J-1) * CS%reduction_xx(i,j))) &
      CS%reduction_xx(i,j) = G%dx_Cv(i,J-1) / (G%dxCv(i,J-1))
  enddo ; enddo
  do J=js-1,Jeq ; do I=is-1,Ieq
    CS%reduction_xy(I,J) = 1.0
    if ((G%dy_Cu(I,j) > 0.0) .and. (G%dy_Cu(I,j) < G%dyCu(I,j)) .and. &
        (G%dy_Cu(I,j) < G%dyCu(I,j) * CS%reduction_xy(I,J))) &
      CS%reduction_xy(I,J) = G%dy_Cu(I,j) / (G%dyCu(I,j))
    if ((G%dy_Cu(I,j+1) > 0.0) .and. (G%dy_Cu(I,j+1) < G%dyCu(I,j+1)) .and. &
        (G%dy_Cu(I,j+1) < G%dyCu(I,j+1) * CS%reduction_xy(I,J))) &
      CS%reduction_xy(I,J) = G%dy_Cu(I,j+1) / (G%dyCu(I,j+1))
    if ((G%dx_Cv(i,J) > 0.0) .and. (G%dx_Cv(i,J) < G%dxCv(i,J)) .and. &
        (G%dx_Cv(i,J) < G%dxCv(i,J) * CS%reduction_xy(I,J))) &
      CS%reduction_xy(I,J) = G%dx_Cv(i,J) / (G%dxCv(i,J))
    if ((G%dx_Cv(i+1,J) > 0.0) .and. (G%dx_Cv(i+1,J) < G%dxCv(i+1,J)) .and. &
        (G%dx_Cv(i+1,J) < G%dxCv(i+1,J) * CS%reduction_xy(I,J))) &
      CS%reduction_xy(I,J) = G%dx_Cv(i+1,J) / (G%dxCv(i+1,J))
  enddo ; enddo
  if (CS%Laplacian) then
   ! The 0.3 below was 0.4 in MOM1.10.  The change in hq requires
   ! this to be less than 1/3, rather than 1/2 as before.
    if (CS%bound_Kh .or. CS%bound_Ah) Kh_Limit = 0.3 / (dt*4.0)
    ! Calculate and store the background viscosity at h-points

    min_grid_sp_h2 = huge(1.)
    do j=Jsq,Jeq+1 ; do i=Isq,Ieq+1
      ! Static factors in the Smagorinsky and Leith schemes
      grid_sp_h2 = (2.0*CS%dx2h(i,j)*CS%dy2h(i,j)) / (CS%dx2h(i,j) + CS%dy2h(i,j))
      CS%grid_sp_h2(i,j) = grid_sp_h2
      grid_sp_h3 = grid_sp_h2*sqrt(grid_sp_h2)
      if (CS%Smagorinsky_Kh) CS%Laplac2_const_xx(i,j) = Smag_Lap_const * grid_sp_h2
      if (CS%Leith_Kh)       CS%Laplac3_const_xx(i,j) = Leith_Lap_const * grid_sp_h3
      ! Maximum of constant background and MICOM viscosity
      CS%Kh_bg_xx(i,j) = MAX(Kh, Kh_vel_scale * sqrt(grid_sp_h2))
      ! Use the larger of the above and values read from a file
      if (CS%use_Kh_bg_2d) CS%Kh_bg_xx(i,j) = MAX(CS%Kh_bg_2d(i,j), CS%Kh_bg_xx(i,j))
      ! Use the larger of the above and a function of sin(latitude)
      if (Kh_sin_lat>0.) then
        slat_fn = abs( sin( deg2rad * G%geoLatT(i,j) ) ) ** Kh_pwr_of_sine
        CS%Kh_bg_xx(i,j) = MAX(Kh_sin_lat * slat_fn, CS%Kh_bg_xx(i,j))
      endif
      if (CS%bound_Kh .and. .not.CS%better_bound_Kh) then
        ! Limit the background viscosity to be numerically stable
        CS%Kh_Max_xx(i,j) = Kh_Limit * grid_sp_h2
        CS%Kh_bg_xx(i,j) = MIN(CS%Kh_bg_xx(i,j), CS%Kh_Max_xx(i,j))
      endif
      min_grid_sp_h2 = min(grid_sp_h2, min_grid_sp_h2)
    enddo ; enddo
    call min_across_PEs(min_grid_sp_h2)

    ! Calculate and store the background viscosity at q-points
    do J=js-1,Jeq ; do I=is-1,Ieq
      ! Static factors in the Smagorinsky and Leith schemes
      grid_sp_q2 = (2.0*CS%dx2q(I,J)*CS%dy2q(I,J)) / (CS%dx2q(I,J) + CS%dy2q(I,J))
      grid_sp_q3 = grid_sp_q2*sqrt(grid_sp_q2)
      if (CS%Smagorinsky_Kh) CS%Laplac2_const_xy(I,J) = Smag_Lap_const * grid_sp_q2
      if (CS%Leith_Kh)       CS%Laplac3_const_xy(I,J) = Leith_Lap_const * grid_sp_q3
      ! Maximum of constant background and MICOM viscosity
      CS%Kh_bg_xy(I,J) = MAX(Kh, Kh_vel_scale * sqrt(grid_sp_q2))
      ! Use the larger of the above and values read from a file
      if (CS%use_Kh_bg_2d) then
        if (CS%Kh_bg_2d_bug) then
          ! This option is unambiguously wrong but is needed to recover old answers
          CS%Kh_bg_xy(I,J) = MAX(CS%Kh_bg_2d(i,j), CS%Kh_bg_xy(I,J))
        else
          CS%Kh_bg_xy(I,J) = MAX(CS%Kh_bg_xy(I,J), &
              0.25*((CS%Kh_bg_2d(i,j) + CS%Kh_bg_2d(i+1,j+1)) + &
                    (CS%Kh_bg_2d(i+1,j) + CS%Kh_bg_2d(i,j+1))) )
        endif
      endif

      ! Use the larger of the above and a function of sin(latitude)
      if (Kh_sin_lat>0.) then
        slat_fn = abs( sin( deg2rad * G%geoLatBu(I,J) ) ) ** Kh_pwr_of_sine
        CS%Kh_bg_xy(I,J) = MAX(Kh_sin_lat * slat_fn, CS%Kh_bg_xy(I,J))
      endif
      if (CS%bound_Kh .and. .not.CS%better_bound_Kh) then
        ! Limit the background viscosity to be numerically stable
        CS%Kh_Max_xy(I,J) = Kh_Limit * grid_sp_q2
        CS%Kh_bg_xy(I,J) = MIN(CS%Kh_bg_xy(I,J), CS%Kh_Max_xy(I,J))
      endif
    enddo ; enddo
  endif
  if (CS%biharmonic) then
    do j=js-1,Jeq+1 ; do I=Isq-1,Ieq+1
      CS%Idx2dyCu(I,j) = (G%IdxCu(I,j)*G%IdxCu(I,j)) * G%IdyCu(I,j)
      CS%Idxdy2u(I,j) = G%IdxCu(I,j) * (G%IdyCu(I,j)*G%IdyCu(I,j))
    enddo ; enddo
    do J=Jsq-1,Jeq+1 ; do i=is-1,Ieq+1
      CS%Idx2dyCv(i,J) = (G%IdxCv(i,J)*G%IdxCv(i,J)) * G%IdyCv(i,J)
      CS%Idxdy2v(i,J) = G%IdxCv(i,J) * (G%IdyCv(i,J)*G%IdyCv(i,J))
    enddo ; enddo
    CS%Ah_bg_xy(:,:) = 0.0
    ! The 0.3 below was 0.4 in HIM 1.10.  The change in hq requires
    ! this to be less than 1/3, rather than 1/2 as before.
    if (CS%better_bound_Ah .or. CS%bound_Ah) Ah_Limit = 0.3 / (dt*64.0)
    if (CS%Smagorinsky_Ah .and. CS%bound_Coriolis) &
      BoundCorConst = 1.0 / (5.0*(bound_Cor_vel*bound_Cor_vel))

    min_grid_sp_h4 = huge(1.)
    do j=Jsq,Jeq+1 ; do i=Isq,Ieq+1
      grid_sp_h2 = (2.0*CS%dx2h(i,j)*CS%dy2h(i,j)) / (CS%dx2h(i,j)+CS%dy2h(i,j))
      grid_sp_h3 = grid_sp_h2*sqrt(grid_sp_h2)
      CS%grid_sp_h3(i,j) = grid_sp_h3
      if (CS%Smagorinsky_Ah) then
        CS%Biharm_const_xx(i,j) = Smag_bi_const * (grid_sp_h2 * grid_sp_h2)
        if (CS%bound_Coriolis) then
          fmax = MAX(abs(G%CoriolisBu(I-1,J-1)), abs(G%CoriolisBu(I,J-1)), &
                     abs(G%CoriolisBu(I-1,J)),   abs(G%CoriolisBu(I,J)))
          CS%Biharm_const2_xx(i,j) = (grid_sp_h2 * grid_sp_h2 * grid_sp_h2) * &
                                     (fmax * BoundCorConst)
        endif
      endif
      if (CS%Leith_Ah) then
         CS%biharm6_const_xx(i,j) = Leith_bi_const * (grid_sp_h3 * grid_sp_h3)
      endif
      if (CS%use_Leithy) then
         CS%biharm6_const_xx(i,j) = Leith_bi_const * max(G%dxT(i,j),G%dyT(i,j))**6
         CS%m_const_leithy(i,j) = 0.5 * sqrt(CS%c_K) * max(G%dxT(i,j),G%dyT(i,j))
         CS%m_leithy_max(i,j) = 4. / max(G%dxT(i,j),G%dyT(i,j))**2
      endif
      CS%Ah_bg_xx(i,j) = MAX(Ah, Ah_vel_scale * grid_sp_h2 * sqrt(grid_sp_h2))
      if (CS%Re_Ah > 0.0) CS%Re_Ah_const_xx(i,j) = grid_sp_h3 / CS%Re_Ah
      if (Ah_time_scale > 0.) CS%Ah_bg_xx(i,j) = &
            MAX(CS%Ah_bg_xx(i,j), (grid_sp_h2 * grid_sp_h2) / Ah_time_scale)
      if (CS%bound_Ah .and. .not.CS%better_bound_Ah) then
        CS%Ah_Max_xx(i,j) = Ah_Limit * (grid_sp_h2 * grid_sp_h2)
        CS%Ah_bg_xx(i,j) = MIN(CS%Ah_bg_xx(i,j), CS%Ah_Max_xx(i,j))
      endif
      min_grid_sp_h4 = min(grid_sp_h2**2, min_grid_sp_h4)
    enddo ; enddo
    call min_across_PEs(min_grid_sp_h4)

    do J=js-1,Jeq ; do I=is-1,Ieq
      grid_sp_q2 = (2.0*CS%dx2q(I,J)*CS%dy2q(I,J)) / (CS%dx2q(I,J)+CS%dy2q(I,J))
      grid_sp_q3 = grid_sp_q2*sqrt(grid_sp_q2)
      if (CS%Smagorinsky_Ah) then
        CS%Biharm_const_xy(I,J) = Smag_bi_const * (grid_sp_q2 * grid_sp_q2)
        if (CS%bound_Coriolis) then
          CS%Biharm_const2_xy(I,J) = (grid_sp_q2 * grid_sp_q2 * grid_sp_q2) * &
                                     (abs(G%CoriolisBu(I,J)) * BoundCorConst)
        endif
      endif
      if ((CS%Leith_Ah) .or. (CS%use_Leithy))then
         CS%biharm6_const_xy(I,J) = Leith_bi_const * (grid_sp_q3 * grid_sp_q3)
      endif
      CS%Ah_bg_xy(I,J) = MAX(Ah, Ah_vel_scale * grid_sp_q2 * sqrt(grid_sp_q2))
      if (CS%Re_Ah > 0.0) CS%Re_Ah_const_xy(i,j) = grid_sp_q3 / CS%Re_Ah
      if (Ah_time_scale > 0.) CS%Ah_bg_xy(i,j) = &
           MAX(CS%Ah_bg_xy(i,j), (grid_sp_q2 * grid_sp_q2) / Ah_time_scale)
      if (CS%bound_Ah .and. .not.CS%better_bound_Ah) then
        CS%Ah_Max_xy(I,J) = Ah_Limit * (grid_sp_q2 * grid_sp_q2)
        CS%Ah_bg_xy(I,J) = MIN(CS%Ah_bg_xy(I,J), CS%Ah_Max_xy(I,J))
      endif
    enddo ; enddo
  endif
  ! The Laplacian bounds should avoid overshoots when CS%bound_coef < 1.
  if (CS%Laplacian .and. CS%better_bound_Kh) then
    do j=Jsq,Jeq+1 ; do i=Isq,Ieq+1
      denom = max( &
         (CS%dy2h(i,j) * CS%DY_dxT(i,j) * (G%IdyCu(I,j) + G%IdyCu(I-1,j)) * &
          max(G%IdyCu(I,j)*G%IareaCu(I,j), G%IdyCu(I-1,j)*G%IareaCu(I-1,j)) ), &
         (CS%dx2h(i,j) * CS%DX_dyT(i,j) * (G%IdxCv(i,J) + G%IdxCv(i,J-1)) * &
          max(G%IdxCv(i,J)*G%IareaCv(i,J), G%IdxCv(i,J-1)*G%IareaCv(i,J-1)) ) )
      CS%Kh_Max_xx(i,j) = 0.0
      if (denom > 0.0) &
        CS%Kh_Max_xx(i,j) = CS%bound_coef * 0.25 * Idt / denom
    enddo ; enddo
    do J=js-1,Jeq ; do I=is-1,Ieq
      denom = max( &
         (CS%dx2q(I,J) * CS%DX_dyBu(I,J) * (G%IdxCu(I,j+1) + G%IdxCu(I,j)) * &
          max(G%IdxCu(I,j)*G%IareaCu(I,j), G%IdxCu(I,j+1)*G%IareaCu(I,j+1)) ), &
         (CS%dy2q(I,J) * CS%DY_dxBu(I,J) * (G%IdyCv(i+1,J) + G%IdyCv(i,J)) * &
          max(G%IdyCv(i,J)*G%IareaCv(i,J), G%IdyCv(i+1,J)*G%IareaCv(i+1,J)) ) )
      CS%Kh_Max_xy(I,J) = 0.0
      if (denom > 0.0) &
        CS%Kh_Max_xy(I,J) = CS%bound_coef * 0.25 * Idt / denom
    enddo ; enddo
    if (CS%debug) then
      call hchksum(CS%Kh_Max_xx, "Kh_Max_xx", G%HI, haloshift=0, scale=US%L_to_m**2*US%s_to_T)
      call Bchksum(CS%Kh_Max_xy, "Kh_Max_xy", G%HI, haloshift=0, scale=US%L_to_m**2*US%s_to_T)
    endif
  endif
  ! The biharmonic bounds should avoid overshoots when CS%bound_coef < 0.5, but
  ! empirically work for CS%bound_coef <~ 1.0
  if (CS%biharmonic .and. CS%better_bound_Ah) then
    do j=js-1,Jeq+1 ; do I=Isq-1,Ieq+1
      u0u(I,j) = (CS%Idxdy2u(I,j)*(CS%dy2h(i+1,j)*CS%DY_dxT(i+1,j)*(G%IdyCu(I+1,j) + G%IdyCu(I,j))   + &
                                   CS%dy2h(i,j) * CS%DY_dxT(i,j) * (G%IdyCu(I,j) + G%IdyCu(I-1,j)) ) + &
                 CS%Idx2dyCu(I,j)*(CS%dx2q(I,J) * CS%DX_dyBu(I,J) * (G%IdxCu(I,j+1) + G%IdxCu(I,j)) + &
                                   CS%dx2q(I,J-1)*CS%DX_dyBu(I,J-1)*(G%IdxCu(I,j) + G%IdxCu(I,j-1)) ) )
      u0v(I,j) = (CS%Idxdy2u(I,j)*(CS%dy2h(i+1,j)*CS%DX_dyT(i+1,j)*(G%IdxCv(i+1,J) + G%IdxCv(i+1,J-1)) + &
                                   CS%dy2h(i,j) * CS%DX_dyT(i,j) * (G%IdxCv(i,J) + G%IdxCv(i,J-1)) )   + &
                 CS%Idx2dyCu(I,j)*(CS%dx2q(I,J) * CS%DY_dxBu(I,J) * (G%IdyCv(i+1,J) + G%IdyCv(i,J))   + &
                                   CS%dx2q(I,J-1)*CS%DY_dxBu(I,J-1)*(G%IdyCv(i+1,J-1) + G%IdyCv(i,J-1)) ) )
    enddo ; enddo
    do J=Jsq-1,Jeq+1 ; do i=is-1,Ieq+1
      v0u(i,J) = (CS%Idxdy2v(i,J)*(CS%dy2q(I,J) * CS%DX_dyBu(I,J) * (G%IdxCu(I,j+1) + G%IdxCu(I,j))       + &
                                   CS%dy2q(I-1,J)*CS%DX_dyBu(I-1,J)*(G%IdxCu(I-1,j+1) + G%IdxCu(I-1,j)) ) + &
                 CS%Idx2dyCv(i,J)*(CS%dx2h(i,j+1)*CS%DY_dxT(i,j+1)*(G%IdyCu(I,j+1) + G%IdyCu(I-1,j+1))   + &
                                   CS%dx2h(i,j) * CS%DY_dxT(i,j) * (G%IdyCu(I,j) + G%IdyCu(I-1,j)) ) )
      v0v(i,J) = (CS%Idxdy2v(i,J)*(CS%dy2q(I,J) * CS%DY_dxBu(I,J) * (G%IdyCv(i+1,J) + G%IdyCv(i,J))   + &
                                   CS%dy2q(I-1,J)*CS%DY_dxBu(I-1,J)*(G%IdyCv(i,J) + G%IdyCv(i-1,J)) ) + &
                 CS%Idx2dyCv(i,J)*(CS%dx2h(i,j+1)*CS%DX_dyT(i,j+1)*(G%IdxCv(i,J+1) + G%IdxCv(i,J))   + &
                                   CS%dx2h(i,j) * CS%DX_dyT(i,j) * (G%IdxCv(i,J) + G%IdxCv(i,J-1)) ) )
    enddo ; enddo
    do j=Jsq,Jeq+1 ; do i=Isq,Ieq+1
      denom = max( &
         (CS%dy2h(i,j) * &
          (CS%DY_dxT(i,j)*(G%IdyCu(I,j)*u0u(I,j) + G%IdyCu(I-1,j)*u0u(I-1,j))  + &
           CS%DX_dyT(i,j)*(G%IdxCv(i,J)*v0u(i,J) + G%IdxCv(i,J-1)*v0u(i,J-1))) * &
          max(G%IdyCu(I,j)*G%IareaCu(I,j), G%IdyCu(I-1,j)*G%IareaCu(I-1,j)) ),   &
         (CS%dx2h(i,j) * &
          (CS%DY_dxT(i,j)*(G%IdyCu(I,j)*u0v(I,j) + G%IdyCu(I-1,j)*u0v(I-1,j))  + &
           CS%DX_dyT(i,j)*(G%IdxCv(i,J)*v0v(i,J) + G%IdxCv(i,J-1)*v0v(i,J-1))) * &
          max(G%IdxCv(i,J)*G%IareaCv(i,J), G%IdxCv(i,J-1)*G%IareaCv(i,J-1)) ) )
      CS%Ah_Max_xx(I,J) = 0.0
      if (denom > 0.0) &
        CS%Ah_Max_xx(I,J) = CS%bound_coef * 0.5 * Idt / denom
    enddo ; enddo
    do J=js-1,Jeq ; do I=is-1,Ieq
      denom = max( &
         (CS%dx2q(I,J) * &
          (CS%DX_dyBu(I,J)*(u0u(I,j+1)*G%IdxCu(I,j+1) + u0u(I,j)*G%IdxCu(I,j))  + &
           CS%DY_dxBu(I,J)*(v0u(i+1,J)*G%IdyCv(i+1,J) + v0u(i,J)*G%IdyCv(i,J))) * &
          max(G%IdxCu(I,j)*G%IareaCu(I,j), G%IdxCu(I,j+1)*G%IareaCu(I,j+1)) ),    &
         (CS%dy2q(I,J) * &
          (CS%DX_dyBu(I,J)*(u0v(I,j+1)*G%IdxCu(I,j+1) + u0v(I,j)*G%IdxCu(I,j))  + &
           CS%DY_dxBu(I,J)*(v0v(i+1,J)*G%IdyCv(i+1,J) + v0v(i,J)*G%IdyCv(i,J))) * &
          max(G%IdyCv(i,J)*G%IareaCv(i,J), G%IdyCv(i+1,J)*G%IareaCv(i+1,J)) ) )
      CS%Ah_Max_xy(I,J) = 0.0
      if (denom > 0.0) &
        CS%Ah_Max_xy(I,J) = CS%bound_coef * 0.5 * Idt / denom
    enddo ; enddo
    if (CS%debug) then
      call hchksum(CS%Ah_Max_xx, "Ah_Max_xx", G%HI, haloshift=0, scale=US%L_to_m**4*US%s_to_T)
      call Bchksum(CS%Ah_Max_xy, "Ah_Max_xy", G%HI, haloshift=0, scale=US%L_to_m**4*US%s_to_T)
    endif
  endif
  ! Register fields for output from this module.
  CS%id_normstress = register_diag_field('ocean_model', 'NoSt', diag%axesTL, Time, &
      'Normal Stress', 's-1', conversion=US%s_to_T)
  CS%id_shearstress = register_diag_field('ocean_model', 'ShSt', diag%axesBL, Time, &
      'Shear Stress', 's-1', conversion=US%s_to_T)
  CS%id_diffu = register_diag_field('ocean_model', 'diffu', diag%axesCuL, Time, &
      'Zonal Acceleration from Horizontal Viscosity', 'm s-2', conversion=US%L_T2_to_m_s2)
  CS%id_diffv = register_diag_field('ocean_model', 'diffv', diag%axesCvL, Time, &
      'Meridional Acceleration from Horizontal Viscosity', 'm s-2', conversion=US%L_T2_to_m_s2)

  !CS%id_hf_diffu = register_diag_field('ocean_model', 'hf_diffu', diag%axesCuL, Time, &
  !    'Fractional Thickness-weighted Zonal Acceleration from Horizontal Viscosity', &
  !    'm s-2', v_extensive=.true., conversion=US%L_T2_to_m_s2)
  !if ((CS%id_hf_diffu > 0) .and. (present(ADp))) then
  !  call safe_alloc_alloc(CS%hf_diffu,G%IsdB,G%IedB,G%jsd,G%jed,GV%ke)
  !  call safe_alloc_ptr(ADp%diag_hfrac_u,G%IsdB,G%IedB,G%jsd,G%jed,GV%ke)
  !endif

  !CS%id_hf_diffv = register_diag_field('ocean_model', 'hf_diffv', diag%axesCvL, Time, &
  !    'Fractional Thickness-weighted Meridional Acceleration from Horizontal Viscosity', &
  !    'm s-2', v_extensive=.true., conversion=US%L_T2_to_m_s2)
  !if ((CS%id_hf_diffv > 0) .and. (present(ADp))) then
  !  call safe_alloc_alloc(CS%hf_diffv,G%isd,G%ied,G%JsdB,G%JedB,GV%ke)
  !  call safe_alloc_ptr(ADp%diag_hfrac_v,G%isd,G%ied,G%JsdB,G%JedB,GV%ke)
  !endif

  CS%id_hf_diffu_2d = register_diag_field('ocean_model', 'hf_diffu_2d', diag%axesCu1, Time, &
      'Depth-sum Fractional Thickness-weighted Zonal Acceleration from Horizontal Viscosity', &
      'm s-2', conversion=US%L_T2_to_m_s2)
  if ((CS%id_hf_diffu_2d > 0) .and. (present(ADp))) then
    call safe_alloc_ptr(ADp%diag_hfrac_u,G%IsdB,G%IedB,G%jsd,G%jed,GV%ke)
  endif

  CS%id_hf_diffv_2d = register_diag_field('ocean_model', 'hf_diffv_2d', diag%axesCv1, Time, &
      'Depth-sum Fractional Thickness-weighted Meridional Acceleration from Horizontal Viscosity', &
      'm s-2', conversion=US%L_T2_to_m_s2)
  if ((CS%id_hf_diffv_2d > 0) .and. (present(ADp))) then
    call safe_alloc_ptr(ADp%diag_hfrac_v,G%isd,G%ied,G%JsdB,G%JedB,GV%ke)
  endif

  CS%id_h_diffu = register_diag_field('ocean_model', 'h_diffu', diag%axesCuL, Time, &
      'Thickness Multiplied Zonal Acceleration from Horizontal Viscosity', &
      'm2 s-2', conversion=GV%H_to_m*US%L_T2_to_m_s2)
  if ((CS%id_h_diffu > 0) .and. (present(ADp))) then
    call safe_alloc_ptr(ADp%diag_hu,G%IsdB,G%IedB,G%jsd,G%jed,GV%ke)
  endif

  CS%id_h_diffv = register_diag_field('ocean_model', 'h_diffv', diag%axesCvL, Time, &
      'Thickness Multiplied Meridional Acceleration from Horizontal Viscosity', &
      'm2 s-2', conversion=GV%H_to_m*US%L_T2_to_m_s2)
  if ((CS%id_h_diffv > 0) .and. (present(ADp))) then
    call safe_alloc_ptr(ADp%diag_hv,G%isd,G%ied,G%JsdB,G%JedB,GV%ke)
  endif

  CS%id_intz_diffu_2d = register_diag_field('ocean_model', 'intz_diffu_2d', diag%axesCu1, Time, &
      'Depth-integral of Zonal Acceleration from Horizontal Viscosity', &
      'm2 s-2', conversion=GV%H_to_m*US%L_T2_to_m_s2)
  if ((CS%id_intz_diffu_2d > 0) .and. (present(ADp))) then
    call safe_alloc_ptr(ADp%diag_hu,G%IsdB,G%IedB,G%jsd,G%jed,GV%ke)
  endif

  CS%id_intz_diffv_2d = register_diag_field('ocean_model', 'intz_diffv_2d', diag%axesCv1, Time, &
      'Depth-integral of Meridional Acceleration from Horizontal Viscosity', &
      'm2 s-2', conversion=GV%H_to_m*US%L_T2_to_m_s2)
  if ((CS%id_intz_diffv_2d > 0) .and. (present(ADp))) then
    call safe_alloc_ptr(ADp%diag_hv,G%isd,G%ied,G%JsdB,G%JedB,GV%ke)
  endif

  CS%id_diffu_visc_rem = register_diag_field('ocean_model', 'diffu_visc_rem', diag%axesCuL, Time, &
      'Zonal Acceleration from Horizontal Viscosity multiplied by viscous remnant', &
      'm s-2', conversion=US%L_T2_to_m_s2)
  if ((CS%id_diffu_visc_rem > 0) .and. (present(ADp))) then
    call safe_alloc_ptr(ADp%visc_rem_u,G%IsdB,G%IedB,G%jsd,G%jed,GV%ke)
  endif

  CS%id_diffv_visc_rem = register_diag_field('ocean_model', 'diffv_visc_rem', diag%axesCvL, Time, &
      'Meridional Acceleration from Horizontal Viscosity multiplied by viscous remnant', &
      'm s-2', conversion=US%L_T2_to_m_s2)
  if ((CS%id_diffv_visc_rem > 0) .and. (present(ADp))) then
    call safe_alloc_ptr(ADp%visc_rem_v,G%isd,G%ied,G%JsdB,G%JedB,GV%ke)
  endif

  if (CS%biharmonic) then
    CS%id_Ah_h = register_diag_field('ocean_model', 'Ahh', diag%axesTL, Time,    &
        'Biharmonic Horizontal Viscosity at h Points', 'm4 s-1', conversion=US%L_to_m**4*US%s_to_T, &
        cmor_field_name='difmxybo',                                             &
        cmor_long_name='Ocean lateral biharmonic viscosity',                     &
        cmor_standard_name='ocean_momentum_xy_biharmonic_diffusivity')
    CS%id_Ah_q = register_diag_field('ocean_model', 'Ahq', diag%axesBL, Time, &
        'Biharmonic Horizontal Viscosity at q Points', 'm4 s-1', conversion=US%L_to_m**4*US%s_to_T)
    CS%id_grid_Re_Ah = register_diag_field('ocean_model', 'grid_Re_Ah', diag%axesTL, Time, &
        'Grid Reynolds number for the Biharmonic horizontal viscosity at h points', 'nondim')

    if (CS%id_grid_Re_Ah > 0) &
      ! Compute the smallest biharmonic viscosity capable of modifying the
      ! velocity at floating point precision.
      CS%min_grid_Ah = spacing(1.) * min_grid_sp_h4 * Idt
  endif
  if (CS%Laplacian) then
    CS%id_Kh_h = register_diag_field('ocean_model', 'Khh', diag%axesTL, Time,   &
        'Laplacian Horizontal Viscosity at h Points', 'm2 s-1', conversion=US%L_to_m**2*US%s_to_T, &
        cmor_field_name='difmxylo',                                             &
        cmor_long_name='Ocean lateral Laplacian viscosity',                     &
        cmor_standard_name='ocean_momentum_xy_laplacian_diffusivity')
    CS%id_Kh_q = register_diag_field('ocean_model', 'Khq', diag%axesBL, Time, &
        'Laplacian Horizontal Viscosity at q Points', 'm2 s-1', conversion=US%L_to_m**2*US%s_to_T)
    CS%id_grid_Re_Kh = register_diag_field('ocean_model', 'grid_Re_Kh', diag%axesTL, Time, &
        'Grid Reynolds number for the Laplacian horizontal viscosity at h points', 'nondim')
    CS%id_vort_xy_q = register_diag_field('ocean_model', 'vort_xy_q', diag%axesBL, Time, &
      'Vertical vorticity at q Points', 's-1', conversion=US%s_to_T)
    CS%id_div_xx_h = register_diag_field('ocean_model', 'div_xx_h', diag%axesTL, Time, &
      'Horizontal divergence at h Points', 's-1', conversion=US%s_to_T)
    CS%id_sh_xy_q = register_diag_field('ocean_model', 'sh_xy_q', diag%axesBL, Time, &
      'Shearing strain at q Points', 's-1', conversion=US%s_to_T)
    CS%id_sh_xx_h = register_diag_field('ocean_model', 'sh_xx_h', diag%axesTL, Time, &
      'Horizontal tension at h Points', 's-1', conversion=US%s_to_T)

    if (CS%id_grid_Re_Kh > 0) &
      ! Compute a smallest Laplacian viscosity capable of modifying the
      ! velocity at floating point precision.
      CS%min_grid_Kh = spacing(1.) * min_grid_sp_h2 * Idt
  endif
  if (CS%use_GME) then
    CS%id_dudx_bt = register_diag_field('ocean_model', 'dudx_bt', diag%axesT1, Time, &
        'Zonal component of the barotropic shearing strain at h points', 's-1', &
        conversion=US%s_to_T)
    CS%id_dudy_bt = register_diag_field('ocean_model', 'dudy_bt', diag%axesB1, Time, &
        'Zonal component of the barotropic shearing strain at q points', 's-1', &
        conversion=US%s_to_T)
    CS%id_dvdy_bt = register_diag_field('ocean_model', 'dvdy_bt', diag%axesT1, Time, &
        'Meridional component of the barotropic shearing strain at h points', 's-1', &
        conversion=US%s_to_T)
    CS%id_dvdx_bt = register_diag_field('ocean_model', 'dvdx_bt', diag%axesB1, Time, &
        'Meridional component of the barotropic shearing strain at q points', 's-1', &
        conversion=US%s_to_T)
    CS%id_GME_coeff_h = register_diag_field('ocean_model', 'GME_coeff_h', diag%axesTL, Time, &
        'GME coefficient at h Points', 'm2 s-1', conversion=US%L_to_m**2*US%s_to_T)
    CS%id_GME_coeff_q = register_diag_field('ocean_model', 'GME_coeff_q', diag%axesBL, Time, &
        'GME coefficient at q Points', 'm2 s-1', conversion=US%L_to_m**2*US%s_to_T)
    CS%id_FrictWork_GME = register_diag_field('ocean_model','FrictWork_GME',diag%axesTL,Time,&
        'Integral work done by lateral friction terms in GME (excluding diffusion of energy)', &
        'W m-2', conversion=US%RZ3_T3_to_W_m2*US%L_to_Z**2)
  endif
  CS%id_FrictWork = register_diag_field('ocean_model','FrictWork',diag%axesTL,Time,&
      'Integral work done by lateral friction terms. If GME is turned on, this '//&
      'includes the GME contribution.', &
      'W m-2', conversion=US%RZ3_T3_to_W_m2*US%L_to_Z**2)
  CS%id_FrictWorkIntz = register_diag_field('ocean_model','FrictWorkIntz',diag%axesT1,Time,      &
      'Depth integrated work done by lateral friction', &
      'W m-2', conversion=US%RZ3_T3_to_W_m2*US%L_to_Z**2, &
      cmor_field_name='dispkexyfo',                                                              &
      cmor_long_name='Depth integrated ocean kinetic energy dissipation due to lateral friction',&
      cmor_standard_name='ocean_kinetic_energy_dissipation_per_unit_area_due_to_xy_friction')

end subroutine hor_visc_init

!> Calculates factors in the anisotropic orientation tensor to be align with the grid.
!! With n1=1 and n2=0, this recovers the approach of Large et al, 2001.
subroutine align_aniso_tensor_to_grid(CS, n1, n2)
  type(hor_visc_CS), intent(inout) :: CS !< Control structure for horizontal viscosity
  real,              intent(in) :: n1 !< i-component of direction vector [nondim]
  real,              intent(in) :: n2 !< j-component of direction vector [nondim]
  ! Local variables
  real :: recip_n2_norm ! The inverse of the squared magnitude of n1 and n2 [nondim]
  ! For normalizing n=(n1,n2) in case arguments are not a unit vector
  recip_n2_norm = n1**2 + n2**2
  if (recip_n2_norm > 0.) recip_n2_norm = 1. / recip_n2_norm
  CS%n1n2_h(:,:) = 2. * ( n1 * n2 ) * recip_n2_norm
  CS%n1n2_q(:,:) = 2. * ( n1 * n2 ) * recip_n2_norm
  CS%n1n1_m_n2n2_h(:,:) = ( n1 * n1 - n2 * n2 ) * recip_n2_norm
  CS%n1n1_m_n2n2_q(:,:) = ( n1 * n1 - n2 * n2 ) * recip_n2_norm
end subroutine align_aniso_tensor_to_grid

!> Apply a 1-1-4-1-1 Laplacian filter one time on GME diffusive flux to reduce any
!! horizontal two-grid-point noise
subroutine smooth_GME(CS, G, GME_flux_h, GME_flux_q)
  type(hor_visc_CS),                            intent(in)    :: CS        !< Control structure
  type(ocean_grid_type),                        intent(in)    :: G         !< Ocean grid
  real, dimension(SZI_(G),SZJ_(G)),   optional, intent(inout) :: GME_flux_h!< GME diffusive flux
                                                              !! at h points [L2 T-2 ~> m2 s-2]
  real, dimension(SZIB_(G),SZJB_(G)), optional, intent(inout) :: GME_flux_q!< GME diffusive flux
                                                              !! at q points [L2 T-2 ~> m2 s-2]
  ! local variables
  real, dimension(SZI_(G),SZJ_(G)) :: GME_flux_h_original ! The previous value of GME_flux_h [L2 T-2 ~> m2 s-2]
  real, dimension(SZIB_(G),SZJB_(G)) :: GME_flux_q_original ! The previous value of GME_flux_q [L2 T-2 ~> m2 s-2]
  real :: wc, ww, we, wn, ws ! averaging weights for smoothing [nondim]
  integer :: i, j, s, halosz
  integer :: xh, xq  ! The number of valid extra halo points for h and q points.
  integer :: is, ie, js, je, Isq, Ieq, Jsq, Jeq

  is  = G%isc  ; ie  = G%iec  ; js  = G%jsc  ; je  = G%jec
  Isq = G%IscB ; Ieq = G%IecB ; Jsq = G%JscB ; Jeq = G%JecB
  xh = 0 ; xq = 0

  do s=1,CS%num_smooth_gme
    if (present(GME_flux_h)) then
      if (xh < 0) then
        ! Update halos if needed, but avoid doing so more often than is needed.
        halosz = min(G%isc-G%isd, G%jsc-G%jsd, 2+CS%num_smooth_gme-s)
        call pass_var(GME_flux_h, G%Domain, halo=halosz)
        xh = halosz - 2
      endif
      GME_flux_h_original(:,:) = GME_flux_h(:,:)
      ! apply smoothing on GME
      do j=Jsq-xh,Jeq+1+xh ; do i=Isq-xh,Ieq+1+xh
        ! skip land points
        if (G%mask2dT(i,j)==0.) cycle
        ! compute weights
        ww = 0.125 * G%mask2dT(i-1,j)
        we = 0.125 * G%mask2dT(i+1,j)
        ws = 0.125 * G%mask2dT(i,j-1)
        wn = 0.125 * G%mask2dT(i,j+1)
        wc = 1.0 - ((ww+we)+(wn+ws))
        GME_flux_h(i,j) =  wc * GME_flux_h_original(i,j)   &
                         + ((ww * GME_flux_h_original(i-1,j) + we * GME_flux_h_original(i+1,j)) &
                          + (ws * GME_flux_h_original(i,j-1) + wn * GME_flux_h_original(i,j+1)))
      enddo ; enddo
      xh = xh - 1
    endif
    if (present(GME_flux_q)) then
      if (xq < 0) then
        ! Update halos if needed, but avoid doing so more often than is needed.
        halosz = min(G%isc-G%isd, G%jsc-G%jsd, 2+CS%num_smooth_gme-s)
        call pass_var(GME_flux_q, G%Domain, position=CORNER, complete=.true., halo=halosz)
        xq = halosz - 2
      endif
      GME_flux_q_original(:,:) = GME_flux_q(:,:)
      ! apply smoothing on GME
      do J=js-1-xq,je+xq ; do I=is-1-xq,ie+xq
        ! skip land points
        if (G%mask2dBu(I,J)==0.) cycle
        ! compute weights
        ww = 0.125 * G%mask2dBu(I-1,J)
        we = 0.125 * G%mask2dBu(I+1,J)
        ws = 0.125 * G%mask2dBu(I,J-1)
        wn = 0.125 * G%mask2dBu(I,J+1)
        wc = 1.0 - ((ww+we)+(wn+ws))
        GME_flux_q(I,J) =  wc * GME_flux_q_original(I,J)   &
                         + ((ww * GME_flux_q_original(I-1,J) + we * GME_flux_q_original(I+1,J)) &
                          + (ws * GME_flux_q_original(I,J-1) + wn * GME_flux_q_original(I,J+1)))
      enddo ; enddo
      xq = xq - 1
    endif
  enddo ! s-loop
end subroutine smooth_GME

!> Apply a 9-point smoothing filter twice to reduce horizontal two-grid-point noise
!! Note that this subroutine does not conserve mass or angular momentum, so don't use it
!! in situations where you need conservation. Also can't apply it to Ah and Kh in the
!! horizontal_viscosity subroutine because they are not supposed to be halo-updated.
!! But you _can_ apply them to Kh_h and Ah_h.
subroutine smooth_x9(CS, G, field_h, field_u, field_v, field_q, zero_land)
  type(hor_visc_CS),                            intent(in)    :: CS        !< Control structure
  type(ocean_grid_type),                        intent(in)    :: G         !< Ocean grid
  real, dimension(SZI_(G),SZJ_(G)), optional,   intent(inout) :: field_h   !< field to be smoothed
                                                              !! at h points
  real, dimension(SZIB_(G),SZJ_(G)), optional,  intent(inout) :: field_u   !< field to be smoothed
                                                              !! at u points
  real, dimension(SZI_(G),SZJB_(G)), optional,  intent(inout) :: field_v   !< field to be smoothed
                                                              !! at v points
  real, dimension(SZIB_(G),SZJB_(G)), optional, intent(inout) :: field_q   !< field to be smoothed
                                                              !! at q points
  logical, optional, intent(in)                               :: zero_land !< An optional argument
                                                              !! indicating whether to set values
                                                              !! on land to zero (.true.) or
                                                              !! whether to ignore land values
                                                              !! (.false. or not present)
  ! local variables. It would be good to make the _original variables allocatable.
  real, dimension(SZI_(G),SZJ_(G))   :: field_h_original
  real, dimension(SZIB_(G),SZJ_(G))  :: field_u_original
  real, dimension(SZI_(G),SZJB_(G))  :: field_v_original
  real, dimension(SZIB_(G),SZJB_(G)) :: field_q_original
  real, dimension(3,3) :: weights, local_weights ! averaging weights for smoothing, nondimensional
  logical :: zero_land_val ! actual value of zero_land optional argument
  integer :: i, j, s
  integer :: is, ie, js, je, Isq, Ieq, Jsq, Jeq


  is  = G%isc  ; ie  = G%iec  ; js  = G%jsc  ; je  = G%jec
  Isq = G%IscB ; Ieq = G%IecB ; Jsq = G%JscB ; Jeq = G%JecB

  weights = reshape([1., 2., 1., 2., 4., 2., 1., 2., 1.],shape(weights))/16.

  if (present(zero_land)) then
    zero_land_val = zero_land
  else
    zero_land_val = .false.
  endif

  if (present(field_h)) then
    call pass_var(field_h, G%Domain, halo=2) ! Halo size 2 ensures that you can smooth twice
    do s=1,0,-1
      field_h_original(:,:) = field_h(:,:)
      ! apply smoothing on field_h
      do j=js-s,je+s ; do i=is-s,ie+s
        ! skip land points
        if (G%mask2dT(i,j)==0.) cycle
        ! compute local weights
        local_weights = weights*G%mask2dT(i-1:i+1,j-1:j+1)
        if (zero_land_val) local_weights = local_weights/(sum(local_weights) + 1.E-16)
        field_h(i,j) =  sum(local_weights*field_h_original(i-1:i+1,j-1:j+1))
      enddo ; enddo
    enddo
    call pass_var(field_h, G%Domain)
  endif

  if (present(field_u)) then
    call pass_vector(field_u, field_v, G%Domain, halo=2)
    do s=1,0,-1
      field_u_original(:,:) = field_u(:,:)
      ! apply smoothing on field_u
      do j=js-s,je+s ; do I=Isq-s,Ieq+s
        ! skip land points
        if (G%mask2dCu(I,j)==0.) cycle
        ! compute local weights
        local_weights = weights*G%mask2dCu(I-1:I+1,j-1:j+1)
        if (zero_land_val) local_weights = local_weights/(sum(local_weights) + 1.E-16)
        field_u(I,j) =  sum(local_weights*field_u_original(I-1:I+1,j-1:j+1))
      enddo ; enddo

      field_v_original(:,:) = field_v(:,:)
      ! apply smoothing on field_v
      do J=Jsq-s,Jeq+s ; do i=is-s,ie+s
        ! skip land points
        if (G%mask2dCv(i,J)==0.) cycle
        ! compute local weights
        local_weights = weights*G%mask2dCv(i-1:i+1,J-1:J+1)
        if (zero_land_val) local_weights = local_weights/(sum(local_weights) + 1.E-16)
        field_v(i,J) =  sum(local_weights*field_v_original(i-1:i+1,J-1:J+1))
      enddo ; enddo
    enddo
    call pass_vector(field_u, field_v, G%Domain)
  endif

  if (present(field_q)) then
    call pass_var(field_q, G%Domain, halo=2, position=CORNER)
    do s=1,0,-1
      field_q_original(:,:) = field_q(:,:)
      ! apply smoothing on field_q
      do J=Jsq-s,Jeq+s ; do I=Isq-s,Ieq+s
        ! skip land points
        if (G%mask2dBu(I,J)==0.) cycle
        ! compute local weights
        local_weights = weights*G%mask2dBu(I-1:I+1,J-1:J+1)
        if (zero_land_val) local_weights = local_weights/(sum(local_weights) + 1.E-16)
        field_q(I,J) =  sum(local_weights*field_q_original(I-1:I+1,J-1:J+1))
      enddo ; enddo
    enddo
    call pass_var(field_q, G%Domain, position=CORNER)
  endif

end subroutine smooth_x9

!> Deallocates any variables allocated in hor_visc_init.
subroutine hor_visc_end(CS)
  type(hor_visc_CS), intent(inout) :: CS !< Horizontal viscosity control structure
  if (CS%Laplacian .or. CS%biharmonic) then
    DEALLOC_(CS%dx2h) ; DEALLOC_(CS%dx2q) ; DEALLOC_(CS%dy2h) ; DEALLOC_(CS%dy2q)
    DEALLOC_(CS%dx_dyT) ; DEALLOC_(CS%dy_dxT) ; DEALLOC_(CS%dx_dyBu) ; DEALLOC_(CS%dy_dxBu)
    DEALLOC_(CS%reduction_xx) ; DEALLOC_(CS%reduction_xy)
  endif
  if (CS%Laplacian) then
    DEALLOC_(CS%Kh_bg_xx) ; DEALLOC_(CS%Kh_bg_xy)
    DEALLOC_(CS%grid_sp_h2)
    if (CS%bound_Kh) then
      DEALLOC_(CS%Kh_Max_xx) ; DEALLOC_(CS%Kh_Max_xy)
    endif
    if (CS%Smagorinsky_Kh) then
      DEALLOC_(CS%Laplac2_const_xx) ; DEALLOC_(CS%Laplac2_const_xy)
    endif
    if (CS%Leith_Kh) then
      DEALLOC_(CS%Laplac3_const_xx) ; DEALLOC_(CS%Laplac3_const_xy)
    endif
  endif
  if (CS%biharmonic) then
    DEALLOC_(CS%grid_sp_h3)
    DEALLOC_(CS%Idx2dyCu) ; DEALLOC_(CS%Idx2dyCv)
    DEALLOC_(CS%Idxdy2u) ; DEALLOC_(CS%Idxdy2v)
    DEALLOC_(CS%Ah_bg_xx) ; DEALLOC_(CS%Ah_bg_xy)
    if (CS%bound_Ah) then
      DEALLOC_(CS%Ah_Max_xx) ; DEALLOC_(CS%Ah_Max_xy)
    endif
    if (CS%Smagorinsky_Ah) then
      DEALLOC_(CS%Biharm_const_xx) ; DEALLOC_(CS%Biharm_const_xy)
    endif
    if ((CS%Leith_Ah) .or. (CS%use_Leithy)) then
      DEALLOC_(CS%Biharm6_const_xx) ; DEALLOC_(CS%Biharm6_const_xy)
    endif
    if (CS%use_Leithy) then
      DEALLOC_(CS%m_const_leithy)
      DEALLOC_(CS%m_leithy_max)
    endif
    if (CS%Re_Ah > 0.0) then
      DEALLOC_(CS%Re_Ah_const_xx) ; DEALLOC_(CS%Re_Ah_const_xy)
    endif
  endif
  if (CS%anisotropic) then
    DEALLOC_(CS%n1n2_h)
    DEALLOC_(CS%n1n2_q)
    DEALLOC_(CS%n1n1_m_n2n2_h)
    DEALLOC_(CS%n1n1_m_n2n2_q)
  endif

  if (CS%use_ZB2020) then
    call ZB2020_end(CS%ZB2020)
  endif

end subroutine hor_visc_end
!> \namespace mom_hor_visc
!!
!! This module contains the subroutine horizontal_viscosity() that calculates the
!! effects of horizontal viscosity, including parameterizations of the value of
!! the viscosity itself. horizontal_viscosity() calculates the acceleration due to
!! some combination of a biharmonic viscosity and a Laplacian viscosity. Either or
!! both may use a coefficient that depends on the shear and strain of the flow.
!! All metric terms are retained. The Laplacian is calculated as the divergence of
!! a stress tensor, using the form suggested by Smagorinsky (1993). The biharmonic
!! is calculated by twice applying the divergence of the stress tensor that is
!! used to calculate the Laplacian, but without the dependence on thickness in the
!! first pass. This form permits a variable viscosity, and indicates no
!! acceleration for either resting fluid or solid body rotation.
!!
!! The form of the viscous accelerations is discussed extensively in Griffies and
!! Hallberg (2000), and the implementation here follows that discussion closely.
!! We use the notation of Smith and McWilliams (2003) with the exception that the
!! isotropic viscosity is \f$\kappa_h\f$.
!!
!! \section section_horizontal_viscosity Horizontal viscosity in MOM
!!
!! In general, the horizontal stress tensor can be written as
!! \f[
!! {\bf \sigma} =
!! \begin{pmatrix}
!! \frac{1}{2} \left( \sigma_D + \sigma_T \right) & \frac{1}{2} \sigma_S \\\\
!! \frac{1}{2} \sigma_S & \frac{1}{2} \left( \sigma_D - \sigma_T \right)
!! \end{pmatrix}
!! \f]
!! where \f$\sigma_D\f$, \f$\sigma_T\f$ and \f$\sigma_S\f$ are stresses associated with
!! invariant factors in the strain-rate tensor. For a Newtonian fluid, the stress
!! tensor is usually linearly related to the strain-rate tensor. The horizontal
!! strain-rate tensor is
!! \f[
!! \dot{\bf e} =
!! \begin{pmatrix}
!! \frac{1}{2} \left( \dot{e}_D + \dot{e}_T \right) & \frac{1}{2} \dot{e}_S \\\\
!! \frac{1}{2} \dot{e}_S & \frac{1}{2} \left( \dot{e}_D - \dot{e}_T \right)
!! \end{pmatrix}
!! \f]
!! where \f$\dot{e}_D = \partial_x u + \partial_y v\f$ is the horizontal divergence,
!! \f$\dot{e}_T = \partial_x u - \partial_y v\f$ is the horizontal tension, and
!! \f$\dot{e}_S = \partial_y u + \partial_x v\f$ is the horizontal shear strain.
!!
!! The trace of the stress tensor, \f$tr(\bf \sigma) = \sigma_D\f$, is usually
!! absorbed into the pressure and only the deviatoric stress tensor considered.
!! From here on, we drop \f$\sigma_D\f$. The trace of the strain tensor, \f$tr(\bf e) =
!! \dot{e}_D\f$ is non-zero for horizontally divergent flow but only enters the
!! stress tensor through \f$\sigma_D\f$ and so we will drop \f$\sigma_D\f$ from
!! calculations of the strain tensor in the code. Therefore the horizontal stress
!! tensor can be considered to be
!! \f[
!! {\bf \sigma} =
!! \begin{pmatrix}
!! \frac{1}{2} \sigma_T & \frac{1}{2} \sigma_S \\\\
!! \frac{1}{2} \sigma_S & - \frac{1}{2} \sigma_T
!! \end{pmatrix}
!! .\f]
!!
!! The stresses above are linearly related to the strain through a viscosity
!! coefficient, \f$\kappa_h\f$:
!! \f{eqnarray*}{
!! \sigma_T & = & 2 \kappa_h \dot{e}_T \\\\
!! \sigma_S & = & 2 \kappa_h \dot{e}_S
!! .
!! \f}
!!
!! The viscosity \f$\kappa_h\f$ may either be a constant or variable. For example,
!! \f$\kappa_h\f$ may vary with the shear, as proposed by Smagorinsky (1993).
!!
!! The accelerations resulting form the divergence of the stress tensor are
!! \f{eqnarray*}{
!! \hat{\bf x} \cdot \left( \nabla \cdot {\bf \sigma} \right)
!! & = &
!! \partial_x \left( \frac{1}{2} \sigma_T \right)
!! + \partial_y \left( \frac{1}{2} \sigma_S \right)
!! \\\\
!! & = &
!! \partial_x \left( \kappa_h \dot{e}_T \right)
!! + \partial_y \left( \kappa_h \dot{e}_S \right)
!! \\\\
!! \hat{\bf y} \cdot \left( \nabla \cdot {\bf \sigma} \right)
!! & = &
!! \partial_x \left( \frac{1}{2} \sigma_S \right)
!! + \partial_y \left( - \frac{1}{2} \sigma_T \right)
!! \\\\
!! & = &
!! \partial_x \left( \kappa_h \dot{e}_S \right)
!! + \partial_y \left( - \kappa_h \dot{e}_T \right)
!! .
!! \f}
!!
!! The form of the Laplacian viscosity in general coordinates is:
!! \f{eqnarray*}{
!! \hat{\bf x} \cdot \left( \nabla \cdot \sigma \right)
!! & = &
!! \frac{1}{h} \left[ \partial_x \left( \kappa_h h \dot{e}_T \right)
!! + \partial_y \left( \kappa_h h \dot{e}_S \right) \right]
!! \\\\
!! \hat{\bf y} \cdot \left( \nabla \cdot \sigma \right)
!! & = &
!! \frac{1}{h} \left[ \partial_x \left( \kappa_h h \dot{e}_S \right)
!! - \partial_y \left( \kappa_h h \dot{e}_T \right) \right]
!! .
!! \f}
!!
!! \subsection section_laplacian_viscosity_coefficient Laplacian viscosity coefficient
!!
!! The horizontal viscosity coefficient, \f$\kappa_h\f$, can have multiple components.
!! The isotropic components are:
!!   - A uniform background component, \f$\kappa_{bg}\f$.
!!   - A constant but spatially variable 2D map, \f$\kappa_{2d}(x,y)\f$.
!!   - A ''MICOM'' viscosity, \f$U_\nu \Delta(x,y)\f$, which uses a constant
!! velocity scale, \f$U_\nu\f$ and a measure of the grid-spacing \f$\Delta(x,y)^2 =
!! \frac{2 \Delta x^2 \Delta y^2}{\Delta x^2 + \Delta y^2}\f$.
!!   - A function of
!! latitude, \f$\kappa_{\phi}(x,y) = \kappa_{\pi/2} |\sin(\phi)|^n\f$.
!!   - A dynamic Smagorinsky viscosity, \f$\kappa_{Sm}(x,y,t) = C_{Sm} \Delta^2 \sqrt{\dot{e}_T^2 + \dot{e}_S^2}\f$.
!!   - A dynamic Leith viscosity, \f$\kappa_{Lth}(x,y,t) =
!!                                    C_{Lth} \Delta^3 \sqrt{|\nabla \zeta|^2 + |\nabla \dot{e}_D|^2}\f$.
!!
!! A maximum stable viscosity, \f$\kappa_{max}(x,y)\f$ is calculated based on the
!! grid-spacing and time-step and used to clip calculated viscosities.
!!
!! The static components of \f$\kappa_h\f$ are first combined as follows:
!! \f[
!! \kappa_{static} = \min \left[ \max\left(
!! \kappa_{bg},
!! U_\nu \Delta(x,y),
!! \kappa_{2d}(x,y),
!! \kappa_\phi(x,y)
!! \right)
!! , \kappa_{max}(x,y) \right]
!! \f]
!! and stored in the module control structure as variables <code>Kh_bg_xx</code> and
!! <code>Kh_bg_xy</code> for the tension (h-points) and shear (q-points) components
!! respectively.
!!
!! The full viscosity includes the dynamic components as follows:
!! \f[
!! \kappa_h(x,y,t) = r(\Delta,L_d)
!! \max \left( \kappa_{static}, \kappa_{Sm}, \kappa_{Lth} \right)
!! \f]
!! where \f$r(\Delta,L_d)\f$ is a resolution function.
!!
!! The dynamic Smagorinsky and Leith viscosity schemes are exclusive with each
!! other.
!!
!! \subsection section_viscous_boundary_conditions Viscous boundary conditions
!!
!! Free slip boundary conditions have been coded, although no slip boundary
!! conditions can be used with the Laplacian viscosity based on the 2D land-sea
!! mask. For a western boundary, for example, the boundary conditions with the
!! biharmonic operator would be written as:
!! \f[
!!   \partial_x v = 0 ; \partial_x^3 v = 0 ; u = 0 ; \partial_x^2 u = 0 ,
!! \f]
!! while for a Laplacian operator, they are simply
!! \f[
!!   \partial_x v = 0 ; u = 0 .
!! \f]
!! These boundary conditions are largely dictated by the use of an Arakawa
!! C-grid and by the varying layer thickness.
!!
!! \subsection section_anisotropic_viscosity Anisotropic viscosity
!!
!! Large et al., 2001, proposed enhancing viscosity in a particular direction and the
!! approach was generalized in Smith and McWilliams, 2003. We use the second form of their
!! two coefficient anisotropic viscosity (section 4.3). We also replace their
!! \f$A^\prime\f$ and $D$ such that \f$2A^\prime = 2 \kappa_h + D\f$ and
!! \f$\kappa_a = D\f$ so that \f$\kappa_h\f$ can be considered the isotropic
!! viscosity and \f$\kappa_a=D\f$ can be consider the anisotropic viscosity. The
!! direction of anisotropy is defined by a unit vector \f$\hat{\bf
!! n}=(n_1,n_2)\f$.
!!
!! The contributions to the stress tensor are
!! \f[
!! \begin{pmatrix}
!! \sigma_T \\\\ \sigma_S
!! \end{pmatrix}
!! =
!! \left[
!! \begin{pmatrix}
!! 2 \kappa_h + \kappa_a & 0 \\\\
!! 0 & 2 \kappa_h
!! \end{pmatrix}
!! + 2 \kappa_a n_1 n_2
!! \begin{pmatrix}
!! - 2 n_1 n_2 & n_1^2 - n_2^2 \\\\
!! n_1^2 - n_2^2 & 2 n_1 n_2
!! \end{pmatrix}
!! \right]
!! \begin{pmatrix}
!! \dot{e}_T \\\\ \dot{e}_S
!! \end{pmatrix}
!! \f]
!! Dissipation of kinetic energy requires \f$\kappa_h \geq 0\f$ and \f$2 \kappa_h + \kappa_a \geq 0\f$.
!! Note that when anisotropy is aligned with the x-direction, \f$n_1 = \pm 1\f$, then
!! \f$n_2 = 0\f$ and the cross terms vanish. The accelerations in this aligned limit
!! with constant coefficients become
!! \f{eqnarray*}{
!! \hat{\bf x} \cdot \nabla \cdot {\bf \sigma}
!! & = &
!! \partial_x \left( \left( \kappa_h + \frac{1}{2} \kappa_a \right) \dot{e}_T \right)
!! + \partial_y \left( \kappa_h \dot{e}_S \right)
!! \\\\
!! & = &
!! \left( \kappa_h + \kappa_a \right) \partial_{xx} u
!! + \kappa_h \partial_{yy} u
!! - \frac{1}{2} \kappa_a \partial_x \left( \partial_x u + \partial_y v \right)
!! \\\\
!! \hat{\bf y} \cdot \nabla \cdot {\bf \sigma}
!! & = &
!! \partial_x \left( \kappa_h \dot{e}_S \right)
!! - \partial_y \left( \left( \kappa_h + \frac{1}{2} \kappa_a \right) \dot{e}_T \right)
!! \\\\
!! & = &
!! \kappa_h \partial_{xx} v
!! + \left( \kappa_h + \kappa_a \right) \partial_{yy} v
!! - \frac{1}{2} \kappa_a \partial_y \left( \partial_x u + \partial_y v \right)
!! \f}
!! which has contributions akin to a negative divergence damping (a divergence
!! enhancement?) but which is weaker than the enhanced tension terms by half.
!!
!! \subsection section_viscous_discretization Discretization
!!
!! The horizontal tension, \f$\dot{e}_T\f$, is stored in variable <code>sh_xx</code> and
!! discretized as
!! \f[
!! \dot{e}_T
!! = \frac{\Delta y}{\Delta x} \delta_i \left( \frac{1}{\Delta y} u \right)
!! - \frac{\Delta x}{\Delta y} \delta_j \left( \frac{1}{\Delta x} v \right)
!! .
!! \f]
!! The horizontal divergent strain, \f$\dot{e}_D\f$, is stored in variable
!! <code>div_xx</code> and discretized as
!! \f[
!! \dot{e}_D
!! = \frac{1}{h A} \left( \delta_i \left( \overline{h}^i \Delta y \, u \right)
!! + \delta_j \left( \overline{h}^j\Delta x \, v \right) \right)
!! .
!! \f]
!! Note that for expediency this is the exact discretization used in the
!! continuity equation.
!!
!! The horizontal shear strain, \f$\dot{e}_S\f$, is stored in variable <code>sh_xy</code>
!! and discretized as
!! \f[
!! \dot{e}_S = v_x + u_y
!! \f]
!! where
!! \f{align*}{
!! v_x &= \frac{\Delta y}{\Delta x} \delta_i \left( \frac{1}{\Delta y} v \right) \\\\
!! u_y &= \frac{\Delta x}{\Delta y} \delta_j \left( \frac{1}{\Delta x} u \right)
!! \f}
!! which are calculated separately so that no-slip or free-slip boundary
!! conditions can be applied to \f$v_x\f$ and \f$u_y\f$ where appropriate.
!!
!! The tendency for the x-component of the divergence of stress is stored in
!! variable <code>diffu</code> and discretized as
!! \f[
!! \hat{\bf x} \cdot \left( \nabla \cdot {\bf \sigma} \right) =
!! \frac{1}{A \overline{h}^i} \left(
!! \frac{1}{\Delta y} \delta_i \left( h \Delta y^2 \kappa_h \dot{e}_T \right) +
!! \frac{1}{\Delta x} \delta_j \left( \tilde{h}^{ij} \Delta x^2 \kappa_h \dot{e}_S \right)
!! \right)
!! .
!! \f]
!!
!! The tendency for the y-component of the divergence of stress is stored in
!! variable <code>diffv</code> and discretized as
!! \f[
!! \hat{\bf y} \cdot \left( \nabla \cdot {\bf \sigma} \right) =
!! \frac{1}{A \overline{h}^j} \left(
!! \frac{1}{\Delta y} \delta_i \left( \tilde{h}^{ij} \Delta y^2 A_M \dot{e}_S \right)
!! - \frac{1}{\Delta x} \delta_j \left( h \Delta x^2 A_M \dot{e}_T \right)
!! \right)
!! .
!! \f]
!!
!! \subsection section_viscous_refs References
!!
!! Griffies, S.M., and Hallberg, R.W., 2000: Biharmonic friction with a
!! Smagorinsky-like viscosity for use in large-scale eddy-permitting ocean models.
!! Monthly Weather Review, 128(8), 2935-2946.
!! https://doi.org/10.1175/1520-0493(2000)128%3C2935:BFWASL%3E2.0.CO;2
!!
!! Large, W.G., Danabasoglu, G., McWilliams, J.C., Gent, P.R. and Bryan, F.O.,
!! 2001: Equatorial circulation of a global ocean climate model with
!! anisotropic horizontal viscosity.
!! Journal of Physical Oceanography, 31(2), pp.518-536.
!! https://doi.org/10.1175/1520-0485(2001)031%3C0518:ECOAGO%3E2.0.CO;2
!!
!! Smagorinsky, J., 1993: Some historical remarks on the use of nonlinear
!! viscosities. Large eddy simulation of complex engineering and geophysical
!! flows, 1, 69-106.
!!
!! Smith, R.D., and McWilliams, J.C., 2003: Anisotropic horizontal viscosity for
!! ocean models. Ocean Modelling, 5(2), 129-156.
!! https://doi.org/10.1016/S1463-5003(02)00016-1
end module MOM_hor_visc<|MERGE_RESOLUTION|>--- conflicted
+++ resolved
@@ -298,12 +298,8 @@
     dudx, dvdy, &    ! components in the horizontal tension [T-1 ~> s-1]
     dudx_smooth, dvdy_smooth, & ! components in the horizontal tension from smoothed velocity [T-1 ~> s-1]
     GME_effic_h, &  ! The filtered efficiency of the GME terms at h points [nondim]
-<<<<<<< HEAD
-    htot          ! The total thickness of all layers [H ~> m or kg m-2]
-=======
-    htot, &       ! The total thickness of all layers [Z ~> m]
+    htot, &       ! The total thickness of all layers [H ~> m or kg m-2]
     m_leithy      ! Kh=m_leithy*Ah in Leith+E parameterization [L-2 ~> m-2]
->>>>>>> f6b6b0be
   real :: Del2vort_h ! Laplacian of vorticity at h-points [L-2 T-1 ~> m-2 s-1]
   real :: grad_vel_mag_bt_h ! Magnitude of the barotropic velocity gradient tensor squared at h-points [T-2 ~> s-2]
   real :: boundary_mask_h ! A mask that zeroes out cells with at least one land edge [nondim]
