!> Calculates horizontal viscosity and viscous stresses
module MOM_hor_visc

! This file is part of MOM6. See LICENSE.md for the license.

use MOM_diag_mediator,         only : post_data, register_diag_field, safe_alloc_ptr
use MOM_diag_mediator,         only : diag_ctrl, time_type
use MOM_domains,               only : pass_var, CORNER
use MOM_error_handler,         only : MOM_error, FATAL, WARNING
use MOM_file_parser,           only : get_param, log_version, param_file_type
use MOM_grid,                  only : ocean_grid_type
use MOM_lateral_mixing_coeffs, only : VarMix_CS, calc_QG_Leith_viscosity
use MOM_barotropic,            only : barotropic_CS, barotropic_get_tav
use MOM_thickness_diffuse,     only : thickness_diffuse_CS, thickness_diffuse_get_KH
use MOM_MEKE_types,            only : MEKE_type
use MOM_open_boundary,         only : ocean_OBC_type, OBC_DIRECTION_E, OBC_DIRECTION_W
use MOM_open_boundary,         only : OBC_DIRECTION_N, OBC_DIRECTION_S, OBC_NONE
use MOM_verticalGrid,          only : verticalGrid_type
use MOM_io,                    only : MOM_read_data, slasher

implicit none ; private

#include <MOM_memory.h>

public horizontal_viscosity, hor_visc_init, hor_visc_end

!> Control structure for horizontal viscosity
type, public :: hor_visc_CS ; private
  logical :: Laplacian       !< Use a Laplacian horizontal viscosity if true.
  logical :: biharmonic      !< Use a biharmonic horizontal viscosity if true.
  logical :: no_slip         !< If true, no slip boundary conditions are used.
                             !! Otherwise free slip boundary conditions are assumed.
                             !! The implementation of the free slip boundary
                             !! conditions on a C-grid is much cleaner than the
                             !! no slip boundary conditions. The use of free slip
                             !! b.c.s is strongly encouraged. The no slip b.c.s
                             !! are not implemented with the biharmonic viscosity.
  logical :: bound_Kh        !< If true, the Laplacian coefficient is locally
                             !! limited to guarantee stability.
  logical :: better_bound_Kh !< If true, use a more careful bounding of the
                             !! Laplacian viscosity to guarantee stability.
  logical :: bound_Ah        !< If true, the biharmonic coefficient is locally
                             !! limited to guarantee stability.
  logical :: better_bound_Ah !< If true, use a more careful bounding of the
                             !! biharmonic viscosity to guarantee stability.
  real    :: bound_coef      !< The nondimensional coefficient of the ratio of
                             !! the viscosity bounds to the theoretical maximum
                             !! for stability without considering other terms.
                             !! The default is 0.8.
  logical :: Smagorinsky_Kh  !< If true, use Smagorinsky nonlinear eddy
                             !! viscosity. KH is the background value.
  logical :: Smagorinsky_Ah  !< If true, use a biharmonic form of Smagorinsky
                             !! nonlinear eddy viscosity. AH is the background.
  logical :: Leith_Kh        !< If true, use 2D Leith nonlinear eddy
                             !! viscosity. KH is the background value.
  logical :: Modified_Leith  !< If true, use extra component of Leith viscosity
                             !! to damp divergent flow. To use, still set Leith_Kh=.TRUE.
  logical :: use_beta_in_Leith !< If true, includes the beta term in the Leith viscosity
  logical :: Leith_Ah        !< If true, use a biharmonic form of 2D Leith
                             !! nonlinear eddy viscosity. AH is the background.
  logical :: use_QG_Leith_visc    !< If true, use QG Leith nonlinear eddy viscosity.
                             !! KH is the background value.
  logical :: bound_Coriolis  !< If true & SMAGORINSKY_AH is used, the biharmonic
                             !! viscosity is modified to include a term that
                             !! scales quadratically with the velocity shears.
  logical :: use_Kh_bg_2d    !< Read 2d background viscosity from a file.
  real    :: Kh_bg_min       !< The minimum value allowed for Laplacian horizontal
                             !! viscosity, in m2 s-1. The default is 0.0
  logical :: use_land_mask   !< Use the land mask for the computation of thicknesses
                             !! at velocity locations. This eliminates the dependence on
                             !! arbitrary values over land or outside of the domain.
                             !! Default is False to maintain answers with legacy experiments
                             !! but should be changed to True for new experiments.
  logical :: anisotropic     !< If true, allow anisotropic component to the viscosity.
  real    :: Kh_aniso        !< The anisotropic viscosity in m2 s-1.
  logical :: dynamic_aniso   !< If true, the anisotropic viscosity is recomputed as a function
                             !! of state. This is set depending on ANISOTROPIC_MODE.
  logical :: use_GME         !< If true, use GME backscatter scheme.
  real ALLOCABLE_, dimension(NIMEM_,NJMEM_) :: Kh_bg_xx
                      !< The background Laplacian viscosity at h points, in units
                      !! of m2 s-1. The actual viscosity may be the larger of this
                      !! viscosity and the Smagorinsky and Leith viscosities.
  real ALLOCABLE_, dimension(NIMEM_,NJMEM_) :: Kh_bg_2d
                      !< The background Laplacian viscosity at h points, in units
                      !! of m2 s-1. The actual viscosity may be the larger of this
                      !! viscosity and the Smagorinsky and Leith viscosities.
  real ALLOCABLE_, dimension(NIMEM_,NJMEM_) :: Ah_bg_xx
                      !< The background biharmonic viscosity at h points, in units
                      !! of m4 s-1. The actual viscosity may be the larger of this
                      !! viscosity and the Smagorinsky and Leith viscosities.
  real ALLOCABLE_, dimension(NIMEM_,NJMEM_) :: Biharm5_const2_xx
                      !< A constant relating the biharmonic viscosity to the
                      !! square of the velocity shear, in m4 s.  This value is
                      !! set to be the magnitude of the Coriolis terms once the
                      !! velocity differences reach a value of order 1/2 MAXVEL.
  real ALLOCABLE_, dimension(NIMEM_,NJMEM_) :: reduction_xx
                      !< The amount by which stresses through h points are reduced
                      !! due to partial barriers. Nondimensional.
  real ALLOCABLE_, dimension(NIMEM_,NJMEM_) :: &
    Kh_Max_xx,      & !< The maximum permitted Laplacian viscosity, m2 s-1.
    Ah_Max_xx,      & !< The maximum permitted biharmonic viscosity, m4 s-1.
    n1n2_h,         & !< Factor n1*n2 in the anisotropic direction tensor at h-points
    n1n1_m_n2n2_h     !< Factor n1**2-n2**2 in the anisotropic direction tensor at h-points

  real ALLOCABLE_, dimension(NIMEMB_PTR_,NJMEMB_PTR_) :: Kh_bg_xy
                      !< The background Laplacian viscosity at q points, in units
                      !! of m2 s-1. The actual viscosity may be the larger of this
                      !! viscosity and the Smagorinsky and Leith viscosities.
  real ALLOCABLE_, dimension(NIMEMB_PTR_,NJMEMB_PTR_) :: Ah_bg_xy
                      !< The background biharmonic viscosity at q points, in units
                      !! of m4 s-1. The actual viscosity may be the larger of this
                      !! viscosity and the Smagorinsky and Leith viscosities.
  real ALLOCABLE_, dimension(NIMEMB_PTR_,NJMEMB_PTR_) :: Biharm5_const2_xy
                      !< A constant relating the biharmonic viscosity to the
                      !! square of the velocity shear, in m4 s.  This value is
                      !! set to be the magnitude of the Coriolis terms once the
                      !! velocity differences reach a value of order 1/2 MAXVEL.
  real ALLOCABLE_, dimension(NIMEMB_PTR_,NJMEMB_PTR_) :: reduction_xy
                      !< The amount by which stresses through q points are reduced
                      !! due to partial barriers. Nondimensional.
  real ALLOCABLE_, dimension(NIMEMB_PTR_,NJMEMB_PTR_) :: &
    Kh_Max_xy,      & !< The maximum permitted Laplacian viscosity, m2 s-1.
    Ah_Max_xy,      & !< The maximum permitted biharmonic viscosity, m4 s-1.
    n1n2_q,         & !< Factor n1*n2 in the anisotropic direction tensor at q-points
    n1n1_m_n2n2_q     !< Factor n1**2-n2**2 in the anisotropic direction tensor at q-points

  real ALLOCABLE_, dimension(NIMEM_,NJMEM_) :: &
    dx2h,   & !< Pre-calculated dx^2 at h points, in m2
    dy2h,   & !< Pre-calculated dy^2 at h points, in m2
    dx_dyT, & !< Pre-calculated dx/dy at h points, nondim
    dy_dxT    !< Pre-calculated dy/dx at h points, nondim
  real ALLOCABLE_, dimension(NIMEMB_PTR_,NJMEMB_PTR_) :: &
    dx2q,    & !< Pre-calculated dx^2 at q points, in m2
    dy2q,    & !< Pre-calculated dy^2 at q points, in m2
    dx_dyBu, & !< Pre-calculated dx/dy at q points, nondim
    dy_dxBu    !< Pre-calculated dy/dx at q points, nondim
  real ALLOCABLE_, dimension(NIMEMB_PTR_,NJMEM_) :: &
    Idx2dyCu, & !< 1/(dx^2 dy) at u points, in m-3
    Idxdy2u     !< 1/(dx dy^2) at u points, in m-3
  real ALLOCABLE_, dimension(NIMEM_,NJMEMB_PTR_) :: &
    Idx2dyCv, & !< 1/(dx^2 dy) at v points, in m-3
    Idxdy2v     !< 1/(dx dy^2) at v points, in m-3

  ! The following variables are precalculated time-invariant combinations of
  ! parameters and metric terms.
  real ALLOCABLE_, dimension(NIMEM_,NJMEM_) :: &
    Laplac2_const_xx,  & !< Laplacian  metric-dependent constants (nondim)
    Biharm5_const_xx,  & !< Biharmonic metric-dependent constants (nondim)
    Laplac3_const_xx, & !< Laplacian  metric-dependent constants (nondim)
    Biharm6_const_xx    !< Biharmonic metric-dependent constants (nondim)

  real ALLOCABLE_, dimension(NIMEMB_PTR_,NJMEMB_PTR_) :: &
    Laplac2_const_xy,  & !< Laplacian  metric-dependent constants (nondim)
    Biharm5_const_xy,  & !< Biharmonic metric-dependent constants (nondim)
    Laplac3_const_xy, & !< Laplacian  metric-dependent constants (nondim)
    Biharm6_const_xy    !< Biharmonic metric-dependent constants (nondim)

  type(diag_ctrl), pointer :: diag => NULL() !< structure to regulate diagnostics

  !>@{
  !! Diagnostic id
  integer :: id_diffu     = -1, id_diffv         = -1
  integer :: id_Ah_h      = -1, id_Ah_q          = -1
  integer :: id_Kh_h      = -1, id_Kh_q          = -1
  integer :: id_GME_coeff_h = -1, id_GME_coeff_q = -1
  integer :: id_vort_xy_q = -1, id_div_xx_h      = -1
  integer :: id_FrictWork = -1, id_FrictWorkIntz = -1
  !!@}

end type hor_visc_CS

contains

!> Calculates the acceleration due to the horizontal viscosity.
!!
!! A combination of biharmonic and Laplacian forms can be used. The coefficient
!! may either be a constant or a shear-dependent form. The biharmonic is
!! determined by twice taking the divergence of an appropriately defined stress
!! tensor. The Laplacian is determined by doing so once.
!!
!! To work, the following fields must be set outside of the usual
!! is:ie range before this subroutine is called:
!!   u[is-2:ie+2,js-2:je+2]
!!   v[is-2:ie+2,js-2:je+2]
!!   h[is-1:ie+1,js-1:je+1]

subroutine horizontal_viscosity(u, v, h, diffu, diffv, MEKE, VarMix, Barotropic, &
                                thickness_diffuse, G, GV, CS, OBC)
  type(ocean_grid_type),         intent(in)  :: G      !< The ocean's grid structure.
  type(verticalGrid_type),       intent(in)  :: GV     !< The ocean's vertical grid structure.
  real, dimension(SZIB_(G),SZJ_(G),SZK_(G)), &
                                 intent(in)  :: u      !< The zonal velocity, in m s-1.
  real, dimension(SZI_(G),SZJB_(G),SZK_(G)), &
                                 intent(in)  :: v      !< The meridional velocity, in m s-1.
  real, dimension(SZI_(G),SZJ_(G),SZK_(G)),  &
                                 intent(in)  :: h      !< Layer thicknesses, in H
                                                       !! (usually m or kg m-2).
  real, dimension(SZIB_(G),SZJ_(G),SZK_(G)), &
                                 intent(out) :: diffu  !< Zonal acceleration due to convergence of
                                                       !! along-coordinate stress tensor (m/s2)
  real, dimension(SZI_(G),SZJB_(G),SZK_(G)), &
                                 intent(out) :: diffv  !< Meridional acceleration due to convergence
                                                       !! of along-coordinate stress tensor (m/s2).
  type(MEKE_type),               pointer     :: MEKE   !< Pointer to a structure containing fields
                                                       !! related to Mesoscale Eddy Kinetic Energy.
  type(VarMix_CS),               pointer     :: VarMix !< Pointer to a structure with fields that
                                                       !! specify the spatially variable viscosities
  type(barotropic_CS),           pointer     :: Barotropic  !< Pointer to a structure containing
                                                       !! barotropic velocities
  type(thickness_diffuse_CS),    pointer     :: thickness_diffuse  !< Pointer to a structure containing
                                                       !! interface height diffusivities
  type(hor_visc_CS),             pointer     :: CS     !< Control structure returned by a previous
                                                       !! call to hor_visc_init.
  type(ocean_OBC_type), optional, pointer    :: OBC    !< Pointer to an open boundary condition type

  ! Local variables
  real, dimension(SZIB_(G),SZJ_(G)) :: &
    u0, &         ! Laplacian of u (m-1 s-1)
    h_u, &        ! Thickness interpolated to u points, in H.
    vort_xy_dy, & ! y-derivative of vertical vorticity (d/dy(dv/dx - du/dy)) (m-1 s-1)
    div_xx_dx, &  ! x-derivative of horizontal divergence (d/dx(du/dx + dv/dy)) (m-1 s-1)
    ubtav         ! zonal barotropic vel. ave. over baroclinic time-step (m s-1)
  real, dimension(SZI_(G),SZJB_(G)) :: &
    v0, &         ! Laplacian of v (m-1 s-1)
    h_v, &        ! Thickness interpolated to v points, in H.
    vort_xy_dx, & ! x-derivative of vertical vorticity (d/dx(dv/dx - du/dy)) (m-1 s-1)
    div_xx_dy, &  ! y-derivative of horizontal divergence (d/dy(du/dx + dv/dy)) (m-1 s-1)
    vbtav         ! meridional barotropic vel. ave. over baroclinic time-step (m s-1)
  real, dimension(SZI_(G),SZJ_(G)) :: &
    dudx_bt, dvdy_bt, & ! components in the barotropic horizontal tension (s-1)
    div_xx, &     ! Estimate of horizontal divergence at h-points (s-1)
    sh_xx, &      ! horizontal tension (du/dx - dv/dy) (1/sec) including metric terms
    sh_xx_bt, &   ! barotropic horizontal tension (du/dx - dv/dy) (1/sec) including metric terms
    str_xx,&      ! str_xx is the diagonal term in the stress tensor (H m2 s-2)
    str_xx_GME,&  ! smoothed diagonal term in the stress tensor from GME (H m2 s-2)
    bhstr_xx,&    ! A copy of str_xx that only contains the biharmonic contribution (H m2 s-2)
    FrictWorkIntz, & ! depth integrated energy dissipated by lateral friction (W/m2)
    Leith_Kh_h, & ! Leith Laplacian viscosity at h-points (m2 s-1)
    Leith_Ah_h, & ! Leith bi-harmonic viscosity at h-points (m4 s-1)
    beta_h,     & ! Gradient of planetary vorticity at h-points (m-1 s-1)
    grad_vort_mag_h, & ! Magnitude of vorticity gradient at h-points (m-1 s-1)
    grad_div_mag_h     ! Magnitude of divergence gradient at h-points (m-1 s-1)

  real, dimension(SZIB_(G),SZJB_(G)) :: &
    dvdx, dudy, & ! components in the shearing strain (s-1)
    dvdx_bt, dudy_bt, & ! components in the barotropic shearing strain (s-1)
    sh_xy,  &     ! horizontal shearing strain (du/dy + dv/dx) (1/sec) including metric terms
    sh_xy_bt, &   ! barotropic horizontal shearing strain (du/dy + dv/dx) (1/sec) inc. metric terms
    str_xy, &     ! str_xy is the cross term in the stress tensor (H m2 s-2)
    str_xy_GME, & ! smoothed cross term in the stress tensor from GME (H m2 s-2)
    bhstr_xy, &   ! A copy of str_xy that only contains the biharmonic contribution (H m2 s-2)
    vort_xy, & ! Vertical vorticity (dv/dx - du/dy) (s-1)
    Leith_Kh_q, & ! Leith Laplacian viscosity at q-points (m2 s-1)
    Leith_Ah_q, & ! Leith bi-harmonic viscosity at q-points (m4 s-1)
    beta_q,     & ! Gradient of planetary vorticity at q-points (m-1 s-1)
    grad_vort_mag_q, & ! Magnitude of vorticity gradient at q-points (m-1 s-1)
    grad_div_mag_q     ! Magnitude of divergence gradient at q-points (m-1 s-1)

  real, dimension(SZIB_(G),SZJB_(G),SZK_(G)) :: &
    Ah_q, &      ! biharmonic viscosity at corner points (m4/s)
    Kh_q, &      ! Laplacian viscosity at corner points (m2/s)
    vort_xy_q, & ! vertical vorticity at corner points (s-1)
    GME_coeff_q  !< GME coeff. at q-points (m2 s-1)

  real, dimension(SZIB_(G),SZJ_(G),SZK_(G)) :: &
    KH_u_GME  !< interface height diffusivities in u-columns (m2 s-1)
  real, dimension(SZI_(G),SZJB_(G),SZK_(G)) :: &
    KH_v_GME  !< interface height diffusivities in v-columns (m2 s-1)
  real, dimension(SZI_(G),SZJ_(G),SZK_(G)) :: &
    Ah_h, &          ! biharmonic viscosity at thickness points (m4/s)
    Kh_h, &          ! Laplacian viscosity at thickness points (m2/s)
    FrictWork, &     ! energy dissipated by lateral friction (W/m2)
    div_xx_h, &      ! horizontal divergence (s-1)
    KH_t_GME, &      !< interface height diffusivities in t-columns (m2 s-1)
    GME_coeff_h      !< GME coeff. at h-points (m2 s-1)

  real :: Ah         ! biharmonic viscosity (m4/s)
  real :: Kh         ! Laplacian  viscosity (m2/s)
  real :: AhSm       ! Smagorinsky biharmonic viscosity (m4/s)
  real :: KhSm       ! Smagorinsky Laplacian viscosity  (m2/s)
  real :: AhLth      ! 2D Leith biharmonic viscosity (m4/s)
  real :: KhLth      ! 2D Leith Laplacian viscosity  (m2/s)
  real :: mod_Leith  ! nondimensional coefficient for divergence part of modified Leith
                     ! viscosity. Here set equal to nondimensional Laplacian Leith constant.
                     ! This is set equal to zero if modified Leith is not used.
  real :: Shear_mag  ! magnitude of the shear (1/s)
  real :: vert_vort_mag  ! magnitude of the vertical vorticity gradient (m-1 s-1)
  real :: h2uq, h2vq ! temporary variables in units of H^2 (i.e. m2 or kg2 m-4).
  real :: hu, hv     ! Thicknesses interpolated by arithmetic means to corner
                     ! points; these are first interpolated to u or v velocity
                     ! points where masks are applied, in units of H (i.e. m or kg m-2).
  real :: hq         ! harmonic mean of the harmonic means of the u- & v-
                     ! point thicknesses, in H; This form guarantees that hq/hu < 4.
  real :: h_neglect  ! thickness so small it can be lost in roundoff and so neglected (H)
  real :: h_neglect3 ! h_neglect^3, in H3
  real :: hrat_min   ! minimum thicknesses at the 4 neighboring
                     ! velocity points divided by the thickness at the stress
                     ! point (h or q point) (nondimensional)
  real :: visc_bound_rem ! fraction of overall viscous bounds that
                         ! remain to be applied (nondim)
  real :: Kh_scale  ! A factor between 0 and 1 by which the horizontal
                    ! Laplacian viscosity is rescaled
  real :: RoScl     ! The scaling function for MEKE source term
  real :: FatH      ! abs(f) at h-point for MEKE source term (s-1)
  real :: local_strain ! Local variable for interpolating computed strain rates (s-1).
  real :: epsilon
  real :: GME_coeff ! The GME (negative) viscosity coefficient (m2 s-1)
  real :: DY_dxBu, DX_dyBu
  logical :: rescale_Kh, legacy_bound
  logical :: find_FrictWork
  logical :: apply_OBC = .false.
  logical :: use_MEKE_Ku
  integer :: is, ie, js, je, Isq, Ieq, Jsq, Jeq, nz
  integer :: i, j, k, n
  real :: inv_PI3, inv_PI6

  is  = G%isc  ; ie  = G%iec  ; js  = G%jsc  ; je  = G%jec ; nz = G%ke
  Isq = G%IscB ; Ieq = G%IecB ; Jsq = G%JscB ; Jeq = G%JecB

  h_neglect  = GV%H_subroundoff
  h_neglect3 = h_neglect**3
  inv_PI3 = 1.0/((4.0*atan(1.0))**3)
  inv_PI6 = inv_PI3**2
  epsilon = 1.e-15

  if (present(OBC)) then ; if (associated(OBC)) then ; if (OBC%OBC_pe) then
    apply_OBC = OBC%Flather_u_BCs_exist_globally .or. OBC%Flather_v_BCs_exist_globally
    apply_OBC = .true.
  endif ; endif ; endif

  if (.not.associated(CS)) call MOM_error(FATAL, &
         "MOM_hor_visc: Module must be initialized before it is used.")
  if (.not.(CS%Laplacian .or. CS%biharmonic)) return

  find_FrictWork = (CS%id_FrictWork > 0)
  if (CS%id_FrictWorkIntz > 0)    find_FrictWork = .true.
  if (associated(MEKE)) then
    if (associated(MEKE%mom_src)) find_FrictWork = .true.
  endif

  rescale_Kh = .false.
  if (associated(VarMix)) then
    rescale_Kh = VarMix%Resoln_scaled_Kh
    if (rescale_Kh .and. &
    (.not.associated(VarMix%Res_fn_h) .or. .not.associated(VarMix%Res_fn_q))) &
      call MOM_error(FATAL, "MOM_hor_visc: VarMix%Res_fn_h and " //&
        "VarMix%Res_fn_q both need to be associated with Resoln_scaled_Kh.")
  endif
  legacy_bound = (CS%Smagorinsky_Kh .or. CS%Leith_Kh) .and. &
                 (CS%bound_Kh .and. .not.CS%better_bound_Kh)

  ! Toggle whether to use a Laplacian viscosity derived from MEKE
  use_MEKE_Ku = associated(MEKE%Ku)

<<<<<<< HEAD
!$OMP parallel do default(none) shared(Isq,Ieq,Jsq,Jeq,nz,CS,G,GV,u,v,is,js,ie,je,h,  &
!$OMP                                  rescale_Kh,VarMix,h_neglect,h_neglect3,        &
!$OMP                                  Kh_h,Ah_h,Kh_q,Ah_q,diffu,apply_OBC,OBC,diffv, &
!$OMP                                  find_FrictWork,FrictWork,use_MEKE_Ku,MEKE,     &
!$OMP                                  mod_Leith, legacy_bound, div_xx_h, vort_xy_q)  &
!$OMP                          private(u0, v0, sh_xx, str_xx, visc_bound_rem, &
!$OMP                                  sh_xy, str_xy, Ah, Kh, AhSm, KhSm, dvdx, dudy, &
!$OMP                                  sh_xx_bt, sh_xy_bt, dvdx_bt, dudy_bt, &
!$OMP                                  bhstr_xx, bhstr_xy,FatH,RoScl, hu, hv, h_u, h_v, &
!$OMP                                  vort_xy,vort_xy_dx,vort_xy_dy,Vort_mag,AhLth,KhLth, &
!$OMP                                  div_xx, div_xx_dx, div_xx_dy,                  &
!$OMP                                  Shear_mag, h2uq, h2vq, hq, Kh_scale, hrat_min)


  if (CS%use_GME) then
    call barotropic_get_tav(Barotropic, ubtav, vbtav, G)

    do j=Jsq-1,Jeq+2 ; do i=Isq-1,Ieq+2
      dudx_bt(i,j) = CS%DY_dxT(i,j)*(G%IdyCu(I,j) * ubtav(I,j) - &
                                     G%IdyCu(I-1,j) * ubtav(I-1,j))
      dvdy_bt(i,j) = CS%DX_dyT(i,j)*(G%IdxCv(i,J) * vbtav(i,J) - &
                                     G%IdxCv(i,J-1) * vbtav(i,J-1))
      sh_xx_bt(i,j) = dudx_bt(i,j) - dvdy_bt(i,j)
    enddo ; enddo

    ! Components for the barotropic shearing strain
    do J=js-2,Jeq+1 ; do I=is-2,Ieq+1
      dvdx_bt(I,J) = CS%DY_dxBu(I,J)*(vbtav(i+1,J)*G%IdyCv(i+1,J) &
                                    - vbtav(i,J)*G%IdyCv(i,J))
      dudy_bt(I,J) = CS%DX_dyBu(I,J)*(ubtav(I,j+1)*G%IdxCu(I,j+1) &
                                    - ubtav(I,j)*G%IdxCu(I,j))
    enddo ; enddo

    if (CS%no_slip) then
      do J=js-2,Jeq+1 ; do I=is-2,Ieq+1
        sh_xy_bt(I,J) = (2.0-G%mask2dBu(I,J)) * ( dvdx_bt(I,J) + dudy_bt(I,J) )
      enddo ; enddo
    else
      do J=js-2,Jeq+1 ; do I=is-2,Ieq+1
        sh_xy_bt(I,J) = G%mask2dBu(I,J) * ( dvdx_bt(I,J) + dudy_bt(I,J) )
      enddo ; enddo
    endif

  endif ! use_GME

=======
  !$OMP parallel do default(none) shared(Isq,Ieq,Jsq,Jeq,nz,CS,G,GV,u,v,is,js,ie,je,h,  &
  !$OMP                                  rescale_Kh,VarMix,h_neglect,h_neglect3,        &
  !$OMP                                  Kh_h,Ah_h,Kh_q,Ah_q,diffu,apply_OBC,OBC,diffv, &
  !$OMP                                  find_FrictWork,FrictWork,use_MEKE_Ku,MEKE,     &
  !$OMP                                  mod_Leith, legacy_bound)                       &
  !$OMP                          private(u0, v0, sh_xx, str_xx, visc_bound_rem,         &
  !$OMP                                  sh_xy, str_xy, Ah, Kh, AhSm, KhSm, dvdx, dudy, &
  !$OMP                                  bhstr_xx, bhstr_xy,FatH,RoScl, hu, hv, h_u, h_v, &
  !$OMP                                  vort_xy,vort_xy_dx,vort_xy_dy,Vort_mag,AhLth,KhLth, &
  !$OMP                                  div_xx, div_xx_dx, div_xx_dy, local_strain,    &
  !$OMP                                  Shear_mag, h2uq, h2vq, hq, Kh_scale, hrat_min)
>>>>>>> a68376ba
  do k=1,nz

    ! The following are the forms of the horizontal tension and horizontal
    ! shearing strain advocated by Smagorinsky (1993) and discussed in
    ! Griffies and Hallberg (2000).

    ! Calculate horizontal tension
    do j=Jsq-1,Jeq+2 ; do i=Isq-1,Ieq+2
      sh_xx(i,j) = (CS%DY_dxT(i,j)*(G%IdyCu(I,j) * u(I,j,k) - &
                                    G%IdyCu(I-1,j) * u(I-1,j,k)) - &
                    CS%DX_dyT(i,j)*(G%IdxCv(i,J) * v(i,J,k) - &
                                    G%IdxCv(i,J-1)*v(i,J-1,k)))
    enddo ; enddo

    ! Components for the shearing strain
    do J=js-2,Jeq+1 ; do I=is-2,Ieq+1
      dvdx(I,J) = CS%DY_dxBu(I,J)*(v(i+1,J,k)*G%IdyCv(i+1,J) - v(i,J,k)*G%IdyCv(i,J))
      dudy(I,J) = CS%DX_dyBu(I,J)*(u(I,j+1,k)*G%IdxCu(I,j+1) - u(I,j,k)*G%IdxCu(I,j))
    enddo ; enddo

    ! Interpolate the thicknesses to velocity points.
    ! The extra wide halos are to accommodate the cross-corner-point projections
    ! in OBCs, which are not ordinarily be necessary, and might not be necessary
    ! even with OBCs if the accelerations are zeroed at OBC points, in which
    ! case the j-loop for h_u could collapse to j=js=1,je+1. -RWH
    if (CS%use_land_mask) then
      do j=js-2,je+2 ; do I=Isq-1,Ieq+1
        h_u(I,j) = 0.5 * (G%mask2dT(i,j)*h(i,j,k) + G%mask2dT(i+1,j)*h(i+1,j,k))
      enddo ; enddo
      do J=Jsq-1,Jeq+1 ; do i=is-2,ie+2
        h_v(i,J) = 0.5 * (G%mask2dT(i,j)*h(i,j,k) + G%mask2dT(i,j+1)*h(i,j+1,k))
      enddo ; enddo
    else
      do j=js-2,je+2 ; do I=Isq-1,Ieq+1
        h_u(I,j) = 0.5 * (h(i,j,k) + h(i+1,j,k))
      enddo ; enddo
      do J=Jsq-1,Jeq+1 ; do i=is-2,ie+2
        h_v(i,J) = 0.5 * (h(i,j,k) + h(i,j+1,k))
      enddo ; enddo
    endif

    ! Adjust contributions to shearing strain and interpolated values of
    ! thicknesses on open boundaries.
    if (apply_OBC) then ; do n=1,OBC%number_of_segments
      J = OBC%segment(n)%HI%JsdB ; I = OBC%segment(n)%HI%IsdB
      if (OBC%zero_strain .or. OBC%freeslip_strain .or. OBC%computed_strain) then
        if (OBC%segment(n)%is_N_or_S .and. (J >= js-2) .and. (J <= Jeq+1)) then
          do I=OBC%segment(n)%HI%IsdB,OBC%segment(n)%HI%IedB
            if (OBC%zero_strain) then
              dvdx(I,J) = 0. ; dudy(I,J) = 0.
            elseif (OBC%freeslip_strain) then
              dudy(I,J) = 0.
            elseif (OBC%computed_strain) then
              if (OBC%segment(n)%direction == OBC_DIRECTION_N) then
                dudy(I,J) = 2.0*CS%DX_dyBu(I,J)*(OBC%segment(n)%tangential_vel(I,J,k) - u(I,j,k))*G%IdxCu(I,j)
              else
                dudy(I,J) = 2.0*CS%DX_dyBu(I,J)*(u(I,j+1,k) - OBC%segment(n)%tangential_vel(I,J,k))*G%IdxCu(I,j+1)
              endif
            elseif (OBC%specified_strain) then
              if (OBC%segment(n)%direction == OBC_DIRECTION_N) then
                dudy(I,J) = CS%DX_dyBu(I,J)*OBC%segment(n)%tangential_grad(I,J,k)*G%IdxCu(I,j)*G%dxBu(I,J)
              else
                dudy(I,J) = CS%DX_dyBu(I,J)*OBC%segment(n)%tangential_grad(I,J,k)*G%IdxCu(I,j+1)*G%dxBu(I,J)
              endif
            endif
          enddo
        elseif (OBC%segment(n)%is_E_or_W .and. (I >= is-2) .and. (I <= Ieq+1)) then
          do J=OBC%segment(n)%HI%JsdB,OBC%segment(n)%HI%JedB
            if (OBC%zero_strain) then
              dvdx(I,J) = 0. ; dudy(I,J) = 0.
            elseif (OBC%freeslip_strain) then
              dvdx(I,J) = 0.
            elseif (OBC%computed_strain) then
              if (OBC%segment(n)%direction == OBC_DIRECTION_E) then
                dvdx(I,J) = 2.0*CS%DY_dxBu(I,J)*(OBC%segment(n)%tangential_vel(I,J,k) - v(i,J,k))*G%IdyCv(i,J)
              else
                dvdx(I,J) = 2.0*CS%DY_dxBu(I,J)*(v(i+1,J,k) - OBC%segment(n)%tangential_vel(I,J,k))*G%IdyCv(i+1,J)
              endif
            elseif (OBC%specified_strain) then
              if (OBC%segment(n)%direction == OBC_DIRECTION_E) then
                dvdx(I,J) = CS%DY_dxBu(I,J)*OBC%segment(n)%tangential_grad(I,J,k)*G%IdyCv(i,J)*G%dxBu(I,J)
              else
                dvdx(I,J) = CS%DY_dxBu(I,J)*OBC%segment(n)%tangential_grad(I,J,k)*G%IdyCv(i+1,J)*G%dxBu(I,J)
              endif
            endif
          enddo
        endif
      endif
      if (OBC%segment(n)%direction == OBC_DIRECTION_N) then
        ! There are extra wide halos here to accomodate the cross-corner-point
        ! OBC projections, but they might not be necessary if the accelerations
        ! are always zeroed out at OBC points, in which case the i-loop below
        ! becomes do i=is-1,ie+1. -RWH
        if ((J >= Jsq-1) .and. (J <= Jeq+1)) then
          do i = max(is-2,OBC%segment(n)%HI%isd), min(ie+2,OBC%segment(n)%HI%ied)
            h_v(i,J) = h(i,j,k)
          enddo
        endif
      elseif (OBC%segment(n)%direction == OBC_DIRECTION_S) then
        if ((J >= Jsq-1) .and. (J <= Jeq+1)) then
          do i = max(is-2,OBC%segment(n)%HI%isd), min(ie+2,OBC%segment(n)%HI%ied)
            h_v(i,J) = h(i,j+1,k)
          enddo
        endif
      elseif (OBC%segment(n)%direction == OBC_DIRECTION_E) then
        if ((I >= Isq-1) .and. (I <= Ieq+1)) then
          do j = max(js-2,OBC%segment(n)%HI%jsd), min(je+2,OBC%segment(n)%HI%jed)
            h_u(I,j) = h(i,j,k)
          enddo
        endif
      elseif (OBC%segment(n)%direction == OBC_DIRECTION_W) then
        if ((I >= Isq-1) .and. (I <= Ieq+1)) then
          do j = max(js-2,OBC%segment(n)%HI%jsd), min(je+2,OBC%segment(n)%HI%jed)
            h_u(I,j) = h(i+1,j,k)
          enddo
        endif
      endif
    enddo ; endif
    ! Now project thicknesses across corner points on OBCs.
    if (apply_OBC) then ; do n=1,OBC%number_of_segments
      J = OBC%segment(n)%HI%JsdB ; I = OBC%segment(n)%HI%IsdB
      if (OBC%segment(n)%direction == OBC_DIRECTION_N) then
        if ((J >= js-2) .and. (J <= je)) then
          do I = max(Isq-1,OBC%segment(n)%HI%IsdB), min(Ieq+1,OBC%segment(n)%HI%IedB)
            h_u(I,j+1) = h_u(I,j)
          enddo
        endif
      elseif (OBC%segment(n)%direction == OBC_DIRECTION_S) then
        if ((J >= js-1) .and. (J <= je+1)) then
          do I = max(Isq-1,OBC%segment(n)%HI%isd), min(Ieq+1,OBC%segment(n)%HI%ied)
            h_u(I,j) = h_u(i,j+1)
          enddo
        endif
      elseif (OBC%segment(n)%direction == OBC_DIRECTION_E) then
        if ((I >= is-2) .and. (I <= ie)) then
          do J = max(Jsq-1,OBC%segment(n)%HI%jsd), min(Jeq+1,OBC%segment(n)%HI%jed)
            h_v(i+1,J) = h_v(i,J)
          enddo
        endif
      elseif (OBC%segment(n)%direction == OBC_DIRECTION_W) then
        if ((I >= is-1) .and. (I <= ie+1)) then
          do J = max(Jsq-1,OBC%segment(n)%HI%jsd), min(Jeq+1,OBC%segment(n)%HI%jed)
            h_v(i,J) = h_v(i+1,J)
          enddo
        endif
      endif
    enddo ; endif

    ! Shearing strain (including no-slip boundary conditions at the 2-D land-sea mask).
    ! dudy and dvdx include modifications at OBCs from above.
    if (CS%no_slip) then
      do J=js-2,Jeq+1 ; do I=is-2,Ieq+1
        sh_xy(I,J) = (2.0-G%mask2dBu(I,J)) * ( dvdx(I,J) + dudy(I,J) )
      enddo ; enddo
    else
      do J=js-2,Jeq+1 ; do I=is-2,Ieq+1
        sh_xy(I,J) = G%mask2dBu(I,J) * ( dvdx(I,J) + dudy(I,J) )
      enddo ; enddo
    endif

    !  Evaluate u0 = x.Div(Grad u) and v0 = y.Div( Grad u)
    if (CS%biharmonic) then
      do j=js-1,Jeq+1 ; do I=Isq-1,Ieq+1
        u0(I,j) = CS%IDXDY2u(I,j)*(CS%DY2h(i+1,j)*sh_xx(i+1,j) - CS%DY2h(i,j)*sh_xx(i,j)) + &
                  CS%IDX2dyCu(I,j)*(CS%DX2q(I,J)*sh_xy(I,J) - CS%DX2q(I,J-1)*sh_xy(I,J-1))
      enddo ; enddo
      do J=Jsq-1,Jeq+1 ; do i=is-1,Ieq+1
        v0(i,J) = CS%IDXDY2v(i,J)*(CS%DY2q(I,J)*sh_xy(I,J) - CS%DY2q(I-1,J)*sh_xy(I-1,J)) - &
                  CS%IDX2dyCv(i,J)*(CS%DX2h(i,j+1)*sh_xx(i,j+1) - CS%DX2h(i,j)*sh_xx(i,j))
      enddo ; enddo
      if (apply_OBC) then; if (OBC%zero_biharmonic) then
        do n=1,OBC%number_of_segments
          I = OBC%segment(n)%HI%IsdB ; J = OBC%segment(n)%HI%JsdB
          if (OBC%segment(n)%is_N_or_S .and. (J >= Jsq-1) .and. (J <= Jeq+1)) then
            do I=OBC%segment(n)%HI%isd,OBC%segment(n)%HI%ied
              v0(i,J) = 0.
            enddo
          elseif (OBC%segment(n)%is_E_or_W .and. (I >= Isq-1) .and. (I <= Ieq+1)) then
            do j=OBC%segment(n)%HI%jsd,OBC%segment(n)%HI%jed
              u0(I,j) = 0.
            enddo
          endif
        enddo
      endif; endif
    endif

    if ((CS%Leith_Kh) .or. (CS%Leith_Ah)) then

      ! Components for the vertical vorticity
      ! Note this a simple re-calculation of shearing components using the same discretization.
      ! We will consider using a circulation based calculation of vorticity later.
      ! Also note this will need OBC boundary conditions re-applied...
      do J=js-2,Jeq+1 ; do I=is-2,Ieq+1
        DY_dxBu = G%dyBu(I,J) * G%IdxBu(I,J)
        dvdx(I,J) = DY_dxBu * (v(i+1,J,k) * G%IdyCv(i+1,J) - v(i,J,k) * G%IdyCv(i,J))
        DX_dyBu = G%dxBu(I,J) * G%IdyBu(I,J)
        dudy(I,J) = DX_dyBu * (u(I,j+1,k) * G%IdxCu(I,j+1) - u(I,j,k) * G%IdxCu(I,j))
      enddo ; enddo

      ! Vorticity
      if (CS%no_slip) then
        do J=js-2,Jeq+1 ; do I=is-2,Ieq+1
          vort_xy(I,J) = (2.0-G%mask2dBu(I,J)) * ( dvdx(I,J) - dudy(I,J) )
        enddo ; enddo
      else
        do J=js-2,Jeq+1 ; do I=is-2,Ieq+1
          vort_xy(I,J) = G%mask2dBu(I,J) * ( dvdx(I,J) - dudy(I,J) )
        enddo ; enddo
      endif

      ! Vorticity gradient
      do J=js-2,Jeq+1 ; do i=is-1,Ieq+1
        DY_dxBu = G%dyBu(I,J) * G%IdxBu(I,J)
        vort_xy_dx(i,J) = DY_dxBu * (vort_xy(I,J) * G%IdyCu(I,j) - vort_xy(I-1,J) * G%IdyCu(I-1,j))
      enddo ; enddo

      do j=js-1,Jeq+1 ; do I=is-2,Ieq+1
        DX_dyBu = G%dxBu(I,J) * G%IdyBu(I,J)
        vort_xy_dy(I,j) = DX_dyBu * (vort_xy(I,J) * G%IdxCv(i,J) - vort_xy(I,J-1) * G%IdxCv(i,J-1))
      enddo ; enddo

      if (CS%modified_Leith) then
        ! Divergence
        do j=Jsq-1,Jeq+2 ; do i=Isq-1,Ieq+2
          div_xx(i,j) = 0.5*((G%dyCu(I,j) * u(I,j,k) * (h(i+1,j,k)+h(i,j,k)) - &
                        G%dyCu(I-1,j) * u(I-1,j,k) * (h(i-1,j,k)+h(i,j,k)) ) + &
                        (G%dxCv(i,J) * v(i,J,k) * (h(i,j,k)+h(i,j+1,k)) - &
                        G%dxCv(i,J-1)*v(i,J-1,k)*(h(i,j,k)+h(i,j-1,k))))*G%IareaT(i,j)/ &
                        (h(i,j,k) + GV%H_subroundoff)
        enddo ; enddo

        ! Divergence gradient
        do j=Jsq-1,Jeq+2 ; do I=is-2,Ieq+1
          div_xx_dx(I,j) = G%IdxCu(I,j)*(div_xx(i+1,j) - div_xx(i,j))
        enddo ; enddo
        do J=js-2,Jeq+1 ; do i=Isq-1,Ieq+2
          div_xx_dy(i,J) = G%IdyCv(i,J)*(div_xx(i,j+1) - div_xx(i,j))
        enddo ; enddo

        ! Magnitude of divergence gradient
        do j=Jsq-1,Jeq+2 ; do i=Isq-1,Ieq+2
          grad_div_mag_h(i,j) =sqrt((0.5*(div_xx_dx(I,j) + div_xx_dx(I-1,j)))**2 + &
          (0.5 * (div_xx_dy(i,J) + div_xx_dy(i,J-1)))**2)
        enddo ; enddo
        do J=js-2,Jeq+1 ; do I=is-2,Ieq+1
          grad_div_mag_q(I,J) =sqrt((0.5*(div_xx_dx(I,j) + div_xx_dx(I,j+1)))**2 + &
          (0.5 * (div_xx_dy(i,J) + div_xx_dy(i+1,J)))**2)
        enddo ; enddo

      else

        do j=Jsq-1,Jeq+2 ; do I=is-2,Ieq+1
          div_xx_dx(I,j) = 0.0
        enddo ; enddo
        do J=js-2,Jeq+1 ; do i=Isq-1,Ieq+2
          div_xx_dy(i,J) = 0.0
        enddo ; enddo
        do j=Jsq-1,Jeq+2 ; do i=Isq-1,Ieq+2
          grad_div_mag_h(i,j) = 0.0
        enddo ; enddo
        do J=js-2,Jeq+1 ; do I=is-2,Ieq+1
          grad_div_mag_q(I,J) = 0.0
        enddo ; enddo

      endif ! CS%modified_Leith

      ! Add in beta for the Leith viscosity
      if (CS%use_beta_in_Leith) then
        do j=Jsq-1,Jeq+2 ; do i=Isq-1,Ieq+2
          beta_h(i,j) = sqrt( G%dF_dx(i,j)**2 + G%dF_dy(i,j)**2 )
        enddo; enddo
        do J=js-2,Jeq+1 ; do I=is-2,Ieq+1
          beta_q(I,J) = sqrt( (0.25*(G%dF_dx(i,j)+G%dF_dx(i+1,j)+G%dF_dx(i,j+1)+G%dF_dx(i+1,j+1))**2) + &
                       (0.25*(G%dF_dy(i,j)+G%dF_dy(i+1,j)+G%dF_dy(i,j+1)+G%dF_dy(i+1,j+1))**2) )
        enddo ; enddo

        do J=js-2,Jeq+1 ; do i=is-1,Ieq+1
            vort_xy_dx(i,J) = vort_xy_dx(i,J) + 0.5 * ( G%dF_dx(i,j) + G%dF_dx(i,j+1))
        enddo ; enddo
        do j=js-1,Jeq+1 ; do I=is-2,Ieq+1
            vort_xy_dy(I,j) = vort_xy_dy(I,j) + 0.5 * ( G%dF_dy(i,j) + G%dF_dy(i+1,j))
        enddo ; enddo
      endif ! CS%use_beta_in_Leith

      if (CS%use_QG_Leith_visc) then
        call calc_QG_Leith_viscosity(VarMix, G, GV, h, k, div_xx_dx, div_xx_dy, &
                                     vort_xy_dx, vort_xy_dy)
      endif

      do j=Jsq-1,Jeq+2 ; do i=Isq-1,Ieq+2
        grad_vort_mag_h(i,j) = SQRT((0.5*(vort_xy_dx(i,J) + vort_xy_dx(i,J-1)))**2 + (0.5*(vort_xy_dy(I,j) +  &
                               vort_xy_dy(I-1,j)))**2 )
      enddo; enddo
      do J=js-2,Jeq+1 ; do I=is-2,Ieq+1
        grad_vort_mag_q(I,J) = SQRT((0.5*(vort_xy_dx(i,J) + vort_xy_dx(i+1,J)))**2 + (0.5*(vort_xy_dy(I,j) +  &
                                 vort_xy_dy(I,j+1)))**2 )
      enddo ; enddo

    endif ! CS%Leith_Kh

    do J=Jsq,Jeq+1 ; do i=Isq,Ieq+1
      if ((CS%Smagorinsky_Kh) .or. (CS%Smagorinsky_Ah)) then
        Shear_mag = sqrt(sh_xx(i,j)*sh_xx(i,j) + &
          0.25*((sh_xy(I-1,J-1)*sh_xy(I-1,J-1) + sh_xy(I,J)*sh_xy(I,J)) + &
                (sh_xy(I-1,J)*sh_xy(I-1,J) + sh_xy(I,J-1)*sh_xy(I,J-1))))
      endif
      if ((CS%Leith_Kh) .or. (CS%Leith_Ah)) then
        if (CS%use_beta_in_Leith) then
          vert_vort_mag = MIN(grad_vort_mag_h(i,j) + grad_div_mag_h(i,j), beta_h(i,j)*3)
        else
          vert_vort_mag = grad_vort_mag_h(i,j) + grad_div_mag_h(i,j)
        endif
      endif
      if (CS%better_bound_Ah .or. CS%better_bound_Kh) then
        hrat_min = min(1.0, min(h_u(I,j), h_u(I-1,j), h_v(i,J), h_v(i,J-1)) / &
                            (h(i,j,k) + h_neglect) )
        visc_bound_rem = 1.0
      endif

      if (CS%Laplacian) then
        ! Determine the Laplacian viscosity at h points, using the
        ! largest value from several parameterizations.
        Kh = CS%Kh_bg_xx(i,j) ! Static (pre-computed) background viscosity
        if (CS%Smagorinsky_Kh) Kh = max( Kh, CS%Laplac2_const_xx(i,j) * Shear_mag )
        if (CS%Leith_Kh) Kh = max( Kh, CS%Laplac3_const_xx(i,j) * vert_vort_mag*inv_PI3)
        ! All viscosity contributions above are subject to resolution scaling
        if (rescale_Kh) Kh = VarMix%Res_fn_h(i,j) * Kh
        ! Older method of bounding for stability
        if (legacy_bound) Kh = min(Kh, CS%Kh_Max_xx(i,j))
        Kh = max( Kh, CS%Kh_bg_min ) ! Place a floor on the viscosity, if desired.
        if (use_MEKE_Ku) Kh = Kh + MEKE%Ku(i,j) ! *Add* the MEKE contribution (might be negative)
        if (CS%anisotropic) Kh = Kh + CS%Kh_aniso * ( 1. - CS%n1n2_h(i,j)**2 ) ! *Add* the tension component
                                                                               ! of anisotropic viscosity

        ! Newer method of bounding for stability
        if (CS%better_bound_Kh) then
          if (Kh >= hrat_min*CS%Kh_Max_xx(i,j)) then
            visc_bound_rem = 0.0
            Kh = hrat_min*CS%Kh_Max_xx(i,j)
          else
           !visc_bound_rem = 1.0 - abs(Kh) / (hrat_min*CS%Kh_Max_xx(i,j))
            visc_bound_rem = 1.0 - Kh / (hrat_min*CS%Kh_Max_xx(i,j))
          endif
        endif

        if (CS%id_Kh_h>0) Kh_h(i,j,k) = Kh
        if (CS%id_div_xx_h>0) div_xx_h(i,j,k) = div_xx(i,j)

        str_xx(i,j) = -Kh * sh_xx(i,j)
      else   ! not Laplacian
        str_xx(i,j) = 0.0
      endif ! Laplacian

      if (CS%use_GME) then
        call thickness_diffuse_get_KH(thickness_diffuse, KH_t_GME, KH_u_GME, KH_v_GME, G)
        GME_coeff = KH_t_GME(i,j,k) * &
                    0.5*(VarMix%N2_u(I,j,k)+VarMix%N2_u(I-1,j,k)) * &
                    ( (0.5*(VarMix%slope_x(I,j,k)+VarMix%slope_x(I-1,j,k)) )**2 + &
                      (0.5*(VarMix%slope_y(i,J,k)+VarMix%slope_y(i,J-1,k)) )**2 ) / &
                    ( dudx_bt(i,j)**2 + dvdy_bt(i,j)**2 + &
                      (0.25*(dvdx_bt(I,J)+dvdx_bt(I-1,J)+dvdx_bt(I,J-1)+dvdx_bt(I-1,J-1)) )**2 + &
                      (0.25*(dudy_bt(I,J)+dudy_bt(I-1,J)+dudy_bt(I,J-1)+dudy_bt(I-1,J-1)) )**2 + &
                      epsilon)

        str_xx_GME(i,j) = GME_coeff * sh_xx_bt(i,j)

      endif

      if (CS%id_GME_coeff_h>0) GME_coeff_h(i,j,k) = GME_coeff

      if (CS%anisotropic) then
        ! Shearing-strain averaged to h-points
        local_strain = 0.25 * ( (sh_xy(I,J) + sh_xy(I-1,J-1)) + (sh_xy(I-1,J) + sh_xy(I,J-1)) )
        ! *Add* the shear-strain contribution to the xx-component of stress
        str_xx(i,j) = str_xx(i,j) - CS%Kh_aniso * CS%n1n2_h(i,j) * CS%n1n1_m_n2n2_h(i,j) * local_strain
      endif

      if (CS%biharmonic) then
        ! Determine the biharmonic viscosity at h points, using the
        ! largest value from several parameterizations.
        AhSm = 0.0; AhLth = 0.0
        if ((CS%Smagorinsky_Ah) .or. (CS%Leith_Ah)) then
          if (CS%Smagorinsky_Ah) then
            if (CS%bound_Coriolis) then
              AhSm =  Shear_mag * (CS%Biharm5_const_xx(i,j) + &
                                 CS%Biharm5_const2_xx(i,j)*Shear_mag)
            else
              AhSm = CS%Biharm5_const_xx(i,j) * Shear_mag
            endif
          endif
          if (CS%Leith_Ah) AhLth = CS%Biharm6_const_xx(i,j) * vert_vort_mag*inv_PI6
          Ah = MAX(MAX(CS%Ah_bg_xx(i,j), AhSm),AhLth)
          if (CS%bound_Ah .and. .not.CS%better_bound_Ah) &
            Ah = MIN(Ah, CS%Ah_Max_xx(i,j))
        else
          Ah = CS%Ah_bg_xx(i,j)
        endif ! Smagorinsky_Ah or Leith_Ah

        if (CS%better_bound_Ah) then
          Ah = MIN(Ah, visc_bound_rem*hrat_min*CS%Ah_Max_xx(i,j))
        endif

        if (CS%id_Ah_h>0) Ah_h(i,j,k) = Ah

        str_xx(i,j) = str_xx(i,j) + Ah * &
          (CS%DY_dxT(i,j)*(G%IdyCu(I,j)*u0(I,j) - G%IdyCu(I-1,j)*u0(I-1,j)) - &
           CS%DX_dyT(i,j) *(G%IdxCv(i,J)*v0(i,J) - G%IdxCv(i,J-1)*v0(i,J-1)))

        ! Keep a copy of the biharmonic contribution for backscatter parameterization
        bhstr_xx(i,j) =             Ah * &
          (CS%DY_dxT(i,j)*(G%IdyCu(I,j)*u0(I,j) - G%IdyCu(I-1,j)*u0(I-1,j)) - &
           CS%DX_dyT(i,j) *(G%IdxCv(i,J)*v0(i,J) - G%IdxCv(i,J-1)*v0(i,J-1)))
        bhstr_xx(i,j) = bhstr_xx(i,j) * (h(i,j,k) * CS%reduction_xx(i,j))

      endif  ! biharmonic

      str_xx(i,j) = str_xx(i,j) * (h(i,j,k) * CS%reduction_xx(i,j))
    enddo ; enddo

    ! applying GME diagonal term
    if (CS%use_GME) then
      call smooth_GME(CS,G,GME_flux_h=str_xx_GME)
      do J=Jsq,Jeq+1 ; do i=Isq,Ieq+1
        str_xx(i,j) = str_xx(i,j) + str_xx_GME(i,j)
      enddo ; enddo
    endif

    if (CS%biharmonic) then
      ! Gradient of Laplacian, for use in bi-harmonic term
      do J=js-1,Jeq ; do I=is-1,Ieq
        dvdx(I,J) = CS%DY_dxBu(I,J)*(v0(i+1,J)*G%IdyCv(i+1,J) - v0(i,J)*G%IdyCv(i,J))
        dudy(I,J) = CS%DX_dyBu(I,J)*(u0(I,j+1)*G%IdxCu(I,j+1) - u0(I,j)*G%IdxCu(I,j))
      enddo ; enddo
      ! Adjust contributions to shearing strain on open boundaries.
      if (apply_OBC) then ; if (OBC%zero_strain .or. OBC%freeslip_strain) then
        do n=1,OBC%number_of_segments
          J = OBC%segment(n)%HI%JsdB ; I = OBC%segment(n)%HI%IsdB
          if (OBC%segment(n)%is_N_or_S .and. (J >= js-1) .and. (J <= Jeq)) then
            do I=OBC%segment(n)%HI%IsdB,OBC%segment(n)%HI%IedB
              if (OBC%zero_strain) then
                dvdx(I,J) = 0. ; dudy(I,J) = 0.
              elseif (OBC%freeslip_strain) then
                dudy(I,J) = 0.
              endif
            enddo
          elseif (OBC%segment(n)%is_E_or_W .and. (I >= is-1) .and. (I <= Ieq)) then
            do J=OBC%segment(n)%HI%JsdB,OBC%segment(n)%HI%JedB
              if (OBC%zero_strain) then
                dvdx(I,J) = 0. ; dudy(I,J) = 0.
              elseif (OBC%freeslip_strain) then
                dvdx(I,J) = 0.
              endif
            enddo
          endif
        enddo
      endif ; endif
    endif

    do J=js-1,Jeq ; do I=is-1,Ieq
      if ((CS%Smagorinsky_Kh) .or. (CS%Smagorinsky_Ah)) then
        Shear_mag = sqrt(sh_xy(I,J)*sh_xy(I,J) + &
            0.25*((sh_xx(i,j)*sh_xx(i,j) + sh_xx(i+1,j+1)*sh_xx(i+1,j+1)) + &
                  (sh_xx(i,j+1)*sh_xx(i,j+1) + sh_xx(i+1,j)*sh_xx(i+1,j))))
      endif
      if ((CS%Leith_Kh) .or. (CS%Leith_Ah)) then
        if (CS%use_beta_in_Leith) then
          vert_vort_mag = MIN(grad_vort_mag_q(I,J) + grad_div_mag_q(I,J), beta_q(I,J)*3)
        else
          vert_vort_mag = grad_vort_mag_q(I,J) + grad_div_mag_q(I,J)
        endif
      endif
      h2uq = 4.0 * h_u(I,j) * h_u(I,j+1)
      h2vq = 4.0 * h_v(i,J) * h_v(i+1,J)
      !hq = 2.0 * h2uq * h2vq / (h_neglect3 + (h2uq + h2vq) * &
      !    ((h(i,j,k) + h(i+1,j+1,k)) + (h(i,j+1,k) + h(i+1,j,k))))
      hq = 2.0 * h2uq * h2vq / (h_neglect3 + (h2uq + h2vq) * &
          ((h_u(I,j) + h_u(I,j+1)) + (h_v(i,J) + h_v(i+1,J))))

      if (CS%better_bound_Ah .or. CS%better_bound_Kh) then
        hrat_min = min(1.0, min(h_u(I,j), h_u(I,j+1), h_v(i,J), h_v(i+1,J)) / &
                            (hq + h_neglect) )
        visc_bound_rem = 1.0
      endif

      if (CS%no_slip .and. (G%mask2dBu(I,J) < 0.5)) then
        if ((G%mask2dCu(I,j) + G%mask2dCu(I,j+1)) + &
            (G%mask2dCv(i,J) + G%mask2dCv(i+1,J)) > 0.0) then
          ! This is a coastal vorticity point, so modify hq and hrat_min.

          hu = G%mask2dCu(I,j) * h_u(I,j) + G%mask2dCu(I,j+1) * h_u(I,j+1)
          hv = G%mask2dCv(i,J) * h_v(i,J) + G%mask2dCv(i+1,J) * h_v(i+1,J)
          if ((G%mask2dCu(I,j) + G%mask2dCu(I,j+1)) * &
              (G%mask2dCv(i,J) + G%mask2dCv(i+1,J)) == 0.0) then
            ! Only one of hu and hv is nonzero, so just add them.
            hq = hu + hv
            hrat_min = 1.0
          else
            ! Both hu and hv are nonzero, so take the harmonic mean.
            hq = 2.0 * (hu * hv) / ((hu + hv) + h_neglect)
            hrat_min = min(1.0, min(hu, hv) / (hq + h_neglect) )
          endif
        endif
      endif

      if (CS%Laplacian) then
        ! Determine the Laplacian viscosity at q points, using the
        ! largest value from several parameterizations.
        Kh = CS%Kh_bg_xy(i,j) ! Static (pre-computed) background viscosity
        if (CS%Smagorinsky_Kh) Kh = max( Kh, CS%Laplac2_const_xy(I,J) * Shear_mag )
        if (CS%Leith_Kh) Kh = max( Kh, CS%Laplac3_const_xy(I,J) * vert_vort_mag*inv_PI3)
        ! All viscosity contributions above are subject to resolution scaling
        if (rescale_Kh) Kh = VarMix%Res_fn_q(i,j) * Kh
        ! Older method of bounding for stability
        if (legacy_bound) Kh = min(Kh, CS%Kh_Max_xy(i,j))
        Kh = max( Kh, CS%Kh_bg_min ) ! Place a floor on the viscosity, if desired.
        if (use_MEKE_Ku) then ! *Add* the MEKE contribution (might be negative)
          Kh = Kh + 0.25*( (MEKE%Ku(I,J)+MEKE%Ku(I+1,J+1))    &
                          +(MEKE%Ku(I+1,J)+MEKE%Ku(I,J+1)) )
        endif
        if (CS%anisotropic) Kh = Kh + CS%Kh_aniso * CS%n1n2_q(I,J)**2 ! *Add* the shear component
                                                                      ! of anisotropic viscosity

        ! Newer method of bounding for stability
        if (CS%better_bound_Kh) then
          if (Kh >= hrat_min*CS%Kh_Max_xy(I,J)) then
            visc_bound_rem = 0.0
            Kh = hrat_min*CS%Kh_Max_xy(I,J)
          elseif (CS%Kh_Max_xy(I,J)>0.) then
           !visc_bound_rem = 1.0 - abs(Kh) / (hrat_min*CS%Kh_Max_xy(I,J))
            visc_bound_rem = 1.0 - Kh / (hrat_min*CS%Kh_Max_xy(I,J))
          endif
        endif

        if (CS%id_Kh_q>0) Kh_q(I,J,k) = Kh
        if (CS%id_vort_xy_q>0) vort_xy_q(I,J,k) = vort_xy(I,J)

        str_xy(I,J) = -Kh * sh_xy(I,J)
      else   ! not Laplacian
        str_xy(I,J) = 0.0
      endif ! Laplacian

      if (CS%use_GME) then
        GME_coeff = ( 0.25*(KH_u_GME(I,j,k) + KH_u_GME(I,j+1,k) + &
                            KH_v_GME(i,J,k) + KH_v_GME(i+1,J,k)) * &
                      0.25*(VarMix%N2_u(I,j,k)+VarMix%N2_u(I,j+1,k) + &
                            VarMix%N2_v(i,J,k)+VarMix%N2_v(i+1,J,k)) * &
                    ( (0.5*(VarMix%slope_x(I,j,k)+VarMix%slope_x(I,j+1,k)) )**2 + &
                      (0.5*(VarMix%slope_y(i,J,k)+VarMix%slope_y(i+1,J,k)) )**2 ) / &
                      ( dvdx_bt(i,j)**2 + dudy(i,j)**2 + &
                        (0.25*(dudx_bt(i,j)+dudx_bt(i+1,j)+dudx_bt(i,j+1)+dudx_bt(i+1,j+1)))**2 + &
                        (0.25*(dvdy_bt(i,j)+dvdy_bt(i+1,j)+dvdy_bt(i,j+1)+dvdy_bt(i+1,j+1)) )**2 + &
                         epsilon))

        str_xy_GME(I,J) = GME_coeff * sh_xy_bt(I,J)
      endif

      if (CS%id_GME_coeff_q>0) GME_coeff_q(I,J,k) = GME_coeff

      if (CS%anisotropic) then
        ! Horizontal-tension averaged to q-points
        local_strain = 0.25 * ( (sh_xx(i,j) + sh_xx(i+1,j+1)) + (sh_xx(i+1,j) + sh_xx(i,j+1)) )
        ! *Add* the tension contribution to the xy-component of stress
        str_xy(I,J) = str_xy(I,J) - CS%Kh_aniso * CS%n1n2_q(i,j) * CS%n1n1_m_n2n2_q(i,j) * local_strain
      endif

      if (CS%biharmonic) then
      ! Determine the biharmonic viscosity at q points, using the
      ! largest value from several parameterizations.
        AhSm = 0.0 ; AhLth = 0.0
        if (CS%Smagorinsky_Ah .or. CS%Leith_Ah) then
          if (CS%Smagorinsky_Ah) then
            if (CS%bound_Coriolis) then
              AhSm =  Shear_mag * (CS%Biharm5_const_xy(I,J) + &
                                 CS%Biharm5_const2_xy(I,J)*Shear_mag)
            else
              AhSm = CS%Biharm5_const_xy(I,J) * Shear_mag
            endif
          endif
          if (CS%Leith_Ah) AhLth = CS%Biharm6_const_xy(I,J) * vert_vort_mag * inv_PI6
          Ah = MAX(MAX(CS%Ah_bg_xy(I,J), AhSm),AhLth)
          if (CS%bound_Ah .and. .not.CS%better_bound_Ah) &
            Ah = MIN(Ah, CS%Ah_Max_xy(I,J))
        else
          Ah = CS%Ah_bg_xy(I,J)
        endif ! Smagorinsky_Ah or Leith_Ah
        if (CS%better_bound_Ah) then
          Ah = MIN(Ah, visc_bound_rem*hrat_min*CS%Ah_Max_xy(I,J))
        endif

        if (CS%id_Ah_q>0) Ah_q(I,J,k) = Ah

        str_xy(I,J) = str_xy(I,J) + Ah * ( dvdx(I,J) + dudy(I,J) )

        ! Keep a copy of the biharmonic contribution for backscatter parameterization
        bhstr_xy(I,J) = Ah * ( dvdx(I,J) + dudy(I,J) ) * &
                        (hq * G%mask2dBu(I,J) * CS%reduction_xy(I,J))

      endif  ! biharmonic

      if (CS%no_slip) then
        str_xy(I,J) = str_xy(I,J) * (hq * CS%reduction_xy(I,J))
      else
        str_xy(I,J) = str_xy(I,J) * (hq * G%mask2dBu(I,J) * CS%reduction_xy(I,J))
      endif
    enddo ; enddo

    ! applying GME diagonal term
    if (CS%use_GME) then
      call smooth_GME(CS,G,GME_flux_q=str_xy_GME)
      do J=js-1,Jeq ; do I=is-1,Ieq
        if (CS%no_slip) then
          str_xy(I,J) = (str_xy(I,J) + str_xy_GME(I,J)) * (hq * CS%reduction_xy(I,J))
        else
          str_xy(I,J) = (str_xy(I,J) + str_xy_GME(I,J)) * (hq * G%mask2dBu(I,J) * CS%reduction_xy(I,J))
        endif
      enddo ; enddo
    endif

    ! Evaluate 1/h x.Div(h Grad u) or the biharmonic equivalent.
    do j=js,je ; do I=Isq,Ieq
      diffu(I,j,k) = ((G%IdyCu(I,j)*(CS%DY2h(i,j) *str_xx(i,j) - &
                                    CS%DY2h(i+1,j)*str_xx(i+1,j)) + &
                       G%IdxCu(I,j)*(CS%DX2q(I,J-1)*str_xy(I,J-1) - &
                                    CS%DX2q(I,J) *str_xy(I,J))) * &
                     G%IareaCu(I,j)) / (h_u(i,j) + h_neglect)

    enddo ; enddo
    if (apply_OBC) then
      ! This is not the right boundary condition. If all the masking of tendencies are done
      ! correctly later then eliminating this block should not change answers.
      do n=1,OBC%number_of_segments
        if (OBC%segment(n)%is_E_or_W) then
          I = OBC%segment(n)%HI%IsdB
          do j=OBC%segment(n)%HI%jsd,OBC%segment(n)%HI%jed
            diffu(I,j,k) = 0.
          enddo
        endif
      enddo
    endif

    ! Evaluate 1/h y.Div(h Grad u) or the biharmonic equivalent.
    do J=Jsq,Jeq ; do i=is,ie
      diffv(i,J,k) = ((G%IdyCv(i,J)*(CS%DY2q(I-1,J)*str_xy(I-1,J) - &
                                    CS%DY2q(I,J) *str_xy(I,J)) - &
                       G%IdxCv(i,J)*(CS%DX2h(i,j) *str_xx(i,j) - &
                                    CS%DX2h(i,j+1)*str_xx(i,j+1))) * &
                     G%IareaCv(i,J)) / (h_v(i,J) + h_neglect)
    enddo ; enddo
    if (apply_OBC) then
      ! This is not the right boundary condition. If all the masking of tendencies are done
      ! correctly later then eliminating this block should not change answers.
      do n=1,OBC%number_of_segments
        if (OBC%segment(n)%is_N_or_S) then
          J = OBC%segment(n)%HI%JsdB
          do i=OBC%segment(n)%HI%isd,OBC%segment(n)%HI%ied
            diffv(i,J,k) = 0.
          enddo
        endif
      enddo
    endif

    if (find_FrictWork) then ; do j=js,je ; do i=is,ie
      ! Diagnose   str_xx*d_x u - str_yy*d_y v + str_xy*(d_y u + d_x v)
      FrictWork(i,j,k) = GV%H_to_kg_m2 * ( &
              (str_xx(i,j)*(u(I,j,k)-u(I-1,j,k))*G%IdxT(i,j)     &
              -str_xx(i,j)*(v(i,J,k)-v(i,J-1,k))*G%IdyT(i,j))    &
       +0.25*((str_xy(I,J)*(                                     &
                   (u(I,j+1,k)-u(I,j,k))*G%IdyBu(I,J)            &
                  +(v(i+1,J,k)-v(i,J,k))*G%IdxBu(I,J) )          &
              +str_xy(I-1,J-1)*(                                 &
                   (u(I-1,j,k)-u(I-1,j-1,k))*G%IdyBu(I-1,J-1)    &
                  +(v(i,J-1,k)-v(i-1,J-1,k))*G%IdxBu(I-1,J-1) )) &
             +(str_xy(I-1,J)*(                                   &
                   (u(I-1,j+1,k)-u(I-1,j,k))*G%IdyBu(I-1,J)      &
                  +(v(i,J,k)-v(i-1,J,k))*G%IdxBu(I-1,J) )        &
              +str_xy(I,J-1)*(                                   &
                   (u(I,j,k)-u(I,j-1,k))*G%IdyBu(I,J-1)          &
                  +(v(i+1,J-1,k)-v(i,J-1,k))*G%IdxBu(I,J-1) )) ) )
    enddo ; enddo ; endif

    ! Make a similar calculation as for FrictWork above but accumulating into
    ! the vertically integrated MEKE source term, and adjusting for any
    ! energy loss seen as a reduction in the [biharmonic] frictional source term.
    if (find_FrictWork .and. associated(MEKE)) then ; if (associated(MEKE%mom_src)) then
      if (k==1) then
        do j=js,je ; do i=is,ie
          MEKE%mom_src(i,j) = 0.
        enddo ; enddo
      endif
      if (MEKE%backscatter_Ro_c /= 0.) then
        do j=js,je ; do i=is,ie
          FatH = 0.25*( (abs(G%CoriolisBu(I-1,J-1)) + abs(G%CoriolisBu(I,J))) &
                       +(abs(G%CoriolisBu(I-1,J)) + abs(G%CoriolisBu(I,J-1))) )
          Shear_mag = sqrt(sh_xx(i,j)*sh_xx(i,j) + &
            0.25*((sh_xy(I-1,J-1)*sh_xy(I-1,J-1) + sh_xy(I,J)*sh_xy(I,J)) + &
                  (sh_xy(I-1,J)*sh_xy(I-1,J) + sh_xy(I,J-1)*sh_xy(I,J-1))))
          FatH = FatH ** MEKE%backscatter_Ro_pow ! f^n
          Shear_mag = ( ( Shear_mag ** MEKE%backscatter_Ro_pow ) + 1.e-30 ) &
                      * MEKE%backscatter_Ro_c ! c * D^n
          ! The Rossby number function is g(Ro) = 1/(1+c.Ro^n)
          ! RoScl = 1 - g(Ro)
          RoScl = Shear_mag / ( FatH + Shear_mag ) ! = 1 - f^n/(f^n+c*D^n)
          MEKE%mom_src(i,j) = MEKE%mom_src(i,j) + GV%H_to_kg_m2 * (                   &
                ((str_xx(i,j)-RoScl*bhstr_xx(i,j))*(u(I,j,k)-u(I-1,j,k))*G%IdxT(i,j)  &
                -(str_xx(i,j)-RoScl*bhstr_xx(i,j))*(v(i,J,k)-v(i,J-1,k))*G%IdyT(i,j)) &
         +0.25*(((str_xy(I,J)-RoScl*bhstr_xy(I,J))*(                                  &
                     (u(I,j+1,k)-u(I,j,k))*G%IdyBu(I,J)                               &
                    +(v(i+1,J,k)-v(i,J,k))*G%IdxBu(I,J) )                             &
                +(str_xy(I-1,J-1)-RoScl*bhstr_xy(I-1,J-1))*(                          &
                     (u(I-1,j,k)-u(I-1,j-1,k))*G%IdyBu(I-1,J-1)                       &
                    +(v(i,J-1,k)-v(i-1,J-1,k))*G%IdxBu(I-1,J-1) ))                    &
               +((str_xy(I-1,J)-RoScl*bhstr_xy(I-1,J))*(                              &
                     (u(I-1,j+1,k)-u(I-1,j,k))*G%IdyBu(I-1,J)                         &
                    +(v(i,J,k)-v(i-1,J,k))*G%IdxBu(I-1,J) )                           &
                +(str_xy(I,J-1)-RoScl*bhstr_xy(I,J-1))*(                              &
                     (u(I,j,k)-u(I,j-1,k))*G%IdyBu(I,J-1)                             &
                    +(v(i+1,J-1,k)-v(i,J-1,k))*G%IdxBu(I,J-1) )) ) )
        enddo ; enddo
      else
        do j=js,je ; do i=is,ie
         MEKE%mom_src(i,j) = MEKE%mom_src(i,j) + FrictWork(i,j,k)
        enddo ; enddo
      endif
    endif ; endif

  enddo ! end of k loop

  ! Offer fields for diagnostic averaging.
  if (CS%id_diffu>0)     call post_data(CS%id_diffu, diffu, CS%diag)
  if (CS%id_diffv>0)     call post_data(CS%id_diffv, diffv, CS%diag)
  if (CS%id_FrictWork>0) call post_data(CS%id_FrictWork, FrictWork, CS%diag)
  if (CS%id_Ah_h>0)      call post_data(CS%id_Ah_h, Ah_h, CS%diag)
  if (CS%id_div_xx_h>0)  call post_data(CS%id_div_xx_h, div_xx_h, CS%diag)
  if (CS%id_vort_xy_q>0) call post_data(CS%id_vort_xy_q, vort_xy_q, CS%diag)
  if (CS%id_Ah_q>0)      call post_data(CS%id_Ah_q, Ah_q, CS%diag)
  if (CS%id_Kh_h>0)      call post_data(CS%id_Kh_h, Kh_h, CS%diag)
  if (CS%id_Kh_q>0)      call post_data(CS%id_Kh_q, Kh_q, CS%diag)
  if (CS%id_GME_coeff_h > 0)  call post_data(CS%id_GME_coeff_h, GME_coeff_h, CS%diag)
  if (CS%id_GME_coeff_q > 0)  call post_data(CS%id_GME_coeff_q, GME_coeff_q, CS%diag)

  if (CS%id_FrictWorkIntz > 0) then
    do j=js,je
      do i=is,ie ; FrictWorkIntz(i,j) = FrictWork(i,j,1) ; enddo
      do k=2,nz ; do i=is,ie
        FrictWorkIntz(i,j) = FrictWorkIntz(i,j) + FrictWork(i,j,k)
      enddo ; enddo
    enddo
    call post_data(CS%id_FrictWorkIntz, FrictWorkIntz, CS%diag)
  endif

end subroutine horizontal_viscosity

!> Allocates space for and calculates static variables used by horizontal_viscosity().
!! hor_visc_init calculates and stores the values of a number of metric functions that
!! are used in horizontal_viscosity().
subroutine hor_visc_init(Time, G, param_file, diag, CS)
  type(time_type),         intent(in)    :: Time !< Current model time.
  type(ocean_grid_type),   intent(inout) :: G    !< The ocean's grid structure.
  type(param_file_type),   intent(in)    :: param_file !< A structure to parse for run-time
                                                 !! parameters.
  type(diag_ctrl), target, intent(inout) :: diag !< Structure to regulate diagnostic output.
  type(hor_visc_CS), pointer             :: CS   !< Pointer to the control structure for this module
  ! Local variables
  real, dimension(SZIB_(G),SZJ_(G)) :: u0u, u0v
  real, dimension(SZI_(G),SZJB_(G)) :: v0u, v0v
                ! u0v is the Laplacian sensitivities to the v velocities
                ! at u points, in m-2, with u0u, v0u, and v0v defined similarly.
  real :: grid_sp_h2       ! Harmonic mean of the squares of the grid
  real :: grid_sp_h3       ! Harmonic mean of the squares of the grid^(3/2)
  real :: grid_sp_q2       ! spacings at h and q points (m2)
  real :: grid_sp_q3       ! spacings at h and q points^(3/2) (m3)
  real :: Kh_Limit         ! A coefficient (1/s) used, along with the
                           ! grid spacing, to limit Laplacian viscosity.
  real :: fmax             ! maximum absolute value of f at the four
                           ! vorticity points around a thickness point (1/s)
  real :: BoundCorConst    ! constant (s2/m2)
  real :: Ah_Limit         ! coefficient (1/s) used, along with the
                           ! grid spacing, to limit biharmonic viscosity
  real :: Kh               ! Lapacian horizontal viscosity (m2/s)
  real :: Ah               ! biharmonic horizontal viscosity (m4/s)
  real :: Kh_vel_scale     ! this speed (m/s) times grid spacing gives Lap visc
  real :: Ah_vel_scale     ! this speed (m/s) times grid spacing cubed gives bih visc
  real :: Smag_Lap_const   ! nondimensional Laplacian Smagorinsky constant
  real :: Smag_bi_const    ! nondimensional biharmonic Smagorinsky constant
  real :: Leith_Lap_const  ! nondimensional Laplacian Leith constant
  real :: Leith_bi_const   ! nondimensional biharmonic Leith constant
  real :: dt               ! dynamics time step (sec)
  real :: Idt              ! inverse of dt (1/s)
  real :: denom            ! work variable; the denominator of a fraction
  real :: maxvel           ! largest permitted velocity components (m/s)
  real :: bound_Cor_vel    ! grid-scale velocity variations at which value
                           ! the quadratically varying biharmonic viscosity
                           ! balances Coriolis acceleration (m/s)
  real :: Kh_sin_lat       ! Amplitude of latitudinally dependent viscosity (m2/s)
  real :: Kh_pwr_of_sine   ! Power used to raise sin(lat) when using Kh_sin_lat
  logical :: bound_Cor_def ! parameter setting of BOUND_CORIOLIS
  logical :: get_all       ! If true, read and log all parameters, regardless of
                           ! whether they are used, to enable spell-checking of
                           ! valid parameters.
  character(len=64) :: inputdir, filename
  real    :: deg2rad       ! Converts degrees to radians
  real    :: slat_fn       ! sin(lat)**Kh_pwr_of_sine
  real    :: aniso_grid_dir(2) ! Vector (n1,n2) for anisotropic direction
  integer :: aniso_mode    ! Selects the mode for setting the anisotropic direction
  integer :: is, ie, js, je, Isq, Ieq, Jsq, Jeq, nz
  integer :: isd, ied, jsd, jed, IsdB, IedB, JsdB, JedB
  integer :: i, j

! This include declares and sets the variable "version".
#include "version_variable.h"
  character(len=40)  :: mdl = "MOM_hor_visc"  ! module name

  is   = G%isc  ; ie   = G%iec  ; js   = G%jsc  ; je   = G%jec ; nz = G%ke
  Isq  = G%IscB ; Ieq  = G%IecB ; Jsq  = G%JscB ; Jeq  = G%JecB
  isd  = G%isd  ; ied  = G%ied  ; jsd  = G%jsd  ; jed  = G%jed
  IsdB = G%IsdB ; IedB = G%IedB ; JsdB = G%JsdB ; JedB = G%JedB

  if (associated(CS)) then
    call MOM_error(WARNING, "hor_visc_init called with an associated "// &
                            "control structure.")
    return
  endif
  allocate(CS)

  CS%diag => diag

  ! Read parameters and write them to the model log.
  call log_version(param_file, mdl, version, "")

  !   It is not clear whether these initialization lines are needed for the
  ! cases where the corresponding parameters are not read.
  CS%bound_Kh = .false. ; CS%better_bound_Kh = .false. ; CS%Smagorinsky_Kh = .false. ; CS%Leith_Kh = .false.
  CS%bound_Ah = .false. ; CS%better_bound_Ah = .false. ; CS%Smagorinsky_Ah = .false. ; CS%Leith_Ah = .false.
  CS%use_QG_Leith_visc = .false.
  CS%bound_Coriolis = .false.
  CS%Modified_Leith = .false.
  CS%anisotropic = .false.
  CS%dynamic_aniso = .false.

  Kh = 0.0 ; Ah = 0.0

  !   If GET_ALL_PARAMS is true, all parameters are read in all cases to enable
  ! parameter spelling checks.
  call get_param(param_file, mdl, "GET_ALL_PARAMS", get_all, default=.false.)

  call get_param(param_file, mdl, "LAPLACIAN", CS%Laplacian, &
                 "If true, use a Laplacian horizontal viscosity.", &
                 default=.false.)
  if (CS%Laplacian .or. get_all) then
    call get_param(param_file, mdl, "KH", Kh,                      &
                 "The background Laplacian horizontal viscosity.", &
                 units = "m2 s-1", default=0.0)
    call get_param(param_file, mdl, "KH_BG_MIN", CS%Kh_bg_min, &
                 "The minimum value allowed for Laplacian horizontal viscosity, KH.", &
                 units = "m2 s-1",  default=0.0)
    call get_param(param_file, mdl, "KH_VEL_SCALE", Kh_vel_scale, &
                 "The velocity scale which is multiplied by the grid \n"//&
                 "spacing to calculate the Laplacian viscosity. \n"//&
                 "The final viscosity is the largest of this scaled \n"//&
                 "viscosity, the Smagorinsky and Leith viscosities, and KH.", &
                 units="m s-1", default=0.0)
    call get_param(param_file, mdl, "KH_SIN_LAT", Kh_sin_lat, &
                 "The amplitude of a latidutinally-dependent background\n"//&
                 "viscosity of the form KH_SIN_LAT*(SIN(LAT)**KH_PWR_OF_SINE).", &
                 units = "m2 s-1",  default=0.0)
    if (Kh_sin_lat>0. .or. get_all) &
      call get_param(param_file, mdl, "KH_PWR_OF_SINE", Kh_pwr_of_sine, &
                 "The power used to raise SIN(LAT) when using a latidutinally-\n"//&
                 "dependent background viscosity.", &
                 units = "nondim",  default=4.0)

    call get_param(param_file, mdl, "SMAGORINSKY_KH", CS%Smagorinsky_Kh, &
                 "If true, use a Smagorinsky nonlinear eddy viscosity.", &
                 default=.false.)
    if (CS%Smagorinsky_Kh .or. get_all) &
      call get_param(param_file, mdl, "SMAG_LAP_CONST", Smag_Lap_const, &
                 "The nondimensional Laplacian Smagorinsky constant, \n"//&
                 "often 0.15.", units="nondim", default=0.0, &
                  fail_if_missing = CS%Smagorinsky_Kh)

    call get_param(param_file, mdl, "LEITH_KH", CS%Leith_Kh, &
                 "If true, use a Leith nonlinear eddy viscosity.", &
                 default=.false.)
    if (CS%Leith_Kh .or. get_all) then
      call get_param(param_file, mdl, "LEITH_LAP_CONST", Leith_Lap_const, &
                 "The nondimensional Laplacian Leith constant, \n"//&
                 "often set to 1.0", units="nondim", default=0.0, &
                  fail_if_missing = CS%Leith_Kh)
      call get_param(param_file, mdl, "USE_QG_LEITH_VISC", CS%use_QG_Leith_visc, &
                 "If true, use QG Leith nonlinear eddy viscosity.", &
                 default=.false.)
      if (CS%use_QG_Leith_visc .and. .not. CS%Leith_Kh) call MOM_error(FATAL, &
                 "MOM_lateral_mixing_coeffs.F90, VarMix_init:"//&
                 "LEITH_KH must be True when USE_QG_LEITH_VISC=True.")
    endif
    if (CS%Leith_Kh .or. CS%Leith_Ah .or. get_all) then
      call get_param(param_file, mdl, "USE_BETA_IN_LEITH", CS%use_beta_in_Leith, &
                 "If true, include the beta term in the Leith nonlinear eddy viscosity.", &
                 default=CS%Leith_Kh)
      call get_param(param_file, mdl, "MODIFIED_LEITH", CS%modified_Leith, &
                 "If true, add a term to Leith viscosity which is \n"//&
                 "proportional to the gradient of divergence.", &
                 default=.false.)
    endif
    call get_param(param_file, mdl, "BOUND_KH", CS%bound_Kh, &
                 "If true, the Laplacian coefficient is locally limited \n"//&
                 "to be stable.", default=.true.)
    call get_param(param_file, mdl, "BETTER_BOUND_KH", CS%better_bound_Kh, &
                 "If true, the Laplacian coefficient is locally limited \n"//&
                 "to be stable with a better bounding than just BOUND_KH.", &
                 default=CS%bound_Kh)
    call get_param(param_file, mdl, "ANISOTROPIC_VISCOSITY", CS%anisotropic, &
                 "If true, allow anistropic viscosity in the Laplacian\n"//&
                 "horizontal viscosity.", default=.false.)
  endif
  if (CS%anisotropic .or. get_all) then
    call get_param(param_file, mdl, "KH_ANISO", CS%Kh_aniso, &
                 "The background Laplacian anisotropic horizontal viscosity.", &
                 units = "m2 s-1", default=0.0)
    call get_param(param_file, mdl, "ANISOTROPIC_MODE", aniso_mode, &
                 "Selects the mode for setting the direction of anistropy.\n"//&
                 "\t 0 - Points along the grid i-direction.\n"//&
                 "\t 1 - Points towards East.\n"//&
                 "\t 2 - Points along the flow direction, U/|U|.", &
                 default=0)
    select case (aniso_mode)
      case (0)
        call get_param(param_file, mdl, "ANISO_GRID_DIR", aniso_grid_dir, &
                 "The vector pointing in the direction of anistropy for\n"//&
                 "horizont viscosity. n1,n2 are the i,j components relative\n"//&
                 "to the grid.", units = "nondim", fail_if_missing=.true.)
      case (1)
        call get_param(param_file, mdl, "ANISO_GRID_DIR", aniso_grid_dir, &
                 "The vector pointing in the direction of anistropy for\n"//&
                 "horizont viscosity. n1,n2 are the i,j components relative\n"//&
                 "to the spherical coordinates.", units = "nondim", fail_if_missing=.true.)
    end select
  endif

  call get_param(param_file, mdl, "BIHARMONIC", CS%biharmonic, &
                 "If true, use a biharmonic horizontal viscosity. \n"//&
                 "BIHARMONIC may be used with LAPLACIAN.", &
                 default=.true.)
  if (CS%biharmonic .or. get_all) then
    call get_param(param_file, mdl, "AH", Ah, &
                 "The background biharmonic horizontal viscosity.", &
                 units = "m4 s-1", default=0.0)
    call get_param(param_file, mdl, "AH_VEL_SCALE", Ah_vel_scale, &
                 "The velocity scale which is multiplied by the cube of \n"//&
                 "the grid spacing to calculate the biharmonic viscosity. \n"//&
                 "The final viscosity is the largest of this scaled \n"//&
                 "viscosity, the Smagorinsky and Leith viscosities, and AH.", &
                 units="m s-1", default=0.0)
    call get_param(param_file, mdl, "SMAGORINSKY_AH", CS%Smagorinsky_Ah, &
                 "If true, use a biharmonic Smagorinsky nonlinear eddy \n"//&
                 "viscosity.", default=.false.)
    call get_param(param_file, mdl, "LEITH_AH", CS%Leith_Ah, &
                 "If true, use a biharmonic Leith nonlinear eddy \n"//&
                 "viscosity.", default=.false.)

    call get_param(param_file, mdl, "BOUND_AH", CS%bound_Ah, &
                 "If true, the biharmonic coefficient is locally limited \n"//&
                 "to be stable.", default=.true.)
    call get_param(param_file, mdl, "BETTER_BOUND_AH", CS%better_bound_Ah, &
                 "If true, the biharmonic coefficient is locally limited \n"//&
                 "to be stable with a better bounding than just BOUND_AH.", &
                 default=CS%bound_Ah)

    if (CS%Smagorinsky_Ah .or. get_all) then
      call get_param(param_file, mdl, "SMAG_BI_CONST",Smag_bi_const, &
                 "The nondimensional biharmonic Smagorinsky constant, \n"//&
                 "typically 0.015 - 0.06.", units="nondim", default=0.0, &
                 fail_if_missing = CS%Smagorinsky_Ah)

      call get_param(param_file, mdl, "BOUND_CORIOLIS", bound_Cor_def, default=.false.)
      call get_param(param_file, mdl, "BOUND_CORIOLIS_BIHARM", CS%bound_Coriolis, &
                 "If true use a viscosity that increases with the square \n"//&
                 "of the velocity shears, so that the resulting viscous \n"//&
                 "drag is of comparable magnitude to the Coriolis terms \n"//&
                 "when the velocity differences between adjacent grid \n"//&
                 "points is 0.5*BOUND_CORIOLIS_VEL.  The default is the \n"//&
                 "value of BOUND_CORIOLIS (or false).", default=bound_Cor_def)
      if (CS%bound_Coriolis .or. get_all) then
        call get_param(param_file, mdl, "MAXVEL", maxvel, default=3.0e8)
        bound_Cor_vel = maxvel
        call get_param(param_file, mdl, "BOUND_CORIOLIS_VEL", bound_Cor_vel, &
                 "The velocity scale at which BOUND_CORIOLIS_BIHARM causes \n"//&
                 "the biharmonic drag to have comparable magnitude to the \n"//&
                 "Coriolis acceleration.  The default is set by MAXVEL.", &
                 units="m s-1", default=maxvel)
      endif
    endif
    if (CS%Leith_Ah .or. get_all) &
        call get_param(param_file, mdl, "LEITH_BI_CONST", Leith_bi_const, &
                 "The nondimensional biharmonic Leith constant, \n"//&
                 "typical values are thus far undetermined.", units="nondim", default=0.0, &
                 fail_if_missing = CS%Leith_Ah)

  endif

  call get_param(param_file, mdl, "USE_LAND_MASK_FOR_HVISC", CS%use_land_mask, &
                 "If true, use Use the land mask for the computation of thicknesses \n"//&
                 "at velocity locations. This eliminates the dependence on arbitrary \n"//&
                 "values over land or outside of the domain. Default is False in order to \n"//&
                 "maintain answers with legacy experiments but should be changed to True \n"//&
                 "for new experiments.", default=.false.)

  if (CS%better_bound_Ah .or. CS%better_bound_Kh .or. get_all) &
    call get_param(param_file, mdl, "HORVISC_BOUND_COEF", CS%bound_coef, &
                 "The nondimensional coefficient of the ratio of the \n"//&
                 "viscosity bounds to the theoretical maximum for \n"//&
                 "stability without considering other terms.", units="nondim", &
                 default=0.8)

  call get_param(param_file, mdl, "NOSLIP", CS%no_slip, &
                 "If true, no slip boundary conditions are used; otherwise \n"//&
                 "free slip boundary conditions are assumed. The \n"//&
                 "implementation of the free slip BCs on a C-grid is much \n"//&
                 "cleaner than the no slip BCs. The use of free slip BCs \n"//&
                 "is strongly encouraged, and no slip BCs are not used with \n"//&
                 "the biharmonic viscosity.", default=.false.)

  call get_param(param_file, mdl, "USE_KH_BG_2D", CS%use_Kh_bg_2d, &
                 "If true, read a file containing 2-d background harmonic  \n"//&
                 "viscosities. The final viscosity is the maximum of the other "//&
                 "terms and this background value.", default=.false.)

  call get_param(param_file, mdl, "USE_GME", CS%use_GME, &
                 "If true, use the GM+E backscatter scheme in association \n"//&
                 "with the Gent and McWilliams parameterization.", default=.false.)

  if (CS%bound_Kh .or. CS%bound_Ah .or. CS%better_bound_Kh .or. CS%better_bound_Ah) &
    call get_param(param_file, mdl, "DT", dt, &
                 "The (baroclinic) dynamics time step.", units = "s", &
                 fail_if_missing=.true.)

  if (CS%no_slip .and. CS%biharmonic) &
    call MOM_error(FATAL,"ERROR: NOSLIP and BIHARMONIC cannot be defined "// &
                          "at the same time in MOM.")

  if (.not.(CS%Laplacian .or. CS%biharmonic)) then
    ! Only issue inviscid warning if not in single column mode (usually 2x2 domain)
    if ( max(G%domain%niglobal, G%domain%njglobal)>2 ) call MOM_error(WARNING, &
      "hor_visc_init:  It is usually a very bad idea not to use either "//&
      "LAPLACIAN or BIHARMONIC viscosity.")
    return ! We are not using either Laplacian or Bi-harmonic lateral viscosity
  endif

  deg2rad = atan(1.0) / 45.

  ALLOC_(CS%dx2h(isd:ied,jsd:jed))        ; CS%dx2h(:,:)    = 0.0
  ALLOC_(CS%dy2h(isd:ied,jsd:jed))        ; CS%dy2h(:,:)    = 0.0
  ALLOC_(CS%dx2q(IsdB:IedB,JsdB:JedB))    ; CS%dx2q(:,:)    = 0.0
  ALLOC_(CS%dy2q(IsdB:IedB,JsdB:JedB))    ; CS%dy2q(:,:)    = 0.0
  ALLOC_(CS%dx_dyT(isd:ied,jsd:jed))      ; CS%dx_dyT(:,:)  = 0.0
  ALLOC_(CS%dy_dxT(isd:ied,jsd:jed))      ; CS%dy_dxT(:,:)  = 0.0
  ALLOC_(CS%dx_dyBu(IsdB:IedB,JsdB:JedB)) ; CS%dx_dyBu(:,:) = 0.0
  ALLOC_(CS%dy_dxBu(IsdB:IedB,JsdB:JedB)) ; CS%dy_dxBu(:,:) = 0.0

  if (CS%Laplacian) then
    ALLOC_(CS%Kh_bg_xx(isd:ied,jsd:jed))     ; CS%Kh_bg_xx(:,:) = 0.0
    ALLOC_(CS%Kh_bg_xy(IsdB:IedB,JsdB:JedB)) ; CS%Kh_bg_xy(:,:) = 0.0
    if (CS%bound_Kh .or. CS%better_bound_Kh) then
      ALLOC_(CS%Kh_Max_xx(IsdB:IedB,JsdB:JedB)) ; CS%Kh_Max_xx(:,:) = 0.0
      ALLOC_(CS%Kh_Max_xy(IsdB:IedB,JsdB:JedB)) ; CS%Kh_Max_xy(:,:) = 0.0
    endif
    if (CS%Smagorinsky_Kh) then
      ALLOC_(CS%Laplac2_const_xx(isd:ied,jsd:jed))     ; CS%Laplac2_const_xx(:,:) = 0.0
      ALLOC_(CS%Laplac2_const_xy(IsdB:IedB,JsdB:JedB)) ; CS%Laplac2_const_xy(:,:) = 0.0
    endif
    if (CS%Leith_Kh) then
      ALLOC_(CS%Laplac3_const_xx(isd:ied,jsd:jed)) ; CS%Laplac3_const_xx(:,:) = 0.0
      ALLOC_(CS%Laplac3_const_xy(IsdB:IedB,JsdB:JedB)) ; CS%Laplac3_const_xy(:,:) = 0.0
    endif
  endif
  ALLOC_(CS%reduction_xx(isd:ied,jsd:jed))     ; CS%reduction_xx(:,:) = 0.0
  ALLOC_(CS%reduction_xy(IsdB:IedB,JsdB:JedB)) ; CS%reduction_xy(:,:) = 0.0

  if (CS%anisotropic) then
    ALLOC_(CS%n1n2_h(isd:ied,jsd:jed)) ; CS%n1n2_h(:,:) = 0.0
    ALLOC_(CS%n1n1_m_n2n2_h(isd:ied,jsd:jed)) ; CS%n1n1_m_n2n2_h(:,:) = 0.0
    ALLOC_(CS%n1n2_q(IsdB:IedB,JsdB:JedB)) ; CS%n1n2_q(:,:) = 0.0
    ALLOC_(CS%n1n1_m_n2n2_q(IsdB:IedB,JsdB:JedB)) ; CS%n1n1_m_n2n2_q(:,:) = 0.0
    select case (aniso_mode)
      case (0)
        call align_aniso_tensor_to_grid(CS, aniso_grid_dir(1), aniso_grid_dir(2))
      case (1)
      ! call align_aniso_tensor_to_grid(CS, aniso_grid_dir(1), aniso_grid_dir(2))
      case (2)
        CS%dynamic_aniso = .true.
      case default
        call MOM_error(FATAL, "MOM_hor_visc: "//&
             "Runtime parameter ANISOTROPIC_MODE is out of range.")
    end select
  endif

  if (CS%use_Kh_bg_2d) then
    ALLOC_(CS%Kh_bg_2d(isd:ied,jsd:jed))     ; CS%Kh_bg_2d(:,:) = 0.0
    call get_param(param_file, mdl, "KH_BG_2D_FILENAME", filename, &
                 'The filename containing a 2d map of "Kh".', &
                 default='KH_background_2d.nc')
    call get_param(param_file, mdl, "INPUTDIR", inputdir, default=".")
    inputdir = slasher(inputdir)
    call MOM_read_data(trim(inputdir)//trim(filename), 'Kh', CS%Kh_bg_2d, &
                       G%domain, timelevel=1)
    call pass_var(CS%Kh_bg_2d, G%domain)
  endif

  if (CS%biharmonic) then
    ALLOC_(CS%Idx2dyCu(IsdB:IedB,jsd:jed)) ; CS%Idx2dyCu(:,:) = 0.0
    ALLOC_(CS%Idx2dyCv(isd:ied,JsdB:JedB)) ; CS%Idx2dyCv(:,:) = 0.0
    ALLOC_(CS%Idxdy2u(IsdB:IedB,jsd:jed))  ; CS%Idxdy2u(:,:)  = 0.0
    ALLOC_(CS%Idxdy2v(isd:ied,JsdB:JedB))  ; CS%Idxdy2v(:,:)  = 0.0

    ALLOC_(CS%Ah_bg_xx(isd:ied,jsd:jed))     ; CS%Ah_bg_xx(:,:) = 0.0
    ALLOC_(CS%Ah_bg_xy(IsdB:IedB,JsdB:JedB)) ; CS%Ah_bg_xy(:,:) = 0.0
    if (CS%bound_Ah .or. CS%better_bound_Ah) then
      ALLOC_(CS%Ah_Max_xx(isd:ied,jsd:jed))     ; CS%Ah_Max_xx(:,:) = 0.0
      ALLOC_(CS%Ah_Max_xy(IsdB:IedB,JsdB:JedB)) ; CS%Ah_Max_xy(:,:) = 0.0
    endif
    if (CS%Smagorinsky_Ah) then
      ALLOC_(CS%Biharm5_const_xx(isd:ied,jsd:jed))     ; CS%Biharm5_const_xx(:,:) = 0.0
      ALLOC_(CS%Biharm5_const_xy(IsdB:IedB,JsdB:JedB)) ; CS%Biharm5_const_xy(:,:) = 0.0
      if (CS%bound_Coriolis) then
        ALLOC_(CS%Biharm5_const2_xx(isd:ied,jsd:jed))     ; CS%Biharm5_const2_xx(:,:) = 0.0
        ALLOC_(CS%Biharm5_const2_xy(IsdB:IedB,JsdB:JedB)) ; CS%Biharm5_const2_xy(:,:) = 0.0
      endif
    endif
    if (CS%Leith_Ah) then
        ALLOC_(CS%biharm6_const_xx(isd:ied,jsd:jed)) ; CS%biharm6_const_xx(:,:) = 0.0
        ALLOC_(CS%biharm6_const_xy(IsdB:IedB,JsdB:JedB)) ; CS%biharm6_const_xy(:,:) = 0.0
    endif
  endif

  do J=js-2,Jeq+1 ; do I=is-2,Ieq+1
    CS%DX2q(I,J) = G%dxBu(I,J)*G%dxBu(I,J) ; CS%DY2q(I,J) = G%dyBu(I,J)*G%dyBu(I,J)
    CS%DX_dyBu(I,J) = G%dxBu(I,J)*G%IdyBu(I,J) ; CS%DY_dxBu(I,J) = G%dyBu(I,J)*G%IdxBu(I,J)
  enddo ; enddo
  do j=Jsq-1,Jeq+2 ; do i=Isq-1,Ieq+2
    CS%DX2h(i,j) = G%dxT(i,j)*G%dxT(i,j) ; CS%DY2h(i,j) = G%dyT(i,j)*G%dyT(i,j)
    CS%DX_dyT(i,j) = G%dxT(i,j)*G%IdyT(i,j) ; CS%DY_dxT(i,j) = G%dyT(i,j)*G%IdxT(i,j)
  enddo ; enddo

  do j=Jsq,Jeq+1 ; do i=Isq,Ieq+1
    CS%reduction_xx(i,j) = 1.0
    if ((G%dy_Cu(I,j) > 0.0) .and. (G%dy_Cu(I,j) < G%dyCu(I,j)) .and. &
        (G%dy_Cu(I,j) < G%dyCu(I,j) * CS%reduction_xx(i,j))) &
      CS%reduction_xx(i,j) = G%dy_Cu(I,j) / G%dyCu(I,j)
    if ((G%dy_Cu(I-1,j) > 0.0) .and. (G%dy_Cu(I-1,j) < G%dyCu(I-1,j)) .and. &
        (G%dy_Cu(I-1,j) < G%dyCu(I-1,j) * CS%reduction_xx(i,j))) &
      CS%reduction_xx(i,j) = G%dy_Cu(I-1,j) / G%dyCu(I-1,j)
    if ((G%dx_Cv(i,J) > 0.0) .and. (G%dx_Cv(i,J) < G%dxCv(i,J)) .and. &
        (G%dx_Cv(i,J) < G%dxCv(i,J) * CS%reduction_xx(i,j))) &
      CS%reduction_xx(i,j) = G%dx_Cv(i,J) / G%dxCv(i,J)
    if ((G%dx_Cv(i,J-1) > 0.0) .and. (G%dx_Cv(i,J-1) < G%dxCv(i,J-1)) .and. &
        (G%dx_Cv(i,J-1) < G%dxCv(i,J-1) * CS%reduction_xx(i,j))) &
      CS%reduction_xx(i,j) = G%dx_Cv(i,J-1) / G%dxCv(i,J-1)
  enddo ; enddo

  do J=js-1,Jeq ; do I=is-1,Ieq
    CS%reduction_xy(I,J) = 1.0
    if ((G%dy_Cu(I,j) > 0.0) .and. (G%dy_Cu(I,j) < G%dyCu(I,j)) .and. &
        (G%dy_Cu(I,j) < G%dyCu(I,j) * CS%reduction_xy(I,J))) &
      CS%reduction_xy(I,J) = G%dy_Cu(I,j) / G%dyCu(I,j)
    if ((G%dy_Cu(I,j+1) > 0.0) .and. (G%dy_Cu(I,j+1) < G%dyCu(I,j+1)) .and. &
        (G%dy_Cu(I,j+1) < G%dyCu(I,j+1) * CS%reduction_xy(I,J))) &
      CS%reduction_xy(I,J) = G%dy_Cu(I,j+1) / G%dyCu(I,j+1)
    if ((G%dx_Cv(i,J) > 0.0) .and. (G%dx_Cv(i,J) < G%dxCv(i,J)) .and. &
        (G%dx_Cv(i,J) < G%dxCv(i,J) * CS%reduction_xy(I,J))) &
      CS%reduction_xy(I,J) = G%dx_Cv(i,J) / G%dxCv(i,J)
    if ((G%dx_Cv(i+1,J) > 0.0) .and. (G%dx_Cv(i+1,J) < G%dxCv(i+1,J)) .and. &
        (G%dx_Cv(i+1,J) < G%dxCv(i+1,J) * CS%reduction_xy(I,J))) &
      CS%reduction_xy(I,J) = G%dx_Cv(i+1,J) / G%dxCv(i+1,J)
  enddo ; enddo

  if (CS%Laplacian) then
   ! The 0.3 below was 0.4 in MOM1.10.  The change in hq requires
   ! this to be less than 1/3, rather than 1/2 as before.
    if (CS%bound_Kh .or. CS%bound_Ah) Kh_Limit = 0.3 / (dt*4.0)

    ! Calculate and store the background viscosity at h-points
    do j=Jsq,Jeq+1 ; do i=Isq,Ieq+1
      ! Static factors in the Smagorinsky and Leith schemes
      grid_sp_h2 = (2.0*CS%DX2h(i,j)*CS%DY2h(i,j)) / (CS%DX2h(i,j) + CS%DY2h(i,j))
      grid_sp_h3 = grid_sp_h2*sqrt(grid_sp_h2)
      if (CS%Smagorinsky_Kh) CS%Laplac2_const_xx(i,j) = Smag_Lap_const * grid_sp_h2
      if (CS%Leith_Kh)       CS%Laplac3_const_xx(i,j) = Leith_Lap_const * grid_sp_h3
      ! Maximum of constant background and MICOM viscosity
      CS%Kh_bg_xx(i,j) = MAX(Kh, Kh_vel_scale * sqrt(grid_sp_h2))

      ! Use the larger of the above and values read from a file
      if (CS%use_Kh_bg_2d) CS%Kh_bg_xx(i,j) = MAX(CS%Kh_bg_2d(i,j), CS%Kh_bg_xx(i,j))

      ! Use the larger of the above and a function of sin(latitude)
      if (Kh_sin_lat>0.) then
        slat_fn = abs( sin( deg2rad * G%geoLatT(i,j) ) ) ** Kh_pwr_of_sine
        CS%Kh_bg_xx(i,j) = MAX(Kh_sin_lat * slat_fn, CS%Kh_bg_xx(i,j))
      endif

      if (CS%bound_Kh .and. .not.CS%better_bound_Kh) then
        ! Limit the background viscosity to be numerically stable
        CS%Kh_Max_xx(i,j) = Kh_Limit * grid_sp_h2
        CS%Kh_bg_xx(i,j) = MIN(CS%Kh_bg_xx(i,j), CS%Kh_Max_xx(i,j))
      endif
    enddo ; enddo

    ! Calculate and store the background viscosity at q-points
    do J=js-1,Jeq ; do I=is-1,Ieq
      ! Static factors in the Smagorinsky and Leith schemes
      grid_sp_q2 = (2.0*CS%DX2q(I,J)*CS%DY2q(I,J)) / (CS%DX2q(I,J) + CS%DY2q(I,J))
      grid_sp_q3 = grid_sp_q2*sqrt(grid_sp_q2)
      if (CS%Smagorinsky_Kh) CS%Laplac2_const_xy(I,J) = Smag_Lap_const * grid_sp_q2
      if (CS%Leith_Kh)       CS%Laplac3_const_xy(I,J) = Leith_Lap_const * grid_sp_q3
      ! Maximum of constant background and MICOM viscosity
      CS%Kh_bg_xy(I,J) = MAX(Kh, Kh_vel_scale * sqrt(grid_sp_q2))

      ! Use the larger of the above and values read from a file
      if (CS%use_Kh_bg_2d) CS%Kh_bg_xy(I,J) = MAX(CS%Kh_bg_2d(i,j), CS%Kh_bg_xy(I,J))

      ! Use the larger of the above and a function of sin(latitude)
      if (Kh_sin_lat>0.) then
        slat_fn = abs( sin( deg2rad * G%geoLatBu(I,J) ) ) ** Kh_pwr_of_sine
        CS%Kh_bg_xy(I,J) = MAX(Kh_sin_lat * slat_fn, CS%Kh_bg_xy(I,J))
      endif

      if (CS%bound_Kh .and. .not.CS%better_bound_Kh) then
        ! Limit the background viscosity to be numerically stable
        CS%Kh_Max_xy(I,J) = Kh_Limit * grid_sp_q2
        CS%Kh_bg_xy(I,J) = MIN(CS%Kh_bg_xy(I,J), CS%Kh_Max_xy(I,J))
      endif
    enddo ; enddo
  endif

  if (CS%biharmonic) then

    do j=js-1,Jeq+1 ; do I=Isq-1,Ieq+1
      CS%IDX2dyCu(I,j) = (G%IdxCu(I,j)*G%IdxCu(I,j)) * G%IdyCu(I,j)
      CS%IDXDY2u(I,j) = G%IdxCu(I,j) * (G%IdyCu(I,j)*G%IdyCu(I,j))
    enddo ; enddo
    do J=Jsq-1,Jeq+1 ; do i=is-1,Ieq+1
      CS%IDX2dyCv(i,J) = (G%IdxCv(i,J)*G%IdxCv(i,J)) * G%IdyCv(i,J)
      CS%IDXDY2v(i,J) = G%IdxCv(i,J) * (G%IdyCv(i,J)*G%IdyCv(i,J))
    enddo ; enddo

    CS%Ah_bg_xy(:,:) = 0.0
   ! The 0.3 below was 0.4 in MOM1.10.  The change in hq requires
   ! this to be less than 1/3, rather than 1/2 as before.
    Ah_Limit = 0.3 / (dt*64.0)
    if (CS%Smagorinsky_Ah .and. CS%bound_Coriolis) &
      BoundCorConst = 1.0 / (5.0*(bound_Cor_vel*bound_Cor_vel))
    do j=Jsq,Jeq+1 ; do i=Isq,Ieq+1
      grid_sp_h2 = (2.0*CS%DX2h(i,j)*CS%DY2h(i,j)) / (CS%DX2h(i,j)+CS%DY2h(i,j))
      grid_sp_h3 = grid_sp_h2*sqrt(grid_sp_h2)

      if (CS%Smagorinsky_Ah) then
        CS%Biharm5_const_xx(i,j) = Smag_bi_const * (grid_sp_h3 * grid_sp_h2)
        if (CS%bound_Coriolis) then
          fmax = MAX(abs(G%CoriolisBu(I-1,J-1)), abs(G%CoriolisBu(I,J-1)), &
                     abs(G%CoriolisBu(I-1,J)),   abs(G%CoriolisBu(I,J)))
          CS%Biharm5_const2_xx(i,j) = (grid_sp_h2 * grid_sp_h2 * grid_sp_h2) * &
                                  (fmax * BoundCorConst)
        endif
      endif
      if (CS%Leith_Ah) then
         CS%biharm6_const_xx(i,j) = Leith_bi_const * (grid_sp_h3**2)
      endif
      CS%Ah_bg_xx(i,j) = MAX(Ah, Ah_vel_scale * grid_sp_h2 * sqrt(grid_sp_h2))
      if (CS%bound_Ah .and. .not.CS%better_bound_Ah) then
        CS%Ah_Max_xx(i,j) = Ah_Limit * (grid_sp_h2 * grid_sp_h2)
        CS%Ah_bg_xx(i,j) = MIN(CS%Ah_bg_xx(i,j), CS%Ah_Max_xx(i,j))
      endif
    enddo ; enddo
    do J=js-1,Jeq ; do I=is-1,Ieq
      grid_sp_q2 = (2.0*CS%DX2q(I,J)*CS%DY2q(I,J)) / (CS%DX2q(I,J)+CS%DY2q(I,J))
      grid_sp_q3 = grid_sp_q2*sqrt(grid_sp_q2)

      if (CS%Smagorinsky_Ah) then
        CS%Biharm5_const_xy(I,J) = Smag_bi_const * (grid_sp_q3 * grid_sp_q2)
        if (CS%bound_Coriolis) then
          CS%Biharm5_const2_xy(I,J) = (grid_sp_q2 * grid_sp_q2 * grid_sp_q2) * &
                                      (abs(G%CoriolisBu(I,J)) * BoundCorConst)
        endif
      endif
      if (CS%Leith_Ah) then
         CS%biharm6_const_xy(i,j) = Leith_bi_const * (grid_sp_q3**2)
      endif

      CS%Ah_bg_xy(I,J) = MAX(Ah, Ah_vel_scale * grid_sp_q2 * sqrt(grid_sp_q2))
      if (CS%bound_Ah .and. .not.CS%better_bound_Ah) then
        CS%Ah_Max_xy(I,J) = Ah_Limit * (grid_sp_q2 * grid_sp_q2)
        CS%Ah_bg_xy(I,J) = MIN(CS%Ah_bg_xy(I,J), CS%Ah_Max_xy(I,J))
      endif
    enddo ; enddo
  endif

  ! The Laplacian bounds should avoid overshoots when CS%bound_coef < 1.
  if (CS%Laplacian .and. CS%better_bound_Kh) then
    Idt = 1.0 / dt
    do j=Jsq,Jeq+1 ; do i=Isq,Ieq+1
      denom = max( &
         (CS%DY2h(i,j) * CS%DY_dxT(i,j) * (G%IdyCu(I,j) + G%IdyCu(I-1,j)) * &
          max(G%IdyCu(I,j)*G%IareaCu(I,j), G%IdyCu(I-1,j)*G%IareaCu(I-1,j)) ), &
         (CS%DX2h(i,j) * CS%DX_dyT(i,j) * (G%IdxCv(i,J) + G%IdxCv(i,J-1)) * &
          max(G%IdxCv(i,J)*G%IareaCv(i,J), G%IdxCv(i,J-1)*G%IareaCv(i,J-1)) ) )
      CS%Kh_Max_xx(i,j) = 0.0
      if (denom > 0.0) &
        CS%Kh_Max_xx(i,j) = CS%bound_coef * 0.25 * Idt / denom
    enddo ; enddo
    do J=js-1,Jeq ; do I=is-1,Ieq
      denom = max( &
         (CS%DX2q(I,J) * CS%DX_dyBu(I,J) * (G%IdxCu(I,j+1) + G%IdxCu(I,j)) * &
          max(G%IdxCu(I,j)*G%IareaCu(I,j), G%IdxCu(I,j+1)*G%IareaCu(I,j+1)) ), &
         (CS%DY2q(I,J) * CS%DY_dxBu(I,J) * (G%IdyCv(i+1,J) + G%IdyCv(i,J)) * &
          max(G%IdyCv(i,J)*G%IareaCv(i,J), G%IdyCv(i+1,J)*G%IareaCv(i+1,J)) ) )
      CS%Kh_Max_xy(I,J) = 0.0
      if (denom > 0.0) &
        CS%Kh_Max_xy(I,J) = CS%bound_coef * 0.25 * Idt / denom
    enddo ; enddo
  endif

  ! The biharmonic bounds should avoid overshoots when CS%bound_coef < 0.5, but
  ! empirically work for CS%bound_coef <~ 1.0
  if (CS%biharmonic .and. CS%better_bound_Ah) then
    Idt = 1.0 / dt
    do j=js-1,Jeq+1 ; do I=Isq-1,Ieq+1
      u0u(I,j) = CS%IDXDY2u(I,j)*(CS%DY2h(i+1,j)*CS%DY_dxT(i+1,j)*(G%IdyCu(I+1,j) + G%IdyCu(I,j))   + &
                                  CS%DY2h(i,j) * CS%DY_dxT(i,j) * (G%IdyCu(I,j) + G%IdyCu(I-1,j)) ) + &
                 CS%IDX2dyCu(I,j)*(CS%DX2q(I,J) * CS%DX_dyBu(I,J) * (G%IdxCu(I,j+1) + G%IdxCu(I,j)) + &
                                  CS%DX2q(I,J-1)*CS%DX_dyBu(I,J-1)*(G%IdxCu(I,j) + G%IdxCu(I,j-1)) )

      u0v(I,j) = CS%IDXDY2u(I,j)*(CS%DY2h(i+1,j)*CS%DX_dyT(i+1,j)*(G%IdxCv(i+1,J) + G%IdxCv(i+1,J-1)) + &
                                  CS%DY2h(i,j) * CS%DX_dyT(i,j) * (G%IdxCv(i,J) + G%IdxCv(i,J-1)) )   + &
                 CS%IDX2dyCu(I,j)*(CS%DX2q(I,J) * CS%DY_dxBu(I,J) * (G%IdyCv(i+1,J) + G%IdyCv(i,J))   + &
                                  CS%DX2q(I,J-1)*CS%DY_dxBu(I,J-1)*(G%IdyCv(i+1,J-1) + G%IdyCv(i,J-1)) )
    enddo ; enddo
    do J=Jsq-1,Jeq+1 ; do i=is-1,Ieq+1
      v0u(i,J) = CS%IDXDY2v(i,J)*(CS%DY2q(I,J) * CS%DX_dyBu(I,J) * (G%IdxCu(I,j+1) + G%IdxCu(I,j))       + &
                                  CS%DY2q(I-1,J)*CS%DX_dyBu(I-1,J)*(G%IdxCu(I-1,j+1) + G%IdxCu(I-1,j)) ) + &
                 CS%IDX2dyCv(i,J)*(CS%DX2h(i,j+1)*CS%DY_dxT(i,j+1)*(G%IdyCu(I,j+1) + G%IdyCu(I-1,j+1))   + &
                                  CS%DX2h(i,j) * CS%DY_dxT(i,j) * (G%IdyCu(I,j) + G%IdyCu(I-1,j)) )

      v0v(i,J) = CS%IDXDY2v(i,J)*(CS%DY2q(I,J) * CS%DY_dxBu(I,J) * (G%IdyCv(i+1,J) + G%IdyCv(i,J))   + &
                                  CS%DY2q(I-1,J)*CS%DY_dxBu(I-1,J)*(G%IdyCv(i,J) + G%IdyCv(i-1,J)) ) + &
                 CS%IDX2dyCv(i,J)*(CS%DX2h(i,j+1)*CS%DX_dyT(i,j+1)*(G%IdxCv(i,J+1) + G%IdxCv(i,J))   + &
                                  CS%DX2h(i,j) * CS%DX_dyT(i,j) * (G%IdxCv(i,J) + G%IdxCv(i,J-1)) )
    enddo ; enddo

    do j=Jsq,Jeq+1 ; do i=Isq,Ieq+1
      denom = max( &
         (CS%DY2h(i,j) * &
          (CS%DY_dxT(i,j)*(G%IdyCu(I,j)*u0u(I,j) + G%IdyCu(I-1,j)*u0u(I-1,j))  + &
           CS%DX_dyT(i,j)*(G%IdxCv(i,J)*v0u(i,J) + G%IdxCv(i,J-1)*v0u(i,J-1))) * &
          max(G%IdyCu(I,j)*G%IareaCu(I,j), G%IdyCu(I-1,j)*G%IareaCu(I-1,j)) ),   &
         (CS%DX2h(i,j) * &
          (CS%DY_dxT(i,j)*(G%IdyCu(I,j)*u0v(I,j) + G%IdyCu(I-1,j)*u0v(I-1,j))  + &
           CS%DX_dyT(i,j)*(G%IdxCv(i,J)*v0v(i,J) + G%IdxCv(i,J-1)*v0v(i,J-1))) * &
          max(G%IdxCv(i,J)*G%IareaCv(i,J), G%IdxCv(i,J-1)*G%IareaCv(i,J-1)) ) )
      CS%Ah_Max_xx(I,J) = 0.0
      if (denom > 0.0) &
        CS%Ah_Max_xx(I,J) = CS%bound_coef * 0.5 * Idt / denom
    enddo ; enddo

    do J=js-1,Jeq ; do I=is-1,Ieq
      denom = max( &
         (CS%DX2q(I,J) * &
          (CS%DX_dyBu(I,J)*(u0u(I,j+1)*G%IdxCu(I,j+1) + u0u(I,j)*G%IdxCu(I,j))  + &
           CS%DY_dxBu(I,J)*(v0u(i+1,J)*G%IdyCv(i+1,J) + v0u(i,J)*G%IdyCv(i,J))) * &
          max(G%IdxCu(I,j)*G%IareaCu(I,j), G%IdxCu(I,j+1)*G%IareaCu(I,j+1)) ),    &
         (CS%DY2q(I,J) * &
          (CS%DX_dyBu(I,J)*(u0v(I,j+1)*G%IdxCu(I,j+1) + u0v(I,j)*G%IdxCu(I,j))  + &
           CS%DY_dxBu(I,J)*(v0v(i+1,J)*G%IdyCv(i+1,J) + v0v(i,J)*G%IdyCv(i,J))) * &
          max(G%IdyCv(i,J)*G%IareaCv(i,J), G%IdyCv(i+1,J)*G%IareaCv(i+1,J)) ) )
      CS%Ah_Max_xy(I,J) = 0.0
      if (denom > 0.0) &
        CS%Ah_Max_xy(I,J) = CS%bound_coef * 0.5 * Idt / denom
    enddo ; enddo
  endif

  ! Register fields for output from this module.

  CS%id_diffu = register_diag_field('ocean_model', 'diffu', diag%axesCuL, Time, &
      'Zonal Acceleration from Horizontal Viscosity', 'm s-2')

  CS%id_diffv = register_diag_field('ocean_model', 'diffv', diag%axesCvL, Time, &
      'Meridional Acceleration from Horizontal Viscosity', 'm s-2')

  if (CS%biharmonic) then
    CS%id_Ah_h = register_diag_field('ocean_model', 'Ahh', diag%axesTL, Time,    &
        'Biharmonic Horizontal Viscosity at h Points', 'm4 s-1',        &
        cmor_field_name='difmxybo',                                             &
        cmor_long_name='Ocean lateral biharmonic viscosity',                     &
        cmor_standard_name='ocean_momentum_xy_biharmonic_diffusivity')

    CS%id_Ah_q = register_diag_field('ocean_model', 'Ahq', diag%axesBL, Time, &
        'Biharmonic Horizontal Viscosity at q Points', 'm4 s-1')
  endif

  if (CS%Laplacian) then
    CS%id_Kh_h = register_diag_field('ocean_model', 'Khh', diag%axesTL, Time,   &
        'Laplacian Horizontal Viscosity at h Points', 'm2 s-1',        &
        cmor_field_name='difmxylo',                                             &
        cmor_long_name='Ocean lateral Laplacian viscosity',                     &
        cmor_standard_name='ocean_momentum_xy_laplacian_diffusivity')

    CS%id_Kh_q = register_diag_field('ocean_model', 'Khq', diag%axesBL, Time, &
        'Laplacian Horizontal Viscosity at q Points', 'm2 s-1')

    if (CS%Leith_Kh) then
      CS%id_vort_xy_q = register_diag_field('ocean_model', 'vort_xy_q', diag%axesBL, Time, &
        'Vertical vorticity at q Points', 's-1')

      CS%id_div_xx_h = register_diag_field('ocean_model', 'div_xx_h', diag%axesTL, Time, &
        'Horizontal divergence at h Points', 's-1')
    endif

  endif

  if (CS%use_GME) then
      CS%id_GME_coeff_h = register_diag_field('ocean_model', 'GME_coeff_h', diag%axesTL, Time, &
        'GME coefficient at h Points', 'm^2 s-1')

      CS%id_GME_coeff_q = register_diag_field('ocean_model', 'GME_coeff_q', diag%axesBL, Time, &
        'GME coefficient at q Points', 'm^2 s-1')
  endif

  CS%id_FrictWork = register_diag_field('ocean_model','FrictWork',diag%axesTL,Time,&
      'Integral work done by lateral friction terms', 'W m-2')

  CS%id_FrictWorkIntz = register_diag_field('ocean_model','FrictWorkIntz',diag%axesT1,Time,      &
      'Depth integrated work done by lateral friction', 'W m-2',                          &
      cmor_field_name='dispkexyfo',                                                              &
      cmor_long_name='Depth integrated ocean kinetic energy dissipation due to lateral friction',&
      cmor_standard_name='ocean_kinetic_energy_dissipation_per_unit_area_due_to_xy_friction')

  if (CS%Laplacian .or. get_all) then
  endif

end subroutine hor_visc_init

!> Calculates factors in the anisotropic orientation tensor to be align with the grid.
!! With n1=1 and n2=0, this recovers the approach of Large et al, 2001.
subroutine align_aniso_tensor_to_grid(CS, n1, n2)
  type(hor_visc_CS), pointer :: CS !< Control structure for horizontal viscosity
  real,              intent(in) :: n1 !< i-component of direction vector (nondim)
  real,              intent(in) :: n2 !< j-component of direction vector (nondim)
  ! Local variables
  real :: recip_n2_norm

  ! For normalizing n=(n1,n2) in case arguments are not a unit vector
  recip_n2_norm = n1**2 + n2**2
  if (recip_n2_norm > 0.) recip_n2_norm = 1./recip_n2_norm

  CS%n1n2_h(:,:) = 2. * ( n1 * n2 ) * recip_n2_norm
  CS%n1n2_q(:,:) = 2. * ( n1 * n2 ) * recip_n2_norm
  CS%n1n1_m_n2n2_h(:,:) = ( n1 * n1 - n2 * n2 ) * recip_n2_norm
  CS%n1n1_m_n2n2_q(:,:) = ( n1 * n1 - n2 * n2 ) * recip_n2_norm

end subroutine align_aniso_tensor_to_grid

!> Apply a 1-1-4-1-1 Laplacian filter one time on GME diffusive flux to reduce any
!! horizontal two-grid-point noise
subroutine smooth_GME(CS,G,GME_flux_h,GME_flux_q)
  ! Arguments
  type(hor_visc_CS),                            pointer       :: CS        !< Control structure
  type(ocean_grid_type),                        intent(in)    :: G         !< Ocean grid
  real, dimension(SZI_(G),SZJ_(G)),   optional, intent(inout) :: GME_flux_h!<
  real, dimension(SZIB_(G),SZJB_(G)), optional, intent(inout) :: GME_flux_q!<

  ! local variables
  real, dimension(SZI_(G),SZJ_(G)) :: GME_flux_h_original
  real, dimension(SZIB_(G),SZJB_(G)) :: GME_flux_q_original
  real :: wc, ww, we, wn, ws ! averaging weights for smoothing
  integer :: i, j, k, s

  !do s=1,CS%n_smooth
  do s=1,1

    ! Update halos
    if (present(GME_flux_h)) then
      call pass_var(GME_flux_h, G%Domain)
      GME_flux_h_original = GME_flux_h
      ! apply smoothing on GME
      do j = G%jsc, G%jec
        do i = G%isc, G%iec
          ! skip land points
          if (G%mask2dT(i,j)==0.) cycle

          ! compute weights
          ww = 0.125 * G%mask2dT(i-1,j)
          we = 0.125 * G%mask2dT(i+1,j)
          ws = 0.125 * G%mask2dT(i,j-1)
          wn = 0.125 * G%mask2dT(i,j+1)
          wc = 1.0 - (ww+we+wn+ws)

          GME_flux_h(i,j) =  wc * GME_flux_h_original(i,j)   &
                           + ww * GME_flux_h_original(i-1,j) &
                           + we * GME_flux_h_original(i+1,j) &
                           + ws * GME_flux_h_original(i,j-1) &
                           + wn * GME_flux_h_original(i,j+1)
      enddo; enddo
    endif

    ! Update halos
    if (present(GME_flux_q)) then
      call pass_var(GME_flux_q, G%Domain, position=CORNER, complete=.true.)
      GME_flux_q_original = GME_flux_q
      ! apply smoothing on GME
      do J = G%JscB, G%JecB
        do I = G%IscB, G%IecB
          ! skip land points
          if (G%mask2dBu(I,J)==0.) cycle

          ! compute weights
          ww = 0.125 * G%mask2dBu(I-1,J)
          we = 0.125 * G%mask2dBu(I+1,J)
          ws = 0.125 * G%mask2dBu(I,J-1)
          wn = 0.125 * G%mask2dBu(I,J+1)
          wc = 1.0 - (ww+we+wn+ws)

          GME_flux_q(I,J) =  wc * GME_flux_q_original(I,J)   &
                           + ww * GME_flux_q_original(I-1,J) &
                           + we * GME_flux_q_original(I+1,J) &
                           + ws * GME_flux_q_original(I,J-1) &
                           + wn * GME_flux_q_original(I,J+1)
      enddo; enddo
    endif

  enddo ! s-loop

end subroutine smooth_GME

!> Deallocates any variables allocated in hor_visc_init.
subroutine hor_visc_end(CS)
  type(hor_visc_CS), pointer :: CS !< The control structure returned by a
                                   !! previous call to hor_visc_init.

  if (CS%Laplacian .or. CS%biharmonic) then
    DEALLOC_(CS%dx2h) ; DEALLOC_(CS%dx2q) ; DEALLOC_(CS%dy2h) ; DEALLOC_(CS%dy2q)
    DEALLOC_(CS%dx_dyT) ; DEALLOC_(CS%dy_dxT) ; DEALLOC_(CS%dx_dyBu) ; DEALLOC_(CS%dy_dxBu)
    DEALLOC_(CS%reduction_xx) ; DEALLOC_(CS%reduction_xy)
  endif

  if (CS%Laplacian) then
    DEALLOC_(CS%Kh_bg_xx) ; DEALLOC_(CS%Kh_bg_xy)
    if (CS%bound_Kh) then
      DEALLOC_(CS%Kh_Max_xx) ; DEALLOC_(CS%Kh_Max_xy)
    endif
    if (CS%Smagorinsky_Kh) then
      DEALLOC_(CS%Laplac2_const_xx) ; DEALLOC_(CS%Laplac2_const_xy)
    endif
    if (CS%Leith_Kh) then
      DEALLOC_(CS%Laplac3_const_xx) ; DEALLOC_(CS%Laplac3_const_xy)
    endif
  endif

  if (CS%biharmonic) then
    DEALLOC_(CS%Idx2dyCu) ; DEALLOC_(CS%Idx2dyCv)
    DEALLOC_(CS%Idxdy2u) ; DEALLOC_(CS%Idxdy2v)
    DEALLOC_(CS%Ah_bg_xx) ; DEALLOC_(CS%Ah_bg_xy)
    if (CS%bound_Ah) then
      DEALLOC_(CS%Ah_Max_xx) ; DEALLOC_(CS%Ah_Max_xy)
    endif
    if (CS%Smagorinsky_Ah) then
      DEALLOC_(CS%Biharm5_const_xx) ; DEALLOC_(CS%Biharm5_const_xy)
      if (CS%bound_Coriolis) then
        DEALLOC_(CS%Biharm5_const2_xx) ; DEALLOC_(CS%Biharm5_const2_xy)
      endif
    endif
    if (CS%Leith_Ah) then
      DEALLOC_(CS%Biharm6_const_xx) ; DEALLOC_(CS%Biharm6_const_xy)
    endif
  endif
  if (CS%anisotropic) then
    DEALLOC_(CS%n1n2_h)
    DEALLOC_(CS%n1n2_q)
    DEALLOC_(CS%n1n1_m_n2n2_h)
    DEALLOC_(CS%n1n1_m_n2n2_q)
  endif
  deallocate(CS)

end subroutine hor_visc_end


!> \namespace mom_hor_visc
!!
!! This module contains the subroutine horizontal_viscosity() that calculates the
!! effects of horizontal viscosity, including parameterizations of the value of
!! the viscosity itself. horizontal_viscosity() calculates the acceleration due to
!! some combination of a biharmonic viscosity and a Laplacian viscosity. Either or
!! both may use a coefficient that depends on the shear and strain of the flow.
!! All metric terms are retained. The Laplacian is calculated as the divergence of
!! a stress tensor, using the form suggested by Smagorinsky (1993). The biharmonic
!! is calculated by twice applying the divergence of the stress tensor that is
!! used to calculate the Laplacian, but without the dependence on thickness in the
!! first pass. This form permits a variable viscosity, and indicates no
!! acceleration for either resting fluid or solid body rotation.
!!
!! The form of the viscous accelerations is discussed extensively in Griffies and
!! Hallberg (2000), and the implementation here follows that discussion closely.
!! We use the notation of Smith and McWilliams (2003) with the exception that the
!! isotropic viscosity is \f$\kappa_h\f$.
!!
!! \section section_horizontal_viscosity Horizontal viscosity in MOM
!!
!! In general, the horizontal stress tensor can be written as
!! \f[
!! {\bf \sigma} =
!! \begin{pmatrix}
!! \frac{1}{2} \left( \sigma_D + \sigma_T \right) & \frac{1}{2} \sigma_S \\\\
!! \frac{1}{2} \sigma_S & \frac{1}{2} \left( \sigma_D - \sigma_T \right)
!! \end{pmatrix}
!! \f]
!! where \f$\sigma_D\f$, \f$\sigma_T\f$ and \f$\sigma_S\f$ are stresses associated with
!! invariant factors in the strain-rate tensor. For a Newtonian fluid, the stress
!! tensor is usually linearly related to the strain-rate tensor. The horizontal
!! strain-rate tensor is
!! \f[
!! \dot{\bf e} =
!! \begin{pmatrix}
!! \frac{1}{2} \left( \dot{e}_D + \dot{e}_T \right) & \frac{1}{2} \dot{e}_S \\\\
!! \frac{1}{2} \dot{e}_S & \frac{1}{2} \left( \dot{e}_D - \dot{e}_T \right)
!! \end{pmatrix}
!! \f]
!! where \f$\dot{e}_D = \partial_x u + \partial_y v\f$ is the horizontal divergence,
!! \f$\dot{e}_T = \partial_x u - \partial_y v\f$ is the horizontal tension, and
!! \f$\dot{e}_S = \partial_y u + \partial_x v\f$ is the horizontal shear strain.
!!
!! The trace of the stress tensor, \f$tr(\bf \sigma) = \sigma_D\f$, is usually
!! absorbed into the pressure and only the deviatoric stress tensor considered.
!! From here on, we drop \f$\sigma_D\f$. The trace of the strain tensor, \f$tr(\bf e) =
!! \dot{e}_D\f$ is non-zero for horizontally divergent flow but only enters the
!! stress tensor through \f$\sigma_D\f$ and so we will drop \f$\sigma_D\f$ from
!! calculations of the strain tensor in the code. Therefore the horizontal stress
!! tensor can be considered to be
!! \f[
!! {\bf \sigma} =
!! \begin{pmatrix}
!! \frac{1}{2} \sigma_T & \frac{1}{2} \sigma_S \\\\
!! \frac{1}{2} \sigma_S & - \frac{1}{2} \sigma_T
!! \end{pmatrix}
!! .\f]
!!
!! The stresses above are linearly related to the strain through a viscosity
!! coefficient, \f$\kappa_h\f$:
!! \f{eqnarray*}{
!! \sigma_T & = & 2 \kappa_h \dot{e}_T \\\\
!! \sigma_S & = & 2 \kappa_h \dot{e}_S
!! .
!! \f}
!!
!! The viscosity \f$\kappa_h\f$ may either be a constant or variable. For example,
!! \f$\kappa_h\f$ may vary with the shear, as proposed by Smagorinsky (1993).
!!
!! The accelerations resulting form the divergence of the stress tensor are
!! \f{eqnarray*}{
!! \hat{\bf x} \cdot \left( \nabla \cdot {\bf \sigma} \right)
!! & = &
!! \partial_x \left( \frac{1}{2} \sigma_T \right)
!! + \partial_y \left( \frac{1}{2} \sigma_S \right)
!! \\\\
!! & = &
!! \partial_x \left( \kappa_h \dot{e}_T \right)
!! + \partial_y \left( \kappa_h \dot{e}_S \right)
!! \\\\
!! \hat{\bf y} \cdot \left( \nabla \cdot {\bf \sigma} \right)
!! & = &
!! \partial_x \left( \frac{1}{2} \sigma_S \right)
!! + \partial_y \left( \frac{1}{2} \sigma_T \right)
!! \\\\
!! & = &
!! \partial_x \left( \kappa_h \dot{e}_S \right)
!! + \partial_y \left( - \kappa_h \dot{e}_T \right)
!! .
!! \f}
!!
!! The form of the Laplacian viscosity in general coordinates is:
!! \f{eqnarray*}{
!! \hat{\bf x} \cdot \left( \nabla \cdot \sigma \right)
!! & = &
!! \frac{1}{h} \left[ \partial_x \left( \kappa_h h \dot{e}_T \right)
!! + \partial_y \left( \kappa_h h \dot{e}_S \right) \right]
!! \\\\
!! \hat{\bf y} \cdot \left( \nabla \cdot \sigma \right)
!! & = &
!! \frac{1}{h} \left[ \partial_x \left( \kappa_h h \dot{e}_S \right)
!! - \partial_y \left( \kappa_h h \dot{e}_T \right) \right]
!! .
!! \f}
!!
!! \subsection section_laplacian_viscosity_coefficient Laplacian viscosity coefficient
!!
!! The horizontal viscosity coefficient, \f$\kappa_h\f$, can have multiple components.
!! The isotropic components are:
!!   - A uniform background component, \f$\kappa_{bg}\f$.
!!   - A constant but spatially variable 2D map, \f$\kappa_{2d}(x,y)\f$.
!!   - A ''MICOM'' viscosity, \f$U_\nu \Delta(x,y)\f$, which uses a constant
!! velocity scale, \f$U_\nu\f$ and a measure of the grid-spacing \f$\Delta(x,y)^2 =
!! \frac{2 \Delta x^2 \Delta y^2}{\Delta x^2 + \Delta y^2}\f$.
!!   - A function of
!! latitude, \f$\kappa_{\phi}(x,y) = \kappa_{\pi/2} |\sin(\phi)|^n\f$.
!!   - A dynamic Smagorinsky viscosity, \f$\kappa_{Sm}(x,y,t) = C_{Sm} \Delta^2 \sqrt{\dot{e}_T^2 + \dot{e}_S^2}\f$.
!!   - A dynamic Leith viscosity, \f$\kappa_{Lth}(x,y,t) =
!!                                    C_{Lth} \Delta^3 \sqrt{|\nabla \zeta|^2 + |\nabla \dot{e}_D|^2}\f$.
!!
!! A maximum stable viscosity, \f$\kappa_{max}(x,y)\f$ is calculated based on the
!! grid-spacing and time-step and used to clip calculated viscosities.
!!
!! The static components of \f$\kappa_h\f$ are first combined as follows:
!! \f[
!! \kappa_{static} = \min \left[ \max\left(
!! \kappa_{bg},
!! U_\nu \Delta(x,y),
!! \kappa_{2d}(x,y),
!! \kappa_\phi(x,y)
!! \right)
!! , \kappa_{max}(x,y) \right]
!! \f]
!! and stored in the module control structure as variables <code>Kh_bg_xx</code> and
!! <code>Kh_bg_xy</code> for the tension (h-points) and shear (q-points) components
!! respectively.
!!
!! The full viscosity includes the dynamic components as follows:
!! \f[
!! \kappa_h(x,y,t) = r(\Delta,L_d)
!! \max \left( \kappa_{static}, \kappa_{Sm}, \kappa_{Lth} \right)
!! \f]
!! where \f$r(\Delta,L_d)\f$ is a resolution function.
!!
!! The dynamic Smagorinsky and Leith viscosity schemes are exclusive with each
!! other.
!!
!! \subsection section_viscous_boundary_conditions Viscous boundary conditions
!!
!! Free slip boundary conditions have been coded, although no slip boundary
!! conditions can be used with the Laplacian viscosity based on the 2D land-sea
!! mask. For a western boundary, for example, the boundary conditions with the
!! biharmonic operator would be written as:
!! \f[
!!   \partial_x v = 0 ; \partial_x^3 v = 0 ; u = 0 ; \partial_x^2 u = 0 ,
!! \f]
!! while for a Laplacian operator, they are simply
!! \f[
!!   \partial_x v = 0 ; u = 0 .
!! \f]
!! These boundary conditions are largely dictated by the use of an Arakawa
!! C-grid and by the varying layer thickness.
!!
!! \subsection section_anisotropic_viscosity Anisotropic viscosity
!!
!! Large et al., 2001, proposed enhancing viscosity in a particular direction and the
!! approach was generalized in Smith and McWilliams, 2003. We use the second form of their
!! two coefficient anisotropic viscosity (section 4.3). We also replace their
!! \f$A^\prime\f$ nd $D$ such that \f$2A^\prime = 2 \kappa_h + D\f$ and
!! \f$\kappa_a = D\f$ so that \f$\kappa_h\f$ can be considered the isotropic
!! viscosity and \f$\kappa_a=D\f$ can be consider the anisotropic viscosity. The
!! direction of anisotropy is defined by a unit vector \f$\hat{\bf
!! n}=(n_1,n_2)\f$.
!!
!! The contributions to the stress tensor are
!! \f[
!! \begin{pmatrix}
!! \sigma_T \\\\ \sigma_S
!! \end{pmatrix}
!! =
!! \left[
!! \begin{pmatrix}
!! 2 \kappa_h + \kappa_a & 0 \\\\
!! 0 & 2 \kappa_h
!! \end{pmatrix}
!! + 2 \kappa_a n_1 n_2
!! \begin{pmatrix}
!! - 2 n_1 n_2 & n_1^2 - n_2^2 \\\\
!! n_1^2 - n_2^2 & 2 n_1 n_2
!! \end{pmatrix}
!! \right]
!! \begin{pmatrix}
!! \dot{e}_T \\\\ \dot{e}_S
!! \end{pmatrix}
!! \f]
!! Dissipation of kinetic energy requires \f$\kappa_h \geq 0\f$ and \f$2 \kappa_h + \kappa_a \geq 0\f$.
!! Note that when anisotropy is aligned with the x-direction, \f$n_1 = \pm 1\f$, then
!! \f$n_2 = 0\f$ and the cross terms vanish. The accelerations in this aligned limit
!! with constant coefficients become
!! \f{eqnarray*}{
!! \hat{\bf x} \cdot \nabla \cdot {\bf \sigma}
!! & = &
!! \partial_x \left( \left( \kappa_h + \frac{1}{2} \kappa_a \right) \dot{e}_T \right)
!! + \partial_y \left( \kappa_h \dot{e}_S \right)
!! \\\\
!! & = &
!! \left( \kappa_h + \kappa_a \right) \partial_{xx} u
!! + \kappa_h \partial_{yy} u
!! - \frac{1}{2} \kappa_a \partial_x \left( \partial_x u + \partial_y v \right)
!! \\\\
!! \hat{\bf y} \cdot \nabla \cdot {\bf \sigma}
!! & = &
!! \partial_x \left( \kappa_h \dot{e}_S \right)
!! - \partial_y \left( \left( \kappa_h + \frac{1}{2} \kappa_a \right) \dot{e}_T \right)
!! \\\\
!! & = &
!! \kappa_h \partial_{xx} v
!! + \left( \kappa_h + \kappa_a \right) \partial_{yy} v
!! - \frac{1}{2} \kappa_a \partial_y \left( \partial_x u + \partial_y v \right)
!! \f}
!! which has contributions akin to a negative divergence damping (a divergence
!! enhancement?) but which is weaker than the enhanced tension terms by half.
!!
!! \subsection section_viscous_discretization Discretization
!!
!! The horizontal tension, \f$\dot{e}_T\f$, is stored in variable <code>sh_xx</code> and
!! discretized as
!! \f[
!! \dot{e}_T
!! = \frac{\Delta y}{\Delta x} \delta_i \left( \frac{1}{\Delta y} u \right)
!! - \frac{\Delta x}{\Delta y} \delta_j \left( \frac{1}{\Delta x} v \right)
!! .
!! \f]
!! The horizontal divergent strain, \f$\dot{e}_D\f$, is stored in variable
!! <code>div_xx</code> and discretized as
!! \f[
!! \dot{e}_D
!! = \frac{1}{h A} \left( \delta_i \left( \overline{h}^i \Delta y \, u \right)
!! + \delta_j \left( \overline{h}^j\Delta x \, v \right) \right)
!! .
!! \f]
!! Note that for expediency this is the exact discretization used in the
!! continuity equation.
!!
!! The horizontal shear strain, \f$\dot{e}_S\f$, is stored in variable <code>sh_xy</code>
!! and discretized as
!! \f[
!! \dot{e}_S = v_x + u_y
!! \f]
!! where
!! \f{align*}{
!! v_x &= \frac{\Delta y}{\Delta x} \delta_i \left( \frac{1}{\Delta y} v \right) \\\\
!! u_y &= \frac{\Delta x}{\Delta y} \delta_j \left( \frac{1}{\Delta x} u \right)
!! \f}
!! which are calculated separately so that no-slip or free-slip boundary
!! conditions can be applied to \f$v_x\f$ and \f$u_y\f$ where appropriate.
!!
!! The tendency for the x-component of the divergence of stress is stored in
!! variable <code>diffu</code> and discretized as
!! \f[
!! \hat{\bf x} \cdot \left( \nabla \cdot {\bf \sigma} \right) =
!! \frac{1}{A \overline{h}^i} \left(
!! \frac{1}{\Delta y} \delta_i \left( h \Delta y^2 \kappa_h \dot{e}_T \right) +
!! \frac{1}{\Delta x} \delta_j \left( \tilde{h}^{ij} \Delta x^2 \kappa_h \dot{e}_S \right)
!! \right)
!! .
!! \f]
!!
!! The tendency for the y-component of the divergence of stress is stored in
!! variable <code>diffv</code> and discretized as
!! \f[
!! \hat{\bf y} \cdot \left( \nabla \cdot {\bf \sigma} \right) =
!! \frac{1}{A \overline{h}^j} \left(
!! \frac{1}{\Delta y} \delta_i \left( \tilde{h}^{ij} \Delta y^2 A_M \dot{e}_S \right)
!! - \frac{1}{\Delta x} \delta_j \left( h \Delta x^2 A_M \dot{e}_T \right)
!! \right)
!! .
!! \f]
!!
!! \subsection section_viscous_refs References
!!
!! Griffies, S.M., and Hallberg, R.W., 2000: Biharmonic friction with a
!! Smagorinsky-like viscosity for use in large-scale eddy-permitting ocean models.
!! Monthly Weather Review, 128(8), 2935-2946.
!! https://doi.org/10.1175/1520-0493(2000)128%3C2935:BFWASL%3E2.0.CO;2
!!
!! Large, W.G., Danabasoglu, G., McWilliams, J.C., Gent, P.R. and Bryan, F.O.,
!! 2001: Equatorial circulation of a global ocean climate model with
!! anisotropic horizontal viscosity.
!! Journal of Physical Oceanography, 31(2), pp.518-536.
!! https://doi.org/10.1175/1520-0485(2001)031%3C0518:ECOAGO%3E2.0.CO;2
!!
!! Smagorinsky, J., 1993: Some historical remarks on the use of nonlinear
!! viscosities. Large eddy simulation of complex engineering and geophysical
!! flows, 1, 69-106.
!!
!! Smith, R.D., and McWilliams, J.C., 2003: Anisotropic horizontal viscosity for
!! ocean models. Ocean Modelling, 5(2), 129-156.
!! https://doi.org/10.1016/S1463-5003(02)00016-1

end module MOM_hor_visc<|MERGE_RESOLUTION|>--- conflicted
+++ resolved
@@ -352,7 +352,6 @@
   ! Toggle whether to use a Laplacian viscosity derived from MEKE
   use_MEKE_Ku = associated(MEKE%Ku)
 
-<<<<<<< HEAD
 !$OMP parallel do default(none) shared(Isq,Ieq,Jsq,Jeq,nz,CS,G,GV,u,v,is,js,ie,je,h,  &
 !$OMP                                  rescale_Kh,VarMix,h_neglect,h_neglect3,        &
 !$OMP                                  Kh_h,Ah_h,Kh_q,Ah_q,diffu,apply_OBC,OBC,diffv, &
@@ -363,7 +362,7 @@
 !$OMP                                  sh_xx_bt, sh_xy_bt, dvdx_bt, dudy_bt, &
 !$OMP                                  bhstr_xx, bhstr_xy,FatH,RoScl, hu, hv, h_u, h_v, &
 !$OMP                                  vort_xy,vort_xy_dx,vort_xy_dy,Vort_mag,AhLth,KhLth, &
-!$OMP                                  div_xx, div_xx_dx, div_xx_dy,                  &
+!$OMP                                  div_xx, div_xx_dx, div_xx_dy,local_strain,          &
 !$OMP                                  Shear_mag, h2uq, h2vq, hq, Kh_scale, hrat_min)
 
 
@@ -398,19 +397,6 @@
 
   endif ! use_GME
 
-=======
-  !$OMP parallel do default(none) shared(Isq,Ieq,Jsq,Jeq,nz,CS,G,GV,u,v,is,js,ie,je,h,  &
-  !$OMP                                  rescale_Kh,VarMix,h_neglect,h_neglect3,        &
-  !$OMP                                  Kh_h,Ah_h,Kh_q,Ah_q,diffu,apply_OBC,OBC,diffv, &
-  !$OMP                                  find_FrictWork,FrictWork,use_MEKE_Ku,MEKE,     &
-  !$OMP                                  mod_Leith, legacy_bound)                       &
-  !$OMP                          private(u0, v0, sh_xx, str_xx, visc_bound_rem,         &
-  !$OMP                                  sh_xy, str_xy, Ah, Kh, AhSm, KhSm, dvdx, dudy, &
-  !$OMP                                  bhstr_xx, bhstr_xy,FatH,RoScl, hu, hv, h_u, h_v, &
-  !$OMP                                  vort_xy,vort_xy_dx,vort_xy_dy,Vort_mag,AhLth,KhLth, &
-  !$OMP                                  div_xx, div_xx_dx, div_xx_dy, local_strain,    &
-  !$OMP                                  Shear_mag, h2uq, h2vq, hq, Kh_scale, hrat_min)
->>>>>>> a68376ba
   do k=1,nz
 
     ! The following are the forms of the horizontal tension and horizontal
