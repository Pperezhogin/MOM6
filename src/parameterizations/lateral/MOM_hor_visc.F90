!> Calculates horizontal viscosity and viscous stresses
module MOM_hor_visc

! This file is part of MOM6. See LICENSE.md for the license.

use MOM_diag_mediator,         only : post_data, register_diag_field, safe_alloc_ptr
use MOM_diag_mediator,         only : diag_ctrl, time_type
use MOM_domains,               only : pass_var
use MOM_error_handler,         only : MOM_error, FATAL, WARNING
use MOM_file_parser,           only : get_param, log_version, param_file_type
use MOM_grid,                  only : ocean_grid_type
use MOM_lateral_mixing_coeffs, only : VarMix_CS
use MOM_MEKE_types,            only : MEKE_type
use MOM_open_boundary,         only : ocean_OBC_type, OBC_DIRECTION_E, OBC_DIRECTION_W
use MOM_open_boundary,         only : OBC_DIRECTION_N, OBC_DIRECTION_S, OBC_NONE
use MOM_verticalGrid,          only : verticalGrid_type
use MOM_io,                    only : MOM_read_data, slasher

implicit none ; private

#include <MOM_memory.h>

public horizontal_viscosity, hor_visc_init, hor_visc_end

!> Control structure for horizontal viscosity
type, public :: hor_visc_CS ; private
  logical :: Laplacian       !< Use a Laplacian horizontal viscosity if true.
  logical :: biharmonic      !< Use a biharmonic horizontal viscosity if true.
  logical :: no_slip         !< If true, no slip boundary conditions are used.
                             !! Otherwise free slip boundary conditions are assumed.
                             !! The implementation of the free slip boundary
                             !! conditions on a C-grid is much cleaner than the
                             !! no slip boundary conditions. The use of free slip
                             !! b.c.s is strongly encouraged. The no slip b.c.s
                             !! are not implemented with the biharmonic viscosity.
  logical :: bound_Kh        !< If true, the Laplacian coefficient is locally
                             !! limited to guarantee stability.
  logical :: better_bound_Kh !< If true, use a more careful bounding of the
                             !! Laplacian viscosity to guarantee stability.
  logical :: bound_Ah        !< If true, the biharmonic coefficient is locally
                             !! limited to guarantee stability.
  logical :: better_bound_Ah !< If true, use a more careful bounding of the
                             !! biharmonic viscosity to guarantee stability.
  real    :: bound_coef      !< The nondimensional coefficient of the ratio of
                             !! the viscosity bounds to the theoretical maximum
                             !! for stability without considering other terms.
                             !! The default is 0.8.
  logical :: Smagorinsky_Kh  !< If true, use Smagorinsky nonlinear eddy
                             !! viscosity. KH is the background value.
  logical :: Smagorinsky_Ah  !< If true, use a biharmonic form of Smagorinsky
                             !! nonlinear eddy viscosity. AH is the background.
  logical :: Leith_Kh        !< If true, use 2D Leith nonlinear eddy
                             !! viscosity. KH is the background value.
  logical :: Modified_Leith  !< If true, use extra component of Leith viscosity
                             !! to damp divergent flow. To use, still set Leith_Kh=.TRUE.
  logical :: Leith_Ah        !< If true, use a biharmonic form of 2D Leith
                             !! nonlinear eddy viscosity. AH is the background.
  logical :: bound_Coriolis  !< If true & SMAGORINSKY_AH is used, the biharmonic
                             !! viscosity is modified to include a term that
                             !! scales quadratically with the velocity shears.
  logical :: use_Kh_bg_2d    !< Read 2d background viscosity from a file.
  real    :: Kh_bg_min       !< The minimum value allowed for Laplacian horizontal
                             !! viscosity, in m2 s-1. The default is 0.0
  logical :: use_land_mask   !< Use the land mask for the computation of thicknesses
                             !! at velocity locations. This eliminates the dependence on
                             !! arbitrary values over land or outside of the domain.
                             !! Default is False to maintain answers with legacy experiments
                             !! but should be changed to True for new experiments.
  logical :: anisotropic     !< If true, allow anisotropic component to the viscosity.
  real    :: Kh_aniso        !< The anisotropic viscosity in m2 s-1.
  logical :: dynamic_aniso   !< If true, the anisotropic viscosity is recomputed as a function
                             !! of state. This is set depending on ANISOTROPIC_MODE.
  real ALLOCABLE_, dimension(NIMEM_,NJMEM_) :: &
    Kh_bg_xx,        &!< The background Laplacian viscosity at h points, in units
                      !! of m2 s-1. The actual viscosity may be the larger of this
                      !! viscosity and the Smagorinsky and Leith viscosities.
    Kh_bg_2d,        &!< The background Laplacian viscosity at h points, in units
                      !! of m2 s-1. The actual viscosity may be the larger of this
                      !! viscosity and the Smagorinsky and Leith viscosities.
    Ah_bg_xx,        &!< The background biharmonic viscosity at h points, in units
                      !! of m4 s-1. The actual viscosity may be the larger of this
                      !! viscosity and the Smagorinsky and Leith viscosities.
    Kh_Max_xx,       &!< The maximum permitted Laplacian viscosity, m2 s-1.
    Ah_Max_xx,       &!< The maximum permitted biharmonic viscosity, m4 s-1.
    Biharm_Const2_xx,&!< A constant relating the biharmonic viscosity to the
                      !! square of the velocity shear, in m4 s.  This value is
                      !! set to be the magnitude of the Coriolis terms once the
                      !! velocity differences reach a value of order 1/2 MAXVEL.
    reduction_xx,    &!< The amount by which stresses through h points are reduced
                      !! due to partial barriers. Nondimensional.
    n1n2_h,          &!< Factor n1*n2 in the anisotropic direction tensor at h-points
    n1n1_m_n2n2_h     !< Factor n1**2-n2**2 in the anisotropic direction tensor at h-points

  real ALLOCABLE_, dimension(NIMEMB_PTR_,NJMEMB_PTR_) :: &
    Kh_bg_xy,        &!< The background Laplacian viscosity at q points, in units
                      !! of m2 s-1. The actual viscosity may be the larger of this
                      !! viscosity and the Smagorinsky and Leith viscosities.
    Ah_bg_xy,        &!< The background biharmonic viscosity at q points, in units
                      !! of m4 s-1. The actual viscosity may be the larger of this
                      !! viscosity and the Smagorinsky and Leith viscosities.
    Kh_Max_xy,       &!< The maximum permitted Laplacian viscosity, m2 s-1.
    Ah_Max_xy,       &!< The maximum permitted biharmonic viscosity, m4 s-1.
    Biharm_Const2_xy,&!< A constant relating the biharmonic viscosity to the
                      !! square of the velocity shear, in m4 s.  This value is
                      !! set to be the magnitude of the Coriolis terms once the
                      !! velocity differences reach a value of order 1/2 MAXVEL.
    reduction_xy,    &!! The amount by which stresses through q points are reduced
                      !! due to partial barriers. Nondimensional.
    n1n2_q,          &!< Factor n1*n2 in the anisotropic direction tensor at q-points
    n1n1_m_n2n2_q     !< Factor n1**2-n2**2 in the anisotropic direction tensor at q-points

  real ALLOCABLE_, dimension(NIMEM_,NJMEM_) :: &
    dx2h,   & !< Pre-calculated dx^2 at h points, in m2
    dy2h,   & !< Pre-calculated dy^2 at h points, in m2
    dx_dyT, & !< Pre-calculated dx/dy at h points, nondim
    dy_dxT    !< Pre-calculated dy/dx at h points, nondim
  real ALLOCABLE_, dimension(NIMEMB_PTR_,NJMEMB_PTR_) :: &
    dx2q,    & !< Pre-calculated dx^2 at q points, in m2
    dy2q,    & !< Pre-calculated dy^2 at q points, in m2
    dx_dyBu, & !< Pre-calculated dx/dy at q points, nondim
    dy_dxBu    !< Pre-calculated dy/dx at q points, nondim
  real ALLOCABLE_, dimension(NIMEMB_PTR_,NJMEM_) :: &
    Idx2dyCu, & !< 1/(dx^2 dy) at u points, in m-3
    Idxdy2u     !< 1/(dx dy^2) at u points, in m-3
  real ALLOCABLE_, dimension(NIMEM_,NJMEMB_PTR_) :: &
    Idx2dyCv, Idxdy2v   ! 1/(dx^2 dy) and 1/(dx dy^2) at v points, in m-3

  ! The following variables are precalculated time-invariant combinations of
  ! parameters and metric terms.
  real ALLOCABLE_, dimension(NIMEM_,NJMEM_) :: &
    Laplac_Const_xx,  & !< Laplacian  metric-dependent constants (nondim)
    Biharm_Const_xx,  & !< Biharmonic metric-dependent constants (nondim)
    Laplac3_Const_xx, & !< Laplacian  metric-dependent constants (nondim)
    Biharm5_Const_xx    !< Biharmonic metric-dependent constants (nondim)

  real ALLOCABLE_, dimension(NIMEMB_PTR_,NJMEMB_PTR_) :: &
    Laplac_Const_xy,  & !< Laplacian  metric-dependent constants (nondim)
    Biharm_Const_xy,  & !< Biharmonic metric-dependent constants (nondim)
    Laplac3_Const_xy, & !< Laplacian  metric-dependent constants (nondim)
    Biharm5_Const_xy    !< Biharmonic metric-dependent constants (nondim)

  type(diag_ctrl), pointer :: diag => NULL() ! structure to regulate diagnostics

  !>@{
  !! Diagnostic id
  integer :: id_diffu     = -1, id_diffv         = -1
  integer :: id_Ah_h      = -1, id_Ah_q          = -1
  integer :: id_Kh_h      = -1, id_Kh_q          = -1
  integer :: id_FrictWork = -1, id_FrictWorkIntz = -1
  !!@}

end type hor_visc_CS

contains

!> Calculates the acceleration due to the horizontal viscosity.
!!
!! A combination of biharmonic and Laplacian forms can be used. The coefficient
!! may either be a constant or a shear-dependent form. The biharmonic is
!! determined by twice taking the divergence of an appropriately defined stress
!! tensor. The Laplacian is determined by doing so once.
!!
!! To work, the following fields must be set outside of the usual
!! is:ie range before this subroutine is called:
!!   u[is-2:ie+2,js-2:je+2]
!!   v[is-2:ie+2,js-2:je+2]
!!   h[is-1:ie+1,js-1:je+1]
subroutine horizontal_viscosity(u, v, h, diffu, diffv, MEKE, VarMix, G, GV, CS, OBC)
  type(ocean_grid_type),         intent(in)  :: G      !< The ocean's grid structure.
  type(verticalGrid_type),       intent(in)  :: GV     !< The ocean's vertical grid structure.
  real, dimension(SZIB_(G),SZJ_(G),SZK_(G)), &
                                 intent(in)  :: u      !< The zonal velocity, in m s-1.
  real, dimension(SZI_(G),SZJB_(G),SZK_(G)), &
                                 intent(in)  :: v      !< The meridional velocity, in m s-1.
  real, dimension(SZI_(G),SZJ_(G),SZK_(G)),  &
                                 intent(in)  :: h      !< Layer thicknesses, in H
                                                       !! (usually m or kg m-2).
  real, dimension(SZIB_(G),SZJ_(G),SZK_(G)), &
                                 intent(out) :: diffu  !< Zonal acceleration due to convergence of
                                                       !! along-coordinate stress tensor (m/s2)
  real, dimension(SZI_(G),SZJB_(G),SZK_(G)), &
                                 intent(out) :: diffv  !< Meridional acceleration due to convergence
                                                       !! of along-coordinate stress tensor (m/s2).
  type(MEKE_type),               pointer     :: MEKE   !< Pointer to a structure containing fields
                                                       !! related to Mesoscale Eddy Kinetic Energy.
  type(VarMix_CS),               pointer     :: VarMix !< Pointer to a structure with fields that
                                                       !! specify the spatially variable viscosities
  type(hor_visc_CS),             pointer     :: CS     !< Pontrol structure returned by a previous
                                                       !! call to hor_visc_init.
  type(ocean_OBC_type), optional, pointer    :: OBC    !< Pointer to an open boundary condition type
  ! Local variables
  real, dimension(SZIB_(G),SZJ_(G)) :: &
    u0, &   ! Laplacian of u (m-1 s-1)
    h_u     ! Thickness interpolated to u points, in H.
  real, dimension(SZI_(G),SZJB_(G)) :: &
    v0, &   ! Laplacian of v (m-1 s-1)
    h_v     ! Thickness interpolated to v points, in H.

  real, dimension(SZI_(G),SZJ_(G)) :: &
    sh_xx, &      ! horizontal tension (du/dx - dv/dy) (1/sec) including metric terms
    str_xx,&      ! str_xx is the diagonal term in the stress tensor (H m2 s-2)
    bhstr_xx,&    ! A copy of str_xx that only contains the biharmonic contribution (H m2 s-2)
    div_xx, &     ! horizontal divergence (du/dx + dv/dy) (1/sec) including metric terms
    FrictWorkIntz ! depth integrated energy dissipated by lateral friction (W/m2)

  real, dimension(SZIB_(G),SZJB_(G)) :: &
    dvdx, dudy, & ! components in the shearing strain (s-1)
    sh_xy,  &     ! horizontal shearing strain (du/dy + dv/dx) (1/sec) including metric terms
    str_xy, &     ! str_xy is the cross term in the stress tensor (H m2 s-2)
    bhstr_xy, &   ! A copy of str_xy that only contains the biharmonic contribution (H m2 s-2)
    vort_xy       ! vertical vorticity (dv/dx - du/dy) (1/sec) including metric terms

  real, dimension(SZI_(G),SZJB_(G)) :: &
    vort_xy_dx, & ! x-derivative of vertical vorticity (d/dx(dv/dx - du/dy)) (m-1 sec-1) including metric terms
    div_xx_dy     ! y-derivative of horizontal divergence (d/dy(du/dx + dv/dy)) (m-1 sec-1) including metric terms

  real, dimension(SZIB_(G),SZJ_(G)) :: &
    vort_xy_dy, & ! y-derivative of vertical vorticity (d/dy(dv/dx - du/dy)) (m-1 sec-1) including metric terms
    div_xx_dx     ! x-derivative of horizontal divergence (d/dx(du/dx + dv/dy)) (m-1 sec-1) including metric terms

  real, dimension(SZIB_(G),SZJB_(G),SZK_(G)) :: &
    Ah_q, &   ! biharmonic viscosity at corner points (m4/s)
    Kh_q      ! Laplacian viscosity at corner points (m2/s)

  real, dimension(SZI_(G),SZJ_(G),SZK_(G)) :: &
    Ah_h, &          ! biharmonic viscosity at thickness points (m4/s)
    Kh_h, &          ! Laplacian viscosity at thickness points (m2/s)
    FrictWork        ! energy dissipated by lateral friction (W/m2)

  real :: Ah         ! biharmonic viscosity (m4/s)
  real :: Kh         ! Laplacian  viscosity (m2/s)
  real :: AhSm       ! Smagorinsky biharmonic viscosity (m4/s)
  real :: KhSm       ! Smagorinsky Laplacian viscosity  (m2/s)
  real :: AhLth      ! 2D Leith biharmonic viscosity (m4/s)
  real :: KhLth      ! 2D Leith Laplacian viscosity  (m2/s)
  real :: mod_Leith  ! nondimensional coefficient for divergence part of modified Leith
                     ! viscosity. Here set equal to nondimensional Laplacian Leith constant.
                     ! This is set equal to zero if modified Leith is not used.
  real :: Shear_mag  ! magnitude of the shear (1/s)
  real :: Vort_mag   ! magnitude of the vorticity (1/s)
  real :: h2uq, h2vq ! temporary variables in units of H^2 (i.e. m2 or kg2 m-4).
  real :: hu, hv     ! Thicknesses interpolated by arithmetic means to corner
                     ! points; these are first interpolated to u or v velocity
                     ! points where masks are applied, in units of H (i.e. m or kg m-2).
  real :: hq         ! harmonic mean of the harmonic means of the u- & v-
                     ! point thicknesses, in H; This form guarantees that hq/hu < 4.
  real :: h_neglect  ! thickness so small it can be lost in roundoff and so neglected (H)
  real :: h_neglect3 ! h_neglect^3, in H3
  real :: hrat_min   ! minimum thicknesses at the 4 neighboring
                     ! velocity points divided by the thickness at the stress
                     ! point (h or q point) (nondimensional)
  real :: visc_bound_rem ! fraction of overall viscous bounds that
                         ! remain to be applied (nondim)
  real :: Kh_scale  ! A factor between 0 and 1 by which the horizontal
                    ! Laplacian viscosity is rescaled
  real :: RoScl     ! The scaling function for MEKE source term
  real :: FatH      ! abs(f) at h-point for MEKE source term (s-1)
  real :: local_strain ! Local variable for interpolating computed strain rates (s-1).

  logical :: rescale_Kh, legacy_bound
  logical :: find_FrictWork
  logical :: apply_OBC = .false.
  logical :: use_MEKE_Ku
  integer :: is, ie, js, je, Isq, Ieq, Jsq, Jeq, nz
  integer :: i, j, k, n

  is  = G%isc  ; ie  = G%iec  ; js  = G%jsc  ; je  = G%jec ; nz = G%ke
  Isq = G%IscB ; Ieq = G%IecB ; Jsq = G%JscB ; Jeq = G%JecB

  h_neglect  = GV%H_subroundoff
  h_neglect3 = h_neglect**3

  if (present(OBC)) then ; if (associated(OBC)) then ; if (OBC%OBC_pe) then
    apply_OBC = OBC%Flather_u_BCs_exist_globally .or. OBC%Flather_v_BCs_exist_globally
    apply_OBC = .true.
  endif ; endif ; endif

  if (.not.associated(CS)) call MOM_error(FATAL, &
         "MOM_hor_visc: Module must be initialized before it is used.")
  if (.not.(CS%Laplacian .or. CS%biharmonic)) return

  find_FrictWork = (CS%id_FrictWork > 0)
  if (CS%id_FrictWorkIntz > 0)    find_FrictWork = .true.
  if (associated(MEKE)) then
    if (associated(MEKE%mom_src)) find_FrictWork = .true.
  endif

  rescale_Kh = .false.
  if (associated(VarMix)) then
    rescale_Kh = VarMix%Resoln_scaled_Kh
    if (rescale_Kh .and. &
    (.not.associated(VarMix%Res_fn_h) .or. .not.associated(VarMix%Res_fn_q))) &
      call MOM_error(FATAL, "MOM_hor_visc: VarMix%Res_fn_h and " //&
        "VarMix%Res_fn_q both need to be associated with Resoln_scaled_Kh.")
  endif
  legacy_bound = (CS%Smagorinsky_Kh .or. CS%Leith_Kh) .and. &
                 (CS%bound_Kh .and. .not.CS%better_bound_Kh)

  ! Coefficient for modified Leith
  if (CS%Modified_Leith) then
    mod_Leith = 1.0
  else
    mod_Leith = 0.0
  endif

  ! Toggle whether to use a Laplacian viscosity derived from MEKE
  use_MEKE_Ku = associated(MEKE%Ku)

!$OMP parallel do default(none) shared(Isq,Ieq,Jsq,Jeq,nz,CS,G,GV,u,v,is,js,ie,je,h,  &
!$OMP                                  rescale_Kh,VarMix,h_neglect,h_neglect3,        &
!$OMP                                  Kh_h,Ah_h,Kh_q,Ah_q,diffu,apply_OBC,OBC,diffv, &
!$OMP                                  find_FrictWork,FrictWork,use_MEKE_Ku,MEKE,     &
!$OMP                                  mod_Leith, legacy_bound)                       &
!$OMP                          private(u0, v0, sh_xx, str_xx, visc_bound_rem,         &
!$OMP                                  sh_xy, str_xy, Ah, Kh, AhSm, KhSm, dvdx, dudy, &
!$OMP                                  bhstr_xx, bhstr_xy,FatH,RoScl, hu, hv, h_u, h_v, &
!$OMP                                  vort_xy,vort_xy_dx,vort_xy_dy,Vort_mag,AhLth,KhLth, &
!$OMP                                  div_xx, div_xx_dx, div_xx_dy,                  &
!$OMP                                  Shear_mag, h2uq, h2vq, hq, Kh_scale, hrat_min)
  do k=1,nz

    ! The following are the forms of the horizontal tension and horizontal
    ! shearing strain advocated by Smagorinsky (1993) and discussed in
    ! Griffies and Hallberg (2000).

    ! Calculate horizontal tension
    do j=Jsq-1,Jeq+2 ; do i=Isq-1,Ieq+2
      sh_xx(i,j) = (CS%DY_dxT(i,j)*(G%IdyCu(I,j) * u(I,j,k) - &
                                    G%IdyCu(I-1,j) * u(I-1,j,k)) - &
                    CS%DX_dyT(i,j)*(G%IdxCv(i,J) * v(i,J,k) - &
                                    G%IdxCv(i,J-1)*v(i,J-1,k)))
    enddo ; enddo

    ! Components for the shearing strain
    do J=js-2,Jeq+1 ; do I=is-2,Ieq+1
      dvdx(I,J) = CS%DY_dxBu(I,J)*(v(i+1,J,k)*G%IdyCv(i+1,J) - v(i,J,k)*G%IdyCv(i,J))
      dudy(I,J) = CS%DX_dyBu(I,J)*(u(I,j+1,k)*G%IdxCu(I,j+1) - u(I,j,k)*G%IdxCu(I,j))
    enddo ; enddo

    ! Interpolate the thicknesses to velocity points.
    ! The extra wide halos are to accommodate the cross-corner-point projections
    ! in OBCs, which are not ordinarily be necessary, and might not be necessary
    ! even with OBCs if the accelerations are zeroed at OBC points, in which
    ! case the j-loop for h_u could collapse to j=js=1,je+1. -RWH
    if (CS%use_land_mask) then
      do j=js-2,je+2 ; do I=Isq-1,Ieq+1
        h_u(I,j) = 0.5 * (G%mask2dT(i,j)*h(i,j,k) + G%mask2dT(i+1,j)*h(i+1,j,k))
      enddo ; enddo
      do J=Jsq-1,Jeq+1 ; do i=is-2,ie+2
        h_v(i,J) = 0.5 * (G%mask2dT(i,j)*h(i,j,k) + G%mask2dT(i,j+1)*h(i,j+1,k))
      enddo ; enddo
    else
      do j=js-2,je+2 ; do I=Isq-1,Ieq+1
        h_u(I,j) = 0.5 * (h(i,j,k) + h(i+1,j,k))
      enddo ; enddo
      do J=Jsq-1,Jeq+1 ; do i=is-2,ie+2
        h_v(i,J) = 0.5 * (h(i,j,k) + h(i,j+1,k))
      enddo ; enddo
    endif

    ! Adjust contributions to shearing strain and interpolated values of
    ! thicknesses on open boundaries.
    if (apply_OBC) then ; do n=1,OBC%number_of_segments
      J = OBC%segment(n)%HI%JsdB ; I = OBC%segment(n)%HI%IsdB
      if (OBC%zero_strain .or. OBC%freeslip_strain .or. OBC%computed_strain) then
        if (OBC%segment(n)%is_N_or_S .and. (J >= js-2) .and. (J <= Jeq+1)) then
          do I=OBC%segment(n)%HI%IsdB,OBC%segment(n)%HI%IedB
            if (OBC%zero_strain) then
              dvdx(I,J) = 0. ; dudy(I,J) = 0.
            elseif (OBC%freeslip_strain) then
              dudy(I,J) = 0.
            elseif (OBC%computed_strain) then
              if (OBC%segment(n)%direction == OBC_DIRECTION_N) then
                dudy(I,J) = 2.0*CS%DX_dyBu(I,J)*(OBC%segment(n)%tangential_vel(I,J,k) - u(I,j,k))*G%IdxCu(I,j)
              else
                dudy(I,J) = 2.0*CS%DX_dyBu(I,J)*(u(I,j+1,k) - OBC%segment(n)%tangential_vel(I,J,k))*G%IdxCu(I,j+1)
              endif
            elseif (OBC%specified_strain) then
              if (OBC%segment(n)%direction == OBC_DIRECTION_N) then
                dudy(I,J) = CS%DX_dyBu(I,J)*OBC%segment(n)%tangential_grad(I,J,k)*G%IdxCu(I,j)*G%dxBu(I,J)
              else
                dudy(I,J) = CS%DX_dyBu(I,J)*OBC%segment(n)%tangential_grad(I,J,k)*G%IdxCu(I,j+1)*G%dxBu(I,J)
              endif
            endif
          enddo
        elseif (OBC%segment(n)%is_E_or_W .and. (I >= is-2) .and. (I <= Ieq+1)) then
          do J=OBC%segment(n)%HI%JsdB,OBC%segment(n)%HI%JedB
            if (OBC%zero_strain) then
              dvdx(I,J) = 0. ; dudy(I,J) = 0.
            elseif (OBC%freeslip_strain) then
              dvdx(I,J) = 0.
            elseif (OBC%computed_strain) then
              if (OBC%segment(n)%direction == OBC_DIRECTION_E) then
                dvdx(I,J) = 2.0*CS%DY_dxBu(I,J)*(OBC%segment(n)%tangential_vel(I,J,k) - v(i,J,k))*G%IdyCv(i,J)
              else
                dvdx(I,J) = 2.0*CS%DY_dxBu(I,J)*(v(i+1,J,k) - OBC%segment(n)%tangential_vel(I,J,k))*G%IdyCv(i+1,J)
              endif
            elseif (OBC%specified_strain) then
              if (OBC%segment(n)%direction == OBC_DIRECTION_E) then
                dvdx(I,J) = CS%DY_dxBu(I,J)*OBC%segment(n)%tangential_grad(I,J,k)*G%IdyCv(i,J)*G%dxBu(I,J)
              else
                dvdx(I,J) = CS%DY_dxBu(I,J)*OBC%segment(n)%tangential_grad(I,J,k)*G%IdyCv(i+1,J)*G%dxBu(I,J)
              endif
            endif
          enddo
        endif
      endif
      if (OBC%segment(n)%direction == OBC_DIRECTION_N) then
        ! There are extra wide halos here to accomodate the cross-corner-point
        ! OBC projections, but they might not be necessary if the accelerations
        ! are always zeroed out at OBC points, in which case the i-loop below
        ! becomes do i=is-1,ie+1. -RWH
        if ((J >= Jsq-1) .and. (J <= Jeq+1)) then
          do i = max(is-2,OBC%segment(n)%HI%isd), min(ie+2,OBC%segment(n)%HI%ied)
            h_v(i,J) = h(i,j,k)
          enddo
        endif
      elseif (OBC%segment(n)%direction == OBC_DIRECTION_S) then
        if ((J >= Jsq-1) .and. (J <= Jeq+1)) then
          do i = max(is-2,OBC%segment(n)%HI%isd), min(ie+2,OBC%segment(n)%HI%ied)
            h_v(i,J) = h(i,j+1,k)
          enddo
        endif
      elseif (OBC%segment(n)%direction == OBC_DIRECTION_E) then
        if ((I >= Isq-1) .and. (I <= Ieq+1)) then
          do j = max(js-2,OBC%segment(n)%HI%jsd), min(je+2,OBC%segment(n)%HI%jed)
            h_u(I,j) = h(i,j,k)
          enddo
        endif
      elseif (OBC%segment(n)%direction == OBC_DIRECTION_W) then
        if ((I >= Isq-1) .and. (I <= Ieq+1)) then
          do j = max(js-2,OBC%segment(n)%HI%jsd), min(je+2,OBC%segment(n)%HI%jed)
            h_u(I,j) = h(i+1,j,k)
          enddo
        endif
      endif
    enddo ; endif
    ! Now project thicknesses across corner points on OBCs.
    if (apply_OBC) then ; do n=1,OBC%number_of_segments
      J = OBC%segment(n)%HI%JsdB ; I = OBC%segment(n)%HI%IsdB
      if (OBC%segment(n)%direction == OBC_DIRECTION_N) then
        if ((J >= js-2) .and. (J <= je)) then
          do I = max(Isq-1,OBC%segment(n)%HI%IsdB), min(Ieq+1,OBC%segment(n)%HI%IedB)
            h_u(I,j+1) = h_u(I,j)
          enddo
        endif
      elseif (OBC%segment(n)%direction == OBC_DIRECTION_S) then
        if ((J >= js-1) .and. (J <= je+1)) then
          do I = max(Isq-1,OBC%segment(n)%HI%isd), min(Ieq+1,OBC%segment(n)%HI%ied)
            h_u(I,j) = h_u(i,j+1)
          enddo
        endif
      elseif (OBC%segment(n)%direction == OBC_DIRECTION_E) then
        if ((I >= is-2) .and. (I <= ie)) then
          do J = max(Jsq-1,OBC%segment(n)%HI%jsd), min(Jeq+1,OBC%segment(n)%HI%jed)
            h_v(i+1,J) = h_v(i,J)
          enddo
        endif
      elseif (OBC%segment(n)%direction == OBC_DIRECTION_W) then
        if ((I >= is-1) .and. (I <= ie+1)) then
          do J = max(Jsq-1,OBC%segment(n)%HI%jsd), min(Jeq+1,OBC%segment(n)%HI%jed)
            h_v(i,J) = h_v(i+1,J)
          enddo
        endif
      endif
    enddo ; endif

    ! Calculate horizontal divergence (not from continuity) if needed.
    ! h_u and h_v include modifications at OBCs from above.
    if ((CS%Leith_Kh) .or. (CS%Leith_Ah)) then
      do j=Jsq-1,Jeq+2 ; do i=Isq-1,Ieq+2
        div_xx(i,j) = ((G%dyCu(I  ,j) * u(I  ,j,k) * h_u(I  ,j) - &
                        G%dyCu(I-1,j) * u(I-1,j,k) * h_u(I-1,j) ) + &
                       (G%dxCv(i,J  ) * v(i,J  ,k) * h_v(i,J  ) - &
                        G%dxCv(i,J-1) * v(i,J-1,k) * h_v(i,J-1) ) )*G%IareaT(i,j)/ &
                                  (h(i,j,k) + h_neglect)
      enddo ; enddo
    endif

    ! Shearing strain (including no-slip boundary conditions at the 2-D land-sea mask).
    ! dudy and dvdx include modifications at OBCs from above.
    if (CS%no_slip) then
      do J=js-2,Jeq+1 ; do I=is-2,Ieq+1
        sh_xy(I,J) = (2.0-G%mask2dBu(I,J)) * ( dvdx(I,J) + dudy(I,J) )
      enddo ; enddo
    else
      do J=js-2,Jeq+1 ; do I=is-2,Ieq+1
        sh_xy(I,J) = G%mask2dBu(I,J) * ( dvdx(I,J) + dudy(I,J) )
      enddo ; enddo
    endif

    if ((CS%Leith_Kh) .or. (CS%Leith_Ah)) then
      ! Calculate relative vorticity (including no-slip boundary conditions at the 2-D land-sea mask).
      ! dudy and dvdx include modifications at OBCs from above.
      if (CS%no_slip) then
        do J=js-2,Jeq+1 ; do I=is-2,Ieq+1
          vort_xy(I,J) = (2.0-G%mask2dBu(I,J)) * ( dvdx(I,J) - dudy(I,J) )
        enddo ; enddo
      else
        do J=js-2,Jeq+1 ; do I=is-2,Ieq+1
          vort_xy(I,J) = G%mask2dBu(I,J) * ( dvdx(I,J) - dudy(I,J) )
        enddo ; enddo
      endif

      ! Vorticity gradient
      do J=js-2,Jeq+1 ; do I=is-1,Ieq+1
        vort_xy_dx(i,J) = CS%DY_dxBu(I,J)*(vort_xy(I,J)*G%IdyCu(I,j) - vort_xy(I-1,J)*G%IdyCu(I-1,j))
      enddo ; enddo

      do J=js-1,Jeq+1 ; do I=is-2,Ieq+1
        vort_xy_dy(I,j) = CS%DX_dyBu(I,J)*(vort_xy(I,J)*G%IdxCv(i,J) - vort_xy(I,J-1)*G%IdxCv(i,J-1))
      enddo ; enddo

      ! Divergence gradient
      do j=js-1,Jeq+1 ; do I=Isq-1,Ieq+1
        div_xx_dx(I,j) = G%IdxCu(I,j)*(div_xx(i+1,j) - div_xx(i,j))
      enddo ; enddo

      do J=Jsq-1,Jeq+1 ; do i=is-1,Ieq+1
        div_xx_dy(i,J) = G%IdyCv(i,J)*(div_xx(i,j+1) - div_xx(i,j))
      enddo ; enddo
    endif

    !  Evaluate u0 = x.Div(Grad u) and v0 = y.Div( Grad u)
    if (CS%biharmonic) then
      do j=js-1,Jeq+1 ; do I=Isq-1,Ieq+1
        u0(I,j) = CS%IDXDY2u(I,j)*(CS%DY2h(i+1,j)*sh_xx(i+1,j) - CS%DY2h(i,j)*sh_xx(i,j)) + &
                  CS%IDX2dyCu(I,j)*(CS%DX2q(I,J)*sh_xy(I,J) - CS%DX2q(I,J-1)*sh_xy(I,J-1))
      enddo ; enddo
      do J=Jsq-1,Jeq+1 ; do i=is-1,Ieq+1
        v0(i,J) = CS%IDXDY2v(i,J)*(CS%DY2q(I,J)*sh_xy(I,J) - CS%DY2q(I-1,J)*sh_xy(I-1,J)) - &
                  CS%IDX2dyCv(i,J)*(CS%DX2h(i,j+1)*sh_xx(i,j+1) - CS%DX2h(i,j)*sh_xx(i,j))
      enddo ; enddo
      if (apply_OBC) then; if (OBC%zero_biharmonic) then
        do n=1,OBC%number_of_segments
          I = OBC%segment(n)%HI%IsdB ; J = OBC%segment(n)%HI%JsdB
          if (OBC%segment(n)%is_N_or_S .and. (J >= Jsq-1) .and. (J <= Jeq+1)) then
            do I=OBC%segment(n)%HI%isd,OBC%segment(n)%HI%ied
              v0(i,J) = 0.
            enddo
          elseif (OBC%segment(n)%is_E_or_W .and. (I >= Isq-1) .and. (I <= Ieq+1)) then
            do j=OBC%segment(n)%HI%jsd,OBC%segment(n)%HI%jed
              u0(I,j) = 0.
            enddo
          endif
        enddo
      endif; endif
    endif

    do j=Jsq,Jeq+1 ; do i=Isq,Ieq+1
      if ((CS%Smagorinsky_Kh) .or. (CS%Smagorinsky_Ah)) then
        Shear_mag = sqrt(sh_xx(i,j)*sh_xx(i,j) + &
          0.25*((sh_xy(I-1,J-1)*sh_xy(I-1,J-1) + sh_xy(I,J)*sh_xy(I,J)) + &
                (sh_xy(I-1,J)*sh_xy(I-1,J) + sh_xy(I,J-1)*sh_xy(I,J-1))))
      endif
      if ((CS%Leith_Kh) .or. (CS%Leith_Ah)) then
        Vort_mag = sqrt( &
          0.5*((vort_xy_dx(i,J-1)*vort_xy_dx(i,J-1) + vort_xy_dx(i,J)*vort_xy_dx(i,J)) + &
                (vort_xy_dy(I-1,j)*vort_xy_dy(I-1,j) + vort_xy_dy(I,j)*vort_xy_dy(I,j))) + &
          mod_Leith*0.5*((div_xx_dx(I,j)*div_xx_dx(I,j) + div_xx_dx(I-1,j)*div_xx_dx(I-1,j)) + &
                (div_xx_dy(i,J)*div_xx_dy(i,J) + div_xx_dy(i,J-1)*div_xx_dy(i,J-1))))
      endif
      if (CS%better_bound_Ah .or. CS%better_bound_Kh) then
        hrat_min = min(1.0, min(h_u(I,j), h_u(I-1,j), h_v(i,J), h_v(i,J-1)) / &
                            (h(i,j,k) + h_neglect) )
        visc_bound_rem = 1.0
      endif

      if (CS%Laplacian) then
        ! Determine the Laplacian viscosity at h points, using the
        ! largest value from several parameterizations.
        Kh = CS%Kh_bg_xx(i,j) ! Static (pre-computed) background viscosity
        if (CS%Smagorinsky_Kh) Kh = max( Kh, CS%LAPLAC_CONST_xx(i,j) * Shear_mag )
        if (CS%Leith_Kh) Kh = max( Kh, CS%LAPLAC3_CONST_xx(i,j) * Vort_mag )
        if (rescale_Kh) Kh = VarMix%Res_fn_h(i,j) * Kh
        ! Older method of bounding for stability
        if (legacy_bound) Kh = min(Kh, CS%Kh_Max_xx(i,j))
        Kh = max( Kh ,CS%Kh_bg_min ) ! Place a floor on the viscosity, if desired.
        if (use_MEKE_Ku) Kh = Kh + MEKE%Ku(i,j) ! *Add* the MEKE contribution (might be negative)
        if (CS%anisotropic) Kh = Kh + CS%Kh_aniso * ( 1. - CS%n1n2_h(i,j)**2 ) ! *Add* the tension component
                                                                               ! of anisotropic viscosity

        ! Newer method of bounding for stability
        if (CS%better_bound_Kh) then
          if (Kh >= hrat_min*CS%Kh_Max_xx(i,j)) then
            visc_bound_rem = 0.0
            Kh = hrat_min*CS%Kh_Max_xx(i,j)
          else
           !visc_bound_rem = 1.0 - abs(Kh) / (hrat_min*CS%Kh_Max_xx(i,j))
            visc_bound_rem = 1.0 - Kh / (hrat_min*CS%Kh_Max_xx(i,j))
          endif
        endif

        if (CS%id_Kh_h>0) Kh_h(i,j,k) = Kh

        str_xx(i,j) = -Kh * sh_xx(i,j)
      else   ! not Laplacian
        str_xx(i,j) = 0.0
      endif ! Laplacian

      if (CS%anisotropic) then
        ! Shearing-strain averaged to h-points
        local_strain = 0.25 * ( (sh_xy(I,J) + sh_xy(I-1,J-1)) + (sh_xy(I-1,J) + sh_xy(I,J-1)) )
        ! *Add* the shear-strain contribution to the xx-component of stress
        str_xx(i,j) = str_xx(i,j) - CS%Kh_aniso * CS%n1n2_h(i,j) * CS%n1n1_m_n2n2_h(i,j) * local_strain
      endif

      if (CS%biharmonic) then
        ! Determine the biharmonic viscosity at h points, using the
        ! largest value from several parameterizations.
        AhSm = 0.0; AhLth = 0.0
        if ((CS%Smagorinsky_Ah) .or. (CS%Leith_Ah)) then
          if (CS%Smagorinsky_Ah) then
            if (CS%bound_Coriolis) then
              AhSm =  Shear_mag * (CS%BIHARM_CONST_xx(i,j) + &
                                 CS%Biharm_Const2_xx(i,j)*Shear_mag)
            else
              AhSm = CS%BIHARM_CONST_xx(i,j) * Shear_mag
            endif
          endif
          if (CS%Leith_Ah) &
            AhLth = Vort_mag * (CS%BIHARM_CONST_xx(i,j))
          Ah = MAX(MAX(CS%Ah_bg_xx(i,j), AhSm),AhLth)
          if (CS%bound_Ah .and. .not.CS%better_bound_Ah) &
            Ah = MIN(Ah, CS%Ah_Max_xx(i,j))
       else
         Ah = CS%Ah_bg_xx(i,j)
       endif ! Smagorinsky_Ah or Leith_Ah

        if (CS%better_bound_Ah) then
          Ah = MIN(Ah, visc_bound_rem*hrat_min*CS%Ah_Max_xx(i,j))
        endif

        if (CS%id_Ah_h>0) Ah_h(i,j,k) = Ah

        str_xx(i,j) = str_xx(i,j) + Ah * &
          (CS%DY_dxT(i,j)*(G%IdyCu(I,j)*u0(I,j) - G%IdyCu(I-1,j)*u0(I-1,j)) - &
           CS%DX_dyT(i,j) *(G%IdxCv(i,J)*v0(i,J) - G%IdxCv(i,J-1)*v0(i,J-1)))

        ! Keep a copy of the biharmonic contribution for backscatter parameterization
        bhstr_xx(i,j) =             Ah * &
          (CS%DY_dxT(i,j)*(G%IdyCu(I,j)*u0(I,j) - G%IdyCu(I-1,j)*u0(I-1,j)) - &
           CS%DX_dyT(i,j) *(G%IdxCv(i,J)*v0(i,J) - G%IdxCv(i,J-1)*v0(i,J-1)))
        bhstr_xx(i,j) = bhstr_xx(i,j) * (h(i,j,k) * CS%reduction_xx(i,j))

      endif  ! biharmonic

      str_xx(i,j) = str_xx(i,j) * (h(i,j,k) * CS%reduction_xx(i,j))
    enddo ; enddo

    if (CS%biharmonic) then
      ! Gradient of Laplacian, for use in bi-harmonic term
      do J=js-1,Jeq ; do I=is-1,Ieq
        dvdx(I,J) = CS%DY_dxBu(I,J)*(v0(i+1,J)*G%IdyCv(i+1,J) - v0(i,J)*G%IdyCv(i,J))
        dudy(I,J) = CS%DX_dyBu(I,J)*(u0(I,j+1)*G%IdxCu(I,j+1) - u0(I,j)*G%IdxCu(I,j))
      enddo ; enddo
      ! Adjust contributions to shearing strain on open boundaries.
      if (apply_OBC) then ; if (OBC%zero_strain .or. OBC%freeslip_strain) then
        do n=1,OBC%number_of_segments
          J = OBC%segment(n)%HI%JsdB ; I = OBC%segment(n)%HI%IsdB
          if (OBC%segment(n)%is_N_or_S .and. (J >= js-1) .and. (J <= Jeq)) then
            do I=OBC%segment(n)%HI%IsdB,OBC%segment(n)%HI%IedB
              if (OBC%zero_strain) then
                dvdx(I,J) = 0. ; dudy(I,J) = 0.
              elseif (OBC%freeslip_strain) then
                dudy(I,J) = 0.
              endif
            enddo
          elseif (OBC%segment(n)%is_E_or_W .and. (I >= is-1) .and. (I <= Ieq)) then
            do J=OBC%segment(n)%HI%JsdB,OBC%segment(n)%HI%JedB
              if (OBC%zero_strain) then
                dvdx(I,J) = 0. ; dudy(I,J) = 0.
              elseif (OBC%freeslip_strain) then
                dvdx(I,J) = 0.
              endif
            enddo
          endif
        enddo
      endif ; endif
    endif

    do J=js-1,Jeq ; do I=is-1,Ieq
      if ((CS%Smagorinsky_Kh) .or. (CS%Smagorinsky_Ah)) then
        Shear_mag = sqrt(sh_xy(I,J)*sh_xy(I,J) + &
            0.25*((sh_xx(i,j)*sh_xx(i,j) + sh_xx(i+1,j+1)*sh_xx(i+1,j+1)) + &
                  (sh_xx(i,j+1)*sh_xx(i,j+1) + sh_xx(i+1,j)*sh_xx(i+1,j))))
      endif
      if ((CS%Leith_Kh) .or. (CS%Leith_Ah)) &
        Vort_mag = sqrt( &
          0.5*((vort_xy_dx(i,J)*vort_xy_dx(i,J) + vort_xy_dx(i+1,J)*vort_xy_dx(i+1,J)) + &
                (vort_xy_dy(I,j)*vort_xy_dy(I,j) + vort_xy_dy(I,j+1)*vort_xy_dy(I,j+1))) + &
          mod_Leith*0.5*((div_xx_dx(I,j)*div_xx_dx(I,j) + div_xx_dx(I,j+1)*div_xx_dx(I,j+1)) + &
                (div_xx_dy(i,J)*div_xx_dy(i,J) + div_xx_dy(i+1,J)*div_xx_dy(i+1,J))))

      h2uq = 4.0 * h_u(I,j) * h_u(I,j+1)
      h2vq = 4.0 * h_v(i,J) * h_v(i+1,J)
      !hq = 2.0 * h2uq * h2vq / (h_neglect3 + (h2uq + h2vq) * &
      !    ((h(i,j,k) + h(i+1,j+1,k)) + (h(i,j+1,k) + h(i+1,j,k))))
      hq = 2.0 * h2uq * h2vq / (h_neglect3 + (h2uq + h2vq) * &
          ((h_u(I,j) + h_u(I,j+1)) + (h_v(i,J) + h_v(i+1,J))))

      if (CS%better_bound_Ah .or. CS%better_bound_Kh) then
        hrat_min = min(1.0, min(h_u(I,j), h_u(I,j+1), h_v(i,J), h_v(i+1,J)) / &
                            (hq + h_neglect) )
        visc_bound_rem = 1.0
      endif

      if (CS%no_slip .and. (G%mask2dBu(I,J) < 0.5)) then
        if ((G%mask2dCu(I,j) + G%mask2dCu(I,j+1)) + &
            (G%mask2dCv(i,J) + G%mask2dCv(i+1,J)) > 0.0) then
          ! This is a coastal vorticity point, so modify hq and hrat_min.

          hu = G%mask2dCu(I,j) * h_u(I,j) + G%mask2dCu(I,j+1) * h_u(I,j+1)
          hv = G%mask2dCv(i,J) * h_v(i,J) + G%mask2dCv(i+1,J) * h_v(i+1,J)
          if ((G%mask2dCu(I,j) + G%mask2dCu(I,j+1)) * &
              (G%mask2dCv(i,J) + G%mask2dCv(i+1,J)) == 0.0) then
            ! Only one of hu and hv is nonzero, so just add them.
            hq = hu + hv
            hrat_min = 1.0
          else
            ! Both hu and hv are nonzero, so take the harmonic mean.
            hq = 2.0 * (hu * hv) / ((hu + hv) + h_neglect)
            hrat_min = min(1.0, min(hu, hv) / (hq + h_neglect) )
          endif
        endif
      endif

      if (CS%Laplacian) then
        ! Determine the Laplacian viscosity at q points, using the
        ! largest value from several parameterizations.
        Kh = CS%Kh_bg_xy(i,j) ! Static (pre-computed) background viscosity
        if (CS%Smagorinsky_Kh) Kh = max( Kh, CS%LAPLAC_CONST_xy(I,J) * Shear_mag )
        if (CS%Leith_Kh) Kh = max( Kh,  CS%LAPLAC3_CONST_xy(I,J) * Vort_mag)
        if (rescale_Kh) Kh = VarMix%Res_fn_q(i,j) * Kh
        ! Older method of bounding for stability
        if (legacy_bound) Kh = min(Kh, CS%Kh_Max_xy(i,j))
<<<<<<< HEAD
=======
        ! All viscosity contributions above are subject to resolution scaling
        if (rescale_Kh) Kh = VarMix%Res_fn_q(i,j) * Kh
        Kh = max( Kh ,CS%Kh_bg_min ) ! Place a floor on the viscosity, if desired.
>>>>>>> 3b5657b0
        if (use_MEKE_Ku) then ! *Add* the MEKE contribution (might be negative)
          Kh = Kh + 0.25*( (MEKE%Ku(I,J)+MEKE%Ku(I+1,J+1))    &
                          +(MEKE%Ku(I+1,J)+MEKE%Ku(I,J+1)) )
        endif
<<<<<<< HEAD
        Kh = max(Kh,CS%Kh_bg_min) ! Place a floor on the viscosity, if desired.
        if (CS%anisotropic) Kh = Kh + CS%Kh_aniso * CS%n1n2_q(I,J)**2 ! *Add* the shear component
                                                                      ! of anisotropic viscosity
=======
>>>>>>> 3b5657b0

        ! Newer method of bounding for stability
        if (CS%better_bound_Kh) then
          if (Kh >= hrat_min*CS%Kh_Max_xy(I,J)) then
            visc_bound_rem = 0.0
            Kh = hrat_min*CS%Kh_Max_xy(I,J)
          elseif (CS%Kh_Max_xy(I,J)>0.) then
           !visc_bound_rem = 1.0 - abs(Kh) / (hrat_min*CS%Kh_Max_xy(I,J))
            visc_bound_rem = 1.0 - Kh / (hrat_min*CS%Kh_Max_xy(I,J))
          endif
        endif

        if (CS%id_Kh_q>0) Kh_q(I,J,k) = Kh

        str_xy(I,J) = -Kh * sh_xy(I,J)
      else   ! not Laplacian
        str_xy(I,J) = 0.0
      endif ! Laplacian

      if (CS%anisotropic) then
        ! Horizontal-tension averaged to q-points
        local_strain = 0.25 * ( (sh_xx(i,j) + sh_xx(i+1,j+1)) + (sh_xx(i+1,j) + sh_xx(i,j+1)) )
        ! *Add* the tension contribution to the xy-component of stress
        str_xy(I,J) = str_xy(I,J) - CS%Kh_aniso * CS%n1n2_q(i,j) * CS%n1n1_m_n2n2_q(i,j) * local_strain
      endif

      if (CS%biharmonic) then
      ! Determine the biharmonic viscosity at q points, using the
      ! largest value from several parameterizations.
      AhSm = 0.0; AhLth = 0.0
        if (CS%Smagorinsky_Ah .or. CS%Leith_Ah) then
          if (CS%Smagorinsky_Ah) then
            if (CS%bound_Coriolis) then
              AhSm =  Shear_mag * (CS%BIHARM_CONST_xy(I,J) + &
                                 CS%Biharm_Const2_xy(I,J)*Shear_mag)
            else
              AhSm = CS%BIHARM_CONST_xy(I,J) * Shear_mag
            endif
          endif
          if (CS%Leith_Ah) &
            AhLth =  Vort_mag * (CS%BIHARM5_CONST_xy(I,J))
          Ah = MAX(MAX(CS%Ah_bg_xy(I,J), AhSm),AhLth)
          if (CS%bound_Ah .and. .not.CS%better_bound_Ah) &
            Ah = MIN(Ah, CS%Ah_Max_xy(I,J))
        else
          Ah = CS%Ah_bg_xy(I,J)
        endif ! Smagorinsky_Ah or Leith_Ah
        if (CS%better_bound_Ah) then
          Ah = MIN(Ah, visc_bound_rem*hrat_min*CS%Ah_Max_xy(I,J))
        endif

        if (CS%id_Ah_q>0) Ah_q(I,J,k) = Ah

        str_xy(I,J) = str_xy(I,J) + Ah * ( dvdx(I,J) + dudy(I,J) )

        ! Keep a copy of the biharmonic contribution for backscatter parameterization
        bhstr_xy(I,J) = Ah * ( dvdx(I,J) + dudy(I,J) ) * &
                        (hq * G%mask2dBu(I,J) * CS%reduction_xy(I,J))

      endif  ! biharmonic

      if (CS%no_slip) then
        str_xy(I,J) = str_xy(I,J) * (hq * CS%reduction_xy(I,J))
      else
        str_xy(I,J) = str_xy(I,J) * (hq * G%mask2dBu(I,J) * CS%reduction_xy(I,J))
      endif
    enddo ; enddo

    ! Evaluate 1/h x.Div(h Grad u) or the biharmonic equivalent.
    do j=js,je ; do I=Isq,Ieq
      diffu(I,j,k) = ((G%IdyCu(I,j)*(CS%DY2h(i,j) *str_xx(i,j) - &
                                    CS%DY2h(i+1,j)*str_xx(i+1,j)) + &
                       G%IdxCu(I,j)*(CS%DX2q(I,J-1)*str_xy(I,J-1) - &
                                    CS%DX2q(I,J) *str_xy(I,J))) * &
                     G%IareaCu(I,j)) / (h_u(i,j) + h_neglect)

    enddo ; enddo
    if (apply_OBC) then
      ! This is not the right boundary condition. If all the masking of tendencies are done
      ! correctly later then eliminating this block should not change answers.
      do n=1,OBC%number_of_segments
        if (OBC%segment(n)%is_E_or_W) then
          I = OBC%segment(n)%HI%IsdB
          do j=OBC%segment(n)%HI%jsd,OBC%segment(n)%HI%jed
            diffu(I,j,k) = 0.
          enddo
        endif
      enddo
    endif

    ! Evaluate 1/h y.Div(h Grad u) or the biharmonic equivalent.
    do J=Jsq,Jeq ; do i=is,ie
      diffv(i,J,k) = ((G%IdyCv(i,J)*(CS%DY2q(I-1,J)*str_xy(I-1,J) - &
                                    CS%DY2q(I,J) *str_xy(I,J)) - &
                       G%IdxCv(i,J)*(CS%DX2h(i,j) *str_xx(i,j) - &
                                    CS%DX2h(i,j+1)*str_xx(i,j+1))) * &
                     G%IareaCv(i,J)) / (h_v(i,J) + h_neglect)
    enddo ; enddo
    if (apply_OBC) then
      ! This is not the right boundary condition. If all the masking of tendencies are done
      ! correctly later then eliminating this block should not change answers.
      do n=1,OBC%number_of_segments
        if (OBC%segment(n)%is_N_or_S) then
          J = OBC%segment(n)%HI%JsdB
          do i=OBC%segment(n)%HI%isd,OBC%segment(n)%HI%ied
            diffv(i,J,k) = 0.
          enddo
        endif
      enddo
    endif

    if (find_FrictWork) then ; do j=js,je ; do i=is,ie
      ! Diagnose   str_xx*d_x u - str_yy*d_y v + str_xy*(d_y u + d_x v)
      FrictWork(i,j,k) = GV%H_to_kg_m2 * ( &
              (str_xx(i,j)*(u(I,j,k)-u(I-1,j,k))*G%IdxT(i,j)     &
              -str_xx(i,j)*(v(i,J,k)-v(i,J-1,k))*G%IdyT(i,j))    &
       +0.25*((str_xy(I,J)*(                                     &
                   (u(I,j+1,k)-u(I,j,k))*G%IdyBu(I,J)            &
                  +(v(i+1,J,k)-v(i,J,k))*G%IdxBu(I,J) )          &
              +str_xy(I-1,J-1)*(                                 &
                   (u(I-1,j,k)-u(I-1,j-1,k))*G%IdyBu(I-1,J-1)    &
                  +(v(i,J-1,k)-v(i-1,J-1,k))*G%IdxBu(I-1,J-1) )) &
             +(str_xy(I-1,J)*(                                   &
                   (u(I-1,j+1,k)-u(I-1,j,k))*G%IdyBu(I-1,J)      &
                  +(v(i,J,k)-v(i-1,J,k))*G%IdxBu(I-1,J) )        &
              +str_xy(I,J-1)*(                                   &
                   (u(I,j,k)-u(I,j-1,k))*G%IdyBu(I,J-1)          &
                  +(v(i+1,J-1,k)-v(i,J-1,k))*G%IdxBu(I,J-1) )) ) )
    enddo ; enddo ; endif

    ! Make a similar calculation as for FrictWork above but accumulating into
    ! the vertically integrated MEKE source term, and adjusting for any
    ! energy loss seen as a reduction in the [biharmonic] frictional source term.
    if (find_FrictWork .and. associated(MEKE)) then ; if (associated(MEKE%mom_src)) then
      if (k==1) then
        do j=js,je ; do i=is,ie
          MEKE%mom_src(i,j) = 0.
        enddo ; enddo
      endif
      if (MEKE%backscatter_Ro_c /= 0.) then
        do j=js,je ; do i=is,ie
          FatH = 0.25*( (abs(G%CoriolisBu(I-1,J-1)) + abs(G%CoriolisBu(I,J))) &
                       +(abs(G%CoriolisBu(I-1,J)) + abs(G%CoriolisBu(I,J-1))) )
          Shear_mag = sqrt(sh_xx(i,j)*sh_xx(i,j) + &
            0.25*((sh_xy(I-1,J-1)*sh_xy(I-1,J-1) + sh_xy(I,J)*sh_xy(I,J)) + &
                  (sh_xy(I-1,J)*sh_xy(I-1,J) + sh_xy(I,J-1)*sh_xy(I,J-1))))
          FatH = FatH ** MEKE%backscatter_Ro_pow ! f^n
          Shear_mag = ( ( Shear_mag ** MEKE%backscatter_Ro_pow ) + 1.e-30 ) &
                      * MEKE%backscatter_Ro_c ! c * D^n
          ! The Rossby number function is g(Ro) = 1/(1+c.Ro^n)
          ! RoScl = 1 - g(Ro)
          RoScl = Shear_mag / ( FatH + Shear_mag ) ! = 1 - f^n/(f^n+c*D^n)
          MEKE%mom_src(i,j) = MEKE%mom_src(i,j) + GV%H_to_kg_m2 * (                   &
                ((str_xx(i,j)-RoScl*bhstr_xx(i,j))*(u(I,j,k)-u(I-1,j,k))*G%IdxT(i,j)  &
                -(str_xx(i,j)-RoScl*bhstr_xx(i,j))*(v(i,J,k)-v(i,J-1,k))*G%IdyT(i,j)) &
         +0.25*(((str_xy(I,J)-RoScl*bhstr_xy(I,J))*(                                  &
                     (u(I,j+1,k)-u(I,j,k))*G%IdyBu(I,J)                               &
                    +(v(i+1,J,k)-v(i,J,k))*G%IdxBu(I,J) )                             &
                +(str_xy(I-1,J-1)-RoScl*bhstr_xy(I-1,J-1))*(                          &
                     (u(I-1,j,k)-u(I-1,j-1,k))*G%IdyBu(I-1,J-1)                       &
                    +(v(i,J-1,k)-v(i-1,J-1,k))*G%IdxBu(I-1,J-1) ))                    &
               +((str_xy(I-1,J)-RoScl*bhstr_xy(I-1,J))*(                              &
                     (u(I-1,j+1,k)-u(I-1,j,k))*G%IdyBu(I-1,J)                         &
                    +(v(i,J,k)-v(i-1,J,k))*G%IdxBu(I-1,J) )                           &
                +(str_xy(I,J-1)-RoScl*bhstr_xy(I,J-1))*(                              &
                     (u(I,j,k)-u(I,j-1,k))*G%IdyBu(I,J-1)                             &
                    +(v(i+1,J-1,k)-v(i,J-1,k))*G%IdxBu(I,J-1) )) ) )
        enddo ; enddo
      else
        do j=js,je ; do i=is,ie
         MEKE%mom_src(i,j) = MEKE%mom_src(i,j) + FrictWork(i,j,k)
        enddo ; enddo
      endif
    endif ; endif

  enddo ! end of k loop

  ! Offer fields for diagnostic averaging.
  if (CS%id_diffu>0)     call post_data(CS%id_diffu, diffu, CS%diag)
  if (CS%id_diffv>0)     call post_data(CS%id_diffv, diffv, CS%diag)
  if (CS%id_FrictWork>0) call post_data(CS%id_FrictWork, FrictWork, CS%diag)
  if (CS%id_Ah_h>0)      call post_data(CS%id_Ah_h, Ah_h, CS%diag)
  if (CS%id_Ah_q>0)      call post_data(CS%id_Ah_q, Ah_q, CS%diag)
  if (CS%id_Kh_h>0)      call post_data(CS%id_Kh_h, Kh_h, CS%diag)
  if (CS%id_Kh_q>0)      call post_data(CS%id_Kh_q, Kh_q, CS%diag)

  if (CS%id_FrictWorkIntz > 0) then
    do j=js,je
      do i=is,ie ; FrictWorkIntz(i,j) = FrictWork(i,j,1) ; enddo
      do k=2,nz ; do i=is,ie
        FrictWorkIntz(i,j) = FrictWorkIntz(i,j) + FrictWork(i,j,k)
      enddo ; enddo
    enddo
    call post_data(CS%id_FrictWorkIntz, FrictWorkIntz, CS%diag)
  endif

end subroutine horizontal_viscosity

!> Allocates space for and calculates static variables used by horizontal_viscosity().
!! hor_visc_init calculates and stores the values of a number of metric functions that
!! are used in horizontal_viscosity().
subroutine hor_visc_init(Time, G, param_file, diag, CS)
  type(time_type),         intent(in)    :: Time !< Current model time.
  type(ocean_grid_type),   intent(inout) :: G    !< The ocean's grid structure.
  type(param_file_type),   intent(in)    :: param_file !< A structure to parse for run-time
                                                 !! parameters.
  type(diag_ctrl), target, intent(inout) :: diag !< Structure to regulate diagnostic output.
  type(hor_visc_CS), pointer             :: CS   !< Pointer to the control structure for this module
  ! Local variables
  real, dimension(SZIB_(G),SZJ_(G)) :: u0u, u0v
  real, dimension(SZI_(G),SZJB_(G)) :: v0u, v0v
                ! u0v is the Laplacian sensitivities to the v velocities
                ! at u points, in m-2, with u0u, v0u, and v0v defined similarly.
  real :: grid_sp_h2       ! Harmonic mean of the squares of the grid
  real :: grid_sp_h3       ! Harmonic mean of the squares of the grid^(3/2)
  real :: grid_sp_q2       ! spacings at h and q points (m2)
  real :: grid_sp_q3       ! spacings at h and q points^(3/2) (m3)
  real :: Kh_Limit         ! A coefficient (1/s) used, along with the
                           ! grid spacing, to limit Laplacian viscosity.
  real :: fmax             ! maximum absolute value of f at the four
                           ! vorticity points around a thickness point (1/s)
  real :: BoundCorConst    ! constant (s2/m2)
  real :: Ah_Limit         ! coefficient (1/s) used, along with the
                           ! grid spacing, to limit biharmonic viscosity
  real :: Kh               ! Lapacian horizontal viscosity (m2/s)
  real :: Ah               ! biharmonic horizontal viscosity (m4/s)
  real :: Kh_vel_scale     ! this speed (m/s) times grid spacing gives Lap visc
  real :: Ah_vel_scale     ! this speed (m/s) times grid spacing cubed gives bih visc
  real :: Smag_Lap_const   ! nondimensional Laplacian Smagorinsky constant
  real :: Smag_bi_const    ! nondimensional biharmonic Smagorinsky constant
  real :: Leith_Lap_const  ! nondimensional Laplacian Leith constant
  real :: Leith_bi_const   ! nondimensional biharmonic Leith constant
  real :: dt               ! dynamics time step (sec)
  real :: Idt              ! inverse of dt (1/s)
  real :: denom            ! work variable; the denominator of a fraction
  real :: maxvel           ! largest permitted velocity components (m/s)
  real :: bound_Cor_vel    ! grid-scale velocity variations at which value
                           ! the quadratically varying biharmonic viscosity
                           ! balances Coriolis acceleration (m/s)
  real :: Kh_sin_lat       ! Amplitude of latitudinally dependent viscosity (m2/s)
  real :: Kh_pwr_of_sine   ! Power used to raise sin(lat) when using Kh_sin_lat
  logical :: bound_Cor_def ! parameter setting of BOUND_CORIOLIS
  logical :: get_all       ! If true, read and log all parameters, regardless of
                           ! whether they are used, to enable spell-checking of
                           ! valid parameters.
  character(len=64) :: inputdir, filename
  real    :: deg2rad       ! Converts degrees to radians
  real    :: slat_fn       ! sin(lat)**Kh_pwr_of_sine
  real    :: aniso_grid_dir(2) ! Vector (n1,n2) for anisotropic direction
  integer :: aniso_mode    ! Selects the mode for setting the anisotropic direction
  integer :: is, ie, js, je, Isq, Ieq, Jsq, Jeq, nz
  integer :: isd, ied, jsd, jed, IsdB, IedB, JsdB, JedB
  integer :: i, j

! This include declares and sets the variable "version".
#include "version_variable.h"
  character(len=40)  :: mdl = "MOM_hor_visc"  ! module name

  is   = G%isc  ; ie   = G%iec  ; js   = G%jsc  ; je   = G%jec ; nz = G%ke
  Isq  = G%IscB ; Ieq  = G%IecB ; Jsq  = G%JscB ; Jeq  = G%JecB
  isd  = G%isd  ; ied  = G%ied  ; jsd  = G%jsd  ; jed  = G%jed
  IsdB = G%IsdB ; IedB = G%IedB ; JsdB = G%JsdB ; JedB = G%JedB

  if (associated(CS)) then
    call MOM_error(WARNING, "hor_visc_init called with an associated "// &
                            "control structure.")
    return
  endif
  allocate(CS)

  CS%diag => diag

  ! Read parameters and write them to the model log.
  call log_version(param_file, mdl, version, "")

  !   It is not clear whether these initialization lines are needed for the
  ! cases where the corresponding parameters are not read.
  CS%bound_Kh = .false. ; CS%better_bound_Kh = .false. ; CS%Smagorinsky_Kh = .false. ; CS%Leith_Kh = .false.
  CS%bound_Ah = .false. ; CS%better_bound_Ah = .false. ; CS%Smagorinsky_Ah = .false. ; CS%Leith_Ah = .false.
  CS%bound_Coriolis = .false.
  CS%Modified_Leith = .false.
  CS%anisotropic = .false.
  CS%dynamic_aniso = .false.

  Kh = 0.0 ; Ah = 0.0

  !   If GET_ALL_PARAMS is true, all parameters are read in all cases to enable
  ! parameter spelling checks.
  call get_param(param_file, mdl, "GET_ALL_PARAMS", get_all, default=.false.)

  call get_param(param_file, mdl, "LAPLACIAN", CS%Laplacian, &
                 "If true, use a Laplacian horizontal viscosity.", &
                 default=.false.)
  if (CS%Laplacian .or. get_all) then
    call get_param(param_file, mdl, "KH", Kh,                      &
                 "The background Laplacian horizontal viscosity.", &
                 units = "m2 s-1", default=0.0)
    call get_param(param_file, mdl, "KH_BG_MIN", CS%Kh_bg_min, &
                 "The minimum value allowed for Laplacian horizontal viscosity, KH.", &
                 units = "m2 s-1",  default=0.0)
    call get_param(param_file, mdl, "KH_VEL_SCALE", Kh_vel_scale, &
                 "The velocity scale which is multiplied by the grid \n"//&
                 "spacing to calculate the Laplacian viscosity. \n"//&
                 "The final viscosity is the largest of this scaled \n"//&
                 "viscosity, the Smagorinsky and Leith viscosities, and KH.", &
                 units="m s-1", default=0.0)
    call get_param(param_file, mdl, "KH_SIN_LAT", Kh_sin_lat, &
                 "The amplitude of a latidutinally-dependent background\n"//&
                 "viscosity of the form KH_SIN_LAT*(SIN(LAT)**KH_PWR_OF_SINE).", &
                 units = "m2 s-1",  default=0.0)
    if (Kh_sin_lat>0. .or. get_all) &
      call get_param(param_file, mdl, "KH_PWR_OF_SINE", Kh_pwr_of_sine, &
                 "The power used to raise SIN(LAT) when using a latidutinally-\n"//&
                 "dependent background viscosity.", &
                 units = "nondim",  default=4.0)

    call get_param(param_file, mdl, "SMAGORINSKY_KH", CS%Smagorinsky_Kh, &
                 "If true, use a Smagorinsky nonlinear eddy viscosity.", &
                 default=.false.)
    if (CS%Smagorinsky_Kh .or. get_all) &
      call get_param(param_file, mdl, "SMAG_LAP_CONST", Smag_Lap_const, &
                 "The nondimensional Laplacian Smagorinsky constant, \n"//&
                 "often 0.15.", units="nondim", default=0.0, &
                  fail_if_missing = CS%Smagorinsky_Kh)

    call get_param(param_file, mdl, "LEITH_KH", CS%Leith_Kh, &
                 "If true, use a Leith nonlinear eddy viscosity.", &
                 default=.false.)

    call get_param(param_file, mdl, "MODIFIED_LEITH", CS%Modified_Leith, &
                 "If true, add a term to Leith viscosity which is \n"//&
                 "proportional to the gradient of divergence.", &
                 default=.false.)

    if (CS%Leith_Kh .or. get_all) &
      call get_param(param_file, mdl, "LEITH_LAP_CONST", Leith_Lap_const, &
                 "The nondimensional Laplacian Leith constant, \n"//&
                 "often ??", units="nondim", default=0.0, &
                  fail_if_missing = CS%Leith_Kh)

    call get_param(param_file, mdl, "BOUND_KH", CS%bound_Kh, &
                 "If true, the Laplacian coefficient is locally limited \n"//&
                 "to be stable.", default=.true.)
    call get_param(param_file, mdl, "BETTER_BOUND_KH", CS%better_bound_Kh, &
                 "If true, the Laplacian coefficient is locally limited \n"//&
                 "to be stable with a better bounding than just BOUND_KH.", &
                 default=CS%bound_Kh)
    call get_param(param_file, mdl, "ANISOTROPIC_VISCOSITY", CS%anisotropic, &
                 "If true, allow anistropic viscosity in the Laplacian\n"//&
                 "horizontal viscosity.", default=.false.)
  endif
  if (CS%anisotropic .or. get_all) then
    call get_param(param_file, mdl, "KH_ANISO", CS%Kh_aniso, &
                 "The background Laplacian anisotropic horizontal viscosity.", &
                 units = "m2 s-1", default=0.0)
    call get_param(param_file, mdl, "ANISOTROPIC_MODE", aniso_mode, &
                 "Selects the mode for setting the direction of anistropy.\n"//&
                 "\t 0 - Points along the grid i-direction.\n"//&
                 "\t 1 - Points towards East.\n"//&
                 "\t 2 - Points along the flow direction, U/|U|.", &
                 default=0)
    select case (aniso_mode)
      case (0)
        call get_param(param_file, mdl, "ANISO_GRID_DIR", aniso_grid_dir, &
                 "The vector pointing in the direction of anistropy for\n"//&
                 "horizont viscosity. n1,n2 are the i,j components relative\n"//&
                 "to the grid.", units = "nondim", fail_if_missing=.true.)
      case (1)
        call get_param(param_file, mdl, "ANISO_GRID_DIR", aniso_grid_dir, &
                 "The vector pointing in the direction of anistropy for\n"//&
                 "horizont viscosity. n1,n2 are the i,j components relative\n"//&
                 "to the spherical coordinates.", units = "nondim", fail_if_missing=.true.)
    end select
  endif

  call get_param(param_file, mdl, "BIHARMONIC", CS%biharmonic, &
                 "If true, use a biharmonic horizontal viscosity. \n"//&
                 "BIHARMONIC may be used with LAPLACIAN.", &
                 default=.true.)
  if (CS%biharmonic .or. get_all) then
    call get_param(param_file, mdl, "AH", Ah, &
                 "The background biharmonic horizontal viscosity.", &
                 units = "m4 s-1", default=0.0)
    call get_param(param_file, mdl, "AH_VEL_SCALE", Ah_vel_scale, &
                 "The velocity scale which is multiplied by the cube of \n"//&
                 "the grid spacing to calculate the biharmonic viscosity. \n"//&
                 "The final viscosity is the largest of this scaled \n"//&
                 "viscosity, the Smagorinsky and Leith viscosities, and AH.", &
                 units="m s-1", default=0.0)
    call get_param(param_file, mdl, "SMAGORINSKY_AH", CS%Smagorinsky_Ah, &
                 "If true, use a biharmonic Smagorinsky nonlinear eddy \n"//&
                 "viscosity.", default=.false.)
    call get_param(param_file, mdl, "LEITH_AH", CS%Leith_Ah, &
                 "If true, use a biharmonic Leith nonlinear eddy \n"//&
                 "viscosity.", default=.false.)

    call get_param(param_file, mdl, "BOUND_AH", CS%bound_Ah, &
                 "If true, the biharmonic coefficient is locally limited \n"//&
                 "to be stable.", default=.true.)
    call get_param(param_file, mdl, "BETTER_BOUND_AH", CS%better_bound_Ah, &
                 "If true, the biharmonic coefficient is locally limited \n"//&
                 "to be stable with a better bounding than just BOUND_AH.", &
                 default=CS%bound_Ah)

    if (CS%Smagorinsky_Ah .or. get_all) then
      call get_param(param_file, mdl, "SMAG_BI_CONST",Smag_bi_const, &
                 "The nondimensional biharmonic Smagorinsky constant, \n"//&
                 "typically 0.015 - 0.06.", units="nondim", default=0.0, &
                 fail_if_missing = CS%Smagorinsky_Ah)

      call get_param(param_file, mdl, "BOUND_CORIOLIS", bound_Cor_def, default=.false.)
      call get_param(param_file, mdl, "BOUND_CORIOLIS_BIHARM", CS%bound_Coriolis, &
                 "If true use a viscosity that increases with the square \n"//&
                 "of the velocity shears, so that the resulting viscous \n"//&
                 "drag is of comparable magnitude to the Coriolis terms \n"//&
                 "when the velocity differences between adjacent grid \n"//&
                 "points is 0.5*BOUND_CORIOLIS_VEL.  The default is the \n"//&
                 "value of BOUND_CORIOLIS (or false).", default=bound_Cor_def)
      if (CS%bound_Coriolis .or. get_all) then
        call get_param(param_file, mdl, "MAXVEL", maxvel, default=3.0e8)
        bound_Cor_vel = maxvel
        call get_param(param_file, mdl, "BOUND_CORIOLIS_VEL", bound_Cor_vel, &
                 "The velocity scale at which BOUND_CORIOLIS_BIHARM causes \n"//&
                 "the biharmonic drag to have comparable magnitude to the \n"//&
                 "Coriolis acceleration.  The default is set by MAXVEL.", &
                 units="m s-1", default=maxvel)
      endif
    endif

    if (CS%Leith_Ah .or. get_all) then
      call get_param(param_file, mdl, "LEITH_BI_CONST",Leith_bi_const, &
                 "The nondimensional biharmonic Leith constant, \n"//&
                 "typical values are thus far undetermined", units="nondim", default=0.0, &
                 fail_if_missing = CS%Leith_Ah)
    endif

  endif

  call get_param(param_file, mdl, "USE_LAND_MASK_FOR_HVISC", CS%use_land_mask, &
                 "If true, use Use the land mask for the computation of thicknesses \n"//&
                 "at velocity locations. This eliminates the dependence on arbitrary \n"//&
                 "values over land or outside of the domain. Default is False in order to \n"//&
                 "maintain answers with legacy experiments but should be changed to True \n"//&
                 "for new experiments.", default=.false.)

  if (CS%better_bound_Ah .or. CS%better_bound_Kh .or. get_all) &
    call get_param(param_file, mdl, "HORVISC_BOUND_COEF", CS%bound_coef, &
                 "The nondimensional coefficient of the ratio of the \n"//&
                 "viscosity bounds to the theoretical maximum for \n"//&
                 "stability without considering other terms.", units="nondim", &
                 default=0.8)

  call get_param(param_file, mdl, "NOSLIP", CS%no_slip, &
                 "If true, no slip boundary conditions are used; otherwise \n"//&
                 "free slip boundary conditions are assumed. The \n"//&
                 "implementation of the free slip BCs on a C-grid is much \n"//&
                 "cleaner than the no slip BCs. The use of free slip BCs \n"//&
                 "is strongly encouraged, and no slip BCs are not used with \n"//&
                 "the biharmonic viscosity.", default=.false.)

  call get_param(param_file, mdl, "USE_KH_BG_2D", CS%use_Kh_bg_2d, &
                 "If true, read a file containing 2-d background harmonic  \n"//&
                 "viscosities. The final viscosity is the maximum of the other "//&
                 "terms and this background value.", default=.false.)


  if (CS%bound_Kh .or. CS%bound_Ah .or. CS%better_bound_Kh .or. CS%better_bound_Ah) &
    call get_param(param_file, mdl, "DT", dt, &
                 "The (baroclinic) dynamics time step.", units = "s", &
                 fail_if_missing=.true.)

  if (CS%no_slip .and. CS%biharmonic) &
    call MOM_error(FATAL,"ERROR: NOSLIP and BIHARMONIC cannot be defined "// &
                          "at the same time in MOM.")

  if (.not.(CS%Laplacian .or. CS%biharmonic)) then
    ! Only issue inviscid warning if not in single column mode (usually 2x2 domain)
    if ( max(G%domain%niglobal, G%domain%njglobal)>2 ) call MOM_error(WARNING, &
      "hor_visc_init:  It is usually a very bad idea not to use either "//&
      "LAPLACIAN or BIHARMONIC viscosity.")
    return ! We are not using either Laplacian or Bi-harmonic lateral viscosity
  endif

  deg2rad = atan(1.0) / 45.

  ALLOC_(CS%dx2h(isd:ied,jsd:jed))        ; CS%dx2h(:,:)    = 0.0
  ALLOC_(CS%dy2h(isd:ied,jsd:jed))        ; CS%dy2h(:,:)    = 0.0
  ALLOC_(CS%dx2q(IsdB:IedB,JsdB:JedB))    ; CS%dx2q(:,:)    = 0.0
  ALLOC_(CS%dy2q(IsdB:IedB,JsdB:JedB))    ; CS%dy2q(:,:)    = 0.0
  ALLOC_(CS%dx_dyT(isd:ied,jsd:jed))      ; CS%dx_dyT(:,:)  = 0.0
  ALLOC_(CS%dy_dxT(isd:ied,jsd:jed))      ; CS%dy_dxT(:,:)  = 0.0
  ALLOC_(CS%dx_dyBu(IsdB:IedB,JsdB:JedB)) ; CS%dx_dyBu(:,:) = 0.0
  ALLOC_(CS%dy_dxBu(IsdB:IedB,JsdB:JedB)) ; CS%dy_dxBu(:,:) = 0.0

  if (CS%Laplacian) then
    ALLOC_(CS%Kh_bg_xx(isd:ied,jsd:jed))     ; CS%Kh_bg_xx(:,:) = 0.0
    ALLOC_(CS%Kh_bg_xy(IsdB:IedB,JsdB:JedB)) ; CS%Kh_bg_xy(:,:) = 0.0
    if (CS%bound_Kh .or. CS%better_bound_Kh) then
      ALLOC_(CS%Kh_Max_xx(IsdB:IedB,JsdB:JedB)) ; CS%Kh_Max_xx(:,:) = 0.0
      ALLOC_(CS%Kh_Max_xy(IsdB:IedB,JsdB:JedB)) ; CS%Kh_Max_xy(:,:) = 0.0
    endif
    if (CS%Smagorinsky_Kh) then
      ALLOC_(CS%Laplac_Const_xx(isd:ied,jsd:jed))     ; CS%Laplac_Const_xx(:,:) = 0.0
      ALLOC_(CS%Laplac_Const_xy(IsdB:IedB,JsdB:JedB)) ; CS%Laplac_Const_xy(:,:) = 0.0
    endif
    if (CS%Leith_Kh) then
      ALLOC_(CS%Laplac3_Const_xx(isd:ied,jsd:jed))     ; CS%Laplac3_Const_xx(:,:) = 0.0
      ALLOC_(CS%Laplac3_Const_xy(IsdB:IedB,JsdB:JedB)) ; CS%Laplac3_Const_xy(:,:) = 0.0
    endif

  endif
  ALLOC_(CS%reduction_xx(isd:ied,jsd:jed))     ; CS%reduction_xx(:,:) = 0.0
  ALLOC_(CS%reduction_xy(IsdB:IedB,JsdB:JedB)) ; CS%reduction_xy(:,:) = 0.0

  if (CS%anisotropic) then
    ALLOC_(CS%n1n2_h(isd:ied,jsd:jed)) ; CS%n1n2_h(:,:) = 0.0
    ALLOC_(CS%n1n1_m_n2n2_h(isd:ied,jsd:jed)) ; CS%n1n1_m_n2n2_h(:,:) = 0.0
    ALLOC_(CS%n1n2_q(IsdB:IedB,JsdB:JedB)) ; CS%n1n2_q(:,:) = 0.0
    ALLOC_(CS%n1n1_m_n2n2_q(IsdB:IedB,JsdB:JedB)) ; CS%n1n1_m_n2n2_q(:,:) = 0.0
    select case (aniso_mode)
      case (0)
        call align_aniso_tensor_to_grid(CS, aniso_grid_dir(1), aniso_grid_dir(2))
      case (1)
      ! call align_aniso_tensor_to_grid(CS, aniso_grid_dir(1), aniso_grid_dir(2))
      case (2)
        CS%dynamic_aniso = .true.
      case default
        call MOM_error(FATAL, "MOM_hor_visc: "//&
             "Runtime parameter ANISOTROPIC_MODE is out of range.")
    end select
  endif

  if (CS%use_Kh_bg_2d) then
    ALLOC_(CS%Kh_bg_2d(isd:ied,jsd:jed))     ; CS%Kh_bg_2d(:,:) = 0.0
    call get_param(param_file, mdl, "KH_BG_2D_FILENAME", filename, &
                 'The filename containing a 2d map of "Kh".', &
                 default='KH_background_2d.nc')
    call get_param(param_file, mdl, "INPUTDIR", inputdir, default=".")
    inputdir = slasher(inputdir)
    call MOM_read_data(trim(inputdir)//trim(filename), 'Kh', CS%Kh_bg_2d, &
                       G%domain, timelevel=1)
    call pass_var(CS%Kh_bg_2d, G%domain)
  endif

  if (CS%biharmonic) then
    ALLOC_(CS%Idx2dyCu(IsdB:IedB,jsd:jed)) ; CS%Idx2dyCu(:,:) = 0.0
    ALLOC_(CS%Idx2dyCv(isd:ied,JsdB:JedB)) ; CS%Idx2dyCv(:,:) = 0.0
    ALLOC_(CS%Idxdy2u(IsdB:IedB,jsd:jed))  ; CS%Idxdy2u(:,:)  = 0.0
    ALLOC_(CS%Idxdy2v(isd:ied,JsdB:JedB))  ; CS%Idxdy2v(:,:)  = 0.0

    ALLOC_(CS%Ah_bg_xx(isd:ied,jsd:jed))     ; CS%Ah_bg_xx(:,:) = 0.0
    ALLOC_(CS%Ah_bg_xy(IsdB:IedB,JsdB:JedB)) ; CS%Ah_bg_xy(:,:) = 0.0
    if (CS%bound_Ah .or. CS%better_bound_Ah) then
      ALLOC_(CS%Ah_Max_xx(isd:ied,jsd:jed))     ; CS%Ah_Max_xx(:,:) = 0.0
      ALLOC_(CS%Ah_Max_xy(IsdB:IedB,JsdB:JedB)) ; CS%Ah_Max_xy(:,:) = 0.0
    endif
    if (CS%Smagorinsky_Ah) then
      ALLOC_(CS%Biharm_Const_xx(isd:ied,jsd:jed))     ; CS%Biharm_Const_xx(:,:) = 0.0
      ALLOC_(CS%Biharm_Const_xy(IsdB:IedB,JsdB:JedB)) ; CS%Biharm_Const_xy(:,:) = 0.0
      if (CS%bound_Coriolis) then
        ALLOC_(CS%Biharm_Const2_xx(isd:ied,jsd:jed))     ; CS%Biharm_Const2_xx(:,:) = 0.0
        ALLOC_(CS%Biharm_Const2_xy(IsdB:IedB,JsdB:JedB)) ; CS%Biharm_Const2_xy(:,:) = 0.0
      endif
    endif
    if (CS%Leith_Ah) then
      ALLOC_(CS%Biharm5_Const_xx(isd:ied,jsd:jed))     ; CS%Biharm5_Const_xx(:,:) = 0.0
      ALLOC_(CS%Biharm5_Const_xy(IsdB:IedB,JsdB:JedB)) ; CS%Biharm5_Const_xy(:,:) = 0.0
    endif
  endif

  do J=js-2,Jeq+1 ; do I=is-2,Ieq+1
    CS%DX2q(I,J) = G%dxBu(I,J)*G%dxBu(I,J) ; CS%DY2q(I,J) = G%dyBu(I,J)*G%dyBu(I,J)
    CS%DX_dyBu(I,J) = G%dxBu(I,J)*G%IdyBu(I,J) ; CS%DY_dxBu(I,J) = G%dyBu(I,J)*G%IdxBu(I,J)
  enddo ; enddo
  do j=Jsq-1,Jeq+2 ; do i=Isq-1,Ieq+2
    CS%DX2h(i,j) = G%dxT(i,j)*G%dxT(i,j) ; CS%DY2h(i,j) = G%dyT(i,j)*G%dyT(i,j)
    CS%DX_dyT(i,j) = G%dxT(i,j)*G%IdyT(i,j) ; CS%DY_dxT(i,j) = G%dyT(i,j)*G%IdxT(i,j)
  enddo ; enddo

  do j=Jsq,Jeq+1 ; do i=Isq,Ieq+1
    CS%reduction_xx(i,j) = 1.0
    if ((G%dy_Cu(I,j) > 0.0) .and. (G%dy_Cu(I,j) < G%dyCu(I,j)) .and. &
        (G%dy_Cu(I,j) < G%dyCu(I,j) * CS%reduction_xx(i,j))) &
      CS%reduction_xx(i,j) = G%dy_Cu(I,j) / G%dyCu(I,j)
    if ((G%dy_Cu(I-1,j) > 0.0) .and. (G%dy_Cu(I-1,j) < G%dyCu(I-1,j)) .and. &
        (G%dy_Cu(I-1,j) < G%dyCu(I-1,j) * CS%reduction_xx(i,j))) &
      CS%reduction_xx(i,j) = G%dy_Cu(I-1,j) / G%dyCu(I-1,j)
    if ((G%dx_Cv(i,J) > 0.0) .and. (G%dx_Cv(i,J) < G%dxCv(i,J)) .and. &
        (G%dx_Cv(i,J) < G%dxCv(i,J) * CS%reduction_xx(i,j))) &
      CS%reduction_xx(i,j) = G%dx_Cv(i,J) / G%dxCv(i,J)
    if ((G%dx_Cv(i,J-1) > 0.0) .and. (G%dx_Cv(i,J-1) < G%dxCv(i,J-1)) .and. &
        (G%dx_Cv(i,J-1) < G%dxCv(i,J-1) * CS%reduction_xx(i,j))) &
      CS%reduction_xx(i,j) = G%dx_Cv(i,J-1) / G%dxCv(i,J-1)
  enddo ; enddo

  do J=js-1,Jeq ; do I=is-1,Ieq
    CS%reduction_xy(I,J) = 1.0
    if ((G%dy_Cu(I,j) > 0.0) .and. (G%dy_Cu(I,j) < G%dyCu(I,j)) .and. &
        (G%dy_Cu(I,j) < G%dyCu(I,j) * CS%reduction_xy(I,J))) &
      CS%reduction_xy(I,J) = G%dy_Cu(I,j) / G%dyCu(I,j)
    if ((G%dy_Cu(I,j+1) > 0.0) .and. (G%dy_Cu(I,j+1) < G%dyCu(I,j+1)) .and. &
        (G%dy_Cu(I,j+1) < G%dyCu(I,j+1) * CS%reduction_xy(I,J))) &
      CS%reduction_xy(I,J) = G%dy_Cu(I,j+1) / G%dyCu(I,j+1)
    if ((G%dx_Cv(i,J) > 0.0) .and. (G%dx_Cv(i,J) < G%dxCv(i,J)) .and. &
        (G%dx_Cv(i,J) < G%dxCv(i,J) * CS%reduction_xy(I,J))) &
      CS%reduction_xy(I,J) = G%dx_Cv(i,J) / G%dxCv(i,J)
    if ((G%dx_Cv(i+1,J) > 0.0) .and. (G%dx_Cv(i+1,J) < G%dxCv(i+1,J)) .and. &
        (G%dx_Cv(i+1,J) < G%dxCv(i+1,J) * CS%reduction_xy(I,J))) &
      CS%reduction_xy(I,J) = G%dx_Cv(i+1,J) / G%dxCv(i+1,J)
  enddo ; enddo

  if (CS%Laplacian) then
   ! The 0.3 below was 0.4 in MOM1.10.  The change in hq requires
   ! this to be less than 1/3, rather than 1/2 as before.
    if (CS%bound_Kh .or. CS%bound_Ah) Kh_Limit = 0.3 / (dt*4.0)

    ! Calculate and store the background viscosity at h-points
    do j=Jsq,Jeq+1 ; do i=Isq,Ieq+1
      ! Static factors in the Smagorinsky and Leith schemes
      grid_sp_h2 = (2.0*CS%DX2h(i,j)*CS%DY2h(i,j)) / (CS%DX2h(i,j) + CS%DY2h(i,j))
      grid_sp_h3 = grid_sp_h2*sqrt(grid_sp_h2)
      if (CS%Smagorinsky_Kh) CS%LAPLAC_CONST_xx(i,j) = Smag_Lap_const * grid_sp_h2
      if (CS%Leith_Kh) CS%LAPLAC3_CONST_xx(i,j) = Leith_Lap_const * grid_sp_h3

      ! Maximum of constant background and MICOM viscosity
      CS%Kh_bg_xx(i,j) = MAX(Kh, Kh_vel_scale * sqrt(grid_sp_h2))

      ! Use the larger of the above and values read from a file
      if (CS%use_Kh_bg_2d) CS%Kh_bg_xx(i,j) = MAX(CS%Kh_bg_2d(i,j), CS%Kh_bg_xx(i,j))

      ! Use the larger of the above and a function of sin(latitude)
      if (Kh_sin_lat>0.) then
        slat_fn = abs( sin( deg2rad * G%geoLatT(i,j) ) ) ** Kh_pwr_of_sine
        CS%Kh_bg_xx(i,j) = MAX(Kh_sin_lat * slat_fn, CS%Kh_bg_xx(i,j))
      endif

      if (CS%bound_Kh .and. .not.CS%better_bound_Kh) then
        ! Limit the background viscosity to be numerically stable
        CS%Kh_Max_xx(i,j) = Kh_Limit * grid_sp_h2
        CS%Kh_bg_xx(i,j) = MIN(CS%Kh_bg_xx(i,j), CS%Kh_Max_xx(i,j))
      endif
    enddo ; enddo

    ! Calculate and store the background viscosity at q-points
    do J=js-1,Jeq ; do I=is-1,Ieq
      ! Static factors in the Smagorinsky and Leith schemes
      grid_sp_q2 = (2.0*CS%DX2q(I,J)*CS%DY2q(I,J)) / (CS%DX2q(I,J) + CS%DY2q(I,J))
      grid_sp_q3 = grid_sp_q2*sqrt(grid_sp_q2)
      if (CS%Smagorinsky_Kh) CS%LAPLAC_CONST_xy(I,J) = Smag_Lap_const * grid_sp_q2
      if (CS%Leith_Kh) CS%LAPLAC3_CONST_xy(I,J) = Leith_Lap_const * grid_sp_q3

      ! Maximum of constant background and MICOM viscosity
      CS%Kh_bg_xy(I,J) = MAX(Kh, Kh_vel_scale * sqrt(grid_sp_q2))

      ! Use the larger of the above and values read from a file
      if (CS%use_Kh_bg_2d) CS%Kh_bg_xy(I,J) = MAX(CS%Kh_bg_2d(i,j), CS%Kh_bg_xy(I,J))

      ! Use the larger of the above and a function of sin(latitude)
      if (Kh_sin_lat>0.) then
        slat_fn = abs( sin( deg2rad * G%geoLatBu(I,J) ) ) ** Kh_pwr_of_sine
        CS%Kh_bg_xy(I,J) = MAX(Kh_sin_lat * slat_fn, CS%Kh_bg_xy(I,J))
      endif

      if (CS%bound_Kh .and. .not.CS%better_bound_Kh) then
        ! Limit the background viscosity to be numerically stable
        CS%Kh_Max_xy(I,J) = Kh_Limit * grid_sp_q2
        CS%Kh_bg_xy(I,J) = MIN(CS%Kh_bg_xy(I,J), CS%Kh_Max_xy(I,J))
      endif
    enddo ; enddo
  endif

  if (CS%biharmonic) then

    do j=js-1,Jeq+1 ; do I=Isq-1,Ieq+1
      CS%IDX2dyCu(I,j) = (G%IdxCu(I,j)*G%IdxCu(I,j)) * G%IdyCu(I,j)
      CS%IDXDY2u(I,j) = G%IdxCu(I,j) * (G%IdyCu(I,j)*G%IdyCu(I,j))
    enddo ; enddo
    do J=Jsq-1,Jeq+1 ; do i=is-1,Ieq+1
      CS%IDX2dyCv(i,J) = (G%IdxCv(i,J)*G%IdxCv(i,J)) * G%IdyCv(i,J)
      CS%IDXDY2v(i,J) = G%IdxCv(i,J) * (G%IdyCv(i,J)*G%IdyCv(i,J))
    enddo ; enddo

    CS%Ah_bg_xy(:,:) = 0.0
   ! The 0.3 below was 0.4 in MOM1.10.  The change in hq requires
   ! this to be less than 1/3, rather than 1/2 as before.
    Ah_Limit = 0.3 / (dt*64.0)
    if (CS%Smagorinsky_Ah .and. CS%bound_Coriolis) &
      BoundCorConst = 1.0 / (5.0*(bound_Cor_vel*bound_Cor_vel))
    do j=Jsq,Jeq+1 ; do i=Isq,Ieq+1
      grid_sp_h2 = (2.0*CS%DX2h(i,j)*CS%DY2h(i,j)) / (CS%DX2h(i,j)+CS%DY2h(i,j))
      grid_sp_h3 = grid_sp_h2*sqrt(grid_sp_h2)

      if (CS%Smagorinsky_Ah) then
        CS%BIHARM_CONST_xx(i,j) = Smag_bi_const * (grid_sp_h2 * grid_sp_h2)
        if (CS%bound_Coriolis) then
          fmax = MAX(abs(G%CoriolisBu(I-1,J-1)), abs(G%CoriolisBu(I,J-1)), &
                     abs(G%CoriolisBu(I-1,J)),   abs(G%CoriolisBu(I,J)))
          CS%Biharm_Const2_xx(i,j) = (grid_sp_h2 * grid_sp_h2 * grid_sp_h2) * &
                                  (fmax * BoundCorConst)
        endif
      endif
      if (CS%Leith_Ah) then
        CS%BIHARM5_CONST_xx(i,j) = Leith_bi_const * (grid_sp_h2 * grid_sp_h3)
      endif

      CS%Ah_bg_xx(i,j) = MAX(Ah, Ah_vel_scale * grid_sp_h2 * sqrt(grid_sp_h2))
      if (CS%bound_Ah .and. .not.CS%better_bound_Ah) then
        CS%Ah_Max_xx(i,j) = Ah_Limit * (grid_sp_h2 * grid_sp_h2)
        CS%Ah_bg_xx(i,j) = MIN(CS%Ah_bg_xx(i,j), CS%Ah_Max_xx(i,j))
      endif
    enddo ; enddo
    do J=js-1,Jeq ; do I=is-1,Ieq
      grid_sp_q2 = (2.0*CS%DX2q(I,J)*CS%DY2q(I,J)) / (CS%DX2q(I,J)+CS%DY2q(I,J))
      grid_sp_q3 = grid_sp_q2*sqrt(grid_sp_q2)

      if (CS%Smagorinsky_Ah) then
        CS%BIHARM_CONST_xy(I,J) = Smag_bi_const * (grid_sp_q2 * grid_sp_q2)
        if (CS%bound_Coriolis) then
          CS%Biharm_Const2_xy(I,J) = (grid_sp_q2 * grid_sp_q2 * grid_sp_q2) * &
                                      (abs(G%CoriolisBu(I,J)) * BoundCorConst)
        endif
      endif

      if (CS%Leith_Ah) then
        CS%BIHARM5_CONST_xy(I,J) = Leith_bi_const * (grid_sp_q2 * grid_sp_q3)
      endif

      CS%Ah_bg_xy(I,J) = MAX(Ah, Ah_vel_scale * grid_sp_q2 * sqrt(grid_sp_q2))
      if (CS%bound_Ah .and. .not.CS%better_bound_Ah) then
        CS%Ah_Max_xy(I,J) = Ah_Limit * (grid_sp_q2 * grid_sp_q2)
        CS%Ah_bg_xy(I,J) = MIN(CS%Ah_bg_xy(I,J), CS%Ah_Max_xy(I,J))
      endif
    enddo ; enddo
  endif

  ! The Laplacian bounds should avoid overshoots when CS%bound_coef < 1.
  if (CS%Laplacian .and. CS%better_bound_Kh) then
    Idt = 1.0 / dt
    do j=Jsq,Jeq+1 ; do i=Isq,Ieq+1
      denom = max( &
         (CS%DY2h(i,j) * CS%DY_dxT(i,j) * (G%IdyCu(I,j) + G%IdyCu(I-1,j)) * &
          max(G%IdyCu(I,j)*G%IareaCu(I,j), G%IdyCu(I-1,j)*G%IareaCu(I-1,j)) ), &
         (CS%DX2h(i,j) * CS%DX_dyT(i,j) * (G%IdxCv(i,J) + G%IdxCv(i,J-1)) * &
          max(G%IdxCv(i,J)*G%IareaCv(i,J), G%IdxCv(i,J-1)*G%IareaCv(i,J-1)) ) )
      CS%Kh_Max_xx(i,j) = 0.0
      if (denom > 0.0) &
        CS%Kh_Max_xx(i,j) = CS%bound_coef * 0.25 * Idt / denom
    enddo ; enddo
    do J=js-1,Jeq ; do I=is-1,Ieq
      denom = max( &
         (CS%DX2q(I,J) * CS%DX_dyBu(I,J) * (G%IdxCu(I,j+1) + G%IdxCu(I,j)) * &
          max(G%IdxCu(I,j)*G%IareaCu(I,j), G%IdxCu(I,j+1)*G%IareaCu(I,j+1)) ), &
         (CS%DY2q(I,J) * CS%DY_dxBu(I,J) * (G%IdyCv(i+1,J) + G%IdyCv(i,J)) * &
          max(G%IdyCv(i,J)*G%IareaCv(i,J), G%IdyCv(i+1,J)*G%IareaCv(i+1,J)) ) )
      CS%Kh_Max_xy(I,J) = 0.0
      if (denom > 0.0) &
        CS%Kh_Max_xy(I,J) = CS%bound_coef * 0.25 * Idt / denom
    enddo ; enddo
  endif

  ! The biharmonic bounds should avoid overshoots when CS%bound_coef < 0.5, but
  ! empirically work for CS%bound_coef <~ 1.0
  if (CS%biharmonic .and. CS%better_bound_Ah) then
    Idt = 1.0 / dt
    do j=js-1,Jeq+1 ; do I=Isq-1,Ieq+1
      u0u(I,j) = CS%IDXDY2u(I,j)*(CS%DY2h(i+1,j)*CS%DY_dxT(i+1,j)*(G%IdyCu(I+1,j) + G%IdyCu(I,j))   + &
                                  CS%DY2h(i,j) * CS%DY_dxT(i,j) * (G%IdyCu(I,j) + G%IdyCu(I-1,j)) ) + &
                 CS%IDX2dyCu(I,j)*(CS%DX2q(I,J) * CS%DX_dyBu(I,J) * (G%IdxCu(I,j+1) + G%IdxCu(I,j)) + &
                                  CS%DX2q(I,J-1)*CS%DX_dyBu(I,J-1)*(G%IdxCu(I,j) + G%IdxCu(I,j-1)) )

      u0v(I,j) = CS%IDXDY2u(I,j)*(CS%DY2h(i+1,j)*CS%DX_dyT(i+1,j)*(G%IdxCv(i+1,J) + G%IdxCv(i+1,J-1)) + &
                                  CS%DY2h(i,j) * CS%DX_dyT(i,j) * (G%IdxCv(i,J) + G%IdxCv(i,J-1)) )   + &
                 CS%IDX2dyCu(I,j)*(CS%DX2q(I,J) * CS%DY_dxBu(I,J) * (G%IdyCv(i+1,J) + G%IdyCv(i,J))   + &
                                  CS%DX2q(I,J-1)*CS%DY_dxBu(I,J-1)*(G%IdyCv(i+1,J-1) + G%IdyCv(i,J-1)) )
    enddo ; enddo
    do J=Jsq-1,Jeq+1 ; do i=is-1,Ieq+1
      v0u(i,J) = CS%IDXDY2v(i,J)*(CS%DY2q(I,J) * CS%DX_dyBu(I,J) * (G%IdxCu(I,j+1) + G%IdxCu(I,j))       + &
                                  CS%DY2q(I-1,J)*CS%DX_dyBu(I-1,J)*(G%IdxCu(I-1,j+1) + G%IdxCu(I-1,j)) ) + &
                 CS%IDX2dyCv(i,J)*(CS%DX2h(i,j+1)*CS%DY_dxT(i,j+1)*(G%IdyCu(I,j+1) + G%IdyCu(I-1,j+1))   + &
                                  CS%DX2h(i,j) * CS%DY_dxT(i,j) * (G%IdyCu(I,j) + G%IdyCu(I-1,j)) )

      v0v(i,J) = CS%IDXDY2v(i,J)*(CS%DY2q(I,J) * CS%DY_dxBu(I,J) * (G%IdyCv(i+1,J) + G%IdyCv(i,J))   + &
                                  CS%DY2q(I-1,J)*CS%DY_dxBu(I-1,J)*(G%IdyCv(i,J) + G%IdyCv(i-1,J)) ) + &
                 CS%IDX2dyCv(i,J)*(CS%DX2h(i,j+1)*CS%DX_dyT(i,j+1)*(G%IdxCv(i,J+1) + G%IdxCv(i,J))   + &
                                  CS%DX2h(i,j) * CS%DX_dyT(i,j) * (G%IdxCv(i,J) + G%IdxCv(i,J-1)) )
    enddo ; enddo

    do j=Jsq,Jeq+1 ; do i=Isq,Ieq+1
      denom = max( &
         (CS%DY2h(i,j) * &
          (CS%DY_dxT(i,j)*(G%IdyCu(I,j)*u0u(I,j) + G%IdyCu(I-1,j)*u0u(I-1,j))  + &
           CS%DX_dyT(i,j)*(G%IdxCv(i,J)*v0u(i,J) + G%IdxCv(i,J-1)*v0u(i,J-1))) * &
          max(G%IdyCu(I,j)*G%IareaCu(I,j), G%IdyCu(I-1,j)*G%IareaCu(I-1,j)) ),   &
         (CS%DX2h(i,j) * &
          (CS%DY_dxT(i,j)*(G%IdyCu(I,j)*u0v(I,j) + G%IdyCu(I-1,j)*u0v(I-1,j))  + &
           CS%DX_dyT(i,j)*(G%IdxCv(i,J)*v0v(i,J) + G%IdxCv(i,J-1)*v0v(i,J-1))) * &
          max(G%IdxCv(i,J)*G%IareaCv(i,J), G%IdxCv(i,J-1)*G%IareaCv(i,J-1)) ) )
      CS%Ah_Max_xx(I,J) = 0.0
      if (denom > 0.0) &
        CS%Ah_Max_xx(I,J) = CS%bound_coef * 0.5 * Idt / denom
    enddo ; enddo

    do J=js-1,Jeq ; do I=is-1,Ieq
      denom = max( &
         (CS%DX2q(I,J) * &
          (CS%DX_dyBu(I,J)*(u0u(I,j+1)*G%IdxCu(I,j+1) + u0u(I,j)*G%IdxCu(I,j))  + &
           CS%DY_dxBu(I,J)*(v0u(i+1,J)*G%IdyCv(i+1,J) + v0u(i,J)*G%IdyCv(i,J))) * &
          max(G%IdxCu(I,j)*G%IareaCu(I,j), G%IdxCu(I,j+1)*G%IareaCu(I,j+1)) ),    &
         (CS%DY2q(I,J) * &
          (CS%DX_dyBu(I,J)*(u0v(I,j+1)*G%IdxCu(I,j+1) + u0v(I,j)*G%IdxCu(I,j))  + &
           CS%DY_dxBu(I,J)*(v0v(i+1,J)*G%IdyCv(i+1,J) + v0v(i,J)*G%IdyCv(i,J))) * &
          max(G%IdyCv(i,J)*G%IareaCv(i,J), G%IdyCv(i+1,J)*G%IareaCv(i+1,J)) ) )
      CS%Ah_Max_xy(I,J) = 0.0
      if (denom > 0.0) &
        CS%Ah_Max_xy(I,J) = CS%bound_coef * 0.5 * Idt / denom
    enddo ; enddo
  endif

  ! Register fields for output from this module.

  CS%id_diffu = register_diag_field('ocean_model', 'diffu', diag%axesCuL, Time, &
      'Zonal Acceleration from Horizontal Viscosity', 'm s-2')

  CS%id_diffv = register_diag_field('ocean_model', 'diffv', diag%axesCvL, Time, &
      'Meridional Acceleration from Horizontal Viscosity', 'm s-2')

  if (CS%biharmonic) then
    CS%id_Ah_h = register_diag_field('ocean_model', 'Ahh', diag%axesTL, Time,    &
        'Biharmonic Horizontal Viscosity at h Points', 'm4 s-1',        &
        cmor_field_name='difmxybo',                                             &
        cmor_long_name='Ocean lateral biharmonic viscosity',                     &
        cmor_standard_name='ocean_momentum_xy_biharmonic_diffusivity')

    CS%id_Ah_q = register_diag_field('ocean_model', 'Ahq', diag%axesBL, Time, &
        'Biharmonic Horizontal Viscosity at q Points', 'm4 s-1')
  endif

  if (CS%Laplacian) then
    CS%id_Kh_h = register_diag_field('ocean_model', 'Khh', diag%axesTL, Time,   &
        'Laplacian Horizontal Viscosity at h Points', 'm2 s-1',        &
        cmor_field_name='difmxylo',                                             &
        cmor_long_name='Ocean lateral Laplacian viscosity',                     &
        cmor_standard_name='ocean_momentum_xy_laplacian_diffusivity')

    CS%id_Kh_q = register_diag_field('ocean_model', 'Khq', diag%axesBL, Time, &
        'Laplacian Horizontal Viscosity at q Points', 'm2 s-1')
  endif

  CS%id_FrictWork = register_diag_field('ocean_model','FrictWork',diag%axesTL,Time,&
      'Integral work done by lateral friction terms', 'W m-2')

  CS%id_FrictWorkIntz = register_diag_field('ocean_model','FrictWorkIntz',diag%axesT1,Time,      &
      'Depth integrated work done by lateral friction', 'W m-2',                          &
      cmor_field_name='dispkexyfo',                                                              &
      cmor_long_name='Depth integrated ocean kinetic energy dissipation due to lateral friction',&
      cmor_standard_name='ocean_kinetic_energy_dissipation_per_unit_area_due_to_xy_friction')

  if (CS%Laplacian .or. get_all) then
  endif

end subroutine hor_visc_init

!> Calculates factors in the anisotropic orientation tensor to be align with the grid.
!! With n1=1 and n2=0, this recovers the approach of Large et al, 2001.
subroutine align_aniso_tensor_to_grid(CS, n1, n2)
  type(hor_visc_CS), pointer :: CS !< Control structure for horizontal viscosity
  real,              intent(in) :: n1 !< i-component of direction vector (nondim)
  real,              intent(in) :: n2 !< j-component of direction vector (nondim)
  ! Local variables
  real :: recip_n2_norm

  ! For normalizing n=(n1,n2) in case arguments are not a unit vector
  recip_n2_norm = n1**2 + n2**2
  if (recip_n2_norm > 0.) recip_n2_norm = 1./recip_n2_norm

  CS%n1n2_h(:,:) = 2. * ( n1 * n2 ) * recip_n2_norm
  CS%n1n2_q(:,:) = 2. * ( n1 * n2 ) * recip_n2_norm
  CS%n1n1_m_n2n2_h(:,:) = ( n1 * n1 - n2 * n2 ) * recip_n2_norm
  CS%n1n1_m_n2n2_q(:,:) = ( n1 * n1 - n2 * n2 ) * recip_n2_norm

end subroutine align_aniso_tensor_to_grid

!> Deallocates any variables allocated in hor_visc_init.
subroutine hor_visc_end(CS)
  type(hor_visc_CS), pointer :: CS !< The control structure returned by a
                                   !! previous call to hor_visc_init.

  if (CS%Laplacian .or. CS%biharmonic) then
    DEALLOC_(CS%dx2h) ; DEALLOC_(CS%dx2q) ; DEALLOC_(CS%dy2h) ; DEALLOC_(CS%dy2q)
    DEALLOC_(CS%dx_dyT) ; DEALLOC_(CS%dy_dxT) ; DEALLOC_(CS%dx_dyBu) ; DEALLOC_(CS%dy_dxBu)
    DEALLOC_(CS%reduction_xx) ; DEALLOC_(CS%reduction_xy)
  endif

  if (CS%Laplacian) then
    DEALLOC_(CS%Kh_bg_xx) ; DEALLOC_(CS%Kh_bg_xy)
    if (CS%bound_Kh) then
      DEALLOC_(CS%Kh_Max_xx) ; DEALLOC_(CS%Kh_Max_xy)
    endif
    if (CS%Smagorinsky_Kh) then
      DEALLOC_(CS%Laplac_Const_xx) ; DEALLOC_(CS%Laplac_Const_xy)
    endif
    if (CS%Leith_Kh) then
      DEALLOC_(CS%Laplac3_Const_xx) ; DEALLOC_(CS%Laplac3_Const_xy)
    endif
  endif

  if (CS%biharmonic) then
    DEALLOC_(CS%Idx2dyCu) ; DEALLOC_(CS%Idx2dyCv)
    DEALLOC_(CS%Idxdy2u) ; DEALLOC_(CS%Idxdy2v)
    DEALLOC_(CS%Ah_bg_xx) ; DEALLOC_(CS%Ah_bg_xy)
    if (CS%bound_Ah) then
      DEALLOC_(CS%Ah_Max_xx) ; DEALLOC_(CS%Ah_Max_xy)
    endif
    if (CS%Smagorinsky_Ah) then
      DEALLOC_(CS%Biharm_Const_xx) ; DEALLOC_(CS%Biharm_Const_xy)
      if (CS%bound_Coriolis) then
        DEALLOC_(CS%Biharm_Const2_xx) ; DEALLOC_(CS%Biharm_Const2_xy)
      endif
    endif
    if (CS%Leith_Ah) then
      DEALLOC_(CS%Biharm5_Const_xx) ; DEALLOC_(CS%Biharm5_Const_xy)
    endif
  endif
  if (CS%anisotropic) then
    DEALLOC_(CS%n1n2_h)
    DEALLOC_(CS%n1n2_q)
    DEALLOC_(CS%n1n1_m_n2n2_h)
    DEALLOC_(CS%n1n1_m_n2n2_q)
  endif
  deallocate(CS)

end subroutine hor_visc_end


!> \namespace mom_hor_visc
!!
!! This module contains the subroutine horizontal_viscosity() that calculates the
!! effects of horizontal viscosity, including parameterizations of the value of
!! the viscosity itself. horizontal_viscosity() calculates the acceleration due to
!! some combination of a biharmonic viscosity and a Laplacian viscosity. Either or
!! both may use a coefficient that depends on the shear and strain of the flow.
!! All metric terms are retained. The Laplacian is calculated as the divergence of
!! a stress tensor, using the form suggested by Smagorinsky (1993). The biharmonic
!! is calculated by twice applying the divergence of the stress tensor that is
!! used to calculate the Laplacian, but without the dependence on thickness in the
!! first pass. This form permits a variable viscosity, and indicates no
!! acceleration for either resting fluid or solid body rotation.
!!
!! The form of the viscous accelerations is discussed extensively in Griffies and
!! Hallberg (2000), and the implementation here follows that discussion closely.
!! We use the notation of Smith and McWilliams (2003) with the exception that the
!! isotropic viscosity is \f$\kappa_h\f$.
!!
!! \section section_horizontal_viscosity Horizontal viscosity in MOM
!!
!! In general, the horizontal stress tensor can be written as
!! \f[
!! {\bf \sigma} =
!! \begin{pmatrix}
!! \frac{1}{2} \left( \sigma_D + \sigma_T \right) & \frac{1}{2} \sigma_S \\\\
!! \frac{1}{2} \sigma_S & \frac{1}{2} \left( \sigma_D - \sigma_T \right)
!! \end{pmatrix}
!! \f]
!! where \f$\sigma_D\f$, \f$\sigma_T\f$ and \f$\sigma_S\f$ are stresses associated with
!! invariant factors in the strain-rate tensor. For a Newtonian fluid, the stress
!! tensor is usually linearly related to the strain-rate tensor. The horizontal
!! strain-rate tensor is
!! \f[
!! \dot{\bf e} =
!! \begin{pmatrix}
!! \frac{1}{2} \left( \dot{e}_D + \dot{e}_T \right) & \frac{1}{2} \dot{e}_S \\\\
!! \frac{1}{2} \dot{e}_S & \frac{1}{2} \left( \dot{e}_D - \dot{e}_T \right)
!! \end{pmatrix}
!! \f]
!! where \f$\dot{e}_D = \partial_x u + \partial_y v\f$ is the horizontal divergence,
!! \f$\dot{e}_T = \partial_x u - \partial_y v\f$ is the horizontal tension, and
!! \f$\dot{e}_S = \partial_y u + \partial_x v\f$ is the horizontal shear strain.
!!
!! The trace of the stress tensor, \f$tr(\bf \sigma) = \sigma_D\f$, is usually
!! absorbed into the pressure and only the deviatoric stress tensor considered.
!! From here on, we drop \f$\sigma_D\f$. The trace of the strain tensor, \f$tr(\bf e) =
!! \dot{e}_D\f$ is non-zero for horizontally divergent flow but only enters the
!! stress tensor through \f$\sigma_D\f$ and so we will drop \f$\sigma_D\f$ from
!! calculations of the strain tensor in the code. Therefore the horizontal stress
!! tensor can be considered to be
!! \f[
!! {\bf \sigma} =
!! \begin{pmatrix}
!! \frac{1}{2} \sigma_T & \frac{1}{2} \sigma_S \\\\
!! \frac{1}{2} \sigma_S & - \frac{1}{2} \sigma_T
!! \end{pmatrix}
!! .\f]
!!
!! The stresses above are linearly related to the strain through a viscosity
!! coefficient, \f$\kappa_h\f$:
!! \f{eqnarray*}{
!! \sigma_T & = & 2 \kappa_h \dot{e}_T \\\\
!! \sigma_S & = & 2 \kappa_h \dot{e}_S
!! .
!! \f}
!!
!! The viscosity \f$\kappa_h\f$ may either be a constant or variable. For example,
!! \f$\kappa_h\f$ may vary with the shear, as proposed by Smagorinsky (1993).
!!
!! The accelerations resulting form the divergence of the stress tensor are
!! \f{eqnarray*}{
!! \hat{\bf x} \cdot \left( \nabla \cdot {\bf \sigma} \right)
!! & = &
!! \partial_x \left( \frac{1}{2} \sigma_T \right)
!! + \partial_y \left( \frac{1}{2} \sigma_S \right)
!! \\\\
!! & = &
!! \partial_x \left( \kappa_h \dot{e}_T \right)
!! + \partial_y \left( \kappa_h \dot{e}_S \right)
!! \\\\
!! \hat{\bf y} \cdot \left( \nabla \cdot {\bf \sigma} \right)
!! & = &
!! \partial_x \left( \frac{1}{2} \sigma_S \right)
!! + \partial_y \left( \frac{1}{2} \sigma_T \right)
!! \\\\
!! & = &
!! \partial_x \left( \kappa_h \dot{e}_S \right)
!! + \partial_y \left( - \kappa_h \dot{e}_T \right)
!! .
!! \f}
!!
!! The form of the Laplacian viscosity in general coordinates is:
!! \f{eqnarray*}{
!! \hat{\bf x} \cdot \left( \nabla \cdot \sigma \right)
!! & = &
!! \frac{1}{h} \left[ \partial_x \left( \kappa_h h \dot{e}_T \right)
!! + \partial_y \left( \kappa_h h \dot{e}_S \right) \right]
!! \\\\
!! \hat{\bf y} \cdot \left( \nabla \cdot \sigma \right)
!! & = &
!! \frac{1}{h} \left[ \partial_x \left( \kappa_h h \dot{e}_S \right)
!! - \partial_y \left( \kappa_h h \dot{e}_T \right) \right]
!! .
!! \f}
!!
!! \subsection section_laplacian_viscosity_coefficient Laplacian viscosity coefficient
!!
!! The horizontal viscosity coefficient, \f$\kappa_h\f$, can have multiple components.
!! The isotropic components are:
!!   - A uniform background component, \f$\kappa_{bg}\f$.
!!   - A constant but spatially variable 2D map, \f$\kappa_{2d}(x,y)\f$.
!!   - A ''MICOM'' viscosity, \f$U_\nu \Delta(x,y)\f$, which uses a constant
!! velocity scale, \f$U_\nu\f$ and a measure of the grid-spacing \f$\Delta(x,y)^2 =
!! \frac{2 \Delta x^2 \Delta y^2}{\Delta x^2 + \Delta y^2}\f$.
!!   - A function of
!! latitude, \f$\kappa_{\phi}(x,y) = \kappa_{\pi/2} |\sin(\phi)|^n\f$.
!!   - A dynamic Smagorinsky viscosity, \f$\kappa_{Sm}(x,y,t) = C_{Sm} \Delta^2 \sqrt{\dot{e}_T^2 + \dot{e}_S^2}\f$.
!!   - A dynamic Leith viscosity, \f$\kappa_{Lth}(x,y,t) =
!!                                    C_{Lth} \Delta^3 \sqrt{|\nabla \zeta|^2 + |\nabla \dot{e}_D|^2}\f$.
!!
!! A maximum stable viscosity, \f$\kappa_{max}(x,y)\f$ is calculated based on the
!! grid-spacing and time-step and used to clip calculated viscosities.
!!
!! The static components of \f$\kappa_h\f$ are first combined as follows:
!! \f[
!! \kappa_{static} = \min \left[ \max\left(
!! \kappa_{bg},
!! U_\nu \Delta(x,y),
!! \kappa_{2d}(x,y),
!! \kappa_\phi(x,y)
!! \right)
!! , \kappa_{max}(x,y) \right]
!! \f]
!! and stored in the module control structure as variables <code>Kh_bg_xx</code> and
!! <code>Kh_bg_xy</code> for the tension (h-points) and shear (q-points) components
!! respectively.
!!
!! The full viscosity includes the dynamic components as follows:
!! \f[
!! \kappa_h(x,y,t) = r(\Delta,L_d)
!! \max \left( \kappa_{static}, \kappa_{Sm}, \kappa_{Lth} \right)
!! \f]
!! where \f$r(\Delta,L_d)\f$ is a resolution function.
!!
!! The dynamic Smagorinsky and Leith viscosity schemes are exclusive with each
!! other.
!!
!! \subsection section_viscous_boundary_conditions Viscous boundary conditions
!!
!! Free slip boundary conditions have been coded, although no slip boundary
!! conditions can be used with the Laplacian viscosity based on the 2D land-sea
!! mask. For a western boundary, for example, the boundary conditions with the
!! biharmonic operator would be written as:
!! \f[
!!   \partial_x v = 0 ; \partial_x^3 v = 0 ; u = 0 ; \partial_x^2 u = 0 ,
!! \f]
!! while for a Laplacian operator, they are simply
!! \f[
!!   \partial_x v = 0 ; u = 0 .
!! \f]
!! These boundary conditions are largely dictated by the use of an Arakawa
!! C-grid and by the varying layer thickness.
!!
!! \subsection section_anisotropic_viscosity Anisotropic viscosity
!!
!! Large et al., 2001, proposed enhancing viscosity in a particular direction and the
!! approach was generalized in Smith and McWilliams, 2003. We use the second form of their
!! two coefficient anisotropic viscosity (section 4.3). We also replace their
!! \f$A^\prime\f$ nd $D$ such that \f$2A^\prime = 2 \kappa_h + D\f$ and
!! \f$\kappa_a = D$ so that \f$\kappa_h\f$ can be considered the isotropic
!! viscosity and \f$\kappa_a=D\f$ can be consider the anisotropic viscosity. The
!! direction of anisotropy is defined by a unit vector \f$\hat{\bf
!! n}=(n_1,n_2)\f$.
!!
!! The contributions to the stress tensor are
!! \f[
!! \begin{pmatrix}
!! \sigma_T \\\\ \sigma_S
!! \end{pmatrix}
!! =
!! \left[
!! \begin{pmatrix}
!! 2 \kappa_h + \kappa_a & 0 \\\\
!! 0 & 2 \kappa_h
!! \end{pmatrix}
!! + 2 \kappa_a n_1 n_2
!! \begin{pmatrix}
!! - 2 n_1 n_2 & n_1^2 - n_2^2 \\\\
!! n_1^2 - n_2^2 & 2 n_1 n_2
!! \end{pmatrix}
!! \right]
!! \begin{pmatrix}
!! \dot{e}_T \\\\ \dot{e}_S
!! \end{pmatrix}
!! \f]
!! Dissipation of kinetic energy requires \f$\kappa_h \geq 0\f$ and \f$2 \kappa_h + \kappa_a \geq 0\f$.
!! Note that when anisotropy is aligned with the x-direction, \f$n_1 = \pm 1\f$, then
!! \f$n_2 = 0\f$ and the cross terms vanish. The accelerations in this aligned limit
!! with constant coefficients become
!! \f{eqnarray*}{
!! \hat{\bf x} \cdot \nabla \cdot {\bf \sigma}
!! & = &
!! \partial_x \left( \left( \kappa_h + \frac{1}{2} \kappa_a \right) \dot{e}_T \right)
!! + \partial_y \left( \kappa_h \dot{e}_S \right)
!! \\\\
!! & = &
!! \left( \kappa_h + \kappa_a \right) \partial_{xx} u
!! + \kappa_h \partial_{yy} u
!! - \frac{1}{2} \kappa_a \partial_x \left( \partial_x u + \partial_y v \right)
!! \\\\
!! \hat{\bf y} \cdot \nabla \cdot {\bf \sigma}
!! & = &
!! \partial_x \left( \kappa_h \dot{e}_S \right)
!! - \partial_y \left( \left( \kappa_h + \frac{1}{2} \kappa_a \right) \dot{e}_T \right)
!! \\\\
!! & = &
!! \kappa_h \partial_{xx} v
!! + \left( \kappa_h + \kappa_a \right) \partial_{yy} v
!! - \frac{1}{2} \kappa_a \partial_y \left( \partial_x u + \partial_y v \right)
!! \f}
!! which has contributions akin to a negative divergence damping (a divergence
!! enhancement?) but which is weaker than the enhanced tension terms by half.
!!
!! \subsection section_viscous_discretization Discretization
!!
!! The horizontal tension, \f$\dot{e}_T\f$, is stored in variable <code>sh_xx</code> and
!! discretized as
!! \f[
!! \dot{e}_T
!! = \frac{\Delta y}{\Delta x} \delta_i \left( \frac{1}{\Delta y} u \right)
!! - \frac{\Delta x}{\Delta y} \delta_j \left( \frac{1}{\Delta x} v \right)
!! .
!! \f]
!! The horizontal divergent strain, \f$\dot{e}_D\f$, is stored in variable
!! <code>div_xx</code> and discretized as
!! \f[
!! \dot{e}_D
!! = \frac{1}{h A} \left( \delta_i \left( \overline{h}^i \Delta y \, u \right)
!! + \delta_j \left( \overline{h}^j\Delta x \, v \right) \right)
!! .
!! \f]
!! Note that for expediency this is the exact discretization used in the
!! continuity equation.
!!
!! The horizontal shear strain, \f$\dot{e}_S\f$, is stored in variable <code>sh_xy</code>
!! and discretized as
!! \f[
!! \dot{e}_S = v_x + u_y
!! \f]
!! where
!! \f{align*}{
!! v_x &= \frac{\Delta y}{\Delta x} \delta_i \left( \frac{1}{\Delta y} v \right) \\\\
!! u_y &= \frac{\Delta x}{\Delta y} \delta_j \left( \frac{1}{\Delta x} u \right)
!! \f}
!! which are calculated separately so that no-slip or free-slip boundary
!! conditions can be applied to \f$v_x\f$ and \f$u_y\f$ where appropriate.
!!
!! The tendency for the x-component of the divergence of stress is stored in
!! variable <code>diffu</code> and discretized as
!! \f[
!! \hat{\bf x} \cdot \left( \nabla \cdot {\bf \sigma} \right) =
!! \frac{1}{A \overline{h}^i} \left(
!! \frac{1}{\Delta y} \delta_i \left( h \Delta y^2 \kappa_h \dot{e}_T \right) +
!! \frac{1}{\Delta x} \delta_j \left( \tilde{h}^{ij} \Delta x^2 \kappa_h \dot{e}_S \right)
!! \right)
!! .
!! \f]
!!
!! The tendency for the y-component of the divergence of stress is stored in
!! variable <code>diffv</code> and discretized as
!! \f[
!! \hat{\bf y} \cdot \left( \nabla \cdot {\bf \sigma} \right) =
!! \frac{1}{A \overline{h}^j} \left(
!! \frac{1}{\Delta y} \delta_i \left( \tilde{h}^{ij} \Delta y^2 A_M \dot{e}_S \right)
!! - \frac{1}{\Delta x} \delta_j \left( h \Delta x^2 A_M \dot{e}_T \right)
!! \right)
!! .
!! \f]
!!
!! \subsection section_viscous_refs References
!!
!! Griffies, S.M., and Hallberg, R.W., 2000: Biharmonic friction with a
!! Smagorinsky-like viscosity for use in large-scale eddy-permitting ocean models.
!! Monthly Weather Review, 128(8), 2935-2946.
!! https://doi.org/10.1175/1520-0493(2000)128%3C2935:BFWASL%3E2.0.CO;2
!!
!! Large, W.G., Danabasoglu, G., McWilliams, J.C., Gent, P.R. and Bryan, F.O.,
!! 2001: Equatorial circulation of a global ocean climate model with
!! anisotropic horizontal viscosity.
!! Journal of Physical Oceanography, 31(2), pp.518-536.
!! https://doi.org/10.1175/1520-0485(2001)031%3C0518:ECOAGO%3E2.0.CO;2
!!
!! Smagorinsky, J., 1993: Some historical remarks on the use of nonlinear
!! viscosities. Large eddy simulation of complex engineering and geophysical
!! flows, 1, 69-106.
!!
!! Smith, R.D., and McWilliams, J.C., 2003: Anisotropic horizontal viscosity for
!! ocean models. Ocean Modelling, 5(2), 129-156.
!! https://doi.org/10.1016/S1463-5003(02)00016-1

end module MOM_hor_visc<|MERGE_RESOLUTION|>--- conflicted
+++ resolved
@@ -572,10 +572,11 @@
         Kh = CS%Kh_bg_xx(i,j) ! Static (pre-computed) background viscosity
         if (CS%Smagorinsky_Kh) Kh = max( Kh, CS%LAPLAC_CONST_xx(i,j) * Shear_mag )
         if (CS%Leith_Kh) Kh = max( Kh, CS%LAPLAC3_CONST_xx(i,j) * Vort_mag )
+        ! All viscosity contributions above are subject to resolution scaling
         if (rescale_Kh) Kh = VarMix%Res_fn_h(i,j) * Kh
         ! Older method of bounding for stability
         if (legacy_bound) Kh = min(Kh, CS%Kh_Max_xx(i,j))
-        Kh = max( Kh ,CS%Kh_bg_min ) ! Place a floor on the viscosity, if desired.
+        Kh = max( Kh, CS%Kh_bg_min ) ! Place a floor on the viscosity, if desired.
         if (use_MEKE_Ku) Kh = Kh + MEKE%Ku(i,j) ! *Add* the MEKE contribution (might be negative)
         if (CS%anisotropic) Kh = Kh + CS%Kh_aniso * ( 1. - CS%n1n2_h(i,j)**2 ) ! *Add* the tension component
                                                                                ! of anisotropic viscosity
@@ -623,9 +624,9 @@
           Ah = MAX(MAX(CS%Ah_bg_xx(i,j), AhSm),AhLth)
           if (CS%bound_Ah .and. .not.CS%better_bound_Ah) &
             Ah = MIN(Ah, CS%Ah_Max_xx(i,j))
-       else
-         Ah = CS%Ah_bg_xx(i,j)
-       endif ! Smagorinsky_Ah or Leith_Ah
+        else
+          Ah = CS%Ah_bg_xx(i,j)
+        endif ! Smagorinsky_Ah or Leith_Ah
 
         if (CS%better_bound_Ah) then
           Ah = MIN(Ah, visc_bound_rem*hrat_min*CS%Ah_Max_xx(i,j))
@@ -730,26 +731,18 @@
         ! largest value from several parameterizations.
         Kh = CS%Kh_bg_xy(i,j) ! Static (pre-computed) background viscosity
         if (CS%Smagorinsky_Kh) Kh = max( Kh, CS%LAPLAC_CONST_xy(I,J) * Shear_mag )
-        if (CS%Leith_Kh) Kh = max( Kh,  CS%LAPLAC3_CONST_xy(I,J) * Vort_mag)
+        if (CS%Leith_Kh) Kh = max( Kh, CS%LAPLAC3_CONST_xy(I,J) * Vort_mag)
+        ! All viscosity contributions above are subject to resolution scaling
         if (rescale_Kh) Kh = VarMix%Res_fn_q(i,j) * Kh
         ! Older method of bounding for stability
         if (legacy_bound) Kh = min(Kh, CS%Kh_Max_xy(i,j))
-<<<<<<< HEAD
-=======
-        ! All viscosity contributions above are subject to resolution scaling
-        if (rescale_Kh) Kh = VarMix%Res_fn_q(i,j) * Kh
-        Kh = max( Kh ,CS%Kh_bg_min ) ! Place a floor on the viscosity, if desired.
->>>>>>> 3b5657b0
+        Kh = max( Kh, CS%Kh_bg_min ) ! Place a floor on the viscosity, if desired.
         if (use_MEKE_Ku) then ! *Add* the MEKE contribution (might be negative)
           Kh = Kh + 0.25*( (MEKE%Ku(I,J)+MEKE%Ku(I+1,J+1))    &
                           +(MEKE%Ku(I+1,J)+MEKE%Ku(I,J+1)) )
         endif
-<<<<<<< HEAD
-        Kh = max(Kh,CS%Kh_bg_min) ! Place a floor on the viscosity, if desired.
         if (CS%anisotropic) Kh = Kh + CS%Kh_aniso * CS%n1n2_q(I,J)**2 ! *Add* the shear component
                                                                       ! of anisotropic viscosity
-=======
->>>>>>> 3b5657b0
 
         ! Newer method of bounding for stability
         if (CS%better_bound_Kh) then
@@ -779,7 +772,7 @@
       if (CS%biharmonic) then
       ! Determine the biharmonic viscosity at q points, using the
       ! largest value from several parameterizations.
-      AhSm = 0.0; AhLth = 0.0
+        AhSm = 0.0 ; AhLth = 0.0
         if (CS%Smagorinsky_Ah .or. CS%Leith_Ah) then
           if (CS%Smagorinsky_Ah) then
             if (CS%bound_Coriolis) then
