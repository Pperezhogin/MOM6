--- conflicted
+++ resolved
@@ -1473,11 +1473,7 @@
                            ! valid parameters.
   logical :: split         ! If true, use the split time stepping scheme.
                            ! If false and USE_GME = True, issue a FATAL error.
-<<<<<<< HEAD
-  logical :: use_MEKE      ! True if MEKE has been enabled
   logical :: default_2018_answers
-=======
->>>>>>> 0262fc4b
   character(len=64) :: inputdir, filename
   real    :: deg2rad       ! Converts degrees to radians
   real    :: slat_fn       ! sin(lat)**Kh_pwr_of_sine
