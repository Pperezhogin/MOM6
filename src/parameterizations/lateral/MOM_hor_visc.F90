!> Calculates horizontal viscosity and viscous stresses
module MOM_hor_visc

! This file is part of MOM6. See LICENSE.md for the license.
use MOM_checksums,             only : hchksum, Bchksum, uvchksum
use MOM_coms,                  only : min_across_PEs
use MOM_diag_mediator,         only : post_data, register_diag_field, safe_alloc_ptr
use MOM_diag_mediator,         only : post_product_u, post_product_sum_u
use MOM_diag_mediator,         only : post_product_v, post_product_sum_v
use MOM_diag_mediator,         only : diag_ctrl, time_type
use MOM_domains,               only : pass_var, CORNER, pass_vector, AGRID, BGRID_NE
use MOM_domains,               only : To_All, Scalar_Pair
use MOM_error_handler,         only : MOM_error, FATAL, WARNING, is_root_pe
use MOM_file_parser,           only : get_param, log_version, param_file_type
use MOM_grid,                  only : ocean_grid_type
use MOM_lateral_mixing_coeffs, only : VarMix_CS, calc_QG_Leith_viscosity
use MOM_barotropic,            only : barotropic_CS, barotropic_get_tav
use MOM_thickness_diffuse,     only : thickness_diffuse_CS, thickness_diffuse_get_KH
use MOM_io,                    only : MOM_read_data, slasher
use MOM_MEKE_types,            only : MEKE_type
use MOM_open_boundary,         only : ocean_OBC_type, OBC_DIRECTION_E, OBC_DIRECTION_W
use MOM_open_boundary,         only : OBC_DIRECTION_N, OBC_DIRECTION_S, OBC_NONE
use MOM_unit_scaling,          only : unit_scale_type
use MOM_verticalGrid,          only : verticalGrid_type
use MOM_variables,             only : accel_diag_ptrs
use MOM_Zanna_Bolton,          only : ZB2020_lateral_stress, ZB2020_init, ZB2020_end, &
                                      ZB2020_CS, ZB2020_copy_gradient_and_thickness

implicit none ; private

#include <MOM_memory.h>

public horizontal_viscosity, hor_visc_init, hor_visc_end

!> Control structure for horizontal viscosity
type, public :: hor_visc_CS ; private
  logical :: initialized = .false. !< True if this control structure has been initialized.
  logical :: Laplacian       !< Use a Laplacian horizontal viscosity if true.
  logical :: biharmonic      !< Use a biharmonic horizontal viscosity if true.
  logical :: debug           !< If true, write verbose checksums for debugging purposes.
  logical :: no_slip         !< If true, no slip boundary conditions are used.
                             !! Otherwise free slip boundary conditions are assumed.
                             !! The implementation of the free slip boundary
                             !! conditions on a C-grid is much cleaner than the
                             !! no slip boundary conditions. The use of free slip
                             !! b.c.s is strongly encouraged. The no slip b.c.s
                             !! are not implemented with the biharmonic viscosity.
  logical :: bound_Kh        !< If true, the Laplacian coefficient is locally
                             !! limited to guarantee stability.
  logical :: better_bound_Kh !< If true, use a more careful bounding of the
                             !! Laplacian viscosity to guarantee stability.
  logical :: bound_Ah        !< If true, the biharmonic coefficient is locally
                             !! limited to guarantee stability.
  logical :: better_bound_Ah !< If true, use a more careful bounding of the
                             !! biharmonic viscosity to guarantee stability.
  real    :: Re_Ah           !! If nonzero, the biharmonic coefficient is scaled
                             !< so that the biharmonic Reynolds number is equal to this [nondim].
  real    :: bound_coef      !< The nondimensional coefficient of the ratio of
                             !! the viscosity bounds to the theoretical maximum
                             !! for stability without considering other terms [nondim].
                             !! The default is 0.8.
  logical :: Smagorinsky_Kh  !< If true, use Smagorinsky nonlinear eddy
                             !! viscosity. KH is the background value.
  logical :: Smagorinsky_Ah  !< If true, use a biharmonic form of Smagorinsky
                             !! nonlinear eddy viscosity. AH is the background.
  logical :: Leith_Kh        !< If true, use 2D Leith nonlinear eddy
                             !! viscosity. KH is the background value.
  logical :: Modified_Leith  !< If true, use extra component of Leith viscosity
                             !! to damp divergent flow. To use, still set Leith_Kh=.TRUE.
  logical :: use_beta_in_Leith !< If true, includes the beta term in the Leith viscosity
  logical :: Leith_Ah        !< If true, use a biharmonic form of 2D Leith
                             !! nonlinear eddy viscosity. AH is the background.
  logical :: use_Leithy      !< If true, use a biharmonic form of 2D Leith
                             !! nonlinear eddy viscosity with harmonic backscatter.
                             !! Ah is the background. Leithy = Leith+E
  real    :: c_K             !< Fraction of energy dissipated by the biharmonic term
                             !! that gets backscattered in the Leith+E scheme. [nondim]
  logical :: smooth_Ah       !< If true (default), then Ah and m_leithy are smoothed.
                             !! This smoothing requires a lot of blocking communication.
  logical :: use_QG_Leith_visc    !< If true, use QG Leith nonlinear eddy viscosity.
                             !! KH is the background value.
  logical :: bound_Coriolis  !< If true & SMAGORINSKY_AH is used, the biharmonic
                             !! viscosity is modified to include a term that
                             !! scales quadratically with the velocity shears.
  logical :: use_Kh_bg_2d    !< Read 2d background viscosity from a file.
  logical :: Kh_bg_2d_bug    !< If true, retain an answer-changing horizontal indexing bug
                             !! in setting the corner-point viscosities when USE_KH_BG_2D=True.
  real    :: Kh_bg_min       !< The minimum value allowed for Laplacian horizontal
                             !! viscosity [L2 T-1 ~> m2 s-1]. The default is 0.0.
  logical :: use_land_mask   !< Use the land mask for the computation of thicknesses
                             !! at velocity locations. This eliminates the dependence on
                             !! arbitrary values over land or outside of the domain.
                             !! Default is False to maintain answers with legacy experiments
                             !! but should be changed to True for new experiments.
  logical :: anisotropic     !< If true, allow anisotropic component to the viscosity.
  logical :: add_LES_viscosity!< If true, adds the viscosity from Smagorinsky and Leith to
                             !! the background viscosity instead of taking the maximum.
  real    :: Kh_aniso        !< The anisotropic viscosity [L2 T-1 ~> m2 s-1].
  logical :: dynamic_aniso   !< If true, the anisotropic viscosity is recomputed as a function
                             !! of state. This is set depending on ANISOTROPIC_MODE.
  logical :: res_scale_MEKE  !< If true, the viscosity contribution from MEKE is scaled by
                             !! the resolution function.
  logical :: use_GME         !< If true, use GME backscatter scheme.
  integer :: answer_date     !< The vintage of the order of arithmetic and expressions in the
                             !! horizontal viscosity calculations.  Values below 20190101 recover
                             !! the answers from the end of 2018, while higher values use updated
                             !! and more robust forms of the same expressions.
  real    :: GME_h0          !< The strength of GME tapers quadratically to zero when the bathymetric
                             !! total water column thickness is less than GME_H0 [H ~> m or kg m-2]
  real    :: GME_efficiency  !< The nondimensional prefactor multiplying the GME coefficient [nondim]
  real    :: GME_limiter     !< The absolute maximum value the GME coefficient is allowed to take [L2 T-1 ~> m2 s-1].
  real    :: min_grid_Kh     !< Minimum horizontal Laplacian viscosity used to
                             !! limit the grid Reynolds number [L2 T-1 ~> m2 s-1]
  real    :: min_grid_Ah     !< Minimun horizontal biharmonic viscosity used to
                             !! limit grid Reynolds number [L4 T-1 ~> m4 s-1]

  type(ZB2020_CS) :: ZB2020  !< Zanna-Bolton 2020 control structure.
  logical :: use_ZB2020      !< If true, use Zanna-Bolton 2020 parameterization.

  real ALLOCABLE_, dimension(NIMEM_,NJMEM_) :: Kh_bg_xx
                      !< The background Laplacian viscosity at h points [L2 T-1 ~> m2 s-1].
                      !! The actual viscosity may be the larger of this
                      !! viscosity and the Smagorinsky and Leith viscosities.
  real ALLOCABLE_, dimension(NIMEM_,NJMEM_) :: Kh_bg_2d
                      !< The background Laplacian viscosity at h points [L2 T-1 ~> m2 s-1].
                      !! The actual viscosity may be the larger of this
                      !! viscosity and the Smagorinsky and Leith viscosities.
  real ALLOCABLE_, dimension(NIMEM_,NJMEM_) :: Ah_bg_xx
                      !< The background biharmonic viscosity at h points [L4 T-1 ~> m4 s-1].
                      !! The actual viscosity may be the larger of this
                      !! viscosity and the Smagorinsky and Leith viscosities.
  real ALLOCABLE_, dimension(NIMEM_,NJMEM_) :: reduction_xx
                      !< The amount by which stresses through h points are reduced
                      !! due to partial barriers [nondim].
  real ALLOCABLE_, dimension(NIMEM_,NJMEM_) :: &
    Kh_Max_xx,      & !< The maximum permitted Laplacian viscosity [L2 T-1 ~> m2 s-1].
    Ah_Max_xx,      & !< The maximum permitted biharmonic viscosity [L4 T-1 ~> m4 s-1].
    n1n2_h,         & !< Factor n1*n2 in the anisotropic direction tensor at h-points [nondim]
    n1n1_m_n2n2_h,  & !< Factor n1**2-n2**2 in the anisotropic direction tensor at h-points [nondim]
    grid_sp_h2,     & !< Harmonic mean of the squares of the grid [L2 ~> m2]
    grid_sp_h3        !< Harmonic mean of the squares of the grid^(3/2) [L3 ~> m3]
  real ALLOCABLE_, dimension(NIMEMB_PTR_,NJMEMB_PTR_) :: Kh_bg_xy
                      !< The background Laplacian viscosity at q points [L2 T-1 ~> m2 s-1].
                      !! The actual viscosity may be the larger of this
                      !! viscosity and the Smagorinsky and Leith viscosities.
  real ALLOCABLE_, dimension(NIMEMB_PTR_,NJMEMB_PTR_) :: Ah_bg_xy
                      !< The background biharmonic viscosity at q points [L4 T-1 ~> m4 s-1].
                      !! The actual viscosity may be the larger of this
                      !! viscosity and the Smagorinsky and Leith viscosities.
  real ALLOCABLE_, dimension(NIMEMB_PTR_,NJMEMB_PTR_) :: reduction_xy
                      !< The amount by which stresses through q points are reduced
                      !! due to partial barriers [nondim].
  real ALLOCABLE_, dimension(NIMEMB_PTR_,NJMEMB_PTR_) :: &
    Kh_Max_xy,      & !< The maximum permitted Laplacian viscosity [L2 T-1 ~> m2 s-1].
    Ah_Max_xy,      & !< The maximum permitted biharmonic viscosity [L4 T-1 ~> m4 s-1].
    n1n2_q,         & !< Factor n1*n2 in the anisotropic direction tensor at q-points [nondim]
    n1n1_m_n2n2_q     !< Factor n1**2-n2**2 in the anisotropic direction tensor at q-points [nondim]

  real ALLOCABLE_, dimension(NIMEM_,NJMEM_) :: &
    dx2h,           & !< Pre-calculated dx^2 at h points [L2 ~> m2]
    dy2h,           & !< Pre-calculated dy^2 at h points [L2 ~> m2]
    dx_dyT,         & !< Pre-calculated dx/dy at h points [nondim]
    dy_dxT,         & !< Pre-calculated dy/dx at h points [nondim]
    m_const_leithy, & !< Pre-calculated .5*sqrt(c_K)*max{dx,dy} [L ~> m]
    m_leithy_max      !< Pre-calculated 4./max(dx,dy)^2 at h points [L-2 ~> m-2]
  real ALLOCABLE_, dimension(NIMEMB_PTR_,NJMEMB_PTR_) :: &
    dx2q,    & !< Pre-calculated dx^2 at q points [L2 ~> m2]
    dy2q,    & !< Pre-calculated dy^2 at q points [L2 ~> m2]
    dx_dyBu, & !< Pre-calculated dx/dy at q points [nondim]
    dy_dxBu    !< Pre-calculated dy/dx at q points [nondim]
  real ALLOCABLE_, dimension(NIMEMB_PTR_,NJMEM_) :: &
    Idx2dyCu, & !< 1/(dx^2 dy) at u points [L-3 ~> m-3]
    Idxdy2u     !< 1/(dx dy^2) at u points [L-3 ~> m-3]
  real ALLOCABLE_, dimension(NIMEM_,NJMEMB_PTR_) :: &
    Idx2dyCv, & !< 1/(dx^2 dy) at v points [L-3 ~> m-3]
    Idxdy2v     !< 1/(dx dy^2) at v points [L-3 ~> m-3]

  ! The following variables are precalculated time-invariant combinations of
  ! parameters and metric terms.
  real ALLOCABLE_, dimension(NIMEM_,NJMEM_) :: &
    Laplac2_const_xx, & !< Laplacian  metric-dependent constants [L2 ~> m2]
    Biharm6_const_xx, & !< Biharmonic metric-dependent constants [L6 ~> m6]
    Laplac3_const_xx, & !< Laplacian  metric-dependent constants [L3 ~> m3]
    Biharm_const_xx,  & !< Biharmonic metric-dependent constants [L4 ~> m4]
    Biharm_const2_xx, & !< Biharmonic metric-dependent constants [T L4 ~> s m4]
    Re_Ah_const_xx      !< Biharmonic metric-dependent constants [L3 ~> m3]

  real ALLOCABLE_, dimension(NIMEMB_PTR_,NJMEMB_PTR_) :: &
    Laplac2_const_xy, & !< Laplacian  metric-dependent constants [L2 ~> m2]
    Biharm6_const_xy, & !< Biharmonic metric-dependent constants [L6 ~> m6]
    Laplac3_const_xy, & !< Laplacian  metric-dependent constants [L3 ~> m3]
    Biharm_const_xy,  & !< Biharmonic metric-dependent constants [L4 ~> m4]
    Biharm_const2_xy, & !< Biharmonic metric-dependent constants [T L4 ~> s m4]
    Re_Ah_const_xy      !< Biharmonic metric-dependent constants [L3 ~> m3]

  type(diag_ctrl), pointer :: diag => NULL() !< structure to regulate diagnostics

  ! real, allocatable :: hf_diffu(:,:,:)  ! Zonal horizontal viscous acceleleration times
  !                                       ! fractional thickness [L T-2 ~> m s-2].
  ! real, allocatable :: hf_diffv(:,:,:)  ! Meridional horizontal viscous acceleleration times
  !                                       ! fractional thickness [L T-2 ~> m s-2].
  ! 3D diagnostics hf_diffu(diffv) are commented because there is no clarity on proper remapping grid option.
  ! The code is retained for debugging purposes in the future.

  integer :: num_smooth_gme !< number of smoothing passes for the GME fluxes.
  !>@{
  !! Diagnostic id
  integer :: id_grid_Re_Ah = -1, id_grid_Re_Kh   = -1
  integer :: id_diffu     = -1, id_diffv         = -1
  ! integer :: id_hf_diffu  = -1, id_hf_diffv      = -1
  integer :: id_h_diffu  = -1, id_h_diffv      = -1
  integer :: id_hf_diffu_2d = -1, id_hf_diffv_2d = -1
  integer :: id_intz_diffu_2d = -1, id_intz_diffv_2d = -1
  integer :: id_diffu_visc_rem = -1, id_diffv_visc_rem = -1
  integer :: id_Ah_h      = -1, id_Ah_q          = -1
  integer :: id_Kh_h      = -1, id_Kh_q          = -1
  integer :: id_GME_coeff_h = -1, id_GME_coeff_q = -1
  integer :: id_dudx_bt = -1, id_dvdy_bt = -1
  integer :: id_dudy_bt = -1, id_dvdx_bt = -1
  integer :: id_vort_xy_q = -1, id_div_xx_h      = -1
  integer :: id_sh_xy_q = -1,    id_sh_xx_h      = -1
  integer :: id_FrictWork = -1, id_FrictWorkIntz = -1
  integer :: id_FrictWork_GME = -1
  integer :: id_normstress = -1, id_shearstress = -1
  !>@}

end type hor_visc_CS

contains

!> Calculates the acceleration due to the horizontal viscosity.
!!
!! A combination of biharmonic and Laplacian forms can be used. The coefficient
!! may either be a constant or a shear-dependent form. The biharmonic is
!! determined by twice taking the divergence of an appropriately defined stress
!! tensor. The Laplacian is determined by doing so once.
!!
!! To work, the following fields must be set outside of the usual
!! is:ie range before this subroutine is called:
!!   u[is-2:ie+2,js-2:je+2]
!!   v[is-2:ie+2,js-2:je+2]
!!   h[is-1:ie+1,js-1:je+1]
subroutine horizontal_viscosity(u, v, h, diffu, diffv, MEKE, VarMix, G, GV, US, &
                                CS, OBC, BT, TD, ADp)
  type(ocean_grid_type),         intent(in)  :: G      !< The ocean's grid structure.
  type(verticalGrid_type),       intent(in)  :: GV     !< The ocean's vertical grid structure.
  real, dimension(SZIB_(G),SZJ_(G),SZK_(GV)), &
                                 intent(in)  :: u      !< The zonal velocity [L T-1 ~> m s-1].
  real, dimension(SZI_(G),SZJB_(G),SZK_(GV)), &
                                 intent(in)  :: v      !< The meridional velocity [L T-1 ~> m s-1].
  real, dimension(SZI_(G),SZJ_(G),SZK_(GV)), &
                                 intent(inout) :: h    !< Layer thicknesses [H ~> m or kg m-2].
  real, dimension(SZIB_(G),SZJ_(G),SZK_(GV)), &
                                 intent(out) :: diffu  !< Zonal acceleration due to convergence of
                                                       !! along-coordinate stress tensor [L T-2 ~> m s-2]
  real, dimension(SZI_(G),SZJB_(G),SZK_(GV)), &
                                 intent(out) :: diffv  !< Meridional acceleration due to convergence
                                                       !! of along-coordinate stress tensor [L T-2 ~> m s-2].
  type(MEKE_type),               intent(inout) :: MEKE !< MEKE fields
                                                       !! related to Mesoscale Eddy Kinetic Energy.
  type(VarMix_CS),               intent(inout) :: VarMix !< Variable mixing control structure
  type(unit_scale_type),         intent(in)  :: US     !< A dimensional unit scaling type
  type(hor_visc_CS),             intent(inout)  :: CS  !< Horizontal viscosity control structure
  type(ocean_OBC_type), optional, pointer    :: OBC    !< Pointer to an open boundary condition type
  type(barotropic_CS), intent(in), optional  :: BT     !< Barotropic control structure
  type(thickness_diffuse_CS), intent(in), optional :: TD  !< Thickness diffusion control structure
  type(accel_diag_ptrs), intent(in), optional :: ADp   !< Acceleration diagnostics

  ! Local variables
  real, dimension(SZIB_(G),SZJ_(G)) :: &
    Del2u, &      ! The u-component of the Laplacian of velocity [L-1 T-1 ~> m-1 s-1]
    h_u, &        ! Thickness interpolated to u points [H ~> m or kg m-2].
    vort_xy_dy, & ! y-derivative of vertical vorticity (d/dy(dv/dx - du/dy)) [L-1 T-1 ~> m-1 s-1]
    vort_xy_dy_smooth, & ! y-derivative of smoothed vertical vorticity [L-1 T-1 ~> m-1 s-1]
    div_xx_dx, &  ! x-derivative of horizontal divergence (d/dx(du/dx + dv/dy)) [L-1 T-1 ~> m-1 s-1]
    ubtav         ! zonal barotropic velocity averaged over a baroclinic time-step [L T-1 ~> m s-1]
  real, dimension(SZI_(G),SZJB_(G)) :: &
    Del2v, &      ! The v-component of the Laplacian of velocity [L-1 T-1 ~> m-1 s-1]
    h_v, &        ! Thickness interpolated to v points [H ~> m or kg m-2].
    vort_xy_dx, & ! x-derivative of vertical vorticity (d/dx(dv/dx - du/dy)) [L-1 T-1 ~> m-1 s-1]
    vort_xy_dx_smooth, & ! x-derivative of smoothed vertical vorticity [L-1 T-1 ~> m-1 s-1]
    div_xx_dy, &  ! y-derivative of horizontal divergence (d/dy(du/dx + dv/dy)) [L-1 T-1 ~> m-1 s-1]
    vbtav         ! meridional barotropic velocity averaged over a baroclinic time-step [L T-1 ~> m s-1]
  real, dimension(SZI_(G),SZJ_(G)) :: &
    dudx_bt, dvdy_bt, & ! components in the barotropic horizontal tension [T-1 ~> s-1]
    div_xx, &     ! Estimate of horizontal divergence at h-points [T-1 ~> s-1]
    sh_xx, &      ! horizontal tension (du/dx - dv/dy) including metric terms [T-1 ~> s-1]
    sh_xx_smooth, & ! horizontal tension from smoothed velocity including metric terms [T-1 ~> s-1]
    sh_xx_bt, &   ! barotropic horizontal tension (du/dx - dv/dy) including metric terms [T-1 ~> s-1]
    str_xx,&      ! str_xx is the diagonal term in the stress tensor [H L2 T-2 ~> m3 s-2 or kg s-2], but
                  ! at some points in the code it is not yet layer integrated, so is in [L2 T-2 ~> m2 s-2].
    str_xx_GME,&  ! smoothed diagonal term in the stress tensor from GME [L2 T-2 ~> m2 s-2]
    bhstr_xx, &   ! A copy of str_xx that only contains the biharmonic contribution [H L2 T-2 ~> m3 s-2 or kg s-2]
    FrictWorkIntz, & ! depth integrated energy dissipated by lateral friction [R L2 T-3 ~> W m-2]
    grad_vort_mag_h, & ! Magnitude of vorticity gradient at h-points [L-1 T-1 ~> m-1 s-1]
    grad_vort_mag_h_2d, & ! Magnitude of 2d vorticity gradient at h-points [L-1 T-1 ~> m-1 s-1]
    grad_div_mag_h, &     ! Magnitude of divergence gradient at h-points [L-1 T-1 ~> m-1 s-1]
    dudx, dvdy, &    ! components in the horizontal tension [T-1 ~> s-1]
    dudx_smooth, dvdy_smooth, & ! components in the horizontal tension from smoothed velocity [T-1 ~> s-1]
    GME_effic_h, &  ! The filtered efficiency of the GME terms at h points [nondim]
<<<<<<< HEAD
    m_leithy, &   ! Kh=m_leithy*Ah in Leith+E parameterization [L-2 ~> m-2]
    Ah_sq, &      ! The square of the biharmonic viscosity [L8 T-2 ~> m8 s-2]
    htot          ! The total thickness of all layers [Z ~> m]
=======
    htot, &       ! The total thickness of all layers [H ~> m or kg m-2]
    m_leithy      ! Kh=m_leithy*Ah in Leith+E parameterization [L-2 ~> m-2]
>>>>>>> 2ab885ed
  real :: Del2vort_h ! Laplacian of vorticity at h-points [L-2 T-1 ~> m-2 s-1]
  real :: grad_vel_mag_bt_h ! Magnitude of the barotropic velocity gradient tensor squared at h-points [T-2 ~> s-2]
  real :: boundary_mask_h ! A mask that zeroes out cells with at least one land edge [nondim]

  real, dimension(SZIB_(G),SZJB_(G)) :: &
    dvdx, dudy, & ! components in the shearing strain [T-1 ~> s-1]
    dvdx_smooth, dudy_smooth, & ! components in the shearing strain from smoothed velocity [T-1 ~> s-1]
    dDel2vdx, dDel2udy, & ! Components in the biharmonic equivalent of the shearing strain [L-2 T-1 ~> m-2 s-1]
    dvdx_bt, dudy_bt,   & ! components in the barotropic shearing strain [T-1 ~> s-1]
    sh_xy,  &     ! horizontal shearing strain (du/dy + dv/dx) including metric terms [T-1 ~> s-1]
    sh_xy_smooth,  & ! horizontal shearing strain from smoothed velocity including metric terms [T-1 ~> s-1]
    sh_xy_bt, &   ! barotropic horizontal shearing strain (du/dy + dv/dx) inc. metric terms [T-1 ~> s-1]
    str_xy, &     ! str_xy is the cross term in the stress tensor [H L2 T-2 ~> m3 s-2 or kg s-2], but
                  ! at some points in the code it is not yet layer integrated, so is in [L2 T-2 ~> m2 s-2].
    str_xy_GME, & ! smoothed cross term in the stress tensor from GME [L2 T-2 ~> m2 s-2]
    bhstr_xy, &   ! A copy of str_xy that only contains the biharmonic contribution [H L2 T-2 ~> m3 s-2 or kg s-2]
    vort_xy, &    ! Vertical vorticity (dv/dx - du/dy) including metric terms [T-1 ~> s-1]
    vort_xy_smooth, & ! Vertical vorticity including metric terms, smoothed [T-1 ~> s-1]
    grad_vort_mag_q, & ! Magnitude of vorticity gradient at q-points [L-1 T-1 ~> m-1 s-1]
    grad_vort_mag_q_2d, & ! Magnitude of 2d vorticity gradient at q-points [L-1 T-1 ~> m-1 s-1]
    Del2vort_q, & ! Laplacian of vorticity at q-points [L-2 T-1 ~> m-2 s-1]
    grad_div_mag_q, &  ! Magnitude of divergence gradient at q-points [L-1 T-1 ~> m-1 s-1]
    hq, &          ! harmonic mean of the harmonic means of the u- & v point thicknesses [H ~> m or kg m-2]
                   ! This form guarantees that hq/hu < 4.
    GME_effic_q    ! The filtered efficiency of the GME terms at q points [nondim]
  real :: grad_vel_mag_bt_q ! Magnitude of the barotropic velocity gradient tensor squared at q-points [T-2 ~> s-2]
  real :: boundary_mask_q ! A mask that zeroes out cells with at least one land edge [nondim]

  real, dimension(SZIB_(G),SZJB_(G),SZK_(GV)) :: &
    Ah_q, &      ! biharmonic viscosity at corner points [L4 T-1 ~> m4 s-1]
    Kh_q, &      ! Laplacian viscosity at corner points [L2 T-1 ~> m2 s-1]
    vort_xy_q, & ! vertical vorticity at corner points [T-1 ~> s-1]
    sh_xy_q,   & ! horizontal shearing strain at corner points [T-1 ~> s-1]
    GME_coeff_q, &  !< GME coeff. at q-points [L2 T-1 ~> m2 s-1]
    ShSt         ! A diagnostic array of shear stress [T-1 ~> s-1].
  real, dimension(SZIB_(G),SZJ_(G),SZK_(GV)+1) :: &
    KH_u_GME     !< Isopycnal height diffusivities in u-columns [L2 T-1 ~> m2 s-1]
  real, dimension(SZI_(G),SZJB_(G),SZK_(GV)+1) :: &
    KH_v_GME     !< Isopycnal height diffusivities in v-columns [L2 T-1 ~> m2 s-1]
  real, dimension(SZI_(G),SZJ_(G),SZK_(GV)) :: &
    Ah_h, &          ! biharmonic viscosity at thickness points [L4 T-1 ~> m4 s-1]
    Kh_h, &          ! Laplacian viscosity at thickness points [L2 T-1 ~> m2 s-1]
    FrictWork, &     ! work done by MKE dissipation mechanisms [R L2 T-3 ~> W m-2]
    FrictWork_GME, & ! work done by GME [R L2 T-3 ~> W m-2]
    div_xx_h,      & ! horizontal divergence [T-1 ~> s-1]
    sh_xx_h,       & ! horizontal tension (du/dx - dv/dy) including metric terms [T-1 ~> s-1]
    NoSt             ! A diagnostic array of normal stress [T-1 ~> s-1].
  real, dimension(SZI_(G),SZJ_(G),SZK_(G)) :: &
    grid_Re_Kh, &    ! Grid Reynolds number for Laplacian horizontal viscosity at h points [nondim]
    grid_Re_Ah, &    ! Grid Reynolds number for Biharmonic horizontal viscosity at h points [nondim]
    GME_coeff_h      ! GME coefficient at h-points [L2 T-1 ~> m2 s-1]

<<<<<<< HEAD
  ! Zanna-Bolton fields
  real, dimension(SZIB_(G),SZJ_(G),SZK_(GV)) :: &
    u_smooth, &       ! Zonal velocity, smoothed with a spatial low-pass filter [L T-1 ~> m s-1]
    ZB2020u           !< Zonal acceleration due to convergence of
                      !! along-coordinate stress tensor for ZB model
                      !! [L T-2 ~> m s-2]
  real, dimension(SZI_(G),SZJB_(G),SZK_(GV)) :: &
    v_smooth, &       ! Meridional velocity, smoothed with a spatial low-pass filter [L T-1 ~> m s-1]
    ZB2020v           !< Meridional acceleration due to convergence
                      !! of along-coordinate stress tensor for ZB model
                      !! [L T-2 ~> m s-2]

=======
>>>>>>> 2ab885ed
  real :: AhSm       ! Smagorinsky biharmonic viscosity [L4 T-1 ~> m4 s-1]
  real :: AhLth      ! 2D Leith biharmonic viscosity [L4 T-1 ~> m4 s-1]
  real :: AhLthy     ! 2D Leith+E biharmonic viscosity [L4 T-1 ~> m4 s-1]
  real :: Shear_mag_bc  ! Shear_mag value in backscatter [T-1 ~> s-1]
  real :: sh_xx_sq   ! Square of tension (sh_xx) [T-2 ~> s-2]
  real :: sh_xy_sq   ! Square of shearing strain (sh_xy) [T-2 ~> s-2]
  real :: h2uq, h2vq ! temporary variables [H2 ~> m2 or kg2 m-4].
  real :: hu, hv     ! Thicknesses interpolated by arithmetic means to corner
                     ! points; these are first interpolated to u or v velocity
                     ! points where masks are applied [H ~> m or kg m-2].
  real :: h_arith_q  ! The arithmetic mean total thickness at q points [H ~> m or kg m-2]
  real :: I_GME_h0   ! The inverse of GME tapering scale [H-1 ~> m-1 or m2 kg-1]
  real :: h_neglect  ! thickness so small it can be lost in roundoff and so neglected [H ~> m or kg m-2]
  real :: h_neglect3 ! h_neglect^3 [H3 ~> m3 or kg3 m-6]
  real :: h_min      ! Minimum h at the 4 neighboring velocity points [H ~> m]
  real :: RoScl     ! The scaling function for MEKE source term [nondim]
  real :: FatH      ! abs(f) at h-point for MEKE source term [T-1 ~> s-1]
  real :: local_strain ! Local variable for interpolating computed strain rates [T-1 ~> s-1].
  real :: meke_res_fn ! A copy of the resolution scaling factor if being applied to MEKE [nondim]. Otherwise = 1.
  real :: GME_coeff ! The GME (negative) viscosity coefficient [L2 T-1 ~> m2 s-1]
  real :: DY_dxBu   ! Ratio of meridional over zonal grid spacing at vertices [nondim]
  real :: DX_dyBu   ! Ratio of zonal over meridional grid spacing at vertices [nondim]
  real :: Sh_F_pow  ! The ratio of shear over the absolute value of f raised to some power and rescaled [nondim]
  real :: backscat_subround ! The ratio of f over Shear_mag that is so small that the backscatter
                    ! calculation gives the same value as if f were 0 [nondim].
  real :: KE        ! Local kinetic energy [L2 T-2 ~> m2 s-2]
  real :: d_del2u   ! dy-weighted Laplacian(u) diff in x [L-2 T-1 ~> m-2 s-1]
  real :: d_del2v   ! dx-weighted Laplacian(v) diff in y [L-2 T-1 ~> m-2 s-1]
  real :: d_str     ! Stress tensor update [L2 T-2 ~> m2 s-2]
  real :: grad_vort ! Vorticity gradient magnitude [L-1 T-1 ~> m-1 s-1]
  real :: grad_vort_qg ! QG-based vorticity gradient magnitude [L-1 T-1 ~> m-1 s-1]
  real :: grid_Kh   ! Laplacian viscosity bound by grid [L2 T-1 ~> m2 s-1]
  real :: grid_Ah   ! Biharmonic viscosity bound by grid [L4 T-1 ~> m4 s-1]

  logical :: rescale_Kh, legacy_bound
  logical :: find_FrictWork
  logical :: apply_OBC = .false.
  logical :: use_MEKE_Ku
  logical :: use_MEKE_Au
  integer :: is_vort, ie_vort, js_vort, je_vort  ! Loop ranges for vorticity terms
  integer :: is_Kh, ie_Kh, js_Kh, je_Kh  ! Loop ranges for thickness point viscosities
  integer :: is, ie, js, je, Isq, Ieq, Jsq, Jeq, nz
  integer :: i, j, k, n
  real :: inv_PI3, inv_PI2, inv_PI6 ! Powers of the inverse of pi [nondim]

  ! Fields evaluated on active layers, used for constructing 3D stress fields
  ! NOTE: The position of these declarations can impact performance, due to the
  !   very large number of stack arrays in this function.  Move with caution!
  ! NOTE: Several of these are declared with the memory extent of q-points, but the
  !   same arrays are also used at h-points to reduce the memory footprint of this
  !   module, so they should never be used in halo point or checksum calls.
  real, dimension(SZIB_(G),SZJB_(G)) :: &
    Ah, &           ! biharmonic viscosity (h or q) [L4 T-1 ~> m4 s-1]
    Kh, &           ! Laplacian  viscosity (h or q) [L2 T-1 ~> m2 s-1]
    Shear_mag, &    ! magnitude of the shear (h or q) [T-1 ~> s-1]
    vert_vort_mag, &  ! magnitude of the vertical vorticity gradient (h or q) [L-1 T-1 ~> m-1 s-1]
    vert_vort_mag_smooth, &  ! magnitude of gradient of smoothed vertical vorticity (h or q) [L-1 T-1 ~> m-1 s-1]
    hrat_min, &     ! h_min divided by the thickness at the stress point (h or q) [nondim]
    visc_bound_rem  ! fraction of overall viscous bounds that remain to be applied (h or q) [nondim]

  is  = G%isc  ; ie  = G%iec  ; js  = G%jsc  ; je  = G%jec ; nz = GV%ke
  Isq = G%IscB ; Ieq = G%IecB ; Jsq = G%JscB ; Jeq = G%JecB

  h_neglect  = GV%H_subroundoff
  !h_neglect3 = h_neglect**3
  h_neglect3 = h_neglect*h_neglect*h_neglect
  inv_PI3 = 1.0/((4.0*atan(1.0))**3)
  inv_PI2 = 1.0/((4.0*atan(1.0))**2)
  inv_PI6 = inv_PI3 * inv_PI3

<<<<<<< HEAD
=======
  m_leithy(:,:) = 0.0 ! Initialize

>>>>>>> 2ab885ed
  if (present(OBC)) then ; if (associated(OBC)) then ; if (OBC%OBC_pe) then
    apply_OBC = OBC%Flather_u_BCs_exist_globally .or. OBC%Flather_v_BCs_exist_globally
    apply_OBC = .true.
  endif ; endif ; endif

  if (.not.CS%initialized) call MOM_error(FATAL, &
         "MOM_hor_visc: Module must be initialized before it is used.")

  if (.not.(CS%Laplacian .or. CS%biharmonic)) return

  find_FrictWork = (CS%id_FrictWork > 0)
  if (CS%id_FrictWorkIntz > 0) find_FrictWork = .true.

  if (allocated(MEKE%mom_src)) find_FrictWork = .true.
  backscat_subround = 0.0
  if (find_FrictWork .and. allocated(MEKE%mom_src) .and. (MEKE%backscatter_Ro_c > 0.0) .and. &
      (MEKE%backscatter_Ro_Pow /= 0.0)) &
    backscat_subround = (1.0e-16/MEKE%backscatter_Ro_c)**(1.0/MEKE%backscatter_Ro_Pow)

  ! Toggle whether to use a Laplacian viscosity derived from MEKE
  use_MEKE_Ku = allocated(MEKE%Ku)
  use_MEKE_Au = allocated(MEKE%Au)

  rescale_Kh = .false.
  if (VarMix%use_variable_mixing) then
    rescale_Kh = VarMix%Resoln_scaled_Kh
    if ((rescale_Kh .or. CS%res_scale_MEKE) &
        .and. (.not. allocated(VarMix%Res_fn_h) .or. .not. allocated(VarMix%Res_fn_q))) &
      call MOM_error(FATAL, "MOM_hor_visc: VarMix%Res_fn_h and VarMix%Res_fn_q "//&
                     "both need to be associated with Resoln_scaled_Kh or RES_SCALE_MEKE_VISC.")
  elseif (CS%res_scale_MEKE) then
    call MOM_error(FATAL, "MOM_hor_visc: VarMix needs to be associated if "//&
                          "RES_SCALE_MEKE_VISC is True.")
  endif

  ! Set the halo sizes used for the thickness-point viscosities.
  if (CS%use_Leithy) then
    js_Kh = js-1 ; je_Kh = je+1 ; is_Kh = is-1 ; ie_Kh = ie+1
  else
    js_Kh = Jsq ; je_Kh = je+1 ; is_Kh = Isq ; ie_Kh = ie+1
  endif

  ! Set the halo sizes used for the vorticity calculations.
  if ((CS%Leith_Kh) .or. (CS%Leith_Ah) .or. (CS%use_Leithy)) then
    js_vort = js_Kh-2 ; je_vort = Jeq+2 ; is_vort = is_Kh-2 ; ie_vort = Ieq+2
    if ((G%isc-G%isd < 3) .or. (G%isc-G%isd < 3)) call MOM_error(FATAL, &
          "The minimum halo size is 3 when a Leith viscosity is being used.")
  else
    js_vort = js-2 ; je_vort = Jeq+1 ; is_vort = is-2 ; ie_vort = Ieq+1
  endif

  legacy_bound = (CS%Smagorinsky_Kh .or. CS%Leith_Kh) .and. &
                 (CS%bound_Kh .and. .not.CS%better_bound_Kh)

  if (CS%use_GME) then

    ! Initialize diagnostic arrays with zeros
    GME_coeff_h(:,:,:) = 0.0
    GME_coeff_q(:,:,:) = 0.0
    str_xx_GME(:,:) = 0.0
    str_xy_GME(:,:) = 0.0

    ! Get barotropic velocities and their gradients
    call barotropic_get_tav(BT, ubtav, vbtav, G, US)

    call pass_vector(ubtav, vbtav, G%Domain)
    call pass_var(h, G%domain, halo=2)

    ! Calculate the barotropic horizontal tension
    do j=js-2,je+2 ; do i=is-2,ie+2
      dudx_bt(i,j) = CS%DY_dxT(i,j)*(G%IdyCu(I,j) * ubtav(I,j) - &
                                     G%IdyCu(I-1,j) * ubtav(I-1,j))
      dvdy_bt(i,j) = CS%DX_dyT(i,j)*(G%IdxCv(i,J) * vbtav(i,J) - &
                                     G%IdxCv(i,J-1) * vbtav(i,J-1))
    enddo ; enddo
    do j=Jsq-1,Jeq+2 ; do i=Isq-1,Ieq+2
      sh_xx_bt(i,j) = dudx_bt(i,j) - dvdy_bt(i,j)
    enddo ; enddo

    ! Components for the barotropic shearing strain
    do J=Jsq-2,Jeq+2 ; do I=Isq-2,Ieq+2
      dvdx_bt(I,J) = CS%DY_dxBu(I,J)*(vbtav(i+1,J)*G%IdyCv(i+1,J) &
                                    - vbtav(i,J)*G%IdyCv(i,J))
      dudy_bt(I,J) = CS%DX_dyBu(I,J)*(ubtav(I,j+1)*G%IdxCu(I,j+1) &
                                    - ubtav(I,j)*G%IdxCu(I,j))
    enddo ; enddo

    if (CS%no_slip) then
      do J=js-2,je+1 ; do I=is-2,ie+1
        sh_xy_bt(I,J) = (2.0-G%mask2dBu(I,J)) * ( dvdx_bt(I,J) + dudy_bt(I,J) )
      enddo ; enddo
    else
      do J=js-2,je+1 ; do I=is-2,ie+1
        sh_xy_bt(I,J) = G%mask2dBu(I,J) * ( dvdx_bt(I,J) + dudy_bt(I,J) )
      enddo ; enddo
    endif

    do j=js-2,je+2 ; do i=is-2,ie+2
      htot(i,j) = 0.0
    enddo ; enddo
    do k=1,nz ; do j=js-2,je+2 ; do i=is-2,ie+2
      htot(i,j) = htot(i,j) + h(i,j,k)
    enddo ; enddo ; enddo

    I_GME_h0 = 1.0 / CS%GME_h0
    do j=Jsq-1,Jeq+2 ; do i=Isq-1,Ieq+2
      boundary_mask_h = (G%mask2dCu(I,j) * G%mask2dCu(I-1,j)) * (G%mask2dCv(i,J) * G%mask2dCv(i,J-1))
      grad_vel_mag_bt_h = G%mask2dT(I,J) * boundary_mask_h * (dudx_bt(i,j)**2 + dvdy_bt(i,j)**2 + &
            (0.25*((dvdx_bt(I,J)+dvdx_bt(I-1,J-1)) + (dvdx_bt(I,J-1)+dvdx_bt(I-1,J))))**2 + &
            (0.25*((dudy_bt(I,J)+dudy_bt(I-1,J-1)) + (dudy_bt(I,J-1)+dudy_bt(I-1,J))))**2)
      ! Probably the following test could be simplified to
      ! if (boundary_mask_h * G%mask2dT(I,J) > 0.0) then
      if (grad_vel_mag_bt_h > 0.0) then
        GME_effic_h(i,j) = CS%GME_efficiency * G%mask2dT(I,J) * (MIN(htot(i,j) * I_GME_h0, 1.0)**2)
      else
        GME_effic_h(i,j) = 0.0
      endif
    enddo ; enddo

    do J=js-2,je+1 ; do I=is-2,ie+1
      boundary_mask_q = (G%mask2dCv(i,J) * G%mask2dCv(i+1,J)) * (G%mask2dCu(I,j) * G%mask2dCu(I,j+1))
      grad_vel_mag_bt_q = G%mask2dBu(I,J) * boundary_mask_q * (dvdx_bt(I,J)**2 + dudy_bt(I,J)**2 + &
            (0.25*((dudx_bt(i,j)+dudx_bt(i+1,j+1)) + (dudx_bt(i,j+1)+dudx_bt(i+1,j))))**2 + &
            (0.25*((dvdy_bt(i,j)+dvdy_bt(i+1,j+1)) + (dvdy_bt(i,j+1)+dvdy_bt(i+1,j))))**2)
      ! Probably the following test could be simplified to
      ! if (boundary_mask_q * G%mask2dBu(I,J) > 0.0) then
      if (grad_vel_mag_bt_q > 0.0) then
        h_arith_q = 0.25 * ((htot(i,j) + htot(i+1,j+1)) + (htot(i+1,j) + htot(i,j+1)))
        GME_effic_q(I,J) = CS%GME_efficiency * G%mask2dBu(I,J) * (MIN(h_arith_q * I_GME_h0, 1.0)**2)
      else
        GME_effic_q(I,J) = 0.0
      endif
    enddo ; enddo

    call thickness_diffuse_get_KH(TD, KH_u_GME, KH_v_GME, G, GV)

    call pass_vector(KH_u_GME, KH_v_GME, G%domain, To_All+Scalar_Pair)

    if (CS%debug) &
    call uvchksum("GME KH[u,v]_GME", KH_u_GME, KH_v_GME, G%HI, haloshift=2, scale=US%L_to_m**2*US%s_to_T)

  endif ! use_GME

  if (CS%use_Leithy) then
    ! Smooth the velocity. Right now it happens twice. In the future
    ! one might make the number of smoothing cycles a user-specified parameter
    do k=1,nz
      ! One call applies the filter twice
      u_smooth(:,:,k) = u(:,:,k)
      v_smooth(:,:,k) = v(:,:,k)
      call smooth_x9_uv(G, u_smooth(:,:,k), v_smooth(:,:,k), zero_land=.false.)
    enddo
    call pass_vector(u_smooth, v_smooth, G%Domain)
  endif

  !$OMP parallel do default(none) &
  !$OMP shared( &
  !$OMP   CS, G, GV, US, OBC, VarMix, MEKE, u, v, h, &
  !$OMP   is, ie, js, je, Isq, Ieq, Jsq, Jeq, nz, is_vort, ie_vort, js_vort, je_vort, &
  !$OMP   is_Kh, ie_Kh, js_Kh, je_Kh, apply_OBC, rescale_Kh, legacy_bound, find_FrictWork, &
  !$OMP   use_MEKE_Ku, use_MEKE_Au, u_smooth, v_smooth, &
  !$OMP   backscat_subround, GME_effic_h, GME_effic_q, &
  !$OMP   h_neglect, h_neglect3, inv_PI3, inv_PI6, &
  !$OMP   diffu, diffv, Kh_h, Kh_q, Ah_h, Ah_q, FrictWork, FrictWork_GME, &
  !$OMP   div_xx_h, sh_xx_h, vort_xy_q, sh_xy_q, GME_coeff_h, GME_coeff_q, &
  !$OMP   KH_u_GME, KH_v_GME, grid_Re_Kh, grid_Re_Ah, NoSt, ShSt &
  !$OMP ) &
  !$OMP private( &
  !$OMP   i, j, k, n, &
  !$OMP   dudx, dudy, dvdx, dvdy, sh_xx, sh_xy, h_u, h_v, &
  !$OMP   Del2u, Del2v, DY_dxBu, DX_dyBu, sh_xx_bt, sh_xy_bt, &
  !$OMP   str_xx, str_xy, bhstr_xx, bhstr_xy, str_xx_GME, str_xy_GME, &
  !$OMP   vort_xy, vort_xy_dx, vort_xy_dy, div_xx, div_xx_dx, div_xx_dy, &
  !$OMP   grad_div_mag_h, grad_div_mag_q, grad_vort_mag_h, grad_vort_mag_q, &
  !$OMP   grad_vort, grad_vort_qg, grad_vort_mag_h_2d, grad_vort_mag_q_2d, &
  !$OMP   sh_xx_sq, sh_xy_sq, &
  !$OMP   meke_res_fn, Shear_mag, Shear_mag_bc, vert_vort_mag, h_min, hrat_min, visc_bound_rem, &
  !$OMP   grid_Ah, grid_Kh, d_Del2u, d_Del2v, d_str, &
  !$OMP   Kh, Ah, AhSm, AhLth, local_strain, Sh_F_pow, &
  !$OMP   dDel2vdx, dDel2udy, Del2vort_q, Del2vort_h, KE, &
  !$OMP   h2uq, h2vq, hu, hv, hq, FatH, RoScl, GME_coeff, &
  !$OMP   dudx_smooth, dudy_smooth, dvdx_smooth, dvdy_smooth, &
  !$OMP   vort_xy_smooth, vort_xy_dx_smooth, vort_xy_dy_smooth, &
  !$OMP   sh_xx_smooth, sh_xy_smooth, &
  !$OMP   vert_vort_mag_smooth, m_leithy, Ah_sq, AhLthy &
  !$OMP )
  do k=1,nz

    ! The following are the forms of the horizontal tension and horizontal
    ! shearing strain advocated by Smagorinsky (1993) and discussed in
    ! Griffies and Hallberg (2000).

    ! NOTE: There is a ~1% speedup when the tension and shearing loops below
    !   are fused (presumably due to shared access of Id[xy]C[uv]).  However,
    !   this breaks the center/vertex index case convention, and also evaluates
    !   the dudx and dvdy terms beyond their valid bounds.
    ! TODO: Explore methods for retaining both the syntax and speedup.

    ! Calculate horizontal tension
    do j=Jsq-1,Jeq+2 ; do i=Isq-1,Ieq+2
      dudx(i,j) = CS%DY_dxT(i,j)*(G%IdyCu(I,j) * u(I,j,k) - &
                                  G%IdyCu(I-1,j) * u(I-1,j,k))
      dvdy(i,j) = CS%DX_dyT(i,j)*(G%IdxCv(i,J) * v(i,J,k) - &
                                  G%IdxCv(i,J-1) * v(i,J-1,k))
      sh_xx(i,j) = dudx(i,j) - dvdy(i,j)
    enddo ; enddo

    ! Components for the shearing strain
    do J=js_vort,je_vort ; do I=is_vort,ie_vort
      dvdx(I,J) = CS%DY_dxBu(I,J)*(v(i+1,J,k)*G%IdyCv(i+1,J) - v(i,J,k)*G%IdyCv(i,J))
      dudy(I,J) = CS%DX_dyBu(I,J)*(u(I,j+1,k)*G%IdxCu(I,j+1) - u(I,j,k)*G%IdxCu(I,j))
    enddo ; enddo

    if (CS%use_Leithy) then
      ! Calculate horizontal tension from smoothed velocity
      do j=Jsq,Jeq+1 ; do i=Isq,Ieq+1
        dudx_smooth(i,j) = CS%DY_dxT(i,j)*(G%IdyCu(I,j) * u_smooth(I,j,k) - &
                                           G%IdyCu(I-1,j) * u_smooth(I-1,j,k))
        dvdy_smooth(i,j) = CS%DX_dyT(i,j)*(G%IdxCv(i,J) * v_smooth(i,J,k) - &
                                           G%IdxCv(i,J-1) * v_smooth(i,J-1,k))
        sh_xx_smooth(i,j) = dudx_smooth(i,j) - dvdy_smooth(i,j)
      enddo ; enddo

      ! Components for the shearing strain from smoothed velocity
      do J=js_Kh-1,je_Kh ; do I=is_Kh-1,ie_Kh
        dvdx_smooth(I,J) = CS%DY_dxBu(I,J) * &
                         (v_smooth(i+1,J,k)*G%IdyCv(i+1,J) - v_smooth(i,J,k)*G%IdyCv(i,J))
        dudy_smooth(I,J) = CS%DX_dyBu(I,J) * &
                         (u_smooth(I,j+1,k)*G%IdxCu(I,j+1) - u_smooth(I,j,k)*G%IdxCu(I,j))
      enddo ; enddo
    endif ! use Leith+E

    if (CS%id_normstress > 0) then
      do j=js,je ; do i=is,ie
        NoSt(i,j,k) = sh_xx(i,j)
      enddo ; enddo
    endif

    ! Interpolate the thicknesses to velocity points.
    ! The extra wide halos are to accommodate the cross-corner-point projections
    ! in OBCs, which are not ordinarily be necessary, and might not be necessary
    ! even with OBCs if the accelerations are zeroed at OBC points, in which
    ! case the j-loop for h_u could collapse to j=js=1,je+1. -RWH
    if (CS%use_land_mask) then
      do j=js-2,je+2 ; do I=is-2,Ieq+1
        h_u(I,j) = 0.5 * (G%mask2dT(i,j)*h(i,j,k) + G%mask2dT(i+1,j)*h(i+1,j,k))
      enddo ; enddo
      do J=js-2,Jeq+1 ; do i=is-2,ie+2
        h_v(i,J) = 0.5 * (G%mask2dT(i,j)*h(i,j,k) + G%mask2dT(i,j+1)*h(i,j+1,k))
      enddo ; enddo
    else
      do j=js-2,je+2 ; do I=is-2,Ieq+1
        h_u(I,j) = 0.5 * (h(i,j,k) + h(i+1,j,k))
      enddo ; enddo
      do J=js-2,Jeq+1 ; do i=is-2,ie+2
        h_v(i,J) = 0.5 * (h(i,j,k) + h(i,j+1,k))
      enddo ; enddo
    endif

    ! Adjust contributions to shearing strain and interpolated values of
    ! thicknesses on open boundaries.
    if (apply_OBC) then ; do n=1,OBC%number_of_segments
      J = OBC%segment(n)%HI%JsdB ; I = OBC%segment(n)%HI%IsdB
      if (OBC%zero_strain .or. OBC%freeslip_strain .or. OBC%computed_strain) then
        if (OBC%segment(n)%is_N_or_S .and. (J >= Js_vort) .and. (J <= Je_vort)) then
          do I = max(OBC%segment(n)%HI%IsdB,Is_vort), min(OBC%segment(n)%HI%IedB,Ie_vort)
            if (OBC%zero_strain) then
              dvdx(I,J) = 0. ; dudy(I,J) = 0.
            elseif (OBC%freeslip_strain) then
              dudy(I,J) = 0.
            elseif (OBC%computed_strain) then
              if (OBC%segment(n)%direction == OBC_DIRECTION_N) then
                dudy(I,J) = 2.0*CS%DX_dyBu(I,J)* &
                            (OBC%segment(n)%tangential_vel(I,J,k) - u(I,j,k))*G%IdxCu(I,j)
              else
                dudy(I,J) = 2.0*CS%DX_dyBu(I,J)* &
                            (u(I,j+1,k) - OBC%segment(n)%tangential_vel(I,J,k))*G%IdxCu(I,j+1)
              endif
            elseif (OBC%specified_strain) then
              if (OBC%segment(n)%direction == OBC_DIRECTION_N) then
                dudy(I,J) = CS%DX_dyBu(I,J)*OBC%segment(n)%tangential_grad(I,J,k)*G%IdxCu(I,j)*G%dxBu(I,J)
              else
                dudy(I,J) = CS%DX_dyBu(I,J)*OBC%segment(n)%tangential_grad(I,J,k)*G%IdxCu(I,j+1)*G%dxBu(I,J)
              endif
            endif
            if (CS%use_Leithy) then
              dvdx_smooth(I,J) = dvdx(I,J)
              dudy_smooth(I,J) = dudy(I,J)
            endif
          enddo
        elseif (OBC%segment(n)%is_E_or_W .and. (I >= is_vort) .and. (I <= ie_vort)) then
          do J = max(OBC%segment(n)%HI%JsdB,js_vort), min(OBC%segment(n)%HI%JedB,je_vort)
            if (OBC%zero_strain) then
              dvdx(I,J) = 0. ; dudy(I,J) = 0.
            elseif (OBC%freeslip_strain) then
              dvdx(I,J) = 0.
            elseif (OBC%computed_strain) then
              if (OBC%segment(n)%direction == OBC_DIRECTION_E) then
                dvdx(I,J) = 2.0*CS%DY_dxBu(I,J)* &
                            (OBC%segment(n)%tangential_vel(I,J,k) - v(i,J,k))*G%IdyCv(i,J)
              else
                dvdx(I,J) = 2.0*CS%DY_dxBu(I,J)* &
                            (v(i+1,J,k) - OBC%segment(n)%tangential_vel(I,J,k))*G%IdyCv(i+1,J)
              endif
            elseif (OBC%specified_strain) then
              if (OBC%segment(n)%direction == OBC_DIRECTION_E) then
                dvdx(I,J) = CS%DY_dxBu(I,J)*OBC%segment(n)%tangential_grad(I,J,k)*G%IdyCv(i,J)*G%dxBu(I,J)
              else
                dvdx(I,J) = CS%DY_dxBu(I,J)*OBC%segment(n)%tangential_grad(I,J,k)*G%IdyCv(i+1,J)*G%dxBu(I,J)
              endif
            endif
            if (CS%use_Leithy) then
              dvdx_smooth(I,J) = dvdx(I,J)
              dudy_smooth(I,J) = dudy(I,J)
            endif
          enddo
        endif
      endif

      if (OBC%segment(n)%direction == OBC_DIRECTION_N) then
        ! There are extra wide halos here to accommodate the cross-corner-point
        ! OBC projections, but they might not be necessary if the accelerations
        ! are always zeroed out at OBC points, in which case the i-loop below
        ! becomes do i=is-1,ie+1. -RWH
        if ((J >= js-2) .and. (J <= Jeq+1)) then
          do i = max(is-2,OBC%segment(n)%HI%isd), min(ie+2,OBC%segment(n)%HI%ied)
            h_v(i,J) = h(i,j,k)
          enddo
        endif
      elseif (OBC%segment(n)%direction == OBC_DIRECTION_S) then
        if ((J >= js-2) .and. (J <= Jeq+1)) then
          do i = max(is-2,OBC%segment(n)%HI%isd), min(ie+2,OBC%segment(n)%HI%ied)
            h_v(i,J) = h(i,j+1,k)
          enddo
        endif
      elseif (OBC%segment(n)%direction == OBC_DIRECTION_E) then
        if ((I >= is-2) .and. (I <= Ieq+1)) then
          do j = max(js-2,OBC%segment(n)%HI%jsd), min(je+2,OBC%segment(n)%HI%jed)
            h_u(I,j) = h(i,j,k)
          enddo
        endif
      elseif (OBC%segment(n)%direction == OBC_DIRECTION_W) then
        if ((I >= is-2) .and. (I <= Ieq+1)) then
          do j = max(js-2,OBC%segment(n)%HI%jsd), min(je+2,OBC%segment(n)%HI%jed)
            h_u(I,j) = h(i+1,j,k)
          enddo
        endif
      endif
    enddo ; endif
    ! Now project thicknesses across corner points on OBCs.
    if (apply_OBC) then ; do n=1,OBC%number_of_segments
      J = OBC%segment(n)%HI%JsdB ; I = OBC%segment(n)%HI%IsdB
      if (OBC%segment(n)%direction == OBC_DIRECTION_N) then
        if ((J >= js-2) .and. (J <= je)) then
          do I = max(is-2,OBC%segment(n)%HI%IsdB), min(Ieq+1,OBC%segment(n)%HI%IedB)
            h_u(I,j+1) = h_u(I,j)
          enddo
        endif
      elseif (OBC%segment(n)%direction == OBC_DIRECTION_S) then
        if ((J >= js-1) .and. (J <= je+1)) then
          do I = max(is-2,OBC%segment(n)%HI%isd), min(Ieq+1,OBC%segment(n)%HI%ied)
            h_u(I,j) = h_u(I,j+1)
          enddo
        endif
      elseif (OBC%segment(n)%direction == OBC_DIRECTION_E) then
        if ((I >= is-2) .and. (I <= ie)) then
          do J = max(js-2,OBC%segment(n)%HI%jsd), min(Jeq+1,OBC%segment(n)%HI%jed)
            h_v(i+1,J) = h_v(i,J)
          enddo
        endif
      elseif (OBC%segment(n)%direction == OBC_DIRECTION_W) then
        if ((I >= is-1) .and. (I <= ie+1)) then
          do J = max(js-2,OBC%segment(n)%HI%jsd), min(Jeq+1,OBC%segment(n)%HI%jed)
            h_v(i,J) = h_v(i+1,J)
          enddo
        endif
      endif
    enddo ; endif

    ! Shearing strain (including no-slip boundary conditions at the 2-D land-sea mask).
    ! dudy and dvdx include modifications at OBCs from above.
    if (CS%no_slip) then
      do J=js-2,Jeq+1 ; do I=is-2,Ieq+1
        sh_xy(I,J) = (2.0-G%mask2dBu(I,J)) * ( dvdx(I,J) + dudy(I,J) )
        if (CS%id_shearstress > 0) ShSt(I,J,k) = sh_xy(I,J)
      enddo ; enddo
    else
      do J=js-2,Jeq+1 ; do I=is-2,Ieq+1
        sh_xy(I,J) = G%mask2dBu(I,J) * ( dvdx(I,J) + dudy(I,J) )
        if (CS%id_shearstress > 0) ShSt(I,J,k) = sh_xy(I,J)
      enddo ; enddo
    endif

    if (CS%use_Leithy) then
      ! Shearing strain (including no-slip boundary conditions at the 2-D land-sea mask).
      ! dudy_smooth and dvdx_smooth do not (yet) include modifications at OBCs from above.
      if (CS%no_slip) then
        do J=js-1,Jeq ; do I=is-1,Ieq
          sh_xy_smooth(I,J) = (2.0-G%mask2dBu(I,J)) * ( dvdx_smooth(I,J) + dudy_smooth(I,J) )
        enddo ; enddo
      else
        do J=js-1,Jeq ; do I=is-1,Ieq
          sh_xy_smooth(I,J) = G%mask2dBu(I,J) * ( dvdx_smooth(I,J) + dudy_smooth(I,J) )
        enddo ; enddo
      endif
    endif ! use Leith+E

    !  Evaluate Del2u = x.Div(Grad u) and Del2v = y.Div( Grad u)
    if (CS%biharmonic) then
      do j=js-1,Jeq+1 ; do I=Isq-1,Ieq+1
        Del2u(I,j) = CS%Idxdy2u(I,j)*(CS%dy2h(i+1,j)*sh_xx(i+1,j) - CS%dy2h(i,j)*sh_xx(i,j)) + &
                     CS%Idx2dyCu(I,j)*(CS%dx2q(I,J)*sh_xy(I,J) - CS%dx2q(I,J-1)*sh_xy(I,J-1))
      enddo ; enddo
      do J=Jsq-1,Jeq+1 ; do i=is-1,Ieq+1
        Del2v(i,J) = CS%Idxdy2v(i,J)*(CS%dy2q(I,J)*sh_xy(I,J) - CS%dy2q(I-1,J)*sh_xy(I-1,J)) - &
                     CS%Idx2dyCv(i,J)*(CS%dx2h(i,j+1)*sh_xx(i,j+1) - CS%dx2h(i,j)*sh_xx(i,j))
      enddo ; enddo
      if (apply_OBC) then ; if (OBC%zero_biharmonic) then
        do n=1,OBC%number_of_segments
          I = OBC%segment(n)%HI%IsdB ; J = OBC%segment(n)%HI%JsdB
          if (OBC%segment(n)%is_N_or_S .and. (J >= Jsq-1) .and. (J <= Jeq+1)) then
            do I=OBC%segment(n)%HI%isd,OBC%segment(n)%HI%ied
              Del2v(i,J) = 0.
            enddo
          elseif (OBC%segment(n)%is_E_or_W .and. (I >= Isq-1) .and. (I <= Ieq+1)) then
            do j=OBC%segment(n)%HI%jsd,OBC%segment(n)%HI%jed
              Del2u(I,j) = 0.
            enddo
          endif
        enddo
      endif ; endif
    endif

    ! Vorticity
    if ((CS%Leith_Kh) .or. (CS%Leith_Ah) .or. (CS%use_Leithy) .or. (CS%id_vort_xy_q>0)) then
      if (CS%no_slip) then
        do J=js_vort,je_vort ; do I=is_vort,ie_vort
          vort_xy(I,J) = (2.0-G%mask2dBu(I,J)) * ( dvdx(I,J) - dudy(I,J) )
        enddo ; enddo
      else
        do J=js_vort,je_vort ; do I=is_vort,ie_vort
          vort_xy(I,J) = G%mask2dBu(I,J) * ( dvdx(I,J) - dudy(I,J) )
        enddo ; enddo
      endif
    endif

    if (CS%use_Leithy) then
      if (CS%no_slip) then
        do J=js_Kh-1,je_Kh ; do I=is_Kh-1,ie_Kh
          vort_xy_smooth(I,J) = (2.0-G%mask2dBu(I,J)) * ( dvdx_smooth(I,J) - dudy_smooth(I,J) )
        enddo ; enddo
      else
        do J=js_Kh-1,je_Kh ; do I=is_Kh-1,ie_Kh
          vort_xy_smooth(I,J) = G%mask2dBu(I,J) * ( dvdx_smooth(I,J) - dudy_smooth(I,J) )
        enddo ; enddo
      endif
    endif


    if ((CS%Leith_Kh) .or. (CS%Leith_Ah) .or. (CS%use_Leithy)) then

      ! Vorticity gradient
      do J=js-2,je_Kh ; do i=is_Kh-1,ie_Kh+1
        DY_dxBu = G%dyBu(I,J) * G%IdxBu(I,J)
        vort_xy_dx(i,J) = DY_dxBu * (vort_xy(I,J) * G%IdyCu(I,j) - vort_xy(I-1,J) * G%IdyCu(I-1,j))
      enddo ; enddo

      do j=js_Kh-1,je_Kh+1 ; do I=is-2,ie_Kh
        DX_dyBu = G%dxBu(I,J) * G%IdyBu(I,J)
        vort_xy_dy(I,j) = DX_dyBu * (vort_xy(I,J) * G%IdxCv(i,J) - vort_xy(I,J-1) * G%IdxCv(i,J-1))
      enddo ; enddo

      if (CS%use_Leithy) then
        ! Gradient of smoothed vorticity
        do J=js_Kh-1,je_Kh ; do i=is_Kh,ie_Kh
          DY_dxBu = G%dyBu(I,J) * G%IdxBu(I,J)
          vort_xy_dx_smooth(i,J) = DY_dxBu * &
                      (vort_xy_smooth(I,J) * G%IdyCu(I,j) - vort_xy_smooth(I-1,J) * G%IdyCu(I-1,j))
        enddo ; enddo

        do j=js_Kh,je_Kh ; do I=is_Kh-1,ie_Kh
          DX_dyBu = G%dxBu(I,J) * G%IdyBu(I,J)
          vort_xy_dy_smooth(I,j) = DX_dyBu * &
                      (vort_xy_smooth(I,J) * G%IdxCv(i,J) - vort_xy_smooth(I,J-1) * G%IdxCv(i,J-1))
        enddo ; enddo
      endif ! If Leithy

      ! Laplacian of vorticity
      ! if (CS%Leith_Ah .or. CS%use_Leithy) then
      do J=js_Kh-1,je_Kh ; do I=is_Kh-1,ie_Kh
        DY_dxBu = G%dyBu(I,J) * G%IdxBu(I,J)
        DX_dyBu = G%dxBu(I,J) * G%IdyBu(I,J)

        Del2vort_q(I,J) = DY_dxBu * (vort_xy_dx(i+1,J) * G%IdyCv(i+1,J) - vort_xy_dx(i,J) * G%IdyCv(i,J)) + &
                          DX_dyBu * (vort_xy_dy(I,j+1) * G%IdyCu(I,j+1) - vort_xy_dy(I,j) * G%IdyCu(I,j))
      enddo ; enddo
      ! endif

      if (CS%modified_Leith) then

        ! Divergence
        do j=js_Kh-1,je_Kh+1 ; do i=is_Kh-1,ie_Kh+1
          div_xx(i,j) = dudx(i,j) + dvdy(i,j)
        enddo ; enddo

        ! Divergence gradient
        do j=js-1,je+1 ; do I=is_Kh-1,ie_Kh
          div_xx_dx(I,j) = G%IdxCu(I,j)*(div_xx(i+1,j) - div_xx(i,j))
        enddo ; enddo
        do J=js_Kh-1,je_Kh ; do i=is-1,ie+1
          div_xx_dy(i,J) = G%IdyCv(i,J)*(div_xx(i,j+1) - div_xx(i,j))
        enddo ; enddo

        ! Magnitude of divergence gradient
        do j=js_Kh,je_Kh ; do i=is_Kh,ie_Kh
          grad_div_mag_h(i,j) = sqrt((0.5*(div_xx_dx(I,j) + div_xx_dx(I-1,j)))**2 + &
                                     (0.5*(div_xx_dy(i,J) + div_xx_dy(i,J-1)))**2)
        enddo ; enddo
        do J=js-1,Jeq ; do I=is-1,Ieq
          grad_div_mag_q(I,J) = sqrt((0.5*(div_xx_dx(I,j) + div_xx_dx(I,j+1)))**2 + &
                                     (0.5*(div_xx_dy(i,J) + div_xx_dy(i+1,J)))**2)
        enddo ; enddo

      else

        do j=js-1,je+1 ; do I=is_Kh-1,ie_Kh
          div_xx_dx(I,j) = 0.0
        enddo ; enddo
        do J=js_Kh-1,je_Kh ; do i=is-1,ie+1
          div_xx_dy(i,J) = 0.0
        enddo ; enddo
        do j=js_Kh,je_Kh ; do i=is_Kh,ie_Kh
          grad_div_mag_h(i,j) = 0.0
        enddo ; enddo
        do J=js-1,Jeq ; do I=is-1,Ieq
          grad_div_mag_q(I,J) = 0.0
        enddo ; enddo

      endif ! CS%modified_Leith

      ! Add in beta for the Leith viscosity
      if (CS%use_beta_in_Leith) then
        do J=js-2,Jeq+1 ; do i=is-1,ie+1
          vort_xy_dx(i,J) = vort_xy_dx(i,J) + 0.5 * ( G%dF_dx(i,j) + G%dF_dx(i,j+1))
        enddo ; enddo
        do j=js-1,je+1 ; do I=is-2,Ieq+1
          vort_xy_dy(I,j) = vort_xy_dy(I,j) + 0.5 * ( G%dF_dy(i,j) + G%dF_dy(i+1,j))
        enddo ; enddo
      endif ! CS%use_beta_in_Leith

      if (CS%use_QG_Leith_visc) then

        do j=js_Kh,je_Kh ; do i=is_Kh,ie_Kh
          grad_vort_mag_h_2d(i,j) = SQRT((0.5*(vort_xy_dx(i,J) + vort_xy_dx(i,J-1)))**2 + &
                                         (0.5*(vort_xy_dy(I,j) + vort_xy_dy(I-1,j)))**2 )
        enddo ; enddo
        do J=js-1,Jeq ; do I=is-1,Ieq
          grad_vort_mag_q_2d(I,J) = SQRT((0.5*(vort_xy_dx(i,J) + vort_xy_dx(i+1,J)))**2 + &
                                         (0.5*(vort_xy_dy(I,j) + vort_xy_dy(I,j+1)))**2 )
        enddo ; enddo

        ! This accumulates terms, some of which are in VarMix, so rescaling can not be done here.
        call calc_QG_Leith_viscosity(VarMix, G, GV, US, h, k, div_xx_dx, div_xx_dy, &
                                     vort_xy_dx, vort_xy_dy)

      endif

      do j=js_Kh,je_Kh ; do i=is_Kh,ie_Kh
        grad_vort_mag_h(i,j) = SQRT((0.5*(vort_xy_dx(i,J) + vort_xy_dx(i,J-1)))**2 + &
                                    (0.5*(vort_xy_dy(I,j) + vort_xy_dy(I-1,j)))**2 )
      enddo ; enddo
      do J=js-1,Jeq ; do I=is-1,Ieq
        grad_vort_mag_q(I,J) = SQRT((0.5*(vort_xy_dx(i,J) + vort_xy_dx(i+1,J)))**2 + &
                                    (0.5*(vort_xy_dy(I,j) + vort_xy_dy(I,j+1)))**2 )
      enddo ; enddo

      if (CS%use_Leithy) then
        do j=js_Kh,je_Kh ; do i=is_Kh,ie_Kh
          vert_vort_mag_smooth(i,j) = SQRT((0.5*(vort_xy_dx_smooth(i,J) + &
                                                 vort_xy_dx_smooth(i,J-1)))**2 + &
                                           (0.5*(vort_xy_dy_smooth(I,j) + &
                                                 vort_xy_dy_smooth(I-1,j)))**2 )
        enddo ; enddo
      endif ! Leithy

    endif ! CS%Leith_Kh

    if ((CS%Smagorinsky_Kh) .or. (CS%Smagorinsky_Ah)) then
      do j=js_Kh,je_Kh ; do i=is_Kh,ie_Kh
        sh_xx_sq = sh_xx(i,j)**2
        sh_xy_sq = 0.25 * ( (sh_xy(I-1,J-1)**2 + sh_xy(I,J)**2) &
                          + (sh_xy(I-1,J)**2 + sh_xy(I,J-1)**2) )
        Shear_mag(i,j) = sqrt(sh_xx_sq + sh_xy_sq)
      enddo ; enddo
    endif

    if (CS%better_bound_Ah .or. CS%better_bound_Kh) then
      do j=js_Kh,je_Kh ; do i=is_Kh,ie_Kh
        h_min = min(h_u(I,j), h_u(I-1,j), h_v(i,J), h_v(i,J-1))
        hrat_min(i,j) = min(1.0, h_min / (h(i,j,k) + h_neglect))
      enddo ; enddo

      if (CS%better_bound_Kh) then
        do j=js_Kh,je_Kh ; do i=is_Kh,ie_Kh
          visc_bound_rem(i,j) = 1.0
        enddo ; enddo
      endif
    endif

    if (CS%Laplacian) then
      ! Determine the Laplacian viscosity at h points, using the
      ! largest value from several parameterizations. Also get
      ! the Laplacian component of str_xx.

      if ((CS%Leith_Kh) .or. (CS%Leith_Ah) .or. (CS%use_Leithy)) then
        if (CS%use_QG_Leith_visc) then
          do j=js_Kh,je_Kh ; do i=is_Kh,ie_Kh
            grad_vort = grad_vort_mag_h(i,j) + grad_div_mag_h(i,j)
            grad_vort_qg = 3. * grad_vort_mag_h_2d(i,j)
            vert_vort_mag(i,j) = min(grad_vort, grad_vort_qg)
          enddo ; enddo
        else
          do j=js_Kh,je_Kh ; do i=is_Kh,ie_Kh
            vert_vort_mag(i,j) = grad_vort_mag_h(i,j) + grad_div_mag_h(i,j)
          enddo ; enddo
        endif
      endif

      ! Static (pre-computed) background viscosity
      do j=js_Kh,je_Kh ; do i=is_Kh,ie_Kh
        Kh(i,j) = CS%Kh_bg_xx(i,j)
      enddo ; enddo

      ! NOTE: The following do-block can be decomposed and vectorized after the
      !   stack size has been reduced.
      do j=js_Kh,je_Kh ; do i=is_Kh,ie_Kh
        if (CS%add_LES_viscosity) then
          if (CS%Smagorinsky_Kh) &
            Kh(i,j) = Kh(i,j) + CS%Laplac2_const_xx(i,j) * Shear_mag(i,j)
          if (CS%Leith_Kh) &
            Kh(i,j) = Kh(i,j) + CS%Laplac3_const_xx(i,j) * vert_vort_mag(i,j) * inv_PI3
        else
          if (CS%Smagorinsky_Kh) &
            Kh(i,j) = max(Kh(i,j), CS%Laplac2_const_xx(i,j) * Shear_mag(i,j))
          if (CS%Leith_Kh) &
            Kh(i,j) = max(Kh(i,j), CS%Laplac3_const_xx(i,j) * vert_vort_mag(i,j) * inv_PI3)
        endif
      enddo ; enddo

      ! All viscosity contributions above are subject to resolution scaling

      if (rescale_Kh) then
        do j=js_Kh,je_Kh ; do i=is_Kh,ie_Kh
          Kh(i,j) = VarMix%Res_fn_h(i,j) * Kh(i,j)
        enddo ; enddo
      endif

      if (legacy_bound) then
        ! Older method of bounding for stability
        do j=js_Kh,je_Kh ; do i=is_Kh,ie_Kh
          Kh(i,j) = min(Kh(i,j), CS%Kh_Max_xx(i,j))
        enddo ; enddo
      endif

      ! Place a floor on the viscosity, if desired.
      do j=js_Kh,je_Kh ; do i=is_Kh,ie_Kh
        Kh(i,j) = max(Kh(i,j), CS%Kh_bg_min)
      enddo ; enddo

      if (use_MEKE_Ku) then
        ! *Add* the MEKE contribution (which might be negative)
        if (CS%res_scale_MEKE) then
          do j=js_Kh,je_Kh ; do i=is_Kh,ie_Kh
            Kh(i,j) = Kh(i,j) + MEKE%Ku(i,j) * VarMix%Res_fn_h(i,j)
          enddo ; enddo
        else
          do j=js_Kh,je_Kh ; do i=is_Kh,ie_Kh
            Kh(i,j) = Kh(i,j) + MEKE%Ku(i,j)
          enddo ; enddo
        endif
      endif

      if (CS%anisotropic) then
        do j=js_Kh,je_Kh ; do i=is_Kh,ie_Kh
          ! *Add* the tension component of anisotropic viscosity
          Kh(i,j) = Kh(i,j) + CS%Kh_aniso * (1. - CS%n1n2_h(i,j)**2)
        enddo ; enddo
      endif

      ! Newer method of bounding for stability
      if (CS%better_bound_Kh) then
        do j=js_Kh,je_Kh ; do i=is_Kh,ie_Kh
          if (Kh(i,j) >= hrat_min(i,j) * CS%Kh_Max_xx(i,j)) then
            visc_bound_rem(i,j) = 0.0
            Kh(i,j) = hrat_min(i,j) * CS%Kh_Max_xx(i,j)
          else ! if (Kh(i,j) > 0.0) then !### Change this to avoid a zero denominator.
            visc_bound_rem(i,j) = 1.0 - Kh(i,j) / (hrat_min(i,j) * CS%Kh_Max_xx(i,j))
          endif
        enddo ; enddo
      endif

      ! In Leith+E parameterization Kh is computed after Ah in the biharmonic loop.
      ! The harmonic component of str_xx is added in the biharmonic loop.
      if (CS%use_Leithy) then
        do j=js_Kh,je_Kh ; do i=is_Kh,ie_Kh
          Kh(i,j) = 0.
        enddo ; enddo
      endif

      if (CS%id_Kh_h>0 .or. CS%debug) then
        do j=js_Kh,je_Kh ; do i=is_Kh,ie_Kh
          Kh_h(i,j,k) = Kh(i,j)
        enddo ; enddo
      endif

      if (CS%id_grid_Re_Kh>0) then
        do j=js,je ; do i=is,ie
          KE = 0.125*((u(I,j,k)+u(I-1,j,k))**2 + (v(i,J,k)+v(i,J-1,k))**2)
          grid_Kh = max(Kh(i,j), CS%min_grid_Kh)
          grid_Re_Kh(i,j,k) = (sqrt(KE) * sqrt(CS%grid_sp_h2(i,j))) / grid_Kh
        enddo ; enddo
      endif

      if (CS%id_div_xx_h>0) then
        do j=js,je ; do i=is,ie
          div_xx_h(i,j,k) = dudx(i,j) + dvdy(i,j)
        enddo ; enddo
      endif

      if (CS%id_sh_xx_h>0) then
        do j=js,je ; do i=is,ie
          sh_xx_h(i,j,k) = sh_xx(i,j)
        enddo ; enddo
      endif

      do j=Jsq,Jeq+1 ; do i=Isq,Ieq+1
        str_xx(i,j) = -Kh(i,j) * sh_xx(i,j)
      enddo ; enddo
    else
      do j=Jsq,Jeq+1 ; do i=Isq,Ieq+1
        str_xx(i,j) = 0.0
      enddo ; enddo
    endif ! Get Kh at h points and get Laplacian component of str_xx

    if (CS%anisotropic) then
      do j=Jsq,Jeq+1 ; do i=Isq,Ieq+1
        ! Shearing-strain averaged to h-points
        local_strain = 0.25 * ( (sh_xy(I,J) + sh_xy(I-1,J-1)) + (sh_xy(I-1,J) + sh_xy(I,J-1)) )
        ! *Add* the shear-strain contribution to the xx-component of stress
        str_xx(i,j) = str_xx(i,j) - CS%Kh_aniso * CS%n1n2_h(i,j) * CS%n1n1_m_n2n2_h(i,j) * local_strain
      enddo ; enddo
    endif

    if (CS%biharmonic) then
      ! Determine the biharmonic viscosity at h points, using the
      ! largest value from several parameterizations. Also get the
      ! biharmonic component of str_xx.
      do j=js_Kh,je_Kh ; do i=is_Kh,ie_Kh
        Ah(i,j) = CS%Ah_bg_xx(i,j)
      enddo ; enddo

      if ((CS%Smagorinsky_Ah) .or. (CS%Leith_Ah) .or. (CS%use_Leithy)) then
        if (CS%Smagorinsky_Ah) then
          if (CS%bound_Coriolis) then
           do j=js_Kh,je_Kh ; do i=is_Kh,ie_Kh
              AhSm = Shear_mag(i,j) * (CS%Biharm_const_xx(i,j) &
                  + CS%Biharm_const2_xx(i,j) * Shear_mag(i,j) &
              )
              Ah(i,j) = max(Ah(i,j), AhSm)
            enddo ; enddo
          else
            do j=js_Kh,je_Kh ; do i=is_Kh,ie_Kh
              AhSm = CS%Biharm_const_xx(i,j) * Shear_mag(i,j)
              Ah(i,j) = max(Ah(i,j), AhSm)
            enddo ; enddo
          endif
        endif

        if (CS%Leith_Ah) then
          do j=js_Kh,je_Kh ; do i=is_Kh,ie_Kh
            Del2vort_h = 0.25 * ((Del2vort_q(I,J) + Del2vort_q(I-1,J-1)) + &
                                 (Del2vort_q(I-1,J) + Del2vort_q(I,J-1)))
            AhLth = CS%Biharm6_const_xx(i,j) * abs(Del2vort_h) * inv_PI6
            Ah(i,j) = max(Ah(i,j), AhLth)
          enddo ; enddo
        endif

        if (CS%use_Leithy) then
          ! Get m_leithy
          if (CS%smooth_Ah) m_leithy(:,:) = 0.0 ! This is here to initialize domain edge halo values.
          do j=js_Kh,je_Kh ; do i=is_Kh,ie_Kh
            Del2vort_h = 0.25 * ((Del2vort_q(I,J) + Del2vort_q(I-1,J-1)) + &
                                 (Del2vort_q(I-1,J) + Del2vort_q(I,J-1)))
            AhLth  = CS%Biharm6_const_xx(i,j) * inv_PI6 * abs(Del2vort_h)
            if (AhLth <= CS%Ah_bg_xx(i,j)) then
              m_leithy(i,j) = 0.0
            else
              if ((CS%m_const_leithy(i,j)*vert_vort_mag(i,j)) < abs(vort_xy_smooth(i,j))) then
                m_leithy(i,j) = CS%c_K * (vert_vort_mag(i,j) / vort_xy_smooth(i,j))**2
              else
                m_leithy(i,j) = CS%m_leithy_max(i,j)
              endif
            endif
          enddo ; enddo

          if (CS%smooth_Ah) then
            ! Smooth m_leithy.  A single call smoothes twice.
            call pass_var(m_leithy, G%Domain, halo=2)
            call smooth_x9_h(G, m_leithy, zero_land=.true.)
            call pass_var(m_leithy, G%Domain)
          endif
          ! Get Ah
          do j=js_Kh,je_Kh ; do i=is_Kh,ie_Kh
            Del2vort_h = 0.25 * ((Del2vort_q(I,J) + Del2vort_q(I-1,J-1)) + &
                                 (Del2vort_q(I-1,J) + Del2vort_q(I,J-1)))
            AhLthy = CS%Biharm6_const_xx(i,j) * inv_PI6 * &
                    sqrt(max(0.,Del2vort_h**2 - m_leithy(i,j)*vert_vort_mag_smooth(i,j)**2))
            Ah(i,j) = max(CS%Ah_bg_xx(i,j), AhLthy)
          enddo ; enddo
          if (CS%smooth_Ah) then
            ! Smooth Ah before applying upper bound.  Square Ah, then smooth, then take its square root.
            Ah_sq(:,:) = 0.0 ! This is here to initialize domain edge halo values.
            do j=js_Kh,je_Kh ; do i=is_Kh,ie_Kh
              Ah_sq(i,j) = Ah(i,j)**2
            enddo ; enddo
            call pass_var(Ah_sq, G%Domain, halo=2)
            ! A single call smoothes twice.
            call smooth_x9_h(G, Ah_sq, zero_land=.false.)
            call pass_var(Ah_sq, G%Domain)
            do j=js_Kh,je_Kh ; do i=is_Kh,ie_Kh
              Ah_h(i,j,k) = max(CS%Ah_bg_xx(i,j), sqrt(max(0., Ah_sq(i,j))))
              Ah(i,j)     = Ah_h(i,j,k)
            enddo ; enddo
          else
            do j=js_Kh,je_Kh ; do i=is_Kh,ie_Kh
              Ah_h(i,j,k) = Ah(i,j)
            enddo ; enddo
          endif
        endif

        if (CS%bound_Ah .and. .not. CS%better_bound_Ah) then
          do j=js_Kh,je_Kh ; do i=is_Kh,ie_Kh
            Ah(i,j) = min(Ah(i,j), CS%Ah_Max_xx(i,j))
          enddo ; enddo
        endif
      endif ! Smagorinsky_Ah or Leith_Ah or Leith+E

      if (use_MEKE_Au) then
        ! *Add* the MEKE contribution
        do j=js_Kh,je_Kh ; do i=is_Kh,ie_Kh
          Ah(i,j) = Ah(i,j) + MEKE%Au(i,j)
        enddo ; enddo
      endif

      if (CS%Re_Ah > 0.0) then
        do j=js_Kh,je_Kh ; do i=is_Kh,ie_Kh
          KE = 0.125*((u(I,j,k)+u(I-1,j,k))**2 + (v(i,J,k)+v(i,J-1,k))**2)
          Ah(i,j) = sqrt(KE) * CS%Re_Ah_const_xx(i,j)
        enddo ; enddo
      endif

      if (CS%better_bound_Ah) then
        if (CS%better_bound_Kh) then
          do j=js_Kh,je_Kh ; do i=is_Kh,ie_Kh
            Ah(i,j) = min(Ah(i,j), visc_bound_rem(i,j) * hrat_min(i,j) * CS%Ah_Max_xx(i,j))
          enddo ; enddo
        else
          do j=js_Kh,je_Kh ; do i=is_Kh,ie_Kh
            Ah(i,j) = min(Ah(i,j), hrat_min(i,j) * CS%Ah_Max_xx(i,j))
          enddo ; enddo
        endif
      endif

      if ((CS%id_Ah_h>0) .or. CS%debug .or. CS%use_Leithy) then
        do j=js_Kh,je_Kh ; do i=is_Kh,ie_Kh
          Ah_h(i,j,k) = Ah(i,j)
        enddo ; enddo
      endif

      if (CS%use_Leithy) then
        ! Compute Leith+E Kh after bounds have been applied to Ah
        ! and after it has been smoothed. Kh = -m_leithy * Ah
        do j=js_Kh,je_Kh ; do i=is_Kh,ie_Kh
          Kh(i,j) = -m_leithy(i,j) * Ah(i,j)
          Kh_h(i,j,k) = Kh(i,j)
        enddo ; enddo
      endif

      if (CS%id_grid_Re_Ah>0) then
        do j=js,je ; do i=is,ie
          KE = 0.125 * ((u(I,j,k) + u(I-1,j,k))**2 + (v(i,J,k) + v(i,J-1,k))**2)
          grid_Ah = max(Ah(i,j), CS%min_grid_Ah)
          grid_Re_Ah(i,j,k) = (sqrt(KE) * CS%grid_sp_h3(i,j)) / grid_Ah
        enddo ; enddo
      endif

      do j=Jsq,Jeq+1 ; do i=Isq,Ieq+1
        d_del2u = G%IdyCu(I,j) * Del2u(I,j) - G%IdyCu(I-1,j) * Del2u(I-1,j)
        d_del2v = G%IdxCv(i,J) * Del2v(i,J) - G%IdxCv(i,J-1) * Del2v(i,J-1)
        d_str = Ah(i,j) * (CS%DY_dxT(i,j) * d_del2u - CS%DX_dyT(i,j) * d_del2v)

        str_xx(i,j) = str_xx(i,j) + d_str

        if (CS%use_Leithy) str_xx(i,j) = str_xx(i,j) - Kh(i,j) * sh_xx_smooth(i,j)

        ! Keep a copy of the biharmonic contribution for backscatter parameterization
        bhstr_xx(i,j) = d_str * (h(i,j,k) * CS%reduction_xx(i,j))
      enddo ; enddo
    endif ! Get biharmonic coefficient at h points and biharmonic part of str_xx

    if (CS%biharmonic) then
      ! Gradient of Laplacian, for use in bi-harmonic term
      do J=js-1,Jeq ; do I=is-1,Ieq
        dDel2vdx(I,J) = CS%DY_dxBu(I,J)*(Del2v(i+1,J)*G%IdyCv(i+1,J) - Del2v(i,J)*G%IdyCv(i,J))
        dDel2udy(I,J) = CS%DX_dyBu(I,J)*(Del2u(I,j+1)*G%IdxCu(I,j+1) - Del2u(I,j)*G%IdxCu(I,j))
      enddo ; enddo
      ! Adjust contributions to shearing strain on open boundaries.
      if (apply_OBC) then ; if (OBC%zero_strain .or. OBC%freeslip_strain) then
        do n=1,OBC%number_of_segments
          J = OBC%segment(n)%HI%JsdB ; I = OBC%segment(n)%HI%IsdB
          if (OBC%segment(n)%is_N_or_S .and. (J >= js-1) .and. (J <= Jeq)) then
            do I=OBC%segment(n)%HI%IsdB,OBC%segment(n)%HI%IedB
              if (OBC%zero_strain) then
                dDel2vdx(I,J) = 0. ; dDel2udy(I,J) = 0.
              elseif (OBC%freeslip_strain) then
                dDel2udy(I,J) = 0.
              endif
            enddo
          elseif (OBC%segment(n)%is_E_or_W .and. (I >= is-1) .and. (I <= Ieq)) then
            do J=OBC%segment(n)%HI%JsdB,OBC%segment(n)%HI%JedB
              if (OBC%zero_strain) then
                dDel2vdx(I,J) = 0. ; dDel2udy(I,J) = 0.
              elseif (OBC%freeslip_strain) then
                dDel2vdx(I,J) = 0.
              endif
            enddo
          endif
        enddo
      endif ; endif
    endif

    meke_res_fn = 1.

    if ((CS%Smagorinsky_Kh) .or. (CS%Smagorinsky_Ah)) then
      do J=js-1,Jeq ; do I=is-1,Ieq
        sh_xy_sq = sh_xy(I,J)**2
        sh_xx_sq = 0.25 * ( (sh_xx(i,j)**2 + sh_xx(i+1,j+1)**2) &
                          + (sh_xx(i,j+1)**2 + sh_xx(i+1,j)**2) )
        Shear_mag(I,J) = sqrt(sh_xy_sq + sh_xx_sq)
      enddo ; enddo
    endif

    do J=js-1,Jeq ; do I=is-1,Ieq
      h2uq = 4.0 * (h_u(I,j) * h_u(I,j+1))
      h2vq = 4.0 * (h_v(i,J) * h_v(i+1,J))
      hq(I,J) = (2.0 * (h2uq * h2vq)) &
          / (h_neglect3 + (h2uq + h2vq) * ((h_u(I,j) + h_u(I,j+1)) + (h_v(i,J) + h_v(i+1,J))))
    enddo ; enddo

    if (CS%better_bound_Ah .or. CS%better_bound_Kh) then
      do J=js-1,Jeq ; do I=is-1,Ieq
        h_min = min(h_u(I,j), h_u(I,j+1), h_v(i,J), h_v(i+1,J))
        hrat_min(I,J) = min(1.0, h_min / (hq(I,J) + h_neglect))
      enddo ; enddo

      if (CS%better_bound_Kh) then
        do J=js-1,Jeq ; do I=is-1,Ieq
          visc_bound_rem(I,J) = 1.0
        enddo ; enddo
      endif
    endif

    if (CS%no_slip) then
      do J=js-1,Jeq ; do I=is-1,Ieq
        if (CS%no_slip .and. (G%mask2dBu(I,J) < 0.5)) then
          if ((G%mask2dCu(I,j) + G%mask2dCu(I,j+1)) + &
              (G%mask2dCv(i,J) + G%mask2dCv(i+1,J)) > 0.0) then
            ! This is a coastal vorticity point, so modify hq and hrat_min.

            hu = G%mask2dCu(I,j) * h_u(I,j) + G%mask2dCu(I,j+1) * h_u(I,j+1)
            hv = G%mask2dCv(i,J) * h_v(i,J) + G%mask2dCv(i+1,J) * h_v(i+1,J)
            if ((G%mask2dCu(I,j) + G%mask2dCu(I,j+1)) * &
                (G%mask2dCv(i,J) + G%mask2dCv(i+1,J)) == 0.0) then
              ! Only one of hu and hv is nonzero, so just add them.
              hq(I,J) = hu + hv
              hrat_min(I,J) = 1.0
            else
              ! Both hu and hv are nonzero, so take the harmonic mean.
              hq(I,J) = 2.0 * (hu * hv) / ((hu + hv) + h_neglect)
              hrat_min(I,J) = min(1.0, min(hu, hv) / (hq(I,J) + h_neglect) )
            endif
          endif
        endif
      enddo ; enddo
    endif

    ! Pass the velocity gradients and thickness to ZB2020
    if (CS%use_ZB2020) then
      call ZB2020_copy_gradient_and_thickness( &
           sh_xx, sh_xy, vort_xy,              &
           hq,                                 &
           G, GV, CS%ZB2020, k)
    endif

    if (CS%Laplacian) then
      ! Determine the Laplacian viscosity at q points, using the
      ! largest value from several parameterizations. Also get the
      ! Laplacian component of str_xy.

      if ((CS%Leith_Kh) .or. (CS%Leith_Ah)) then
        if (CS%use_QG_Leith_visc) then
          do J=js-1,Jeq ; do I=is-1,Ieq
            grad_vort = grad_vort_mag_q(I,J) + grad_div_mag_q(I,J)
            grad_vort_qg = 3. * grad_vort_mag_q_2d(I,J)
            vert_vort_mag(I,J) = min(grad_vort, grad_vort_qg)
          enddo ; enddo
        else
          do J=js-1,Jeq ; do I=is-1,Ieq
            vert_vort_mag(I,J) = grad_vort_mag_q(I,J) + grad_div_mag_q(I,J)
          enddo ; enddo
        endif
      endif

      ! Static (pre-computed) background viscosity
      do J=js-1,Jeq ; do I=is-1,Ieq
        Kh(I,J) = CS%Kh_bg_xy(I,J)
      enddo ; enddo

      if (CS%Smagorinsky_Kh) then
        if (CS%add_LES_viscosity) then
          do J=js-1,Jeq ; do I=is-1,Ieq
            Kh(I,J) = Kh(I,J) + CS%Laplac2_const_xy(I,J) * Shear_mag(I,J)
          enddo ; enddo
        else
          do J=js-1,Jeq ; do I=is-1,Ieq
            Kh(I,J) = max(Kh(I,J), CS%Laplac2_const_xy(I,J) * Shear_mag(I,J) )
          enddo ; enddo
        endif
      endif

      if (CS%Leith_Kh) then
        if (CS%add_LES_viscosity) then
          do J=js-1,Jeq ; do I=is-1,Ieq
            Kh(I,J) = Kh(I,J) + CS%Laplac3_const_xy(I,J) * vert_vort_mag(I,J) * inv_PI3 ! Is this right? -AJA
          enddo ; enddo
        else
          do J=js-1,Jeq ; do I=is-1,Ieq
            Kh(I,J) = max(Kh(I,J), CS%Laplac3_const_xy(I,J) * vert_vort_mag(I,J) * inv_PI3)
          enddo ; enddo
        endif
      endif

      ! All viscosity contributions above are subject to resolution scaling

      ! NOTE: The following do-block can be decomposed and vectorized after the
      !   stack size has been reduced.
      do J=js-1,Jeq ; do I=is-1,Ieq
        if (rescale_Kh) &
          Kh(I,J) = VarMix%Res_fn_q(I,J) * Kh(I,J)

        if (CS%res_scale_MEKE) &
          meke_res_fn = VarMix%Res_fn_q(I,J)

        ! Older method of bounding for stability
        if (legacy_bound) &
          Kh(I,J) = min(Kh(I,J), CS%Kh_Max_xy(I,J))

        Kh(I,J) = max(Kh(I,J), CS%Kh_bg_min) ! Place a floor on the viscosity, if desired.

        if (use_MEKE_Ku) then
          ! *Add* the MEKE contribution (might be negative)
          Kh(I,J) = Kh(I,J) + 0.25*( (MEKE%Ku(i,j) + MEKE%Ku(i+1,j+1)) + &
                           (MEKE%Ku(i+1,j) + MEKE%Ku(i,j+1)) ) * meke_res_fn
        endif

        if (CS%anisotropic) &
          ! *Add* the shear component of anisotropic viscosity
          Kh(I,J) = Kh(I,J) + CS%Kh_aniso * CS%n1n2_q(I,J)**2

        ! Newer method of bounding for stability
        if (CS%better_bound_Kh) then
          if (Kh(I,J) >= hrat_min(I,J) * CS%Kh_Max_xy(I,J)) then
            visc_bound_rem(I,J) = 0.0
            Kh(I,J) = hrat_min(I,J) * CS%Kh_Max_xy(I,J)
          elseif (hrat_min(I,J)*CS%Kh_Max_xy(I,J)>0.) then !### Change to elseif (Kh(I,J) > 0.0) then
            visc_bound_rem(I,J) = 1.0 - Kh(I,J) / (hrat_min(I,J) * CS%Kh_Max_xy(I,J))
          endif
        endif

        ! Leith+E doesn't recompute Kh at q points, it just interpolates it from h to q points
        if (CS%use_Leithy) then
          Kh(I,J) = 0.25 * ((Kh_h(i,j,k) + Kh_h(i+1,j+1,k)) + (Kh_h(i,j+1,k) + Kh_h(i+1,j,k)))
        end if

        if (CS%id_Kh_q>0 .or. CS%debug) &
          Kh_q(I,J,k) = Kh(I,J)

        if (CS%id_vort_xy_q>0) &
          vort_xy_q(I,J,k) = vort_xy(I,J)

        if (CS%id_sh_xy_q>0) &
          sh_xy_q(I,J,k) = sh_xy(I,J)
      enddo ; enddo

      if ( .not. CS%use_Leithy) then
        do J=js-1,Jeq ; do I=is-1,Ieq
          str_xy(I,J) = -Kh(I,J) * sh_xy(I,J)
        enddo ; enddo
      else
        do J=js-1,Jeq ; do I=is-1,Ieq
          str_xy(I,J) = -Kh(I,J) * sh_xy_smooth(I,J)
        enddo ; enddo
      endif
    else
      do J=js-1,Jeq ; do I=is-1,Ieq
        str_xy(I,J) = 0.
      enddo ; enddo
    endif ! get harmonic coefficient Kh at q points and harmonic part of str_xy

    if (CS%anisotropic) then
      do J=js-1,Jeq ; do I=is-1,Ieq
        ! Horizontal-tension averaged to q-points
        local_strain = 0.25 * ( (sh_xx(i,j) + sh_xx(i+1,j+1)) + (sh_xx(i+1,j) + sh_xx(i,j+1)) )
        ! *Add* the tension contribution to the xy-component of stress
        str_xy(I,J) = str_xy(I,J) - CS%Kh_aniso * CS%n1n2_q(I,J) * CS%n1n1_m_n2n2_q(I,J) * local_strain
      enddo ; enddo
    endif

    if (CS%biharmonic) then
      ! Determine the biharmonic viscosity at q points, using the
      ! largest value from several parameterizations. Also get the
      ! biharmonic component of str_xy.
      do J=js-1,Jeq ; do I=is-1,Ieq
        Ah(I,J) = CS%Ah_bg_xy(I,J)
      enddo ; enddo

      if (CS%Smagorinsky_Ah .or. CS%Leith_Ah) then
        if (CS%Smagorinsky_Ah) then
          if (CS%bound_Coriolis) then
            do J=js-1,Jeq ; do I=is-1,Ieq
              AhSm = Shear_mag(I,J) * (CS%Biharm_const_xy(I,J) &
                  + CS%Biharm_const2_xy(I,J) * Shear_mag(I,J) &
              )
              Ah(I,J) = max(Ah(I,J), AhSm)
            enddo ; enddo
          else
            do J=js-1,Jeq ; do I=is-1,Ieq
              AhSm = CS%Biharm_const_xy(I,J) * Shear_mag(I,J)
              Ah(I,J) = max(Ah(I,J), AhSm)
            enddo ; enddo
          endif
        endif

        if (CS%Leith_Ah) then
          do J=js-1,Jeq ; do I=is-1,Ieq
            AhLth = CS%Biharm6_const_xy(I,J) * abs(Del2vort_q(I,J)) * inv_PI6
            Ah(I,J) = max(Ah(I,J), AhLth)
          enddo ; enddo
        endif

        if (CS%bound_Ah .and. .not.CS%better_bound_Ah) then
          do J=js-1,Jeq ; do I=is-1,Ieq
            Ah(I,J) = min(Ah(I,J), CS%Ah_Max_xy(I,J))
          enddo ; enddo
        endif
      endif ! Smagorinsky_Ah or Leith_Ah

      if (use_MEKE_Au) then
        ! *Add* the MEKE contribution
        do J=js-1,Jeq ; do I=is-1,Ieq
          Ah(I,J) = Ah(I,J) + 0.25 * ( &
              (MEKE%Au(i,j) + MEKE%Au(i+1,j+1)) + (MEKE%Au(i+1,j) + MEKE%Au(i,j+1)) &
          )
        enddo ; enddo
      endif

      if (CS%Re_Ah > 0.0) then
        do J=js-1,Jeq ; do I=is-1,Ieq
          KE = 0.125 * ((u(I,j,k) + u(I,j+1,k))**2 + (v(i,J,k) + v(i+1,J,k))**2)
          Ah(I,J) = sqrt(KE) * CS%Re_Ah_const_xy(I,J)
        enddo ; enddo
      endif

      if (CS%better_bound_Ah) then
        if (CS%better_bound_Kh) then
          do J=js-1,Jeq ; do I=is-1,Ieq
            Ah(I,J) = min(Ah(I,J), visc_bound_rem(I,J) * hrat_min(I,J) * CS%Ah_Max_xy(I,J))
          enddo ; enddo
        else
          do J=js-1,Jeq ; do I=is-1,Ieq
            Ah(I,J) = min(Ah(I,J), hrat_min(I,J) * CS%Ah_Max_xy(I,J))
          enddo ; enddo
        endif
      endif

      ! Leith+E doesn't recompute Ah at q points, it just interpolates it from h to q points
      if (CS%use_Leithy) then
        do J=js-1,Jeq ; do I=is-1,Ieq
          Ah(I,J) = 0.25 * ((Ah_h(i,j,k) + Ah_h(i+1,j+1,k)) + (Ah_h(i,j+1,k) + Ah_h(i+1,j,k)))
        enddo ; enddo
      end if

      if (CS%id_Ah_q>0 .or. CS%debug) then
        do J=js-1,Jeq ; do I=is-1,Ieq
          Ah_q(I,J,k) = Ah(I,J)
        enddo ; enddo
      endif

      ! Again, need to initialize str_xy as if its biharmonic
      do J=js-1,Jeq ; do I=is-1,Ieq
        d_str = Ah(I,J) * (dDel2vdx(I,J) + dDel2udy(I,J))

        str_xy(I,J) = str_xy(I,J) + d_str

        ! Keep a copy of the biharmonic contribution for backscatter parameterization
        bhstr_xy(I,J) = d_str * (hq(I,J) * G%mask2dBu(I,J) * CS%reduction_xy(I,J))
      enddo ; enddo
    endif ! Get Ah at q points and biharmonic part of str_xy

    if (CS%use_GME) then
      ! The wider halo here is to permit one pass of smoothing without a halo update.
      do j=Jsq-1,Jeq+2 ; do i=Isq-1,Ieq+2
        GME_coeff = GME_effic_h(i,j) * 0.25 * &
            ((KH_u_GME(I,j,k)+KH_u_GME(I-1,j,k)) + (KH_v_GME(i,J,k)+KH_v_GME(i,J-1,k)))
        GME_coeff = MIN(GME_coeff, CS%GME_limiter)

        if ((CS%id_GME_coeff_h>0) .or. find_FrictWork) GME_coeff_h(i,j,k) = GME_coeff
        str_xx_GME(i,j) = GME_coeff * sh_xx_bt(i,j)
      enddo ; enddo

      ! The wider halo here is to permit one pass of smoothing without a halo update.
      do J=js-2,je+1 ; do I=is-2,ie+1
        GME_coeff = GME_effic_q(I,J) * 0.25 * &
            ((KH_u_GME(I,j,k)+KH_u_GME(I,j+1,k)) + (KH_v_GME(i,J,k)+KH_v_GME(i+1,J,k)))
        GME_coeff = MIN(GME_coeff, CS%GME_limiter)

        if (CS%id_GME_coeff_q>0) GME_coeff_q(I,J,k) = GME_coeff
        str_xy_GME(I,J) = GME_coeff * sh_xy_bt(I,J)
      enddo ; enddo

      ! Applying GME diagonal term.  This is linear and the arguments can be rescaled.
      call smooth_GME(CS, G, GME_flux_h=str_xx_GME)
      call smooth_GME(CS, G, GME_flux_q=str_xy_GME)

      ! This changes the units of str_xx from [L2 T-2 ~> m2 s-2] to [H L2 T-2 ~> m3 s-2 or kg s-2].
      do j=Jsq,Jeq+1 ; do i=Isq,Ieq+1
        str_xx(i,j) = (str_xx(i,j) + str_xx_GME(i,j)) * (h(i,j,k) * CS%reduction_xx(i,j))
      enddo ; enddo

      ! This adds in GME and changes the units of str_xx from [L2 T-2 ~> m2 s-2] to [H L2 T-2 ~> m3 s-2 or kg s-2].
      if (CS%no_slip) then
        do J=js-1,Jeq ; do I=is-1,Ieq
          str_xy(I,J) = (str_xy(I,J) + str_xy_GME(I,J)) * (hq(I,J) * CS%reduction_xy(I,J))
        enddo ; enddo
      else
        do J=js-1,Jeq ; do I=is-1,Ieq
          str_xy(I,J) = (str_xy(I,J) + str_xy_GME(I,J)) * (hq(I,J) * G%mask2dBu(I,J) * CS%reduction_xy(I,J))
        enddo ; enddo
      endif

    else ! .not. use_GME
      ! This changes the units of str_xx from [L2 T-2 ~> m2 s-2] to [H L2 T-2 ~> m3 s-2 or kg s-2].
      do j=Jsq,Jeq+1 ; do i=Isq,Ieq+1
        str_xx(i,j) = str_xx(i,j) * (h(i,j,k) * CS%reduction_xx(i,j))
      enddo ; enddo

      ! This changes the units of str_xy from [L2 T-2 ~> m2 s-2] to [H L2 T-2 ~> m3 s-2 or kg s-2].
      if (CS%no_slip) then
        do J=js-1,Jeq ; do I=is-1,Ieq
          str_xy(I,J) = str_xy(I,J) * (hq(I,J) * CS%reduction_xy(I,J))
        enddo ; enddo
      else
        do J=js-1,Jeq ; do I=is-1,Ieq
          str_xy(I,J) = str_xy(I,J) * (hq(I,J) * G%mask2dBu(I,J) * CS%reduction_xy(I,J))
        enddo ; enddo
      endif
    endif ! use_GME

    ! Evaluate 1/h x.Div(h Grad u) or the biharmonic equivalent.
    do j=js,je ; do I=Isq,Ieq
      diffu(I,j,k) = ((G%IdyCu(I,j)*(CS%dy2h(i,j)*str_xx(i,j) - CS%dy2h(i+1,j)*str_xx(i+1,j)) + &
                       G%IdxCu(I,j)*(CS%dx2q(I,J-1)*str_xy(I,J-1) - CS%dx2q(I,J)*str_xy(I,J))) * &
                     G%IareaCu(I,j)) / (h_u(I,j) + h_neglect)
    enddo ; enddo

    if (apply_OBC) then
      ! This is not the right boundary condition. If all the masking of tendencies are done
      ! correctly later then eliminating this block should not change answers.
      do n=1,OBC%number_of_segments
        if (OBC%segment(n)%is_E_or_W) then
          I = OBC%segment(n)%HI%IsdB
          do j=OBC%segment(n)%HI%jsd,OBC%segment(n)%HI%jed
            diffu(I,j,k) = 0.
          enddo
        endif
      enddo
    endif

    ! Evaluate 1/h y.Div(h Grad u) or the biharmonic equivalent.
    do J=Jsq,Jeq ; do i=is,ie
      diffv(i,J,k) = ((G%IdyCv(i,J)*(CS%dy2q(I-1,J)*str_xy(I-1,J) - CS%dy2q(I,J)*str_xy(I,J)) - &
                       G%IdxCv(i,J)*(CS%dx2h(i,j)*str_xx(i,j) - CS%dx2h(i,j+1)*str_xx(i,j+1))) * &
                     G%IareaCv(i,J)) / (h_v(i,J) + h_neglect)
    enddo ; enddo

    if (apply_OBC) then
      ! This is not the right boundary condition. If all the masking of tendencies are done
      ! correctly later then eliminating this block should not change answers.
      do n=1,OBC%number_of_segments
        if (OBC%segment(n)%is_N_or_S) then
          J = OBC%segment(n)%HI%JsdB
          do i=OBC%segment(n)%HI%isd,OBC%segment(n)%HI%ied
            diffv(i,J,k) = 0.
          enddo
        endif
      enddo
    endif

    if (find_FrictWork) then ; do j=js,je ; do i=is,ie
      ! Diagnose   str_xx*d_x u - str_yy*d_y v + str_xy*(d_y u + d_x v)
      ! This is the old formulation that includes energy diffusion
      FrictWork(i,j,k) = GV%H_to_RZ * ( &
              (str_xx(i,j) * (u(I,j,k)-u(I-1,j,k))*G%IdxT(i,j)    &
             - str_xx(i,j) * (v(i,J,k)-v(i,J-1,k))*G%IdyT(i,j))   &
          + 0.25*((str_xy(I,J) *                                  &
                   ((u(I,j+1,k)-u(I,j,k))*G%IdyBu(I,J)            &
                  + (v(i+1,J,k)-v(i,J,k))*G%IdxBu(I,J))           &
                 + str_xy(I-1,J-1) *                              &
                   ((u(I-1,j,k)-u(I-1,j-1,k))*G%IdyBu(I-1,J-1)    &
                  + (v(i,J-1,k)-v(i-1,J-1,k))*G%IdxBu(I-1,J-1)) ) &
                + (str_xy(I-1,J) *                                &
                   ((u(I-1,j+1,k)-u(I-1,j,k))*G%IdyBu(I-1,J)      &
                  + (v(i,J,k)-v(i-1,J,k))*G%IdxBu(I-1,J))         &
                 + str_xy(I,J-1) *                                &
                   ((u(I,j,k)-u(I,j-1,k))*G%IdyBu(I,J-1)          &
                  + (v(i+1,J-1,k)-v(i,J-1,k))*G%IdxBu(I,J-1)) ) ) )
    enddo ; enddo ; endif

    if (CS%use_GME) then ; do j=js,je ; do i=is,ie
      ! Diagnose   str_xx_GME*d_x u - str_yy_GME*d_y v + str_xy_GME*(d_y u + d_x v)
      ! This is the old formulation that includes energy diffusion
      FrictWork_GME(i,j,k) = GV%H_to_RZ * ( &
              (str_xx_GME(i,j)*(u(I,j,k)-u(I-1,j,k))*G%IdxT(i,j)     &
             - str_xx_GME(i,j)*(v(i,J,k)-v(i,J-1,k))*G%IdyT(i,j))    &
            + 0.25*((str_xy_GME(I,J) *                               &
                     ((u(I,j+1,k)-u(I,j,k))*G%IdyBu(I,J)             &
                    + (v(i+1,J,k)-v(i,J,k))*G%IdxBu(I,J))            &
                   + str_xy_GME(I-1,J-1) *                           &
                     ((u(I-1,j,k)-u(I-1,j-1,k))*G%IdyBu(I-1,J-1)     &
                    + (v(i,J-1,k)-v(i-1,J-1,k))*G%IdxBu(I-1,J-1)) )  &
                  + (str_xy_GME(I-1,J) *                             &
                     ((u(I-1,j+1,k)-u(I-1,j,k))*G%IdyBu(I-1,J)       &
                    + (v(i,J,k)-v(i-1,J,k))*G%IdxBu(I-1,J))          &
                   + str_xy_GME(I,J-1) *                             &
                     ((u(I,j,k)-u(I,j-1,k))*G%IdyBu(I,J-1)           &
                    + (v(i+1,J-1,k)-v(i,J-1,k))*G%IdxBu(I,J-1)) ) ) )
    enddo ; enddo ; endif

    ! Make a similar calculation as for FrictWork above but accumulating into
    ! the vertically integrated MEKE source term, and adjusting for any
    ! energy loss seen as a reduction in the (biharmonic) frictional source term.
    if (find_FrictWork .and. allocated(MEKE%mom_src)) then
      if (k==1) then
        do j=js,je ; do i=is,ie
          MEKE%mom_src(i,j) = 0.
        enddo ; enddo
        if (allocated(MEKE%GME_snk)) then
          do j=js,je ; do i=is,ie
            MEKE%GME_snk(i,j) = 0.
          enddo ; enddo
        endif
      endif
      if (MEKE%backscatter_Ro_c /= 0.) then
        do j=js,je ; do i=is,ie
          FatH = 0.25*( (abs(G%CoriolisBu(I-1,J-1)) + abs(G%CoriolisBu(I,J))) + &
                        (abs(G%CoriolisBu(I-1,J)) + abs(G%CoriolisBu(I,J-1))) )
          Shear_mag_bc = sqrt(sh_xx(i,j) * sh_xx(i,j) + &
            0.25*((sh_xy(I-1,J-1)*sh_xy(I-1,J-1) + sh_xy(I,J)*sh_xy(I,J)) + &
                  (sh_xy(I-1,J)*sh_xy(I-1,J) + sh_xy(I,J-1)*sh_xy(I,J-1))))
          if (CS%answer_date > 20190101) then
            FatH = (US%s_to_T*FatH)**MEKE%backscatter_Ro_pow ! f^n
            ! Note the hard-coded dimensional constant in the following line that can not
            ! be rescaled for dimensional consistency.
            Shear_mag_bc = (((US%s_to_T * Shear_mag_bc)**MEKE%backscatter_Ro_pow) + 1.e-30) &
                        * MEKE%backscatter_Ro_c ! c * D^n
            ! The Rossby number function is g(Ro) = 1/(1+c.Ro^n)
            ! RoScl = 1 - g(Ro)
            RoScl = Shear_mag_bc / (FatH + Shear_mag_bc) ! = 1 - f^n/(f^n+c*D^n)
          else
            if (FatH <= backscat_subround*Shear_mag_bc) then
              RoScl = 1.0
            else
              Sh_F_pow = MEKE%backscatter_Ro_c * (Shear_mag_bc / FatH)**MEKE%backscatter_Ro_pow
              RoScl = Sh_F_pow / (1.0 + Sh_F_pow) ! = 1 - f^n/(f^n+c*D^n)
            endif
          endif

          MEKE%mom_src(i,j) = MEKE%mom_src(i,j) + GV%H_to_RZ * ( &
                ((str_xx(i,j)-RoScl*bhstr_xx(i,j))*(u(I,j,k)-u(I-1,j,k))*G%IdxT(i,j)  &
                -(str_xx(i,j)-RoScl*bhstr_xx(i,j))*(v(i,J,k)-v(i,J-1,k))*G%IdyT(i,j)) &
              + 0.25*(((str_xy(I,J)-RoScl*bhstr_xy(I,J)) *                            &
                       ((u(I,j+1,k)-u(I,j,k))*G%IdyBu(I,J)                            &
                      + (v(i+1,J,k)-v(i,J,k))*G%IdxBu(I,J) )                          &
                     + (str_xy(I-1,J-1)-RoScl*bhstr_xy(I-1,J-1)) *                    &
                       ((u(I-1,j,k)-u(I-1,j-1,k))*G%IdyBu(I-1,J-1)                    &
                      + (v(i,J-1,k)-v(i-1,J-1,k))*G%IdxBu(I-1,J-1)) )                 &
                    + ((str_xy(I-1,J)-RoScl*bhstr_xy(I-1,J)) *                        &
                       ((u(I-1,j+1,k)-u(I-1,j,k))*G%IdyBu(I-1,J)                      &
                      + (v(i,J,k)-v(i-1,J,k))*G%IdxBu(I-1,J))                         &
                     + (str_xy(I,J-1)-RoScl*bhstr_xy(I,J-1)) *                        &
                       ((u(I,j,k)-u(I,j-1,k))*G%IdyBu(I,J-1)                          &
                      + (v(i+1,J-1,k)-v(i,J-1,k))*G%IdxBu(I,J-1)) ) ) )
        enddo ; enddo
      endif ! MEKE%backscatter_Ro_c

      do j=js,je ; do i=is,ie
        MEKE%mom_src(i,j) = MEKE%mom_src(i,j) + FrictWork(i,j,k)
      enddo ; enddo

      if (CS%use_GME .and. allocated(MEKE%GME_snk)) then
        do j=js,je ; do i=is,ie
          MEKE%GME_snk(i,j) = MEKE%GME_snk(i,j) + FrictWork_GME(i,j,k)
        enddo ; enddo
      endif

    endif ! find_FrictWork and associated(mom_src)

  enddo ! end of k loop

  ! Offer fields for diagnostic averaging.
  if (CS%id_normstress > 0) call post_data(CS%id_normstress, NoSt, CS%diag)
  if (CS%id_shearstress > 0) call post_data(CS%id_shearstress, ShSt, CS%diag)
  if (CS%id_diffu>0)     call post_data(CS%id_diffu, diffu, CS%diag)
  if (CS%id_diffv>0)     call post_data(CS%id_diffv, diffv, CS%diag)
  if (CS%id_FrictWork>0) call post_data(CS%id_FrictWork, FrictWork, CS%diag)
  if (CS%id_Ah_h>0)      call post_data(CS%id_Ah_h, Ah_h, CS%diag)
  if (CS%id_grid_Re_Ah>0) call post_data(CS%id_grid_Re_Ah, grid_Re_Ah, CS%diag)
  if (CS%id_div_xx_h>0)  call post_data(CS%id_div_xx_h, div_xx_h, CS%diag)
  if (CS%id_vort_xy_q>0) call post_data(CS%id_vort_xy_q, vort_xy_q, CS%diag)
  if (CS%id_sh_xx_h>0)   call post_data(CS%id_sh_xx_h, sh_xx_h, CS%diag)
  if (CS%id_sh_xy_q>0)   call post_data(CS%id_sh_xy_q, sh_xy_q, CS%diag)
  if (CS%id_Ah_q>0)      call post_data(CS%id_Ah_q, Ah_q, CS%diag)
  if (CS%id_Kh_h>0)      call post_data(CS%id_Kh_h, Kh_h, CS%diag)
  if (CS%id_grid_Re_Kh>0) call post_data(CS%id_grid_Re_Kh, grid_Re_Kh, CS%diag)
  if (CS%id_Kh_q>0)      call post_data(CS%id_Kh_q, Kh_q, CS%diag)
  if (CS%use_GME) then  ! post barotropic tension and strain
    if (CS%id_GME_coeff_h > 0) call post_data(CS%id_GME_coeff_h, GME_coeff_h, CS%diag)
    if (CS%id_GME_coeff_q > 0) call post_data(CS%id_GME_coeff_q, GME_coeff_q, CS%diag)
    if (CS%id_FrictWork_GME>0) call post_data(CS%id_FrictWork_GME, FrictWork_GME, CS%diag)
    if (CS%id_dudx_bt > 0) call post_data(CS%id_dudx_bt, dudx_bt, CS%diag)
    if (CS%id_dvdy_bt > 0) call post_data(CS%id_dvdy_bt, dvdy_bt, CS%diag)
    if (CS%id_dudy_bt > 0) call post_data(CS%id_dudy_bt, dudy_bt, CS%diag)
    if (CS%id_dvdx_bt > 0) call post_data(CS%id_dvdx_bt, dvdx_bt, CS%diag)
  endif

  if (CS%debug) then
    if (CS%Laplacian) then
      call hchksum(Kh_h, "Kh_h", G%HI, haloshift=0, scale=US%L_to_m**2*US%s_to_T)
      call Bchksum(Kh_q, "Kh_q", G%HI, haloshift=0, scale=US%L_to_m**2*US%s_to_T)
    endif
    if (CS%biharmonic) call hchksum(Ah_h, "Ah_h", G%HI, haloshift=0, scale=US%L_to_m**4*US%s_to_T)
    if (CS%biharmonic) call Bchksum(Ah_q, "Ah_q", G%HI, haloshift=0, scale=US%L_to_m**4*US%s_to_T)
  endif

  if (CS%id_FrictWorkIntz > 0) then
    do j=js,je
      do i=is,ie ; FrictWorkIntz(i,j) = FrictWork(i,j,1) ; enddo
      do k=2,nz ; do i=is,ie
        FrictWorkIntz(i,j) = FrictWorkIntz(i,j) + FrictWork(i,j,k)
      enddo ; enddo
    enddo
    call post_data(CS%id_FrictWorkIntz, FrictWorkIntz, CS%diag)
  endif

  if (present(ADp)) then
    ! Diagnostics of the fractional thicknesses times momentum budget terms
    ! 3D diagnostics of hf_diffu(diffv) are commented because there is no clarity on proper remapping grid option.
    ! The code is retained for debugging purposes in the future.
    !if (CS%id_hf_diffu > 0) call post_product_u(CS%id_hf_diffu, diffu, ADp%diag_hfrac_u, G, nz, CS%diag)
    !if (CS%id_hf_diffv > 0) call post_product_v(CS%id_hf_diffv, diffv, ADp%diag_hfrac_v, G, nz, CS%diag)

    ! Diagnostics for thickness-weighted vertically averaged momentum budget terms
    if (CS%id_hf_diffu_2d > 0) call post_product_sum_u(CS%id_hf_diffu_2d, diffu, ADp%diag_hfrac_u, G, nz, CS%diag)
    if (CS%id_hf_diffv_2d > 0) call post_product_sum_v(CS%id_hf_diffv_2d, diffv, ADp%diag_hfrac_v, G, nz, CS%diag)

    ! Diagnostics for the vertical sum of layer thickness x momentum budget terms
    if (CS%id_intz_diffu_2d > 0) call post_product_sum_u(CS%id_intz_diffu_2d, diffu, ADp%diag_hu, G, nz, CS%diag)
    if (CS%id_intz_diffv_2d > 0) call post_product_sum_v(CS%id_intz_diffv_2d, diffv, ADp%diag_hv, G, nz, CS%diag)

    ! Diagnostics for thickness x momentum budget terms
    if (CS%id_h_diffu > 0) call post_product_u(CS%id_h_diffu, diffu, ADp%diag_hu, G, nz, CS%diag)
    if (CS%id_h_diffv > 0) call post_product_v(CS%id_h_diffv, diffv, ADp%diag_hv, G, nz, CS%diag)

    ! Diagnostics for momentum budget terms multiplied by visc_rem_[uv],
    if (CS%id_diffu_visc_rem > 0) call post_product_u(CS%id_diffu_visc_rem, diffu, ADp%visc_rem_u, G, nz, CS%diag)
    if (CS%id_diffv_visc_rem > 0) call post_product_v(CS%id_diffv_visc_rem, diffv, ADp%visc_rem_v, G, nz, CS%diag)
  endif

  if (CS%use_ZB2020) then
    call ZB2020_lateral_stress(u, v, h, diffu, diffv, G, GV, CS%ZB2020, &
                               CS%dx2h, CS%dy2h, CS%dx2q, CS%dy2q)
  endif

end subroutine horizontal_viscosity

!> Allocates space for and calculates static variables used by horizontal_viscosity().
!! hor_visc_init calculates and stores the values of a number of metric functions that
!! are used in horizontal_viscosity().
subroutine hor_visc_init(Time, G, GV, US, param_file, diag, CS, ADp)
  type(time_type),         intent(in)    :: Time !< Current model time.
  type(ocean_grid_type),   intent(inout) :: G    !< The ocean's grid structure.
  type(verticalGrid_type), intent(in)    :: GV   !< The ocean's vertical grid structure
  type(unit_scale_type),   intent(in)    :: US   !< A dimensional unit scaling type
  type(param_file_type),   intent(in)    :: param_file !< A structure to parse for run-time
                                                 !! parameters.
  type(diag_ctrl), target, intent(inout) :: diag !< Structure to regulate diagnostic output.
  type(hor_visc_CS),       intent(inout) :: CS   !< Horizontal viscosity control structure
  type(accel_diag_ptrs), intent(in), optional :: ADp !< Acceleration diagnostics

  ! u0v is the Laplacian sensitivities to the v velocities at u points, with u0u, v0u, and v0v defined analogously.
  real, dimension(SZIB_(G),SZJ_(G)) :: u0u, u0v ! Laplacian sensitivities at u points [L-2 ~> m-2]
  real, dimension(SZI_(G),SZJB_(G)) :: v0u, v0v ! Laplacian sensitivities at v points [L-2 ~> m-2]
  real :: grid_sp_h2       ! Harmonic mean of the squares of the grid [L2 ~> m2]
  real :: grid_sp_h3       ! Harmonic mean of the squares of the grid^(3/2) [L3 ~> m3]
  real :: grid_sp_q2       ! spacings at h and q points [L2 ~> m2]
  real :: grid_sp_q3       ! spacings at h and q points^(3/2) [L3 ~> m3]
  real :: min_grid_sp_h2   ! Minimum value of grid_sp_h2 [L2 ~> m2]
  real :: min_grid_sp_h4   ! Minimum value of grid_sp_h2**2 [L4 ~> m4]
  real :: Kh_Limit         ! A coefficient [T-1 ~> s-1] used, along with the
                           ! grid spacing, to limit Laplacian viscosity.
  real :: fmax             ! maximum absolute value of f at the four
                           ! vorticity points around a thickness point [T-1 ~> s-1]
  real :: BoundCorConst    ! A constant used when using viscosity to bound the Coriolis accelerations
                           ! [T2 L-2 ~> s2 m-2]
  real :: Ah_Limit         ! coefficient [T-1 ~> s-1] used, along with the
                           ! grid spacing, to limit biharmonic viscosity
  real :: Kh               ! Lapacian horizontal viscosity [L2 T-1 ~> m2 s-1]
  real :: Ah               ! biharmonic horizontal viscosity [L4 T-1 ~> m4 s-1]
  real :: Kh_vel_scale     ! this speed [L T-1 ~> m s-1] times grid spacing gives Laplacian viscosity
  real :: Ah_vel_scale     ! this speed [L T-1 ~> m s-1] times grid spacing cubed gives biharmonic viscosity
  real :: Ah_time_scale    ! damping time-scale for biharmonic visc [T ~> s]
  real :: Smag_Lap_const   ! nondimensional Laplacian Smagorinsky constant [nondim]
  real :: Smag_bi_const    ! nondimensional biharmonic Smagorinsky constant [nondim]
  real :: Leith_Lap_const  ! nondimensional Laplacian Leith constant [nondim]
  real :: Leith_bi_const   ! nondimensional biharmonic Leith constant [nondim]
  real :: dt               ! The dynamics time step [T ~> s]
  real :: Idt              ! The inverse of dt [T-1 ~> s-1]
  real :: denom            ! work variable; the denominator of a fraction [L-2 ~> m-2] or [L-4 ~> m-4]
  real :: maxvel           ! largest permitted velocity components [L T-1 ~> m s-1]
  real :: bound_Cor_vel    ! grid-scale velocity variations at which value
                           ! the quadratically varying biharmonic viscosity
                           ! balances Coriolis acceleration [L T-1 ~> m s-1]
  real :: Kh_sin_lat       ! Amplitude of latitudinally dependent viscosity [L2 T-1 ~> m2 s-1]
  real :: Kh_pwr_of_sine   ! Power used to raise sin(lat) when using Kh_sin_lat [nondim]
  logical :: bound_Cor_def ! parameter setting of BOUND_CORIOLIS
  logical :: split         ! If true, use the split time stepping scheme.
                           ! If false and USE_GME = True, issue a FATAL error.
  logical :: use_MEKE      ! If true, the MEKE parameterization is in use.
  integer :: default_answer_date  ! The default setting for the various ANSWER_DATE flags
  character(len=200) :: inputdir, filename ! Input file names and paths
  character(len=80) ::  Kh_var ! Input variable names
  real    :: deg2rad       ! Converts degrees to radians [radians degree-1]
  real    :: slat_fn       ! sin(lat)**Kh_pwr_of_sine [nondim]
  real    :: aniso_grid_dir(2) ! Vector (n1,n2) for anisotropic direction [nondim]
  integer :: aniso_mode    ! Selects the mode for setting the anisotropic direction
  integer :: is, ie, js, je, Isq, Ieq, Jsq, Jeq, nz
  integer :: isd, ied, jsd, jed, IsdB, IedB, JsdB, JedB
  integer :: i, j
  ! This include declares and sets the variable "version".
# include "version_variable.h"
  character(len=40)  :: mdl = "MOM_hor_visc"  ! module name
  is   = G%isc  ; ie   = G%iec  ; js   = G%jsc  ; je   = G%jec ; nz = GV%ke
  Isq  = G%IscB ; Ieq  = G%IecB ; Jsq  = G%JscB ; Jeq  = G%JecB
  isd  = G%isd  ; ied  = G%ied  ; jsd  = G%jsd  ; jed  = G%jed
  IsdB = G%IsdB ; IedB = G%IedB ; JsdB = G%JsdB ; JedB = G%JedB

  ! init control structure
  call ZB2020_init(Time, G, GV, US, param_file, diag, CS%ZB2020, CS%use_ZB2020)

  CS%initialized = .true.

  CS%diag => diag
  ! Read parameters and write them to the model log.
  call log_version(param_file, mdl, version, "")

  ! All parameters are read in all cases to enable parameter spelling checks.
  call get_param(param_file, mdl, "DEFAULT_ANSWER_DATE", default_answer_date, &
                 "This sets the default value for the various _ANSWER_DATE parameters.", &
                 default=99991231)
  call get_param(param_file, mdl, "HOR_VISC_ANSWER_DATE", CS%answer_date, &
                 "The vintage of the order of arithmetic and expressions in the horizontal "//&
                 "viscosity calculations.  Values below 20190101 recover the answers from the "//&
                 "end of 2018, while higher values use updated and more robust forms of the "//&
                 "same expressions.", &
                 default=default_answer_date, do_not_log=.not.GV%Boussinesq)
  if (.not.GV%Boussinesq) CS%answer_date = max(CS%answer_date, 20230701)

  call get_param(param_file, mdl, "DEBUG", CS%debug, default=.false.)
  call get_param(param_file, mdl, "LAPLACIAN", CS%Laplacian, &
                 "If true, use a Laplacian horizontal viscosity.", &
                 default=.false.)

  call get_param(param_file, mdl, "KH", Kh,                      &
                 "The background Laplacian horizontal viscosity.", &
                 units="m2 s-1", default=0.0, scale=US%m_to_L**2*US%T_to_s, &
                 do_not_log=.not.CS%Laplacian)
  call get_param(param_file, mdl, "KH_BG_MIN", CS%Kh_bg_min, &
                 "The minimum value allowed for Laplacian horizontal viscosity, KH.", &
                 units="m2 s-1", default=0.0, scale=US%m_to_L**2*US%T_to_s, &
                 do_not_log=.not.CS%Laplacian)
  call get_param(param_file, mdl, "KH_VEL_SCALE", Kh_vel_scale, &
                 "The velocity scale which is multiplied by the grid "//&
                 "spacing to calculate the Laplacian viscosity. "//&
                 "The final viscosity is the largest of this scaled "//&
                 "viscosity, the Smagorinsky and Leith viscosities, and KH.", &
                 units="m s-1", default=0.0, scale=US%m_s_to_L_T, &
                 do_not_log=.not.CS%Laplacian)
  call get_param(param_file, mdl, "KH_SIN_LAT", Kh_sin_lat, &
                 "The amplitude of a latitudinally-dependent background "//&
                 "viscosity of the form KH_SIN_LAT*(SIN(LAT)**KH_PWR_OF_SINE).", &
                 units="m2 s-1", default=0.0, scale=US%m_to_L**2*US%T_to_s, &
                 do_not_log=.not.CS%Laplacian)
  call get_param(param_file, mdl, "KH_PWR_OF_SINE", Kh_pwr_of_sine, &
                 "The power used to raise SIN(LAT) when using a latitudinally "//&
                 "dependent background viscosity.", &
                 units="nondim", default=4.0, &
                 do_not_log=.not.(CS%Laplacian .and. (Kh_sin_lat>0.)) )
  call get_param(param_file, mdl, "SMAGORINSKY_KH", CS%Smagorinsky_Kh, &
                 "If true, use a Smagorinsky nonlinear eddy viscosity.", &
                 default=.false., do_not_log=.not.CS%Laplacian)
  if (.not.CS%Laplacian) CS%Smagorinsky_Kh = .false.
  call get_param(param_file, mdl, "SMAG_LAP_CONST", Smag_Lap_const, &
                 "The nondimensional Laplacian Smagorinsky constant, "//&
                 "often 0.15.", units="nondim", default=0.0, &
                 fail_if_missing=CS%Smagorinsky_Kh, do_not_log=.not.CS%Smagorinsky_Kh)
  call get_param(param_file, mdl, "LEITH_KH", CS%Leith_Kh, &
                 "If true, use a Leith nonlinear eddy viscosity.", &
                 default=.false., do_not_log=.not.CS%Laplacian)
  if (.not.CS%Laplacian) CS%Leith_Kh = .false.
  call get_param(param_file, mdl, "LEITH_LAP_CONST", Leith_Lap_const, &
                 "The nondimensional Laplacian Leith constant, "//&
                 "often set to 1.0", units="nondim", default=0.0, &
                  fail_if_missing=CS%Leith_Kh, do_not_log=.not.CS%Leith_Kh)
  call get_param(param_file, mdl, "USE_MEKE", use_MEKE, &
                 default=.false., do_not_log=.true.)
  call get_param(param_file, mdl, "RES_SCALE_MEKE_VISC", CS%res_scale_MEKE, &
                 "If true, the viscosity contribution from MEKE is scaled by "//&
                 "the resolution function.", default=.false., &
                 do_not_log=.not.(CS%Laplacian.and.use_MEKE))
  if (.not.(CS%Laplacian.and.use_MEKE)) CS%res_scale_MEKE = .false.

  call get_param(param_file, mdl, "BOUND_KH", CS%bound_Kh, &
                 "If true, the Laplacian coefficient is locally limited "//&
                 "to be stable.", default=.true., do_not_log=.not.CS%Laplacian)
  call get_param(param_file, mdl, "BETTER_BOUND_KH", CS%better_bound_Kh, &
                 "If true, the Laplacian coefficient is locally limited "//&
                 "to be stable with a better bounding than just BOUND_KH.", &
                 default=CS%bound_Kh, do_not_log=.not.CS%Laplacian)
  if (.not.CS%Laplacian) CS%bound_Kh = .false.
  if (.not.CS%Laplacian) CS%better_bound_Kh = .false.
  call get_param(param_file, mdl, "ANISOTROPIC_VISCOSITY", CS%anisotropic, &
                 "If true, allow anistropic viscosity in the Laplacian "//&
                 "horizontal viscosity.", default=.false., &
                 do_not_log=.not.CS%Laplacian)
  if (.not.CS%Laplacian) CS%anisotropic = .false. ! This replicates the prior code, but is it intended?
  call get_param(param_file, mdl, "ADD_LES_VISCOSITY", CS%add_LES_viscosity, &
                 "If true, adds the viscosity from Smagorinsky and Leith to the "//&
                 "background viscosity instead of taking the maximum.", default=.false., &
                 do_not_log=.not.CS%Laplacian)

  call get_param(param_file, mdl, "KH_ANISO", CS%Kh_aniso, &
                 "The background Laplacian anisotropic horizontal viscosity.", &
                 units="m2 s-1", default=0.0, scale=US%m_to_L**2*US%T_to_s, &
                 do_not_log=.not.CS%anisotropic)
  call get_param(param_file, mdl, "ANISOTROPIC_MODE", aniso_mode, &
                 "Selects the mode for setting the direction of anisotropy.\n"//&
                 "\t 0 - Points along the grid i-direction.\n"//&
                 "\t 1 - Points towards East.\n"//&
                 "\t 2 - Points along the flow direction, U/|U|.", &
                 default=0, do_not_log=.not.CS%anisotropic)
  if (aniso_mode == 0) then
    call get_param(param_file, mdl, "ANISO_GRID_DIR", aniso_grid_dir, &
                 "The vector pointing in the direction of anisotropy for horizontal viscosity. "//&
                 "n1,n2 are the i,j components relative to the grid.", &
                 units="nondim", fail_if_missing=CS%anisotropic, do_not_log=.not.CS%anisotropic)
  elseif (aniso_mode == 1) then
    call get_param(param_file, mdl, "ANISO_GRID_DIR", aniso_grid_dir, &
                 "The vector pointing in the direction of anisotropy for horizontal viscosity. "//&
                 "n1,n2 are the i,j components relative to the spherical coordinates.", &
                 units="nondim", fail_if_missing=CS%anisotropic, do_not_log=.not.CS%anisotropic)
  else
    call get_param(param_file, mdl, "ANISO_GRID_DIR", aniso_grid_dir, &
                 "The vector pointing in the direction of anisotropy for horizontal viscosity.", &
                 units="nondim", fail_if_missing=.false., do_not_log=.true.)
  endif

  call get_param(param_file, mdl, "BIHARMONIC", CS%biharmonic, &
                 "If true, use a biharmonic horizontal viscosity. "//&
                 "BIHARMONIC may be used with LAPLACIAN.", &
                 default=.true.)
  call get_param(param_file, mdl, "AH", Ah, &
                 "The background biharmonic horizontal viscosity.", &
                 units="m4 s-1", default=0.0, scale=US%m_to_L**4*US%T_to_s, &
                 do_not_log=.not.CS%biharmonic)
  call get_param(param_file, mdl, "AH_VEL_SCALE", Ah_vel_scale, &
                 "The velocity scale which is multiplied by the cube of "//&
                 "the grid spacing to calculate the biharmonic viscosity. "//&
                 "The final viscosity is the largest of this scaled "//&
                 "viscosity, the Smagorinsky and Leith viscosities, and AH.", &
                 units="m s-1", default=0.0, scale=US%m_s_to_L_T, do_not_log=.not.CS%biharmonic)
  call get_param(param_file, mdl, "AH_TIME_SCALE", Ah_time_scale, &
                 "A time scale whose inverse is multiplied by the fourth "//&
                 "power of the grid spacing to calculate biharmonic viscosity. "//&
                 "The final viscosity is the largest of all viscosity "//&
                 "formulations in use. 0.0 means that it's not used.", &
                 units="s", default=0.0, scale=US%s_to_T, do_not_log=.not.CS%biharmonic)
  call get_param(param_file, mdl, "SMAGORINSKY_AH", CS%Smagorinsky_Ah, &
                 "If true, use a biharmonic Smagorinsky nonlinear eddy "//&
                 "viscosity.", default=.false., do_not_log=.not.CS%biharmonic)
  if (.not.CS%biharmonic) CS%Smagorinsky_Ah = .false.
  call get_param(param_file, mdl, "LEITH_AH", CS%Leith_Ah, &
                 "If true, use a biharmonic Leith nonlinear eddy "//&
                 "viscosity.", default=.false., do_not_log=.not.CS%biharmonic)
  if (.not.CS%biharmonic) CS%Leith_Ah = .false.
  call get_param(param_file, mdl, "USE_LEITHY", CS%use_Leithy, &
                 "If true, use a biharmonic Leith nonlinear eddy "//&
                 "viscosity together with a harmonic backscatter.", &
                 default=.false.)
  call get_param(param_file, mdl, "BOUND_AH", CS%bound_Ah, &
                 "If true, the biharmonic coefficient is locally limited "//&
                 "to be stable.", default=.true., do_not_log=.not.CS%biharmonic)
  call get_param(param_file, mdl, "BETTER_BOUND_AH", CS%better_bound_Ah, &
                 "If true, the biharmonic coefficient is locally limited "//&
                 "to be stable with a better bounding than just BOUND_AH.", &
                 default=CS%bound_Ah, do_not_log=.not.CS%biharmonic)
  if (.not.CS%biharmonic) CS%bound_Ah = .false.
  if (.not.CS%biharmonic) CS%better_bound_Ah = .false.
  call get_param(param_file, mdl, "RE_AH", CS%Re_Ah, &
                 "If nonzero, the biharmonic coefficient is scaled "//&
                 "so that the biharmonic Reynolds number is equal to this.", &
                 units="nondim", default=0.0, do_not_log=.not.CS%biharmonic)

  call get_param(param_file, mdl, "SMAG_BI_CONST",Smag_bi_const, &
                 "The nondimensional biharmonic Smagorinsky constant, "//&
                 "typically 0.015 - 0.06.", units="nondim", default=0.0, &
                 fail_if_missing=CS%Smagorinsky_Ah, do_not_log=.not.CS%Smagorinsky_Ah)

  call get_param(param_file, mdl, "USE_BETA_IN_LEITH", CS%use_beta_in_Leith, &
                 "If true, include the beta term in the Leith nonlinear eddy viscosity.", &
                 default=CS%Leith_Kh, do_not_log=.not.(CS%Leith_Kh .or. CS%Leith_Ah) )
  call get_param(param_file, mdl, "MODIFIED_LEITH", CS%modified_Leith, &
                 "If true, add a term to Leith viscosity which is "//&
                 "proportional to the gradient of divergence.", &
                 default=.false., do_not_log=.not.(CS%Leith_Kh .or. CS%Leith_Ah) )
  call get_param(param_file, mdl, "USE_QG_LEITH_VISC", CS%use_QG_Leith_visc, &
                 "If true, use QG Leith nonlinear eddy viscosity.", &
                 default=.false., do_not_log=.not.(CS%Leith_Kh .or. CS%Leith_Ah) )
  if (CS%use_QG_Leith_visc) then
    call MOM_error(FATAL, "USE_QG_LEITH_VISC=True activates code that is a work-in-progress and "//&
          "should not be used until a number of bugs are fixed.  Specifically it does not "//&
          "reproduce across PE count or layout, and may use arrays that have not been properly "//&
          "set or allocated.  See github.com/mom-ocean/MOM6/issues/1590 for a discussion.")
  endif
  if (CS%use_QG_Leith_visc .and. .not. (CS%Leith_Kh .or. CS%Leith_Ah) ) then
    call MOM_error(FATAL, "MOM_hor_visc.F90, hor_visc_init:"//&
                 "LEITH_KH or LEITH_AH must be True when USE_QG_LEITH_VISC=True.")
  endif

  call get_param(param_file, mdl, "BOUND_CORIOLIS", bound_Cor_def, default=.false.)
  call get_param(param_file, mdl, "BOUND_CORIOLIS_BIHARM", CS%bound_Coriolis, &
                 "If true use a viscosity that increases with the square "//&
                 "of the velocity shears, so that the resulting viscous "//&
                 "drag is of comparable magnitude to the Coriolis terms "//&
                 "when the velocity differences between adjacent grid "//&
                 "points is 0.5*BOUND_CORIOLIS_VEL.  The default is the "//&
                 "value of BOUND_CORIOLIS (or false).", default=bound_Cor_def, &
                 do_not_log=.not.CS%Smagorinsky_Ah)
  if (.not.CS%Smagorinsky_Ah) CS%bound_Coriolis = .false.
  call get_param(param_file, mdl, "MAXVEL", maxvel, &
                 units="m s-1", default=3.0e8, scale=US%m_s_to_L_T)
  call get_param(param_file, mdl, "BOUND_CORIOLIS_VEL", bound_Cor_vel, &
                 "The velocity scale at which BOUND_CORIOLIS_BIHARM causes "//&
                 "the biharmonic drag to have comparable magnitude to the "//&
                 "Coriolis acceleration.  The default is set by MAXVEL.", &
                 units="m s-1", default=maxvel*US%L_T_to_m_s, scale=US%m_s_to_L_T, &
                 do_not_log=.not.(CS%Smagorinsky_Ah .and. CS%bound_Coriolis))
  call get_param(param_file, mdl, "LEITH_BI_CONST", Leith_bi_const, &
                 "The nondimensional biharmonic Leith constant, "//&
                 "typical values are thus far undetermined.", units="nondim", default=0.0, &
                 fail_if_missing=(CS%Leith_Ah .or. CS%use_Leithy), &
                 do_not_log=.not.(CS%Leith_Ah .or. CS%use_Leithy))
  call get_param(param_file, mdl, "USE_LAND_MASK_FOR_HVISC", CS%use_land_mask, &
                 "If true, use the land mask for the computation of thicknesses "//&
                 "at velocity locations. This eliminates the dependence on arbitrary "//&
                 "values over land or outside of the domain.", default=.true.)
  call get_param(param_file, mdl, "HORVISC_BOUND_COEF", CS%bound_coef, &
                 "The nondimensional coefficient of the ratio of the "//&
                 "viscosity bounds to the theoretical maximum for "//&
                 "stability without considering other terms.", units="nondim", &
                 default=0.8, do_not_log=.not.(CS%better_bound_Ah .or. CS%better_bound_Kh))
  call get_param(param_file, mdl, "NOSLIP", CS%no_slip, &
                 "If true, no slip boundary conditions are used; otherwise "//&
                 "free slip boundary conditions are assumed. The "//&
                 "implementation of the free slip BCs on a C-grid is much "//&
                 "cleaner than the no slip BCs. The use of free slip BCs "//&
                 "is strongly encouraged, and no slip BCs are not used with "//&
                 "the biharmonic viscosity.", default=.false.)
  call get_param(param_file, mdl, "USE_KH_BG_2D", CS%use_Kh_bg_2d, &
                 "If true, read a file containing 2-d background harmonic "//&
                 "viscosities. The final viscosity is the maximum of the other "//&
                 "terms and this background value.", default=.false., do_not_log=.not.CS%Laplacian)
  if (.not.CS%Laplacian) CS%use_Kh_bg_2d = .false.
  call get_param(param_file, mdl, "KH_BG_2D_BUG", CS%Kh_bg_2d_bug, &
                 "If true, retain an answer-changing horizontal indexing bug in setting "//&
                 "the corner-point viscosities when USE_KH_BG_2D=True.  This is "//&
                 "not recommended.", default=.false., do_not_log=.not.CS%use_Kh_bg_2d)

  call get_param(param_file, mdl, "USE_GME", CS%use_GME, &
                 "If true, use the GM+E backscatter scheme in association \n"//&
                 "with the Gent and McWilliams parameterization.", default=.false.)
  call get_param(param_file, mdl, "SPLIT", split, &
                 "Use the split time stepping if true.", default=.true., do_not_log=.true.)
  if (CS%use_Leithy) then
    if (.not.(CS%biharmonic .and. CS%Laplacian)) then
                   call MOM_error(FATAL, "MOM_hor_visc.F90, hor_visc_init: "//&
                   "LAPLACIAN and BIHARMONIC must both be True when USE_LEITHY=True.")
    endif
  endif
  call get_param(param_file, mdl, "LEITHY_CK", CS%c_K, &
                 "Fraction of biharmonic dissipation that gets backscattered, "//&
                 "in Leith+E.", units="nondim", default=1.0, do_not_log=.not.CS%use_Leithy)
  call get_param(param_file, mdl, "SMOOTH_AH", CS%smooth_Ah, &
                 "If true, Ah and m_leithy are smoothed within Leith+E.  This requires "//&
                 "lots of blocking communications, which can be expensive", &
                 default=.true., do_not_log=.not.CS%use_Leithy)

  if (CS%use_GME .and. .not.split) call MOM_error(FATAL,"ERROR: Currently, USE_GME = True "// &
                                           "cannot be used with SPLIT=False.")

  if (CS%use_GME) then
    call get_param(param_file, mdl, "GME_NUM_SMOOTHINGS", CS%num_smooth_gme, &
                   "Number of smoothing passes for the GME fluxes.", &
                   default=1)
    call get_param(param_file, mdl, "GME_H0", CS%GME_h0, &
                   "The strength of GME tapers quadratically to zero when the bathymetric "//&
                   "depth is shallower than GME_H0.", &
                   units="m", scale=GV%m_to_H, default=1000.0)
    call get_param(param_file, mdl, "GME_EFFICIENCY", CS%GME_efficiency, &
                   "The nondimensional prefactor multiplying the GME coefficient.", &
                   units="nondim", default=1.0)
    call get_param(param_file, mdl, "GME_LIMITER", CS%GME_limiter, &
                   "The absolute maximum value the GME coefficient is allowed to take.", &
                   units="m2 s-1", scale=US%m_to_L**2*US%T_to_s, default=1.0e7)
  endif

  if (CS%Laplacian .or. CS%biharmonic) then
    call get_param(param_file, mdl, "DT", dt, &
                 "The (baroclinic) dynamics time step.", units="s", scale=US%s_to_T, &
                 fail_if_missing=.true.)
    Idt = 1.0 / dt
  endif
  if (CS%no_slip .and. CS%biharmonic) &
    call MOM_error(FATAL,"ERROR: NOSLIP and BIHARMONIC cannot be defined "// &
                         "at the same time in MOM.")
  if (.not.(CS%Laplacian .or. CS%biharmonic)) then
    ! Only issue inviscid warning if not in single column mode (usually 2x2 domain)
    if ( max(G%domain%niglobal, G%domain%njglobal)>2 ) call MOM_error(WARNING, &
      "hor_visc_init:  It is usually a very bad idea not to use either "//&
      "LAPLACIAN or BIHARMONIC viscosity.")
    return ! We are not using either Laplacian or Bi-harmonic lateral viscosity
  endif
  deg2rad = atan(1.0) / 45.
  ALLOC_(CS%dx2h(isd:ied,jsd:jed))        ; CS%dx2h(:,:)    = 0.0
  ALLOC_(CS%dy2h(isd:ied,jsd:jed))        ; CS%dy2h(:,:)    = 0.0
  ALLOC_(CS%dx2q(IsdB:IedB,JsdB:JedB))    ; CS%dx2q(:,:)    = 0.0
  ALLOC_(CS%dy2q(IsdB:IedB,JsdB:JedB))    ; CS%dy2q(:,:)    = 0.0
  ALLOC_(CS%dx_dyT(isd:ied,jsd:jed))      ; CS%dx_dyT(:,:)  = 0.0
  ALLOC_(CS%dy_dxT(isd:ied,jsd:jed))      ; CS%dy_dxT(:,:)  = 0.0
  ALLOC_(CS%dx_dyBu(IsdB:IedB,JsdB:JedB)) ; CS%dx_dyBu(:,:) = 0.0
  ALLOC_(CS%dy_dxBu(IsdB:IedB,JsdB:JedB)) ; CS%dy_dxBu(:,:) = 0.0
  if (CS%Laplacian) then
    ALLOC_(CS%grid_sp_h2(isd:ied,jsd:jed))   ; CS%grid_sp_h2(:,:) = 0.0
    ALLOC_(CS%Kh_bg_xx(isd:ied,jsd:jed))     ; CS%Kh_bg_xx(:,:) = 0.0
    ALLOC_(CS%Kh_bg_xy(IsdB:IedB,JsdB:JedB)) ; CS%Kh_bg_xy(:,:) = 0.0
    if (CS%bound_Kh .or. CS%better_bound_Kh) then
      ALLOC_(CS%Kh_Max_xx(Isd:Ied,Jsd:Jed)) ; CS%Kh_Max_xx(:,:) = 0.0
      ALLOC_(CS%Kh_Max_xy(IsdB:IedB,JsdB:JedB)) ; CS%Kh_Max_xy(:,:) = 0.0
    endif
    if (CS%Smagorinsky_Kh) then
      ALLOC_(CS%Laplac2_const_xx(isd:ied,jsd:jed))     ; CS%Laplac2_const_xx(:,:) = 0.0
      ALLOC_(CS%Laplac2_const_xy(IsdB:IedB,JsdB:JedB)) ; CS%Laplac2_const_xy(:,:) = 0.0
    endif
    if (CS%Leith_Kh) then
      ALLOC_(CS%Laplac3_const_xx(isd:ied,jsd:jed)) ; CS%Laplac3_const_xx(:,:) = 0.0
      ALLOC_(CS%Laplac3_const_xy(IsdB:IedB,JsdB:JedB)) ; CS%Laplac3_const_xy(:,:) = 0.0
    endif
  endif
  ALLOC_(CS%reduction_xx(isd:ied,jsd:jed))     ; CS%reduction_xx(:,:) = 0.0
  ALLOC_(CS%reduction_xy(IsdB:IedB,JsdB:JedB)) ; CS%reduction_xy(:,:) = 0.0

  CS%dynamic_aniso = .false.
  if (CS%anisotropic) then
    ALLOC_(CS%n1n2_h(isd:ied,jsd:jed)) ; CS%n1n2_h(:,:) = 0.0
    ALLOC_(CS%n1n1_m_n2n2_h(isd:ied,jsd:jed)) ; CS%n1n1_m_n2n2_h(:,:) = 0.0
    ALLOC_(CS%n1n2_q(IsdB:IedB,JsdB:JedB)) ; CS%n1n2_q(:,:) = 0.0
    ALLOC_(CS%n1n1_m_n2n2_q(IsdB:IedB,JsdB:JedB)) ; CS%n1n1_m_n2n2_q(:,:) = 0.0
    select case (aniso_mode)
      case (0)
        call align_aniso_tensor_to_grid(CS, aniso_grid_dir(1), aniso_grid_dir(2))
      case (1)
      ! call align_aniso_tensor_to_grid(CS, aniso_grid_dir(1), aniso_grid_dir(2))
      case (2)
        CS%dynamic_aniso = .true.
      case default
        call MOM_error(FATAL, "MOM_hor_visc: "//&
             "Runtime parameter ANISOTROPIC_MODE is out of range.")
    end select
  endif

  call get_param(param_file, mdl, "KH_BG_2D_FILENAME", filename, &
                 'The filename containing a 2d map of "Kh".', &
                 default='KH_background_2d.nc', do_not_log=.not.CS%use_Kh_bg_2d)
  call get_param(param_file, mdl, "KH_BG_2D_VARNAME", Kh_var, &
                 'The name in the input file of the horizontal viscosity variable.', &
                 default='Kh', do_not_log=.not.CS%use_Kh_bg_2d)

  if (CS%use_Kh_bg_2d) then
    call get_param(param_file, mdl, "INPUTDIR", inputdir, default=".")
    inputdir = slasher(inputdir)
    ALLOC_(CS%Kh_bg_2d(isd:ied,jsd:jed))     ; CS%Kh_bg_2d(:,:) = 0.0
    call MOM_read_data(trim(inputdir)//trim(filename), Kh_var, CS%Kh_bg_2d, &
                       G%domain, timelevel=1, scale=US%m_to_L**2*US%T_to_s)
    call pass_var(CS%Kh_bg_2d, G%domain)
  endif
  if (CS%biharmonic) then
    ALLOC_(CS%Idx2dyCu(IsdB:IedB,jsd:jed)) ; CS%Idx2dyCu(:,:) = 0.0
    ALLOC_(CS%Idx2dyCv(isd:ied,JsdB:JedB)) ; CS%Idx2dyCv(:,:) = 0.0
    ALLOC_(CS%Idxdy2u(IsdB:IedB,jsd:jed))  ; CS%Idxdy2u(:,:)  = 0.0
    ALLOC_(CS%Idxdy2v(isd:ied,JsdB:JedB))  ; CS%Idxdy2v(:,:)  = 0.0
    ALLOC_(CS%Ah_bg_xx(isd:ied,jsd:jed))     ; CS%Ah_bg_xx(:,:) = 0.0
    ALLOC_(CS%Ah_bg_xy(IsdB:IedB,JsdB:JedB)) ; CS%Ah_bg_xy(:,:) = 0.0
    ALLOC_(CS%grid_sp_h3(isd:ied,jsd:jed))   ; CS%grid_sp_h3(:,:) = 0.0
    if (CS%bound_Ah .or. CS%better_bound_Ah) then
      ALLOC_(CS%Ah_Max_xx(isd:ied,jsd:jed))     ; CS%Ah_Max_xx(:,:) = 0.0
      ALLOC_(CS%Ah_Max_xy(IsdB:IedB,JsdB:JedB)) ; CS%Ah_Max_xy(:,:) = 0.0
    endif
    if (CS%Smagorinsky_Ah) then
      ALLOC_(CS%Biharm_const_xx(isd:ied,jsd:jed))     ; CS%Biharm_const_xx(:,:) = 0.0
      ALLOC_(CS%Biharm_const_xy(IsdB:IedB,JsdB:JedB)) ; CS%Biharm_const_xy(:,:) = 0.0
      if (CS%bound_Coriolis) then
        ALLOC_(CS%Biharm_const2_xx(isd:ied,jsd:jed))     ; CS%Biharm_const2_xx(:,:) = 0.0
        ALLOC_(CS%Biharm_const2_xy(IsdB:IedB,JsdB:JedB)) ; CS%Biharm_const2_xy(:,:) = 0.0
      endif
    endif
    if ((CS%Leith_Ah) .or. (CS%use_Leithy)) then
      ALLOC_(CS%biharm6_const_xx(isd:ied,jsd:jed)) ; CS%biharm6_const_xx(:,:) = 0.0
      ALLOC_(CS%biharm6_const_xy(IsdB:IedB,JsdB:JedB)) ; CS%biharm6_const_xy(:,:) = 0.0
    endif
    if (CS%use_Leithy) then
      ALLOC_(CS%m_const_leithy(isd:ied,jsd:jed)) ; CS%m_const_leithy(:,:) = 0.0
      ALLOC_(CS%m_leithy_max(isd:ied,jsd:jed)) ; CS%m_leithy_max(:,:) = 0.0
    endif
    if (CS%Re_Ah > 0.0) then
      ALLOC_(CS%Re_Ah_const_xx(isd:ied,jsd:jed)); CS%Re_Ah_const_xx(:,:) = 0.0
      ALLOC_(CS%Re_Ah_const_xy(IsdB:IedB,JsdB:JedB)); CS%Re_Ah_const_xy(:,:) = 0.0
    endif
  endif
  do J=js-2,Jeq+1 ; do I=is-2,Ieq+1
    CS%dx2q(I,J) = G%dxBu(I,J)*G%dxBu(I,J) ; CS%dy2q(I,J) = G%dyBu(I,J)*G%dyBu(I,J)
    CS%DX_dyBu(I,J) = G%dxBu(I,J)*G%IdyBu(I,J) ; CS%DY_dxBu(I,J) = G%dyBu(I,J)*G%IdxBu(I,J)
  enddo ; enddo
  do j=js-2,Jeq+2 ; do i=is-2,Ieq+2
    CS%dx2h(i,j) = G%dxT(i,j)*G%dxT(i,j) ; CS%dy2h(i,j) = G%dyT(i,j)*G%dyT(i,j)
    CS%DX_dyT(i,j) = G%dxT(i,j)*G%IdyT(i,j) ; CS%DY_dxT(i,j) = G%dyT(i,j)*G%IdxT(i,j)
  enddo ; enddo
  do j=Jsq,Jeq+1 ; do i=Isq,Ieq+1
    CS%reduction_xx(i,j) = 1.0
    if ((G%dy_Cu(I,j) > 0.0) .and. (G%dy_Cu(I,j) < G%dyCu(I,j)) .and. &
        (G%dy_Cu(I,j) < G%dyCu(I,j) * CS%reduction_xx(i,j))) &
      CS%reduction_xx(i,j) = G%dy_Cu(I,j) / (G%dyCu(I,j))
    if ((G%dy_Cu(I-1,j) > 0.0) .and. (G%dy_Cu(I-1,j) < G%dyCu(I-1,j)) .and. &
        (G%dy_Cu(I-1,j) < G%dyCu(I-1,j) * CS%reduction_xx(i,j))) &
      CS%reduction_xx(i,j) = G%dy_Cu(I-1,j) / (G%dyCu(I-1,j))
    if ((G%dx_Cv(i,J) > 0.0) .and. (G%dx_Cv(i,J) < G%dxCv(i,J)) .and. &
        (G%dx_Cv(i,J) < G%dxCv(i,J) * CS%reduction_xx(i,j))) &
      CS%reduction_xx(i,j) = G%dx_Cv(i,J) / (G%dxCv(i,J))
    if ((G%dx_Cv(i,J-1) > 0.0) .and. (G%dx_Cv(i,J-1) < G%dxCv(i,J-1)) .and. &
        (G%dx_Cv(i,J-1) < G%dxCv(i,J-1) * CS%reduction_xx(i,j))) &
      CS%reduction_xx(i,j) = G%dx_Cv(i,J-1) / (G%dxCv(i,J-1))
  enddo ; enddo
  do J=js-1,Jeq ; do I=is-1,Ieq
    CS%reduction_xy(I,J) = 1.0
    if ((G%dy_Cu(I,j) > 0.0) .and. (G%dy_Cu(I,j) < G%dyCu(I,j)) .and. &
        (G%dy_Cu(I,j) < G%dyCu(I,j) * CS%reduction_xy(I,J))) &
      CS%reduction_xy(I,J) = G%dy_Cu(I,j) / (G%dyCu(I,j))
    if ((G%dy_Cu(I,j+1) > 0.0) .and. (G%dy_Cu(I,j+1) < G%dyCu(I,j+1)) .and. &
        (G%dy_Cu(I,j+1) < G%dyCu(I,j+1) * CS%reduction_xy(I,J))) &
      CS%reduction_xy(I,J) = G%dy_Cu(I,j+1) / (G%dyCu(I,j+1))
    if ((G%dx_Cv(i,J) > 0.0) .and. (G%dx_Cv(i,J) < G%dxCv(i,J)) .and. &
        (G%dx_Cv(i,J) < G%dxCv(i,J) * CS%reduction_xy(I,J))) &
      CS%reduction_xy(I,J) = G%dx_Cv(i,J) / (G%dxCv(i,J))
    if ((G%dx_Cv(i+1,J) > 0.0) .and. (G%dx_Cv(i+1,J) < G%dxCv(i+1,J)) .and. &
        (G%dx_Cv(i+1,J) < G%dxCv(i+1,J) * CS%reduction_xy(I,J))) &
      CS%reduction_xy(I,J) = G%dx_Cv(i+1,J) / (G%dxCv(i+1,J))
  enddo ; enddo
  if (CS%Laplacian) then
   ! The 0.3 below was 0.4 in MOM1.10.  The change in hq requires
   ! this to be less than 1/3, rather than 1/2 as before.
    if (CS%bound_Kh .or. CS%bound_Ah) Kh_Limit = 0.3 / (dt*4.0)
    ! Calculate and store the background viscosity at h-points

    min_grid_sp_h2 = huge(1.)
    do j=js-1,Jeq+1 ; do i=is-1,Ieq+1
      ! Static factors in the Smagorinsky and Leith schemes
      grid_sp_h2 = (2.0*CS%dx2h(i,j)*CS%dy2h(i,j)) / (CS%dx2h(i,j) + CS%dy2h(i,j))
      CS%grid_sp_h2(i,j) = grid_sp_h2
      grid_sp_h3 = grid_sp_h2*sqrt(grid_sp_h2)
      if (CS%Smagorinsky_Kh) CS%Laplac2_const_xx(i,j) = Smag_Lap_const * grid_sp_h2
      if (CS%Leith_Kh)       CS%Laplac3_const_xx(i,j) = Leith_Lap_const * grid_sp_h3
      ! Maximum of constant background and MICOM viscosity
      CS%Kh_bg_xx(i,j) = MAX(Kh, Kh_vel_scale * sqrt(grid_sp_h2))
      ! Use the larger of the above and values read from a file
      if (CS%use_Kh_bg_2d) CS%Kh_bg_xx(i,j) = MAX(CS%Kh_bg_2d(i,j), CS%Kh_bg_xx(i,j))
      ! Use the larger of the above and a function of sin(latitude)
      if (Kh_sin_lat>0.) then
        slat_fn = abs( sin( deg2rad * G%geoLatT(i,j) ) ) ** Kh_pwr_of_sine
        CS%Kh_bg_xx(i,j) = MAX(Kh_sin_lat * slat_fn, CS%Kh_bg_xx(i,j))
      endif
      if (CS%bound_Kh .and. .not.CS%better_bound_Kh) then
        ! Limit the background viscosity to be numerically stable
        CS%Kh_Max_xx(i,j) = Kh_Limit * grid_sp_h2
        CS%Kh_bg_xx(i,j) = MIN(CS%Kh_bg_xx(i,j), CS%Kh_Max_xx(i,j))
      endif
      min_grid_sp_h2 = min(grid_sp_h2, min_grid_sp_h2)
    enddo ; enddo
    call min_across_PEs(min_grid_sp_h2)

    ! Calculate and store the background viscosity at q-points
    do J=js-1,Jeq ; do I=is-1,Ieq
      ! Static factors in the Smagorinsky and Leith schemes
      grid_sp_q2 = (2.0*CS%dx2q(I,J)*CS%dy2q(I,J)) / (CS%dx2q(I,J) + CS%dy2q(I,J))
      grid_sp_q3 = grid_sp_q2*sqrt(grid_sp_q2)
      if (CS%Smagorinsky_Kh) CS%Laplac2_const_xy(I,J) = Smag_Lap_const * grid_sp_q2
      if (CS%Leith_Kh)       CS%Laplac3_const_xy(I,J) = Leith_Lap_const * grid_sp_q3
      ! Maximum of constant background and MICOM viscosity
      CS%Kh_bg_xy(I,J) = MAX(Kh, Kh_vel_scale * sqrt(grid_sp_q2))
      ! Use the larger of the above and values read from a file
      if (CS%use_Kh_bg_2d) then
        if (CS%Kh_bg_2d_bug) then
          ! This option is unambiguously wrong but is needed to recover old answers
          CS%Kh_bg_xy(I,J) = MAX(CS%Kh_bg_2d(i,j), CS%Kh_bg_xy(I,J))
        else
          CS%Kh_bg_xy(I,J) = MAX(CS%Kh_bg_xy(I,J), &
              0.25*((CS%Kh_bg_2d(i,j) + CS%Kh_bg_2d(i+1,j+1)) + &
                    (CS%Kh_bg_2d(i+1,j) + CS%Kh_bg_2d(i,j+1))) )
        endif
      endif

      ! Use the larger of the above and a function of sin(latitude)
      if (Kh_sin_lat>0.) then
        slat_fn = abs( sin( deg2rad * G%geoLatBu(I,J) ) ) ** Kh_pwr_of_sine
        CS%Kh_bg_xy(I,J) = MAX(Kh_sin_lat * slat_fn, CS%Kh_bg_xy(I,J))
      endif
      if (CS%bound_Kh .and. .not.CS%better_bound_Kh) then
        ! Limit the background viscosity to be numerically stable
        CS%Kh_Max_xy(I,J) = Kh_Limit * grid_sp_q2
        CS%Kh_bg_xy(I,J) = MIN(CS%Kh_bg_xy(I,J), CS%Kh_Max_xy(I,J))
      endif
    enddo ; enddo
  endif
  if (CS%biharmonic) then
    do j=js-1,Jeq+1 ; do I=is-2,Ieq+1
      CS%Idx2dyCu(I,j) = (G%IdxCu(I,j)*G%IdxCu(I,j)) * G%IdyCu(I,j)
      CS%Idxdy2u(I,j) = G%IdxCu(I,j) * (G%IdyCu(I,j)*G%IdyCu(I,j))
    enddo ; enddo
    do J=js-2,Jeq+1 ; do i=is-1,Ieq+1
      CS%Idx2dyCv(i,J) = (G%IdxCv(i,J)*G%IdxCv(i,J)) * G%IdyCv(i,J)
      CS%Idxdy2v(i,J) = G%IdxCv(i,J) * (G%IdyCv(i,J)*G%IdyCv(i,J))
    enddo ; enddo
    CS%Ah_bg_xy(:,:) = 0.0
    ! The 0.3 below was 0.4 in HIM 1.10.  The change in hq requires
    ! this to be less than 1/3, rather than 1/2 as before.
    if (CS%better_bound_Ah .or. CS%bound_Ah) Ah_Limit = 0.3 / (dt*64.0)
    if (CS%Smagorinsky_Ah .and. CS%bound_Coriolis) &
      BoundCorConst = 1.0 / (5.0*(bound_Cor_vel*bound_Cor_vel))

    min_grid_sp_h4 = huge(1.)
    do j=js-1,Jeq+1 ; do i=is-1,Ieq+1
      grid_sp_h2 = (2.0*CS%dx2h(i,j)*CS%dy2h(i,j)) / (CS%dx2h(i,j)+CS%dy2h(i,j))
      grid_sp_h3 = grid_sp_h2*sqrt(grid_sp_h2)
      CS%grid_sp_h3(i,j) = grid_sp_h3
      if (CS%Smagorinsky_Ah) then
        CS%Biharm_const_xx(i,j) = Smag_bi_const * (grid_sp_h2 * grid_sp_h2)
        if (CS%bound_Coriolis) then
          fmax = MAX(abs(G%CoriolisBu(I-1,J-1)), abs(G%CoriolisBu(I,J-1)), &
                     abs(G%CoriolisBu(I-1,J)),   abs(G%CoriolisBu(I,J)))
          CS%Biharm_const2_xx(i,j) = (grid_sp_h2 * grid_sp_h2 * grid_sp_h2) * &
                                     (fmax * BoundCorConst)
        endif
      endif
      if (CS%Leith_Ah) then
         CS%biharm6_const_xx(i,j) = Leith_bi_const * (grid_sp_h3 * grid_sp_h3)
      endif
      if (CS%use_Leithy) then
         CS%biharm6_const_xx(i,j) = Leith_bi_const * max(G%dxT(i,j),G%dyT(i,j))**6
         CS%m_const_leithy(i,j) = 0.5 * sqrt(CS%c_K) * max(G%dxT(i,j),G%dyT(i,j))
         CS%m_leithy_max(i,j) = 4. / max(G%dxT(i,j),G%dyT(i,j))**2
      endif
      CS%Ah_bg_xx(i,j) = MAX(Ah, Ah_vel_scale * grid_sp_h2 * sqrt(grid_sp_h2))
      if (CS%Re_Ah > 0.0) CS%Re_Ah_const_xx(i,j) = grid_sp_h3 / CS%Re_Ah
      if (Ah_time_scale > 0.) CS%Ah_bg_xx(i,j) = &
            MAX(CS%Ah_bg_xx(i,j), (grid_sp_h2 * grid_sp_h2) / Ah_time_scale)
      if (CS%bound_Ah .and. .not.CS%better_bound_Ah) then
        CS%Ah_Max_xx(i,j) = Ah_Limit * (grid_sp_h2 * grid_sp_h2)
        CS%Ah_bg_xx(i,j) = MIN(CS%Ah_bg_xx(i,j), CS%Ah_Max_xx(i,j))
      endif
      min_grid_sp_h4 = min(grid_sp_h2**2, min_grid_sp_h4)
    enddo ; enddo
    call min_across_PEs(min_grid_sp_h4)

    do J=js-1,Jeq ; do I=is-1,Ieq
      grid_sp_q2 = (2.0*CS%dx2q(I,J)*CS%dy2q(I,J)) / (CS%dx2q(I,J)+CS%dy2q(I,J))
      grid_sp_q3 = grid_sp_q2*sqrt(grid_sp_q2)
      if (CS%Smagorinsky_Ah) then
        CS%Biharm_const_xy(I,J) = Smag_bi_const * (grid_sp_q2 * grid_sp_q2)
        if (CS%bound_Coriolis) then
          CS%Biharm_const2_xy(I,J) = (grid_sp_q2 * grid_sp_q2 * grid_sp_q2) * &
                                     (abs(G%CoriolisBu(I,J)) * BoundCorConst)
        endif
      endif
      if ((CS%Leith_Ah) .or. (CS%use_Leithy))then
         CS%biharm6_const_xy(I,J) = Leith_bi_const * (grid_sp_q3 * grid_sp_q3)
      endif
      CS%Ah_bg_xy(I,J) = MAX(Ah, Ah_vel_scale * grid_sp_q2 * sqrt(grid_sp_q2))
      if (CS%Re_Ah > 0.0) CS%Re_Ah_const_xy(i,j) = grid_sp_q3 / CS%Re_Ah
      if (Ah_time_scale > 0.) CS%Ah_bg_xy(i,j) = &
           MAX(CS%Ah_bg_xy(i,j), (grid_sp_q2 * grid_sp_q2) / Ah_time_scale)
      if (CS%bound_Ah .and. .not.CS%better_bound_Ah) then
        CS%Ah_Max_xy(I,J) = Ah_Limit * (grid_sp_q2 * grid_sp_q2)
        CS%Ah_bg_xy(I,J) = MIN(CS%Ah_bg_xy(I,J), CS%Ah_Max_xy(I,J))
      endif
    enddo ; enddo
  endif
  ! The Laplacian bounds should avoid overshoots when CS%bound_coef < 1.
  if (CS%Laplacian .and. CS%better_bound_Kh) then
    do j=js-1,Jeq+1 ; do i=is-1,Ieq+1
      denom = max( &
         (CS%dy2h(i,j) * CS%DY_dxT(i,j) * (G%IdyCu(I,j) + G%IdyCu(I-1,j)) * &
          max(G%IdyCu(I,j)*G%IareaCu(I,j), G%IdyCu(I-1,j)*G%IareaCu(I-1,j)) ), &
         (CS%dx2h(i,j) * CS%DX_dyT(i,j) * (G%IdxCv(i,J) + G%IdxCv(i,J-1)) * &
          max(G%IdxCv(i,J)*G%IareaCv(i,J), G%IdxCv(i,J-1)*G%IareaCv(i,J-1)) ) )
      CS%Kh_Max_xx(i,j) = 0.0
      if (denom > 0.0) &
        CS%Kh_Max_xx(i,j) = CS%bound_coef * 0.25 * Idt / denom
    enddo ; enddo
    do J=js-1,Jeq ; do I=is-1,Ieq
      denom = max( &
         (CS%dx2q(I,J) * CS%DX_dyBu(I,J) * (G%IdxCu(I,j+1) + G%IdxCu(I,j)) * &
          max(G%IdxCu(I,j)*G%IareaCu(I,j), G%IdxCu(I,j+1)*G%IareaCu(I,j+1)) ), &
         (CS%dy2q(I,J) * CS%DY_dxBu(I,J) * (G%IdyCv(i+1,J) + G%IdyCv(i,J)) * &
          max(G%IdyCv(i,J)*G%IareaCv(i,J), G%IdyCv(i+1,J)*G%IareaCv(i+1,J)) ) )
      CS%Kh_Max_xy(I,J) = 0.0
      if (denom > 0.0) &
        CS%Kh_Max_xy(I,J) = CS%bound_coef * 0.25 * Idt / denom
    enddo ; enddo
    if (CS%debug) then
      call hchksum(CS%Kh_Max_xx, "Kh_Max_xx", G%HI, haloshift=0, scale=US%L_to_m**2*US%s_to_T)
      call Bchksum(CS%Kh_Max_xy, "Kh_Max_xy", G%HI, haloshift=0, scale=US%L_to_m**2*US%s_to_T)
    endif
  endif
  ! The biharmonic bounds should avoid overshoots when CS%bound_coef < 0.5, but
  ! empirically work for CS%bound_coef <~ 1.0
  if (CS%biharmonic .and. CS%better_bound_Ah) then
    do j=js-1,Jeq+1 ; do I=is-2,Ieq+1
      u0u(I,j) = (CS%Idxdy2u(I,j)*(CS%dy2h(i+1,j)*CS%DY_dxT(i+1,j)*(G%IdyCu(I+1,j) + G%IdyCu(I,j))   + &
                                   CS%dy2h(i,j) * CS%DY_dxT(i,j) * (G%IdyCu(I,j) + G%IdyCu(I-1,j)) ) + &
                 CS%Idx2dyCu(I,j)*(CS%dx2q(I,J) * CS%DX_dyBu(I,J) * (G%IdxCu(I,j+1) + G%IdxCu(I,j)) + &
                                   CS%dx2q(I,J-1)*CS%DX_dyBu(I,J-1)*(G%IdxCu(I,j) + G%IdxCu(I,j-1)) ) )
      u0v(I,j) = (CS%Idxdy2u(I,j)*(CS%dy2h(i+1,j)*CS%DX_dyT(i+1,j)*(G%IdxCv(i+1,J) + G%IdxCv(i+1,J-1)) + &
                                   CS%dy2h(i,j) * CS%DX_dyT(i,j) * (G%IdxCv(i,J) + G%IdxCv(i,J-1)) )   + &
                 CS%Idx2dyCu(I,j)*(CS%dx2q(I,J) * CS%DY_dxBu(I,J) * (G%IdyCv(i+1,J) + G%IdyCv(i,J))   + &
                                   CS%dx2q(I,J-1)*CS%DY_dxBu(I,J-1)*(G%IdyCv(i+1,J-1) + G%IdyCv(i,J-1)) ) )
    enddo ; enddo
    do J=js-2,Jeq+1 ; do i=is-1,Ieq+1
      v0u(i,J) = (CS%Idxdy2v(i,J)*(CS%dy2q(I,J) * CS%DX_dyBu(I,J) * (G%IdxCu(I,j+1) + G%IdxCu(I,j))       + &
                                   CS%dy2q(I-1,J)*CS%DX_dyBu(I-1,J)*(G%IdxCu(I-1,j+1) + G%IdxCu(I-1,j)) ) + &
                 CS%Idx2dyCv(i,J)*(CS%dx2h(i,j+1)*CS%DY_dxT(i,j+1)*(G%IdyCu(I,j+1) + G%IdyCu(I-1,j+1))   + &
                                   CS%dx2h(i,j) * CS%DY_dxT(i,j) * (G%IdyCu(I,j) + G%IdyCu(I-1,j)) ) )
      v0v(i,J) = (CS%Idxdy2v(i,J)*(CS%dy2q(I,J) * CS%DY_dxBu(I,J) * (G%IdyCv(i+1,J) + G%IdyCv(i,J))   + &
                                   CS%dy2q(I-1,J)*CS%DY_dxBu(I-1,J)*(G%IdyCv(i,J) + G%IdyCv(i-1,J)) ) + &
                 CS%Idx2dyCv(i,J)*(CS%dx2h(i,j+1)*CS%DX_dyT(i,j+1)*(G%IdxCv(i,J+1) + G%IdxCv(i,J))   + &
                                   CS%dx2h(i,j) * CS%DX_dyT(i,j) * (G%IdxCv(i,J) + G%IdxCv(i,J-1)) ) )
    enddo ; enddo
    do j=js-1,Jeq+1 ; do i=is-1,Ieq+1
      denom = max( &
         (CS%dy2h(i,j) * &
          (CS%DY_dxT(i,j)*(G%IdyCu(I,j)*u0u(I,j) + G%IdyCu(I-1,j)*u0u(I-1,j))  + &
           CS%DX_dyT(i,j)*(G%IdxCv(i,J)*v0u(i,J) + G%IdxCv(i,J-1)*v0u(i,J-1))) * &
          max(G%IdyCu(I,j)*G%IareaCu(I,j), G%IdyCu(I-1,j)*G%IareaCu(I-1,j)) ),   &
         (CS%dx2h(i,j) * &
          (CS%DY_dxT(i,j)*(G%IdyCu(I,j)*u0v(I,j) + G%IdyCu(I-1,j)*u0v(I-1,j))  + &
           CS%DX_dyT(i,j)*(G%IdxCv(i,J)*v0v(i,J) + G%IdxCv(i,J-1)*v0v(i,J-1))) * &
          max(G%IdxCv(i,J)*G%IareaCv(i,J), G%IdxCv(i,J-1)*G%IareaCv(i,J-1)) ) )
      CS%Ah_Max_xx(I,J) = 0.0
      if (denom > 0.0) &
        CS%Ah_Max_xx(I,J) = CS%bound_coef * 0.5 * Idt / denom
    enddo ; enddo
    do J=js-1,Jeq ; do I=is-1,Ieq
      denom = max( &
         (CS%dx2q(I,J) * &
          (CS%DX_dyBu(I,J)*(u0u(I,j+1)*G%IdxCu(I,j+1) + u0u(I,j)*G%IdxCu(I,j))  + &
           CS%DY_dxBu(I,J)*(v0u(i+1,J)*G%IdyCv(i+1,J) + v0u(i,J)*G%IdyCv(i,J))) * &
          max(G%IdxCu(I,j)*G%IareaCu(I,j), G%IdxCu(I,j+1)*G%IareaCu(I,j+1)) ),    &
         (CS%dy2q(I,J) * &
          (CS%DX_dyBu(I,J)*(u0v(I,j+1)*G%IdxCu(I,j+1) + u0v(I,j)*G%IdxCu(I,j))  + &
           CS%DY_dxBu(I,J)*(v0v(i+1,J)*G%IdyCv(i+1,J) + v0v(i,J)*G%IdyCv(i,J))) * &
          max(G%IdyCv(i,J)*G%IareaCv(i,J), G%IdyCv(i+1,J)*G%IareaCv(i+1,J)) ) )
      CS%Ah_Max_xy(I,J) = 0.0
      if (denom > 0.0) &
        CS%Ah_Max_xy(I,J) = CS%bound_coef * 0.5 * Idt / denom
    enddo ; enddo
    if (CS%debug) then
      call hchksum(CS%Ah_Max_xx, "Ah_Max_xx", G%HI, haloshift=0, scale=US%L_to_m**4*US%s_to_T)
      call Bchksum(CS%Ah_Max_xy, "Ah_Max_xy", G%HI, haloshift=0, scale=US%L_to_m**4*US%s_to_T)
    endif
  endif
  ! Register fields for output from this module.
  CS%id_normstress = register_diag_field('ocean_model', 'NoSt', diag%axesTL, Time, &
      'Normal Stress', 's-1', conversion=US%s_to_T)
  CS%id_shearstress = register_diag_field('ocean_model', 'ShSt', diag%axesBL, Time, &
      'Shear Stress', 's-1', conversion=US%s_to_T)
  CS%id_diffu = register_diag_field('ocean_model', 'diffu', diag%axesCuL, Time, &
      'Zonal Acceleration from Horizontal Viscosity', 'm s-2', conversion=US%L_T2_to_m_s2)
  CS%id_diffv = register_diag_field('ocean_model', 'diffv', diag%axesCvL, Time, &
      'Meridional Acceleration from Horizontal Viscosity', 'm s-2', conversion=US%L_T2_to_m_s2)

  !CS%id_hf_diffu = register_diag_field('ocean_model', 'hf_diffu', diag%axesCuL, Time, &
  !    'Fractional Thickness-weighted Zonal Acceleration from Horizontal Viscosity', &
  !    'm s-2', v_extensive=.true., conversion=US%L_T2_to_m_s2)
  !if ((CS%id_hf_diffu > 0) .and. (present(ADp))) then
  !  call safe_alloc_alloc(CS%hf_diffu,G%IsdB,G%IedB,G%jsd,G%jed,GV%ke)
  !  call safe_alloc_ptr(ADp%diag_hfrac_u,G%IsdB,G%IedB,G%jsd,G%jed,GV%ke)
  !endif

  !CS%id_hf_diffv = register_diag_field('ocean_model', 'hf_diffv', diag%axesCvL, Time, &
  !    'Fractional Thickness-weighted Meridional Acceleration from Horizontal Viscosity', &
  !    'm s-2', v_extensive=.true., conversion=US%L_T2_to_m_s2)
  !if ((CS%id_hf_diffv > 0) .and. (present(ADp))) then
  !  call safe_alloc_alloc(CS%hf_diffv,G%isd,G%ied,G%JsdB,G%JedB,GV%ke)
  !  call safe_alloc_ptr(ADp%diag_hfrac_v,G%isd,G%ied,G%JsdB,G%JedB,GV%ke)
  !endif

  CS%id_hf_diffu_2d = register_diag_field('ocean_model', 'hf_diffu_2d', diag%axesCu1, Time, &
      'Depth-sum Fractional Thickness-weighted Zonal Acceleration from Horizontal Viscosity', &
      'm s-2', conversion=US%L_T2_to_m_s2)
  if ((CS%id_hf_diffu_2d > 0) .and. (present(ADp))) then
    call safe_alloc_ptr(ADp%diag_hfrac_u,G%IsdB,G%IedB,G%jsd,G%jed,GV%ke)
  endif

  CS%id_hf_diffv_2d = register_diag_field('ocean_model', 'hf_diffv_2d', diag%axesCv1, Time, &
      'Depth-sum Fractional Thickness-weighted Meridional Acceleration from Horizontal Viscosity', &
      'm s-2', conversion=US%L_T2_to_m_s2)
  if ((CS%id_hf_diffv_2d > 0) .and. (present(ADp))) then
    call safe_alloc_ptr(ADp%diag_hfrac_v,G%isd,G%ied,G%JsdB,G%JedB,GV%ke)
  endif

  CS%id_h_diffu = register_diag_field('ocean_model', 'h_diffu', diag%axesCuL, Time, &
      'Thickness Multiplied Zonal Acceleration from Horizontal Viscosity', &
      'm2 s-2', conversion=GV%H_to_m*US%L_T2_to_m_s2)
  if ((CS%id_h_diffu > 0) .and. (present(ADp))) then
    call safe_alloc_ptr(ADp%diag_hu,G%IsdB,G%IedB,G%jsd,G%jed,GV%ke)
  endif

  CS%id_h_diffv = register_diag_field('ocean_model', 'h_diffv', diag%axesCvL, Time, &
      'Thickness Multiplied Meridional Acceleration from Horizontal Viscosity', &
      'm2 s-2', conversion=GV%H_to_m*US%L_T2_to_m_s2)
  if ((CS%id_h_diffv > 0) .and. (present(ADp))) then
    call safe_alloc_ptr(ADp%diag_hv,G%isd,G%ied,G%JsdB,G%JedB,GV%ke)
  endif

  CS%id_intz_diffu_2d = register_diag_field('ocean_model', 'intz_diffu_2d', diag%axesCu1, Time, &
      'Depth-integral of Zonal Acceleration from Horizontal Viscosity', &
      'm2 s-2', conversion=GV%H_to_m*US%L_T2_to_m_s2)
  if ((CS%id_intz_diffu_2d > 0) .and. (present(ADp))) then
    call safe_alloc_ptr(ADp%diag_hu,G%IsdB,G%IedB,G%jsd,G%jed,GV%ke)
  endif

  CS%id_intz_diffv_2d = register_diag_field('ocean_model', 'intz_diffv_2d', diag%axesCv1, Time, &
      'Depth-integral of Meridional Acceleration from Horizontal Viscosity', &
      'm2 s-2', conversion=GV%H_to_m*US%L_T2_to_m_s2)
  if ((CS%id_intz_diffv_2d > 0) .and. (present(ADp))) then
    call safe_alloc_ptr(ADp%diag_hv,G%isd,G%ied,G%JsdB,G%JedB,GV%ke)
  endif

  CS%id_diffu_visc_rem = register_diag_field('ocean_model', 'diffu_visc_rem', diag%axesCuL, Time, &
      'Zonal Acceleration from Horizontal Viscosity multiplied by viscous remnant', &
      'm s-2', conversion=US%L_T2_to_m_s2)
  if ((CS%id_diffu_visc_rem > 0) .and. (present(ADp))) then
    call safe_alloc_ptr(ADp%visc_rem_u,G%IsdB,G%IedB,G%jsd,G%jed,GV%ke)
  endif

  CS%id_diffv_visc_rem = register_diag_field('ocean_model', 'diffv_visc_rem', diag%axesCvL, Time, &
      'Meridional Acceleration from Horizontal Viscosity multiplied by viscous remnant', &
      'm s-2', conversion=US%L_T2_to_m_s2)
  if ((CS%id_diffv_visc_rem > 0) .and. (present(ADp))) then
    call safe_alloc_ptr(ADp%visc_rem_v,G%isd,G%ied,G%JsdB,G%JedB,GV%ke)
  endif

  if (CS%biharmonic) then
    CS%id_Ah_h = register_diag_field('ocean_model', 'Ahh', diag%axesTL, Time,    &
        'Biharmonic Horizontal Viscosity at h Points', 'm4 s-1', conversion=US%L_to_m**4*US%s_to_T, &
        cmor_field_name='difmxybo',                                             &
        cmor_long_name='Ocean lateral biharmonic viscosity',                     &
        cmor_standard_name='ocean_momentum_xy_biharmonic_diffusivity')
    CS%id_Ah_q = register_diag_field('ocean_model', 'Ahq', diag%axesBL, Time, &
        'Biharmonic Horizontal Viscosity at q Points', 'm4 s-1', conversion=US%L_to_m**4*US%s_to_T)
    CS%id_grid_Re_Ah = register_diag_field('ocean_model', 'grid_Re_Ah', diag%axesTL, Time, &
        'Grid Reynolds number for the Biharmonic horizontal viscosity at h points', 'nondim')

    if (CS%id_grid_Re_Ah > 0) &
      ! Compute the smallest biharmonic viscosity capable of modifying the
      ! velocity at floating point precision.
      CS%min_grid_Ah = spacing(1.) * min_grid_sp_h4 * Idt
  endif
  if (CS%Laplacian) then
    CS%id_Kh_h = register_diag_field('ocean_model', 'Khh', diag%axesTL, Time,   &
        'Laplacian Horizontal Viscosity at h Points', 'm2 s-1', conversion=US%L_to_m**2*US%s_to_T, &
        cmor_field_name='difmxylo',                                             &
        cmor_long_name='Ocean lateral Laplacian viscosity',                     &
        cmor_standard_name='ocean_momentum_xy_laplacian_diffusivity')
    CS%id_Kh_q = register_diag_field('ocean_model', 'Khq', diag%axesBL, Time, &
        'Laplacian Horizontal Viscosity at q Points', 'm2 s-1', conversion=US%L_to_m**2*US%s_to_T)
    CS%id_grid_Re_Kh = register_diag_field('ocean_model', 'grid_Re_Kh', diag%axesTL, Time, &
        'Grid Reynolds number for the Laplacian horizontal viscosity at h points', 'nondim')
    CS%id_vort_xy_q = register_diag_field('ocean_model', 'vort_xy_q', diag%axesBL, Time, &
      'Vertical vorticity at q Points', 's-1', conversion=US%s_to_T)
    CS%id_div_xx_h = register_diag_field('ocean_model', 'div_xx_h', diag%axesTL, Time, &
      'Horizontal divergence at h Points', 's-1', conversion=US%s_to_T)
    CS%id_sh_xy_q = register_diag_field('ocean_model', 'sh_xy_q', diag%axesBL, Time, &
      'Shearing strain at q Points', 's-1', conversion=US%s_to_T)
    CS%id_sh_xx_h = register_diag_field('ocean_model', 'sh_xx_h', diag%axesTL, Time, &
      'Horizontal tension at h Points', 's-1', conversion=US%s_to_T)

    if (CS%id_grid_Re_Kh > 0) &
      ! Compute a smallest Laplacian viscosity capable of modifying the
      ! velocity at floating point precision.
      CS%min_grid_Kh = spacing(1.) * min_grid_sp_h2 * Idt
  endif
  if (CS%use_GME) then
    CS%id_dudx_bt = register_diag_field('ocean_model', 'dudx_bt', diag%axesT1, Time, &
        'Zonal component of the barotropic shearing strain at h points', 's-1', &
        conversion=US%s_to_T)
    CS%id_dudy_bt = register_diag_field('ocean_model', 'dudy_bt', diag%axesB1, Time, &
        'Zonal component of the barotropic shearing strain at q points', 's-1', &
        conversion=US%s_to_T)
    CS%id_dvdy_bt = register_diag_field('ocean_model', 'dvdy_bt', diag%axesT1, Time, &
        'Meridional component of the barotropic shearing strain at h points', 's-1', &
        conversion=US%s_to_T)
    CS%id_dvdx_bt = register_diag_field('ocean_model', 'dvdx_bt', diag%axesB1, Time, &
        'Meridional component of the barotropic shearing strain at q points', 's-1', &
        conversion=US%s_to_T)
    CS%id_GME_coeff_h = register_diag_field('ocean_model', 'GME_coeff_h', diag%axesTL, Time, &
        'GME coefficient at h Points', 'm2 s-1', conversion=US%L_to_m**2*US%s_to_T)
    CS%id_GME_coeff_q = register_diag_field('ocean_model', 'GME_coeff_q', diag%axesBL, Time, &
        'GME coefficient at q Points', 'm2 s-1', conversion=US%L_to_m**2*US%s_to_T)
    CS%id_FrictWork_GME = register_diag_field('ocean_model','FrictWork_GME',diag%axesTL,Time,&
        'Integral work done by lateral friction terms in GME (excluding diffusion of energy)', &
        'W m-2', conversion=US%RZ3_T3_to_W_m2*US%L_to_Z**2)
  endif
  CS%id_FrictWork = register_diag_field('ocean_model','FrictWork',diag%axesTL,Time,&
      'Integral work done by lateral friction terms. If GME is turned on, this '//&
      'includes the GME contribution.', &
      'W m-2', conversion=US%RZ3_T3_to_W_m2*US%L_to_Z**2)
  CS%id_FrictWorkIntz = register_diag_field('ocean_model','FrictWorkIntz',diag%axesT1,Time,      &
      'Depth integrated work done by lateral friction', &
      'W m-2', conversion=US%RZ3_T3_to_W_m2*US%L_to_Z**2, &
      cmor_field_name='dispkexyfo',                                                              &
      cmor_long_name='Depth integrated ocean kinetic energy dissipation due to lateral friction',&
      cmor_standard_name='ocean_kinetic_energy_dissipation_per_unit_area_due_to_xy_friction')

end subroutine hor_visc_init

!> Calculates factors in the anisotropic orientation tensor to be align with the grid.
!! With n1=1 and n2=0, this recovers the approach of Large et al, 2001.
subroutine align_aniso_tensor_to_grid(CS, n1, n2)
  type(hor_visc_CS), intent(inout) :: CS !< Control structure for horizontal viscosity
  real,              intent(in) :: n1 !< i-component of direction vector [nondim]
  real,              intent(in) :: n2 !< j-component of direction vector [nondim]
  ! Local variables
  real :: recip_n2_norm ! The inverse of the squared magnitude of n1 and n2 [nondim]
  ! For normalizing n=(n1,n2) in case arguments are not a unit vector
  recip_n2_norm = n1**2 + n2**2
  if (recip_n2_norm > 0.) recip_n2_norm = 1. / recip_n2_norm
  CS%n1n2_h(:,:) = 2. * ( n1 * n2 ) * recip_n2_norm
  CS%n1n2_q(:,:) = 2. * ( n1 * n2 ) * recip_n2_norm
  CS%n1n1_m_n2n2_h(:,:) = ( n1 * n1 - n2 * n2 ) * recip_n2_norm
  CS%n1n1_m_n2n2_q(:,:) = ( n1 * n1 - n2 * n2 ) * recip_n2_norm
end subroutine align_aniso_tensor_to_grid

!> Apply a 1-1-4-1-1 Laplacian filter one time on GME diffusive flux to reduce any
!! horizontal two-grid-point noise
subroutine smooth_GME(CS, G, GME_flux_h, GME_flux_q)
  type(hor_visc_CS),                            intent(in)    :: CS        !< Control structure
  type(ocean_grid_type),                        intent(in)    :: G         !< Ocean grid
  real, dimension(SZI_(G),SZJ_(G)),   optional, intent(inout) :: GME_flux_h!< GME diffusive flux
                                                              !! at h points [L2 T-2 ~> m2 s-2]
  real, dimension(SZIB_(G),SZJB_(G)), optional, intent(inout) :: GME_flux_q!< GME diffusive flux
                                                              !! at q points [L2 T-2 ~> m2 s-2]
  ! local variables
  real, dimension(SZI_(G),SZJ_(G)) :: GME_flux_h_original ! The previous value of GME_flux_h [L2 T-2 ~> m2 s-2]
  real, dimension(SZIB_(G),SZJB_(G)) :: GME_flux_q_original ! The previous value of GME_flux_q [L2 T-2 ~> m2 s-2]
  real :: wc, ww, we, wn, ws ! averaging weights for smoothing [nondim]
  integer :: i, j, s, halosz
  integer :: xh, xq  ! The number of valid extra halo points for h and q points.
  integer :: is, ie, js, je, Isq, Ieq, Jsq, Jeq

  is  = G%isc  ; ie  = G%iec  ; js  = G%jsc  ; je  = G%jec
  Isq = G%IscB ; Ieq = G%IecB ; Jsq = G%JscB ; Jeq = G%JecB
  xh = 0 ; xq = 0

  do s=1,CS%num_smooth_gme
    if (present(GME_flux_h)) then
      if (xh < 0) then
        ! Update halos if needed, but avoid doing so more often than is needed.
        halosz = min(G%isc-G%isd, G%jsc-G%jsd, 2+CS%num_smooth_gme-s)
        call pass_var(GME_flux_h, G%Domain, halo=halosz)
        xh = halosz - 2
      endif
      GME_flux_h_original(:,:) = GME_flux_h(:,:)
      ! apply smoothing on GME
      do j=Jsq-xh,Jeq+1+xh ; do i=Isq-xh,Ieq+1+xh
        ! skip land points
        if (G%mask2dT(i,j)==0.) cycle
        ! compute weights
        ww = 0.125 * G%mask2dT(i-1,j)
        we = 0.125 * G%mask2dT(i+1,j)
        ws = 0.125 * G%mask2dT(i,j-1)
        wn = 0.125 * G%mask2dT(i,j+1)
        wc = 1.0 - ((ww+we)+(wn+ws))
        GME_flux_h(i,j) =  wc * GME_flux_h_original(i,j)   &
                         + ((ww * GME_flux_h_original(i-1,j) + we * GME_flux_h_original(i+1,j)) &
                          + (ws * GME_flux_h_original(i,j-1) + wn * GME_flux_h_original(i,j+1)))
      enddo ; enddo
      xh = xh - 1
    endif
    if (present(GME_flux_q)) then
      if (xq < 0) then
        ! Update halos if needed, but avoid doing so more often than is needed.
        halosz = min(G%isc-G%isd, G%jsc-G%jsd, 2+CS%num_smooth_gme-s)
        call pass_var(GME_flux_q, G%Domain, position=CORNER, complete=.true., halo=halosz)
        xq = halosz - 2
      endif
      GME_flux_q_original(:,:) = GME_flux_q(:,:)
      ! apply smoothing on GME
      do J=js-1-xq,je+xq ; do I=is-1-xq,ie+xq
        ! skip land points
        if (G%mask2dBu(I,J)==0.) cycle
        ! compute weights
        ww = 0.125 * G%mask2dBu(I-1,J)
        we = 0.125 * G%mask2dBu(I+1,J)
        ws = 0.125 * G%mask2dBu(I,J-1)
        wn = 0.125 * G%mask2dBu(I,J+1)
        wc = 1.0 - ((ww+we)+(wn+ws))
        GME_flux_q(I,J) =  wc * GME_flux_q_original(I,J)   &
                         + ((ww * GME_flux_q_original(I-1,J) + we * GME_flux_q_original(I+1,J)) &
                          + (ws * GME_flux_q_original(I,J-1) + wn * GME_flux_q_original(I,J+1)))
      enddo ; enddo
      xq = xq - 1
    endif
  enddo ! s-loop
end subroutine smooth_GME

!> Apply a 9-point smoothing filter twice to a field staggered at a thickness point to reduce
!! horizontal two-grid-point noise.
!! Note that this subroutine does not conserve mass, so don't use it in situations where you
!! need conservation.  Also note that it assumes that the input field has valid values in the
!! first two halo points upon entry.
subroutine smooth_x9_h(G, field_h, zero_land)
  type(ocean_grid_type),            intent(in)    :: G         !< Ocean grid
  real, dimension(SZI_(G),SZJ_(G)), intent(inout) :: field_h   !< h-point field to be smoothed [arbitrary]
  logical,                optional, intent(in)    :: zero_land !< If present and false, return the average
                                                               !! of the surrounding ocean points when
                                                               !! smoothing, otherwise use a value of 0 for
                                                               !! land points and include them in the averages.

  ! Local variables
  real :: fh_prev(SZI_(G),SZJ_(G))  ! The value of the h-point field at the previous iteration [arbitrary]
  real :: Iwts             ! The inverse of the sum of the weights [nondim]
  logical :: zero_land_val ! The value of the zero_land optional argument or .true. if it is absent.
  integer :: i, j, s, is, ie, js, je

  is  = G%isc  ; ie  = G%iec  ; js  = G%jsc  ; je  = G%jec

  zero_land_val = .true. ; if (present(zero_land)) zero_land_val = zero_land

  do s=1,0,-1
    fh_prev(:,:) = field_h(:,:)
    ! apply smoothing on field_h using rotationally symmetric expressions.
    do j=js-s,je+s ; do i=is-s,ie+s ; if (G%mask2dT(i,j) > 0.0) then
      Iwts = 0.0625
      if (.not. zero_land_val) &
        Iwts = 1.0 / ( (4.0*G%mask2dT(i,j) + &
                        ( 2.0*((G%mask2dT(i-1,j) + G%mask2dT(i+1,j)) + &
                               (G%mask2dT(i,j-1) + G%mask2dT(i,j+1))) + &
                         ((G%mask2dT(i-1,j-1) + G%mask2dT(i+1,j+1)) + &
                          (G%mask2dT(i-1,j+1) + G%mask2dT(i+1,j-1))) ) ) + 1.0e-16 )
      field_h(i,j) = Iwts * ( 4.0*G%mask2dT(i,j) * fh_prev(i,j) &
                            + (2.0*((G%mask2dT(i-1,j) * fh_prev(i-1,j) + G%mask2dT(i+1,j) * fh_prev(i+1,j)) + &
                                    (G%mask2dT(i,j-1) * fh_prev(i,j-1) + G%mask2dT(i,j+1) * fh_prev(i,j+1))) &
                              + ((G%mask2dT(i-1,j-1) * fh_prev(i-1,j-1) + G%mask2dT(i+1,j+1) * fh_prev(i+1,j+1)) + &
                                 (G%mask2dT(i-1,j+1) * fh_prev(i-1,j+1) + G%mask2dT(i+1,j-1) * fh_prev(i-1,j-1))) ))
    endif ; enddo ; enddo
  enddo

end subroutine smooth_x9_h

!> Apply a 9-point smoothing filter twice to a pair of velocity components to reduce
!! horizontal two-grid-point noise.
!! Note that this subroutine does not conserve angular momentum, so don't use it
!! in situations where you need conservation.  Also note that it assumes that the
!! input fields have valid values in the first two halo points upon entry.
subroutine smooth_x9_uv(G, field_u, field_v, zero_land)
  type(ocean_grid_type),             intent(in)    :: G         !< Ocean grid
  real, dimension(SZIB_(G),SZJ_(G)), intent(inout) :: field_u   !< u-point field to be smoothed[arbitrary]
  real, dimension(SZI_(G),SZJB_(G)), intent(inout) :: field_v   !< v-point field to be smoothed [arbitrary]
  logical,                 optional, intent(in)    :: zero_land !< If present and false, return the average
                                                                !! of the surrounding ocean points when
                                                                !! smoothing, otherwise use a value of 0 for
                                                                !! land points and include them in the averages.

  ! Local variables.
  real :: fu_prev(SZIB_(G),SZJ_(G))  ! The value of the u-point field at the previous iteration [arbitrary]
  real :: fv_prev(SZI_(G),SZJB_(G))  ! The value of the v-point field at the previous iteration [arbitrary]
  real :: Iwts             ! The inverse of the sum of the weights [nondim]
  logical :: zero_land_val ! The value of the zero_land optional argument or .true. if it is absent.
  integer :: i, j, s, is, ie, js, je, Isq, Ieq, Jsq, Jeq

  is  = G%isc  ; ie  = G%iec  ; js  = G%jsc  ; je  = G%jec
  Isq = G%IscB ; Ieq = G%IecB ; Jsq = G%JscB ; Jeq = G%JecB

  zero_land_val = .true. ; if (present(zero_land)) zero_land_val = zero_land

  do s=1,0,-1
    fu_prev(:,:) = field_u(:,:)
    ! apply smoothing on field_u using the original non-rotationally symmetric expressions.
    do j=js-s,je+s ; do I=Isq-s,Ieq+s ; if (G%mask2dCu(I,j) > 0.0) then
      Iwts = 0.0625
      if (.not. zero_land_val) &
        Iwts = 1.0 / ( (4.0*G%mask2dCu(I,j) + &
                        ( 2.0*((G%mask2dCu(I-1,j) + G%mask2dCu(I+1,j)) + &
                               (G%mask2dCu(I,j-1) + G%mask2dCu(I,j+1))) + &
                         ((G%mask2dCu(I-1,j-1) + G%mask2dCu(I+1,j+1)) + &
                          (G%mask2dCu(I-1,j+1) + G%mask2dCu(I+1,j-1))) ) ) + 1.0e-16 )
      field_u(I,j) = Iwts * ( 4.0*G%mask2dCu(I,j) * fu_prev(I,j) &
                            + (2.0*((G%mask2dCu(I-1,j) * fu_prev(I-1,j) + G%mask2dCu(I+1,j) * fu_prev(I+1,j)) + &
                                    (G%mask2dCu(I,j-1) * fu_prev(I,j-1) + G%mask2dCu(I,j+1) * fu_prev(I,j+1))) &
                              + ((G%mask2dCu(I-1,j-1) * fu_prev(I-1,j-1) + G%mask2dCu(I+1,j+1) * fu_prev(I+1,j+1)) + &
                                 (G%mask2dCu(I-1,j+1) * fu_prev(I-1,j+1) + G%mask2dCu(I+1,j-1) * fu_prev(I-1,j-1))) ))
    endif ; enddo ; enddo

    fv_prev(:,:) = field_v(:,:)
    ! apply smoothing on field_v using the original non-rotationally symmetric expressions.
    do J=Jsq-s,Jeq+s ; do i=is-s,ie+s ; if (G%mask2dCv(i,J) > 0.0) then
      Iwts = 0.0625
      if (.not. zero_land_val) &
        Iwts = 1.0 / ( (4.0*G%mask2dCv(i,J) + &
                        ( 2.0*((G%mask2dCv(i-1,J) + G%mask2dCv(i+1,J)) + &
                               (G%mask2dCv(i,J-1) + G%mask2dCv(i,J+1))) + &
                         ((G%mask2dCv(i-1,J-1) + G%mask2dCv(i+1,J+1)) + &
                          (G%mask2dCv(i-1,J+1) + G%mask2dCv(i+1,J-1))) ) ) + 1.0e-16 )
      field_v(i,J) = Iwts * ( 4.0*G%mask2dCv(i,J) * fv_prev(i,J) &
                            + (2.0*((G%mask2dCv(i-1,J) * fv_prev(i-1,J) + G%mask2dCv(i+1,J) * fv_prev(i+1,J)) + &
                                    (G%mask2dCv(i,J-1) * fv_prev(i,J-1) + G%mask2dCv(i,J+1) * fv_prev(i,J+1))) &
                              + ((G%mask2dCv(i-1,J-1) * fv_prev(i-1,J-1) + G%mask2dCv(i+1,J+1) * fv_prev(i+1,J+1)) + &
                                 (G%mask2dCv(i-1,J+1) * fv_prev(i-1,J+1) + G%mask2dCv(i+1,J-1) * fv_prev(i-1,J-1))) ))
    endif ; enddo ; enddo
  enddo

end subroutine smooth_x9_uv

!> Deallocates any variables allocated in hor_visc_init.
subroutine hor_visc_end(CS)
  type(hor_visc_CS), intent(inout) :: CS !< Horizontal viscosity control structure
  if (CS%Laplacian .or. CS%biharmonic) then
    DEALLOC_(CS%dx2h) ; DEALLOC_(CS%dx2q) ; DEALLOC_(CS%dy2h) ; DEALLOC_(CS%dy2q)
    DEALLOC_(CS%dx_dyT) ; DEALLOC_(CS%dy_dxT) ; DEALLOC_(CS%dx_dyBu) ; DEALLOC_(CS%dy_dxBu)
    DEALLOC_(CS%reduction_xx) ; DEALLOC_(CS%reduction_xy)
  endif
  if (CS%Laplacian) then
    DEALLOC_(CS%Kh_bg_xx) ; DEALLOC_(CS%Kh_bg_xy)
    DEALLOC_(CS%grid_sp_h2)
    if (CS%bound_Kh) then
      DEALLOC_(CS%Kh_Max_xx) ; DEALLOC_(CS%Kh_Max_xy)
    endif
    if (CS%Smagorinsky_Kh) then
      DEALLOC_(CS%Laplac2_const_xx) ; DEALLOC_(CS%Laplac2_const_xy)
    endif
    if (CS%Leith_Kh) then
      DEALLOC_(CS%Laplac3_const_xx) ; DEALLOC_(CS%Laplac3_const_xy)
    endif
  endif
  if (CS%biharmonic) then
    DEALLOC_(CS%grid_sp_h3)
    DEALLOC_(CS%Idx2dyCu) ; DEALLOC_(CS%Idx2dyCv)
    DEALLOC_(CS%Idxdy2u) ; DEALLOC_(CS%Idxdy2v)
    DEALLOC_(CS%Ah_bg_xx) ; DEALLOC_(CS%Ah_bg_xy)
    if (CS%bound_Ah) then
      DEALLOC_(CS%Ah_Max_xx) ; DEALLOC_(CS%Ah_Max_xy)
    endif
    if (CS%Smagorinsky_Ah) then
      DEALLOC_(CS%Biharm_const_xx) ; DEALLOC_(CS%Biharm_const_xy)
    endif
    if ((CS%Leith_Ah) .or. (CS%use_Leithy)) then
      DEALLOC_(CS%Biharm6_const_xx) ; DEALLOC_(CS%Biharm6_const_xy)
    endif
    if (CS%use_Leithy) then
      DEALLOC_(CS%m_const_leithy)
      DEALLOC_(CS%m_leithy_max)
    endif
    if (CS%Re_Ah > 0.0) then
      DEALLOC_(CS%Re_Ah_const_xx) ; DEALLOC_(CS%Re_Ah_const_xy)
    endif
  endif
  if (CS%anisotropic) then
    DEALLOC_(CS%n1n2_h)
    DEALLOC_(CS%n1n2_q)
    DEALLOC_(CS%n1n1_m_n2n2_h)
    DEALLOC_(CS%n1n1_m_n2n2_q)
  endif

  if (CS%use_ZB2020) then
    call ZB2020_end(CS%ZB2020)
  endif

end subroutine hor_visc_end
!> \namespace mom_hor_visc
!!
!! This module contains the subroutine horizontal_viscosity() that calculates the
!! effects of horizontal viscosity, including parameterizations of the value of
!! the viscosity itself. horizontal_viscosity() calculates the acceleration due to
!! some combination of a biharmonic viscosity and a Laplacian viscosity. Either or
!! both may use a coefficient that depends on the shear and strain of the flow.
!! All metric terms are retained. The Laplacian is calculated as the divergence of
!! a stress tensor, using the form suggested by Smagorinsky (1993). The biharmonic
!! is calculated by twice applying the divergence of the stress tensor that is
!! used to calculate the Laplacian, but without the dependence on thickness in the
!! first pass. This form permits a variable viscosity, and indicates no
!! acceleration for either resting fluid or solid body rotation.
!!
!! The form of the viscous accelerations is discussed extensively in Griffies and
!! Hallberg (2000), and the implementation here follows that discussion closely.
!! We use the notation of Smith and McWilliams (2003) with the exception that the
!! isotropic viscosity is \f$\kappa_h\f$.
!!
!! \section section_horizontal_viscosity Horizontal viscosity in MOM
!!
!! In general, the horizontal stress tensor can be written as
!! \f[
!! {\bf \sigma} =
!! \begin{pmatrix}
!! \frac{1}{2} \left( \sigma_D + \sigma_T \right) & \frac{1}{2} \sigma_S \\\\
!! \frac{1}{2} \sigma_S & \frac{1}{2} \left( \sigma_D - \sigma_T \right)
!! \end{pmatrix}
!! \f]
!! where \f$\sigma_D\f$, \f$\sigma_T\f$ and \f$\sigma_S\f$ are stresses associated with
!! invariant factors in the strain-rate tensor. For a Newtonian fluid, the stress
!! tensor is usually linearly related to the strain-rate tensor. The horizontal
!! strain-rate tensor is
!! \f[
!! \dot{\bf e} =
!! \begin{pmatrix}
!! \frac{1}{2} \left( \dot{e}_D + \dot{e}_T \right) & \frac{1}{2} \dot{e}_S \\\\
!! \frac{1}{2} \dot{e}_S & \frac{1}{2} \left( \dot{e}_D - \dot{e}_T \right)
!! \end{pmatrix}
!! \f]
!! where \f$\dot{e}_D = \partial_x u + \partial_y v\f$ is the horizontal divergence,
!! \f$\dot{e}_T = \partial_x u - \partial_y v\f$ is the horizontal tension, and
!! \f$\dot{e}_S = \partial_y u + \partial_x v\f$ is the horizontal shear strain.
!!
!! The trace of the stress tensor, \f$tr(\bf \sigma) = \sigma_D\f$, is usually
!! absorbed into the pressure and only the deviatoric stress tensor considered.
!! From here on, we drop \f$\sigma_D\f$. The trace of the strain tensor, \f$tr(\bf e) =
!! \dot{e}_D\f$ is non-zero for horizontally divergent flow but only enters the
!! stress tensor through \f$\sigma_D\f$ and so we will drop \f$\sigma_D\f$ from
!! calculations of the strain tensor in the code. Therefore the horizontal stress
!! tensor can be considered to be
!! \f[
!! {\bf \sigma} =
!! \begin{pmatrix}
!! \frac{1}{2} \sigma_T & \frac{1}{2} \sigma_S \\\\
!! \frac{1}{2} \sigma_S & - \frac{1}{2} \sigma_T
!! \end{pmatrix}
!! .\f]
!!
!! The stresses above are linearly related to the strain through a viscosity
!! coefficient, \f$\kappa_h\f$:
!! \f{eqnarray*}{
!! \sigma_T & = & 2 \kappa_h \dot{e}_T \\\\
!! \sigma_S & = & 2 \kappa_h \dot{e}_S
!! .
!! \f}
!!
!! The viscosity \f$\kappa_h\f$ may either be a constant or variable. For example,
!! \f$\kappa_h\f$ may vary with the shear, as proposed by Smagorinsky (1993).
!!
!! The accelerations resulting form the divergence of the stress tensor are
!! \f{eqnarray*}{
!! \hat{\bf x} \cdot \left( \nabla \cdot {\bf \sigma} \right)
!! & = &
!! \partial_x \left( \frac{1}{2} \sigma_T \right)
!! + \partial_y \left( \frac{1}{2} \sigma_S \right)
!! \\\\
!! & = &
!! \partial_x \left( \kappa_h \dot{e}_T \right)
!! + \partial_y \left( \kappa_h \dot{e}_S \right)
!! \\\\
!! \hat{\bf y} \cdot \left( \nabla \cdot {\bf \sigma} \right)
!! & = &
!! \partial_x \left( \frac{1}{2} \sigma_S \right)
!! + \partial_y \left( - \frac{1}{2} \sigma_T \right)
!! \\\\
!! & = &
!! \partial_x \left( \kappa_h \dot{e}_S \right)
!! + \partial_y \left( - \kappa_h \dot{e}_T \right)
!! .
!! \f}
!!
!! The form of the Laplacian viscosity in general coordinates is:
!! \f{eqnarray*}{
!! \hat{\bf x} \cdot \left( \nabla \cdot \sigma \right)
!! & = &
!! \frac{1}{h} \left[ \partial_x \left( \kappa_h h \dot{e}_T \right)
!! + \partial_y \left( \kappa_h h \dot{e}_S \right) \right]
!! \\\\
!! \hat{\bf y} \cdot \left( \nabla \cdot \sigma \right)
!! & = &
!! \frac{1}{h} \left[ \partial_x \left( \kappa_h h \dot{e}_S \right)
!! - \partial_y \left( \kappa_h h \dot{e}_T \right) \right]
!! .
!! \f}
!!
!! \subsection section_laplacian_viscosity_coefficient Laplacian viscosity coefficient
!!
!! The horizontal viscosity coefficient, \f$\kappa_h\f$, can have multiple components.
!! The isotropic components are:
!!   - A uniform background component, \f$\kappa_{bg}\f$.
!!   - A constant but spatially variable 2D map, \f$\kappa_{2d}(x,y)\f$.
!!   - A ''MICOM'' viscosity, \f$U_\nu \Delta(x,y)\f$, which uses a constant
!! velocity scale, \f$U_\nu\f$ and a measure of the grid-spacing \f$\Delta(x,y)^2 =
!! \frac{2 \Delta x^2 \Delta y^2}{\Delta x^2 + \Delta y^2}\f$.
!!   - A function of
!! latitude, \f$\kappa_{\phi}(x,y) = \kappa_{\pi/2} |\sin(\phi)|^n\f$.
!!   - A dynamic Smagorinsky viscosity, \f$\kappa_{Sm}(x,y,t) = C_{Sm} \Delta^2 \sqrt{\dot{e}_T^2 + \dot{e}_S^2}\f$.
!!   - A dynamic Leith viscosity, \f$\kappa_{Lth}(x,y,t) =
!!                                    C_{Lth} \Delta^3 \sqrt{|\nabla \zeta|^2 + |\nabla \dot{e}_D|^2}\f$.
!!
!! A maximum stable viscosity, \f$\kappa_{max}(x,y)\f$ is calculated based on the
!! grid-spacing and time-step and used to clip calculated viscosities.
!!
!! The static components of \f$\kappa_h\f$ are first combined as follows:
!! \f[
!! \kappa_{static} = \min \left[ \max\left(
!! \kappa_{bg},
!! U_\nu \Delta(x,y),
!! \kappa_{2d}(x,y),
!! \kappa_\phi(x,y)
!! \right)
!! , \kappa_{max}(x,y) \right]
!! \f]
!! and stored in the module control structure as variables <code>Kh_bg_xx</code> and
!! <code>Kh_bg_xy</code> for the tension (h-points) and shear (q-points) components
!! respectively.
!!
!! The full viscosity includes the dynamic components as follows:
!! \f[
!! \kappa_h(x,y,t) = r(\Delta,L_d)
!! \max \left( \kappa_{static}, \kappa_{Sm}, \kappa_{Lth} \right)
!! \f]
!! where \f$r(\Delta,L_d)\f$ is a resolution function.
!!
!! The dynamic Smagorinsky and Leith viscosity schemes are exclusive with each
!! other.
!!
!! \subsection section_viscous_boundary_conditions Viscous boundary conditions
!!
!! Free slip boundary conditions have been coded, although no slip boundary
!! conditions can be used with the Laplacian viscosity based on the 2D land-sea
!! mask. For a western boundary, for example, the boundary conditions with the
!! biharmonic operator would be written as:
!! \f[
!!   \partial_x v = 0 ; \partial_x^3 v = 0 ; u = 0 ; \partial_x^2 u = 0 ,
!! \f]
!! while for a Laplacian operator, they are simply
!! \f[
!!   \partial_x v = 0 ; u = 0 .
!! \f]
!! These boundary conditions are largely dictated by the use of an Arakawa
!! C-grid and by the varying layer thickness.
!!
!! \subsection section_anisotropic_viscosity Anisotropic viscosity
!!
!! Large et al., 2001, proposed enhancing viscosity in a particular direction and the
!! approach was generalized in Smith and McWilliams, 2003. We use the second form of their
!! two coefficient anisotropic viscosity (section 4.3). We also replace their
!! \f$A^\prime\f$ and $D$ such that \f$2A^\prime = 2 \kappa_h + D\f$ and
!! \f$\kappa_a = D\f$ so that \f$\kappa_h\f$ can be considered the isotropic
!! viscosity and \f$\kappa_a=D\f$ can be consider the anisotropic viscosity. The
!! direction of anisotropy is defined by a unit vector \f$\hat{\bf
!! n}=(n_1,n_2)\f$.
!!
!! The contributions to the stress tensor are
!! \f[
!! \begin{pmatrix}
!! \sigma_T \\\\ \sigma_S
!! \end{pmatrix}
!! =
!! \left[
!! \begin{pmatrix}
!! 2 \kappa_h + \kappa_a & 0 \\\\
!! 0 & 2 \kappa_h
!! \end{pmatrix}
!! + 2 \kappa_a n_1 n_2
!! \begin{pmatrix}
!! - 2 n_1 n_2 & n_1^2 - n_2^2 \\\\
!! n_1^2 - n_2^2 & 2 n_1 n_2
!! \end{pmatrix}
!! \right]
!! \begin{pmatrix}
!! \dot{e}_T \\\\ \dot{e}_S
!! \end{pmatrix}
!! \f]
!! Dissipation of kinetic energy requires \f$\kappa_h \geq 0\f$ and \f$2 \kappa_h + \kappa_a \geq 0\f$.
!! Note that when anisotropy is aligned with the x-direction, \f$n_1 = \pm 1\f$, then
!! \f$n_2 = 0\f$ and the cross terms vanish. The accelerations in this aligned limit
!! with constant coefficients become
!! \f{eqnarray*}{
!! \hat{\bf x} \cdot \nabla \cdot {\bf \sigma}
!! & = &
!! \partial_x \left( \left( \kappa_h + \frac{1}{2} \kappa_a \right) \dot{e}_T \right)
!! + \partial_y \left( \kappa_h \dot{e}_S \right)
!! \\\\
!! & = &
!! \left( \kappa_h + \kappa_a \right) \partial_{xx} u
!! + \kappa_h \partial_{yy} u
!! - \frac{1}{2} \kappa_a \partial_x \left( \partial_x u + \partial_y v \right)
!! \\\\
!! \hat{\bf y} \cdot \nabla \cdot {\bf \sigma}
!! & = &
!! \partial_x \left( \kappa_h \dot{e}_S \right)
!! - \partial_y \left( \left( \kappa_h + \frac{1}{2} \kappa_a \right) \dot{e}_T \right)
!! \\\\
!! & = &
!! \kappa_h \partial_{xx} v
!! + \left( \kappa_h + \kappa_a \right) \partial_{yy} v
!! - \frac{1}{2} \kappa_a \partial_y \left( \partial_x u + \partial_y v \right)
!! \f}
!! which has contributions akin to a negative divergence damping (a divergence
!! enhancement?) but which is weaker than the enhanced tension terms by half.
!!
!! \subsection section_viscous_discretization Discretization
!!
!! The horizontal tension, \f$\dot{e}_T\f$, is stored in variable <code>sh_xx</code> and
!! discretized as
!! \f[
!! \dot{e}_T
!! = \frac{\Delta y}{\Delta x} \delta_i \left( \frac{1}{\Delta y} u \right)
!! - \frac{\Delta x}{\Delta y} \delta_j \left( \frac{1}{\Delta x} v \right)
!! .
!! \f]
!! The horizontal divergent strain, \f$\dot{e}_D\f$, is stored in variable
!! <code>div_xx</code> and discretized as
!! \f[
!! \dot{e}_D
!! = \frac{1}{h A} \left( \delta_i \left( \overline{h}^i \Delta y \, u \right)
!! + \delta_j \left( \overline{h}^j\Delta x \, v \right) \right)
!! .
!! \f]
!! Note that for expediency this is the exact discretization used in the
!! continuity equation.
!!
!! The horizontal shear strain, \f$\dot{e}_S\f$, is stored in variable <code>sh_xy</code>
!! and discretized as
!! \f[
!! \dot{e}_S = v_x + u_y
!! \f]
!! where
!! \f{align*}{
!! v_x &= \frac{\Delta y}{\Delta x} \delta_i \left( \frac{1}{\Delta y} v \right) \\\\
!! u_y &= \frac{\Delta x}{\Delta y} \delta_j \left( \frac{1}{\Delta x} u \right)
!! \f}
!! which are calculated separately so that no-slip or free-slip boundary
!! conditions can be applied to \f$v_x\f$ and \f$u_y\f$ where appropriate.
!!
!! The tendency for the x-component of the divergence of stress is stored in
!! variable <code>diffu</code> and discretized as
!! \f[
!! \hat{\bf x} \cdot \left( \nabla \cdot {\bf \sigma} \right) =
!! \frac{1}{A \overline{h}^i} \left(
!! \frac{1}{\Delta y} \delta_i \left( h \Delta y^2 \kappa_h \dot{e}_T \right) +
!! \frac{1}{\Delta x} \delta_j \left( \tilde{h}^{ij} \Delta x^2 \kappa_h \dot{e}_S \right)
!! \right)
!! .
!! \f]
!!
!! The tendency for the y-component of the divergence of stress is stored in
!! variable <code>diffv</code> and discretized as
!! \f[
!! \hat{\bf y} \cdot \left( \nabla \cdot {\bf \sigma} \right) =
!! \frac{1}{A \overline{h}^j} \left(
!! \frac{1}{\Delta y} \delta_i \left( \tilde{h}^{ij} \Delta y^2 A_M \dot{e}_S \right)
!! - \frac{1}{\Delta x} \delta_j \left( h \Delta x^2 A_M \dot{e}_T \right)
!! \right)
!! .
!! \f]
!!
!! \subsection section_viscous_refs References
!!
!! Griffies, S.M., and Hallberg, R.W., 2000: Biharmonic friction with a
!! Smagorinsky-like viscosity for use in large-scale eddy-permitting ocean models.
!! Monthly Weather Review, 128(8), 2935-2946.
!! https://doi.org/10.1175/1520-0493(2000)128%3C2935:BFWASL%3E2.0.CO;2
!!
!! Large, W.G., Danabasoglu, G., McWilliams, J.C., Gent, P.R. and Bryan, F.O.,
!! 2001: Equatorial circulation of a global ocean climate model with
!! anisotropic horizontal viscosity.
!! Journal of Physical Oceanography, 31(2), pp.518-536.
!! https://doi.org/10.1175/1520-0485(2001)031%3C0518:ECOAGO%3E2.0.CO;2
!!
!! Smagorinsky, J., 1993: Some historical remarks on the use of nonlinear
!! viscosities. Large eddy simulation of complex engineering and geophysical
!! flows, 1, 69-106.
!!
!! Smith, R.D., and McWilliams, J.C., 2003: Anisotropic horizontal viscosity for
!! ocean models. Ocean Modelling, 5(2), 129-156.
!! https://doi.org/10.1016/S1463-5003(02)00016-1
end module MOM_hor_visc<|MERGE_RESOLUTION|>--- conflicted
+++ resolved
@@ -298,14 +298,9 @@
     dudx, dvdy, &    ! components in the horizontal tension [T-1 ~> s-1]
     dudx_smooth, dvdy_smooth, & ! components in the horizontal tension from smoothed velocity [T-1 ~> s-1]
     GME_effic_h, &  ! The filtered efficiency of the GME terms at h points [nondim]
-<<<<<<< HEAD
     m_leithy, &   ! Kh=m_leithy*Ah in Leith+E parameterization [L-2 ~> m-2]
     Ah_sq, &      ! The square of the biharmonic viscosity [L8 T-2 ~> m8 s-2]
     htot          ! The total thickness of all layers [Z ~> m]
-=======
-    htot, &       ! The total thickness of all layers [H ~> m or kg m-2]
-    m_leithy      ! Kh=m_leithy*Ah in Leith+E parameterization [L-2 ~> m-2]
->>>>>>> 2ab885ed
   real :: Del2vort_h ! Laplacian of vorticity at h-points [L-2 T-1 ~> m-2 s-1]
   real :: grad_vel_mag_bt_h ! Magnitude of the barotropic velocity gradient tensor squared at h-points [T-2 ~> s-2]
   real :: boundary_mask_h ! A mask that zeroes out cells with at least one land edge [nondim]
@@ -357,22 +352,10 @@
     grid_Re_Kh, &    ! Grid Reynolds number for Laplacian horizontal viscosity at h points [nondim]
     grid_Re_Ah, &    ! Grid Reynolds number for Biharmonic horizontal viscosity at h points [nondim]
     GME_coeff_h      ! GME coefficient at h-points [L2 T-1 ~> m2 s-1]
-
-<<<<<<< HEAD
-  ! Zanna-Bolton fields
   real, dimension(SZIB_(G),SZJ_(G),SZK_(GV)) :: &
-    u_smooth, &       ! Zonal velocity, smoothed with a spatial low-pass filter [L T-1 ~> m s-1]
-    ZB2020u           !< Zonal acceleration due to convergence of
-                      !! along-coordinate stress tensor for ZB model
-                      !! [L T-2 ~> m s-2]
+    u_smooth, &      ! Zonal velocity, smoothed with a spatial low-pass filter [L T-1 ~> m s-1]
   real, dimension(SZI_(G),SZJB_(G),SZK_(GV)) :: &
-    v_smooth, &       ! Meridional velocity, smoothed with a spatial low-pass filter [L T-1 ~> m s-1]
-    ZB2020v           !< Meridional acceleration due to convergence
-                      !! of along-coordinate stress tensor for ZB model
-                      !! [L T-2 ~> m s-2]
-
-=======
->>>>>>> 2ab885ed
+    v_smooth, &      ! Meridional velocity, smoothed with a spatial low-pass filter [L T-1 ~> m s-1]
   real :: AhSm       ! Smagorinsky biharmonic viscosity [L4 T-1 ~> m4 s-1]
   real :: AhLth      ! 2D Leith biharmonic viscosity [L4 T-1 ~> m4 s-1]
   real :: AhLthy     ! 2D Leith+E biharmonic viscosity [L4 T-1 ~> m4 s-1]
@@ -443,11 +426,8 @@
   inv_PI2 = 1.0/((4.0*atan(1.0))**2)
   inv_PI6 = inv_PI3 * inv_PI3
 
-<<<<<<< HEAD
-=======
   m_leithy(:,:) = 0.0 ! Initialize
 
->>>>>>> 2ab885ed
   if (present(OBC)) then ; if (associated(OBC)) then ; if (OBC%OBC_pe) then
     apply_OBC = OBC%Flather_u_BCs_exist_globally .or. OBC%Flather_v_BCs_exist_globally
     apply_OBC = .true.
