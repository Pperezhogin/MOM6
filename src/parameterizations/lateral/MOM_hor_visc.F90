--- conflicted
+++ resolved
@@ -107,10 +107,7 @@
                              !! limit grid Reynolds number [L4 T-1 ~> m4 s-1]
 
   type(ZB2020_CS) :: ZB2020  !< Zanna-Bolton 2020 control structure.
-<<<<<<< HEAD
-=======
   logical :: use_ZB2020      !< If true, use Zanna-Bolton 2020 parameterization.
->>>>>>> 8a410196
 
   real ALLOCABLE_, dimension(NIMEM_,NJMEM_) :: Kh_bg_xx
                       !< The background Laplacian viscosity at h points [L2 T-1 ~> m2 s-1].
@@ -335,17 +332,6 @@
   real, dimension(SZI_(G),SZJ_(G),SZK_(G)) :: &
     grid_Re_Kh, &    ! Grid Reynolds number for Laplacian horizontal viscosity at h points [nondim]
     grid_Re_Ah, &    ! Grid Reynolds number for Biharmonic horizontal viscosity at h points [nondim]
-<<<<<<< HEAD
-    GME_coeff_h      ! GME coeff. at h-points [L2 T-1 ~> m2 s-1]
-
-  ! Zanna-Bolton fields
-  real, dimension(SZIB_(G),SZJ_(G),SZK_(GV)) :: &
-    ZB2020u           !< Zonal acceleration due to convergence of 
-                      !! along-coordinate stress tensor [L T-2 ~> m s-2]
-  real, dimension(SZI_(G),SZJB_(G),SZK_(GV)) :: &
-    ZB2020v           !< Meridional acceleration due to convergence
-                      !! of along-coordinate stress tensor [L T-2 ~> m s-2]
-=======
     GME_coeff_h      ! GME coefficient at h-points [L2 T-1 ~> m2 s-1]
 
   ! Zanna-Bolton fields
@@ -357,7 +343,6 @@
     ZB2020v           !< Meridional acceleration due to convergence
                       !! of along-coordinate stress tensor for ZB model
                       !! [L T-2 ~> m s-2]
->>>>>>> 8a410196
 
   real :: AhSm       ! Smagorinsky biharmonic viscosity [L4 T-1 ~> m4 s-1]
   real :: AhLth      ! 2D Leith biharmonic viscosity [L4 T-1 ~> m4 s-1]
@@ -1637,11 +1622,7 @@
 
   enddo ! end of k loop
 
-<<<<<<< HEAD
-  if (CS%ZB2020%use_ZB2020) then
-=======
   if (CS%use_ZB2020) then
->>>>>>> 8a410196
     call Zanna_Bolton_2020(u, v, h, ZB2020u, ZB2020v, G, GV, CS%ZB2020)
 
     do k=1,nz ; do j=js,je ; do I=Isq,Ieq
@@ -1800,11 +1781,7 @@
   IsdB = G%IsdB ; IedB = G%IedB ; JsdB = G%JsdB ; JedB = G%JedB
 
   ! init control structure
-<<<<<<< HEAD
-  call ZB_2020_init(Time, GV, US, param_file, diag, CS%ZB2020)
-=======
   call ZB_2020_init(Time, GV, US, param_file, diag, CS%ZB2020, CS%use_ZB2020)
->>>>>>> 8a410196
 
   CS%initialized = .true.
 
