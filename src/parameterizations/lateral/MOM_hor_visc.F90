--- conflicted
+++ resolved
@@ -331,20 +331,16 @@
   real, dimension(SZI_(G),SZJ_(G),SZK_(G)) :: &
     grid_Re_Kh, &    ! Grid Reynolds number for Laplacian horizontal viscosity at h points [nondim]
     grid_Re_Ah, &    ! Grid Reynolds number for Biharmonic horizontal viscosity at h points [nondim]
-<<<<<<< HEAD
-    GME_coeff_h      ! GME coeff. at h-points [L2 T-1 ~> m2 s-1]
-
-  ! Zanna-Bolton fields
-  real, dimension(SZIB_(G),SZJ_(G),SZK_(GV)) :: &
+    GME_coeff_h      ! GME coefficient at h-points [L2 T-1 ~> m2 s-1]
+
+    ! Zanna-Bolton fields
+    real, dimension(SZIB_(G),SZJ_(G),SZK_(GV)) :: &
     ZB2020u           !< Zonal acceleration due to convergence of 
                       !! along-coordinate stress tensor [L T-2 ~> m s-2]
   real, dimension(SZI_(G),SZJB_(G),SZK_(GV)) :: &
     ZB2020v           !< Meridional acceleration due to convergence
                       !! of along-coordinate stress tensor [L T-2 ~> m s-2]
-
-=======
-    GME_coeff_h      ! GME coefficient at h-points [L2 T-1 ~> m2 s-1]
->>>>>>> 37389b5a
+    
   real :: AhSm       ! Smagorinsky biharmonic viscosity [L4 T-1 ~> m4 s-1]
   real :: AhLth      ! 2D Leith biharmonic viscosity [L4 T-1 ~> m4 s-1]
   real :: Shear_mag_bc  ! Shear_mag value in backscatter [T-1 ~> s-1]
