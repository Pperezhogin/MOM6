--- conflicted
+++ resolved
@@ -245,13 +245,9 @@
   covTS(:) = 0.0 !!Functionality not implemented yet; in future, should be passed in tv
   varS(:) = 0.0
 
-<<<<<<< HEAD
   vonKar_x_pi2 = CS%vonKar * 9.8696
 
-  if (.not.associated(tv%eqn_of_state)) call MOM_error(FATAL, "MOM_mixedlayer_restrat: "// &
-=======
   if (.not.associated(tv%eqn_of_state)) call MOM_error(FATAL, "mixedlayer_restrat_OM4: "// &
->>>>>>> 8c46575c
          "An equation of state must be used with this module.")
   if (.not. allocated(VarMix%Rd_dx_h) .and. CS%front_length > 0.) &
     call MOM_error(FATAL, "mixedlayer_restrat_OM4: "// &
@@ -1494,14 +1490,8 @@
              "A scaling coefficient for stretching/shrinking the MLD "//&
              "used in the MLE scheme. This simply multiplies MLD wherever used.",&
              units="nondim", default=1.0)
-<<<<<<< HEAD
-  endif
-
-  call get_param(param_file, mdl, "KV_RESTRAT", CS%Kv_restrat, &
-=======
     endif
     call get_param(param_file, mdl, "KV_RESTRAT", CS%Kv_restrat, &
->>>>>>> 8c46575c
                  "A small viscosity that sets a floor on the momentum mixing rate during "//&
                  "restratification.  If this is positive, it will prevent some possible "//&
                  "divisions by zero even if ustar, RESTRAT_USTAR_MIN, and f are all 0.", &
@@ -1566,29 +1556,6 @@
         'm2 s-3', conversion=(US%Z_to_m**2*US%s_to_T**3))
   endif
 
-<<<<<<< HEAD
-=======
-  ! Rescale variables from restart files if the internal dimensional scalings have changed.
-  if (CS%MLE_MLD_decay_time>0. .or. CS%MLE_MLD_decay_time2>0. .or. CS%use_Bodner) then
-    if (query_initialized(CS%MLD_filtered, "MLD_MLE_filtered", restart_CS) .and. &
-        (GV%m_to_H_restart /= 0.0) .and. (GV%m_to_H_restart /= 1.0)) then
-      H_rescale = 1.0 / GV%m_to_H_restart
-      do j=G%jsc,G%jec ; do i=G%isc,G%iec
-        CS%MLD_filtered(i,j) = H_rescale * CS%MLD_filtered(i,j)
-      enddo ; enddo
-    endif
-  endif
-  if (CS%MLE_MLD_decay_time2>0. .or. CS%use_Bodner) then
-    if (query_initialized(CS%MLD_filtered_slow, "MLD_MLE_filtered_slow", restart_CS) .and. &
-        (GV%m_to_H_restart /= 0.0) .and. (GV%m_to_H_restart /= 1.0)) then
-      H_rescale = 1.0 / GV%m_to_H_restart
-      do j=G%jsc,G%jec ; do i=G%isc,G%iec
-        CS%MLD_filtered_slow(i,j) = H_rescale * CS%MLD_filtered_slow(i,j)
-      enddo ; enddo
-    endif
-  endif
-
->>>>>>> 8c46575c
   ! If MLD_filtered is being used, we need to update halo regions after a restart
   if (allocated(CS%MLD_filtered)) call pass_var(CS%MLD_filtered, G%domain)
   if (allocated(CS%MLD_filtered_slow)) call pass_var(CS%MLD_filtered_slow, G%domain)
