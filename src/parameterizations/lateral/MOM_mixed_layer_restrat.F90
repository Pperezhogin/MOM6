--- conflicted
+++ resolved
@@ -614,15 +614,9 @@
   is  = G%isc  ; ie  = G%iec  ; js  = G%jsc  ; je  = G%jec ; nz = GV%ke
   Isq = G%IscB ; Ieq = G%IecB ; Jsq = G%JscB ; Jeq = G%JecB ; nkml = GV%nkml
 
-<<<<<<< HEAD
-  if (.not. associated(CS)) call MOM_error(FATAL, "MOM_mixedlayer_restrat: "// &
-         "Module must be initialized before it is used.")
-
   if (.not. CS%initialized) call MOM_error(FATAL, "MOM_mixedlayer_restrat: "// &
          "Module must be initialized before it is used.")
 
-=======
->>>>>>> b2f6678f
   if ((nkml<2) .or. (CS%ml_restrat_coef<=0.0)) return
 
   uDml(:)    = 0.0 ; vDml(:) = 0.0
@@ -829,15 +823,8 @@
              "BULKMIXEDLAYER is true.", default=.false.)
   if (.not. mixedlayer_restrat_init) return
 
-<<<<<<< HEAD
-  if (.not.associated(CS)) then
-    call MOM_error(FATAL, "mixedlayer_restrat_init called without an associated control structure.")
-  endif
-
   CS%initialized = .true.
 
-=======
->>>>>>> b2f6678f
   ! Nonsense values to cause problems when these parameters are not used
   CS%MLE_MLD_decay_time = -9.e9*US%s_to_T
   CS%MLE_density_diff = -9.e9*US%kg_m3_to_R
