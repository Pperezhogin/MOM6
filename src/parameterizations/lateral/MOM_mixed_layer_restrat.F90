--- conflicted
+++ resolved
@@ -179,11 +179,7 @@
   real, dimension(SZI_(G)) :: dK, dKm1 ! Depths of layer centers [H ~> m or kg m-2].
   real, dimension(SZI_(G)) :: pRef_MLD ! A reference pressure for calculating the mixed layer
                                        ! densities [R L2 T-2 ~> Pa].
-<<<<<<< HEAD
-=======
-  real, dimension(SZI_(G)) :: rhoAtK, rho1, d1, pRef_N2 ! Used for N2
   real, dimension(SZI_(G)) :: covTS, varS !SGS TS covariance, S variance in Stanley param; currently 0
->>>>>>> b1eda273
   real :: aFac, bFac ! Nondimensional ratios [nondim]
   real :: ddRho     ! A density difference [R ~> kg m-3]
   real :: hAtVel    ! Thickness at the velocity points [H ~> m or kg m-2]
@@ -199,12 +195,9 @@
   is  = G%isc  ; ie  = G%iec  ; js  = G%jsc  ; je  = G%jec ; nz = GV%ke
   Isq = G%IscB ; Ieq = G%IecB ; Jsq = G%JscB ; Jeq = G%JecB
 
-<<<<<<< HEAD
   h_min = 0.5*GV%Angstrom_H ! This should be GV%Angstrom_H, but that value would change answers.
-=======
   covTS(:)=0.0 !!Functionality not implemented yet; in future, should be passed in tv
   varS(:)=0.0
->>>>>>> b1eda273
 
   if (.not.associated(tv%eqn_of_state)) call MOM_error(FATAL, "MOM_mixedlayer_restrat: "// &
          "An equation of state must be used with this module.")
@@ -317,25 +310,11 @@
 
   p0(:) = 0.0
   EOSdom(:) = EOS_domain(G%HI, halo=1)
-<<<<<<< HEAD
   !$OMP parallel default(shared) private(rho_ml,h_vel,u_star,absf,mom_mixrate,timescale, &
   !$OMP                                line_is_empty, keep_going,res_scaling_fac,      &
   !$OMP                                a,IhTot,b,Ihtot_slow,zpb,hAtVel,zpa,dh)         &
   !$OMP                        firstprivate(uDml,vDml,uDml_slow,vDml_slow)
   !$OMP do
-=======
-!$OMP parallel default(none) shared(is,ie,js,je,G,GV,US,htot_fast,Rml_av_fast,tv,p0,h,h_avail,&
-!$OMP                               h_neglect,g_Rho0,I4dt,CS,uhml,uhtr,dt,vhml,vhtr,EOSdom,   &
-!$OMP                               utimescale_diag,vtimescale_diag,forces,dz_neglect, &
-!$OMP                               htot_slow,MLD_slow,Rml_av_slow,VarMix,I_LFront,    &
-!$OMP                               covTS, varS,                                       &
-!$OMP                               res_upscale, nz,MLD_fast,uDml_diag,vDml_diag)      &
-!$OMP                       private(rho_ml,h_vel,u_star,absf,mom_mixrate,timescale,    &
-!$OMP                               line_is_empty, keep_going,res_scaling_fac,         &
-!$OMP                               a,IhTot,b,Ihtot_slow,zpb,hAtVel,zpa,dh)            &
-!$OMP                       firstprivate(uDml,vDml,uDml_slow,vDml_slow)
-!$OMP do
->>>>>>> b1eda273
   do j=js-1,je+1
     do i=is-1,ie+1
       htot_fast(i,j) = 0.0 ; Rml_av_fast(i,j) = 0.0
@@ -668,14 +647,8 @@
 
   if ((nkml<2) .or. (CS%ml_restrat_coef<=0.0)) return
 
-<<<<<<< HEAD
+
   h_min = 0.5*GV%Angstrom_H ! This should be GV%Angstrom_H, but that value would change answers.
-=======
-  if (CS%use_stanley_ml) call MOM_error(FATAL, &
-       "MOM_mixedlayer_restrat: The Stanley parameterization is not"//&
-       "available with the BML.")
-
->>>>>>> b1eda273
   uDml(:)    = 0.0 ; vDml(:) = 0.0
   I4dt       = 0.25 / dt
   g_Rho0     = GV%g_Earth / GV%Rho0
@@ -685,6 +658,10 @@
 
   if (.not.use_EOS) call MOM_error(FATAL, "MOM_mixedlayer_restrat: "// &
          "An equation of state must be used with this module.")
+
+  if (CS%use_stanley_ml) call MOM_error(FATAL, &
+       "MOM_mixedlayer_restrat: The Stanley parameterization is not"//&
+       "available with the BML.")
 
   ! Fix this later for nkml >= 3.
 
