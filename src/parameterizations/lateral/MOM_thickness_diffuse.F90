!> Thickness diffusion (or Gent McWilliams)
module MOM_thickness_diffuse

! This file is part of MOM6. See LICENSE.md for the license.

use MOM_debugging,             only : hchksum, uvchksum
use MOM_diag_mediator,         only : post_data, query_averaging_enabled, diag_ctrl
use MOM_diag_mediator,         only : register_diag_field, safe_alloc_ptr, time_type
use MOM_diag_mediator,         only : diag_update_remap_grids
use MOM_domains,               only : pass_var, CORNER, pass_vector
use MOM_error_handler,         only : MOM_error, FATAL, WARNING, is_root_pe
use MOM_EOS,                   only : calculate_density, calculate_density_derivs, EOS_domain
use MOM_file_parser,           only : get_param, log_version, param_file_type
use MOM_grid,                  only : ocean_grid_type
use MOM_interface_heights,     only : find_eta
use MOM_isopycnal_slopes,      only : vert_fill_TS
use MOM_lateral_mixing_coeffs, only : VarMix_CS
use MOM_MEKE_types,            only : MEKE_type
use MOM_unit_scaling,          only : unit_scale_type
use MOM_variables,             only : thermo_var_ptrs, cont_diag_ptrs
use MOM_verticalGrid,          only : verticalGrid_type

implicit none ; private

#include <MOM_memory.h>

public thickness_diffuse, thickness_diffuse_init, thickness_diffuse_end
! public vert_fill_TS
public thickness_diffuse_get_KH

! A note on unit descriptions in comments: MOM6 uses units that can be rescaled for dimensional
! consistency testing. These are noted in comments with units like Z, H, L, and T, along with
! their mks counterparts with notation like "a velocity [Z T-1 ~> m s-1]".  If the units
! vary with the Boussinesq approximation, the Boussinesq variant is given first.

!> Control structure for thickness diffusion
type, public :: thickness_diffuse_CS ; private
  real    :: Khth                !< Background interface depth diffusivity [L2 T-1 ~> m2 s-1]
  real    :: Khth_Slope_Cff      !< Slope dependence coefficient of Khth [nondim]
  real    :: max_Khth_CFL        !< Maximum value of the diffusive CFL for thickness diffusion
  real    :: Khth_Min            !< Minimum value of Khth [L2 T-1 ~> m2 s-1]
  real    :: Khth_Max            !< Maximum value of Khth [L2 T-1 ~> m2 s-1], or 0 for no max
  real    :: slope_max           !< Slopes steeper than slope_max are limited in some way [nondim].
  real    :: kappa_smooth        !< Vertical diffusivity used to interpolate more
                                 !! sensible values of T & S into thin layers [Z2 T-1 ~> m2 s-1].
  logical :: thickness_diffuse   !< If true, interfaces heights are diffused.
  logical :: use_FGNV_streamfn   !< If true, use the streamfunction formulation of
                                 !! Ferrari et al., 2010, which effectively emphasizes
                                 !! graver vertical modes by smoothing in the vertical.
  real    :: FGNV_scale          !< A coefficient scaling the vertical smoothing term in the
                                 !! Ferrari et al., 2010, streamfunction formulation [nondim].
  real    :: FGNV_c_min          !< A minimum wave speed used in the Ferrari et al., 2010,
                                 !! streamfunction formulation [L T-1 ~> m s-1].
  real    :: N2_floor            !< A floor for Brunt-Vasaila frequency in the Ferrari et al., 2010,
                                 !! streamfunction formulation [T-2 ~> s-2].
  logical :: detangle_interfaces !< If true, add 3-d structured interface height
                                 !! diffusivities to horizontally smooth jagged layers.
  real    :: detangle_time       !< If detangle_interfaces is true, this is the
                                 !! timescale over which maximally jagged grid-scale
                                 !! thickness variations are suppressed [T ~> s].  This must be
                                 !! longer than DT, or 0 (the default) to use DT.
  integer :: nkml                !< number of layers within mixed layer
  logical :: debug               !< write verbose checksums for debugging purposes
  logical :: use_GME_thickness_diffuse !< If true, passes GM coefficients to MOM_hor_visc for use
                                 !! with GME closure.
  logical :: MEKE_GEOMETRIC      !< If true, uses the GM coefficient formulation from the GEOMETRIC
                                 !! framework (Marshall et al., 2012)
  real    :: MEKE_GEOMETRIC_alpha!< The nondimensional coefficient governing the efficiency of
                                 !! the GEOMETRIC thickness difussion [nondim]
  real    :: MEKE_GEOMETRIC_epsilon !< Minimum Eady growth rate for the GEOMETRIC thickness
                                 !! diffusivity [T-1 ~> s-1].
  logical :: MEKE_GEOM_answers_2018  !< If true, use expressions in the MEKE_GEOMETRIC calculation
                                 !! that recover the answers from the original implementation.
                                 !! Otherwise, use expressions that satisfy rotational symmetry.
  logical :: Use_KH_in_MEKE      !< If true, uses the thickness diffusivity calculated here to diffuse MEKE.
  logical :: GM_src_alt          !< If true, use the GM energy conversion form S^2*N^2*kappa rather
                                 !! than the streamfunction for the GM source term.
  logical :: use_GM_work_bug     !< If true, use the incorrect sign for the
                                 !! top-level work tendency on the top layer.
  type(diag_ctrl), pointer :: diag => NULL() !< structure used to regulate timing of diagnostics
  real, pointer :: GMwork(:,:)       => NULL()  !< Work by thickness diffusivity [R Z L2 T-3 ~> W m-2]
  real, pointer :: diagSlopeX(:,:,:) => NULL()  !< Diagnostic: zonal neutral slope [nondim]
  real, pointer :: diagSlopeY(:,:,:) => NULL()  !< Diagnostic: zonal neutral slope [nondim]

  real, dimension(:,:,:), pointer :: &
    KH_u_GME => NULL(), &        !< interface height diffusivities in u-columns [L2 T-1 ~> m2 s-1]
    KH_v_GME => NULL()           !< interface height diffusivities in v-columns [L2 T-1 ~> m2 s-1]

  !>@{
  !! Diagnostic identifier
  integer :: id_uhGM    = -1, id_vhGM    = -1, id_GMwork = -1
  integer :: id_KH_u    = -1, id_KH_v    = -1, id_KH_t   = -1
  integer :: id_KH_u1   = -1, id_KH_v1   = -1, id_KH_t1  = -1
  integer :: id_slope_x = -1, id_slope_y = -1
  integer :: id_sfn_unlim_x = -1, id_sfn_unlim_y = -1, id_sfn_x = -1, id_sfn_y = -1
  !>@}
end type thickness_diffuse_CS

contains

!> Calculates thickness diffusion coefficients and applies thickness diffusion to layer
!! thicknesses, h. Diffusivities are limited to ensure stability.
!! Also returns along-layer mass fluxes used in the continuity equation.
subroutine thickness_diffuse(h, uhtr, vhtr, tv, dt, G, GV, US, MEKE, VarMix, CDp, CS)
  type(ocean_grid_type),                     intent(in)    :: G      !< Ocean grid structure
  type(verticalGrid_type),                   intent(in)    :: GV     !< Vertical grid structure
  type(unit_scale_type),                     intent(in)    :: US     !< A dimensional unit scaling type
  real, dimension(SZI_(G),SZJ_(G),SZK_(G)),  intent(inout) :: h      !< Layer thickness [H ~> m or kg m-2]
  real, dimension(SZIB_(G),SZJ_(G),SZK_(G)), intent(inout) :: uhtr   !< Accumulated zonal mass flux
                                                                     !! [L2 H ~> m3 or kg]
  real, dimension(SZI_(G),SZJB_(G),SZK_(G)), intent(inout) :: vhtr   !< Accumulated meridional mass flux
                                                                     !! [L2 H ~> m3 or kg]
  type(thermo_var_ptrs),                     intent(in)    :: tv     !< Thermodynamics structure
  real,                                      intent(in)    :: dt     !< Time increment [T ~> s]
  type(MEKE_type),                           pointer       :: MEKE   !< MEKE control structure
  type(VarMix_CS),                           pointer       :: VarMix !< Variable mixing coefficients
  type(cont_diag_ptrs),                      intent(inout) :: CDp    !< Diagnostics for the continuity equation
  type(thickness_diffuse_CS),                pointer       :: CS     !< Control structure for thickness diffusion
  ! Local variables
  real :: e(SZI_(G), SZJ_(G), SZK_(G)+1) ! heights of interfaces, relative to mean
                                         ! sea level [Z ~> m], positive up.
  real :: uhD(SZIB_(G), SZJ_(G), SZK_(G)) ! Diffusive u*h fluxes [L2 H T-1 ~> m3 s-1 or kg s-1]
  real :: vhD(SZI_(G), SZJB_(G), SZK_(G)) ! Diffusive v*h fluxes [L2 H T-1 ~> m3 s-1 or kg s-1]

  real, dimension(SZIB_(G), SZJ_(G), SZK_(G)+1) :: &
    KH_u, &       ! interface height diffusivities in u-columns [L2 T-1 ~> m2 s-1]
    int_slope_u   ! A nondimensional ratio from 0 to 1 that gives the relative
                  ! weighting of the interface slopes to that calculated also
                  ! using density gradients at u points.  The physically correct
                  ! slopes occur at 0, while 1 is used for numerical closures [nondim].
  real, dimension(SZI_(G), SZJB_(G), SZK_(G)+1) :: &
    KH_v, &       ! interface height diffusivities in v-columns [L2 T-1 ~> m2 s-1]
    int_slope_v   ! A nondimensional ratio from 0 to 1 that gives the relative
                  ! weighting of the interface slopes to that calculated also
                  ! using density gradients at v points.  The physically correct
                  ! slopes occur at 0, while 1 is used for numerical closures [nondim].
  real, dimension(SZI_(G), SZJ_(G), SZK_(G)) :: &
    KH_t          ! diagnosed diffusivity at tracer points [L2 T-1 ~> m2 s-1]

  real, dimension(SZIB_(G), SZJ_(G)) :: &
    KH_u_CFL      ! The maximum stable interface height diffusivity at u grid points [L2 T-1 ~> m2 s-1]
  real, dimension(SZI_(G), SZJB_(G)) :: &
    KH_v_CFL      ! The maximum stable interface height diffusivity at v grid points [L2 T-1 ~> m2 s-1]
  real :: Khth_Loc_u(SZIB_(G), SZJ_(G))
  real :: Khth_Loc_v(SZI_(G), SZJB_(G))
  real :: Khth_Loc(SZIB_(G), SZJB_(G))  ! locally calculated thickness diffusivity [L2 T-1 ~> m2 s-1]
  real :: h_neglect ! A thickness that is so small it is usually lost
                    ! in roundoff and can be neglected [H ~> m or kg m-2].
  real, dimension(:,:), pointer :: cg1 => null() !< Wave speed [L T-1 ~> m s-1]
  logical :: use_VarMix, Resoln_scaled, Depth_scaled, use_stored_slopes, khth_use_ebt_struct, use_Visbeck
  logical :: use_QG_Leith
  integer :: i, j, k, is, ie, js, je, nz
  real :: hu(SZI_(G), SZJ_(G))       ! u-thickness [H ~> m or kg m-2]
  real :: hv(SZI_(G), SZJ_(G))       ! v-thickness [H ~> m or kg m-2]
  real :: KH_u_lay(SZI_(G), SZJ_(G)) ! layer ave thickness diffusivities [L2 T-1 ~> m2 s-1]
  real :: KH_v_lay(SZI_(G), SZJ_(G)) ! layer ave thickness diffusivities [L2 T-1 ~> m2 s-1]

  if (.not. associated(CS)) call MOM_error(FATAL, "MOM_thickness_diffuse: "//&
         "Module must be initialized before it is used.")

  if ((.not.CS%thickness_diffuse) .or. &
       .not.( CS%Khth > 0.0 .or. associated(VarMix) .or. associated(MEKE) ) ) return

  is = G%isc ; ie = G%iec ; js = G%jsc ; je = G%jec ; nz = G%ke
  h_neglect = GV%H_subroundoff

  if (associated(MEKE)) then
    if (associated(MEKE%GM_src)) then
      do j=js,je ; do i=is,ie ; MEKE%GM_src(i,j) = 0. ; enddo ; enddo
    endif
  endif

  use_VarMix = .false. ; Resoln_scaled = .false. ; use_stored_slopes = .false.
  khth_use_ebt_struct = .false. ; use_Visbeck = .false. ; use_QG_Leith = .false.
  Depth_scaled = .false.

  if (associated(VarMix)) then
    use_VarMix = VarMix%use_variable_mixing .and. (CS%KHTH_Slope_Cff > 0.)
    Resoln_scaled = VarMix%Resoln_scaled_KhTh
    Depth_scaled = VarMix%Depth_scaled_KhTh
    use_stored_slopes = VarMix%use_stored_slopes
    khth_use_ebt_struct = VarMix%khth_use_ebt_struct
    use_Visbeck = VarMix%use_Visbeck
    use_QG_Leith = VarMix%use_QG_Leith_GM
    if (associated(VarMix%cg1)) cg1 => VarMix%cg1
  else
    cg1 => null()
  endif


!$OMP parallel do default(none) shared(is,ie,js,je,KH_u_CFL,dt,G,CS)
  do j=js,je ; do I=is-1,ie
    KH_u_CFL(I,j) = (0.25*CS%max_Khth_CFL) /  &
      (dt * (G%IdxCu(I,j)*G%IdxCu(I,j) + G%IdyCu(I,j)*G%IdyCu(I,j)))
  enddo ; enddo
!$OMP parallel do default(none) shared(is,ie,js,je,KH_v_CFL,dt,G,CS)
  do j=js-1,je ; do I=is,ie
    KH_v_CFL(i,J) = (0.25*CS%max_Khth_CFL) / &
      (dt * (G%IdxCv(i,J)*G%IdxCv(i,J) + G%IdyCv(i,J)*G%IdyCv(i,J)))
  enddo ; enddo

  ! Calculates interface heights, e, in [Z ~> m].
  call find_eta(h, tv, G, GV, US, e, halo_size=1)

  ! Set the diffusivities.
!$OMP parallel default(none) shared(is,ie,js,je,Khth_Loc_u,CS,use_VarMix,VarMix,    &
!$OMP                               MEKE,Resoln_scaled,KH_u,G,use_QG_Leith,use_Visbeck,&
!$OMP                               KH_u_CFL,nz,Khth_Loc,KH_v,KH_v_CFL,int_slope_u, &
!$OMP                               int_slope_v,khth_use_ebt_struct, Depth_scaled, &
!$OMP                               Khth_loc_v)
!$OMP do
  do j=js,je; do I=is-1,ie
    Khth_loc_u(I,j) = CS%Khth
  enddo ; enddo

  if (use_VarMix) then
    if (use_Visbeck) then
!$OMP do
      do j=js,je ; do I=is-1,ie
        Khth_loc_u(I,j) = Khth_loc_u(I,j) + &
          CS%KHTH_Slope_Cff*VarMix%L2u(I,j) * VarMix%SN_u(I,j)
      enddo ; enddo
    endif
  endif

  if (associated(MEKE)) then ; if (associated(MEKE%Kh)) then
    if (CS%MEKE_GEOMETRIC) then
!$OMP do
      do j=js,je ; do I=is-1,ie
        Khth_loc_u(I,j) = Khth_loc_u(I,j) + G%mask2dCu(I,j) * CS%MEKE_GEOMETRIC_alpha * &
                          0.5*(MEKE%MEKE(i,j)+MEKE%MEKE(i+1,j)) / &
                          (VarMix%SN_u(I,j) + CS%MEKE_GEOMETRIC_epsilon)
      enddo ; enddo
    else
      do j=js,je ; do I=is-1,ie
        Khth_loc_u(I,j) = Khth_loc_u(I,j) + MEKE%KhTh_fac*sqrt(MEKE%Kh(i,j)*MEKE%Kh(i+1,j))
      enddo ; enddo
    endif
  endif ; endif

  if (Resoln_scaled) then
!$OMP do
    do j=js,je; do I=is-1,ie
      Khth_loc_u(I,j) = Khth_loc_u(I,j) * VarMix%Res_fn_u(I,j)
    enddo ; enddo
  endif

  if (Depth_scaled) then
!$OMP do
    do j=js,je; do I=is-1,ie
      Khth_loc_u(I,j) = Khth_loc_u(I,j) * VarMix%Depth_fn_u(I,j)
    enddo ; enddo
  endif

  if (CS%Khth_Max > 0) then
!$OMP do
    do j=js,je; do I=is-1,ie
      Khth_loc_u(I,j) = max(CS%Khth_Min, min(Khth_loc_u(I,j), CS%Khth_Max))
    enddo ; enddo
  else
!$OMP do
    do j=js,je; do I=is-1,ie
      Khth_loc_u(I,j) = max(CS%Khth_Min, Khth_loc_u(I,j))
    enddo ; enddo
  endif
!$OMP do
  do j=js,je; do I=is-1,ie
    KH_u(I,j,1) = min(KH_u_CFL(I,j), Khth_loc_u(I,j))
  enddo ; enddo

  if (khth_use_ebt_struct) then
!$OMP do
    do K=2,nz+1 ; do j=js,je ; do I=is-1,ie
      KH_u(I,j,K) = KH_u(I,j,1) * 0.5 * ( VarMix%ebt_struct(i,j,k-1) + VarMix%ebt_struct(i+1,j,k-1) )
    enddo ; enddo ; enddo
  else
!$OMP do
    do K=2,nz+1 ; do j=js,je ; do I=is-1,ie
      KH_u(I,j,K) = KH_u(I,j,1)
    enddo ; enddo ; enddo
  endif

  if (use_VarMix) then
    if (use_QG_Leith) then
!$OMP do
      do k=1,nz ; do j=js,je ; do I=is-1,ie
        KH_u(I,j,k) = VarMix%KH_u_QG(I,j,k)
      enddo ; enddo ; enddo
    endif
  endif

  if (CS%use_GME_thickness_diffuse) then
!$OMP do
    do k=1,nz+1 ; do j=js,je ; do I=is-1,ie
      CS%KH_u_GME(I,j,k) = KH_u(I,j,k)
    enddo ; enddo ; enddo
  endif

!$OMP do
  do J=js-1,je ; do i=is,ie
    Khth_loc_v(i,J) = CS%Khth
  enddo ; enddo

  if (use_VarMix) then
    if (use_Visbeck) then
!$OMP do
      do J=js-1,je ; do i=is,ie
        Khth_loc_v(i,J) = Khth_loc_v(i,J) + CS%KHTH_Slope_Cff*VarMix%L2v(i,J)*VarMix%SN_v(i,J)
      enddo ; enddo
    endif
  endif
  if (associated(MEKE)) then ; if (associated(MEKE%Kh)) then
    if (CS%MEKE_GEOMETRIC) then
!$OMP do
      do J=js-1,je ; do i=is,ie
        Khth_loc_v(i,J) = Khth_loc_v(i,J) + G%mask2dCv(i,J) * CS%MEKE_GEOMETRIC_alpha * &
                        0.5*(MEKE%MEKE(i,j)+MEKE%MEKE(i,j+1)) / &
                        (VarMix%SN_v(i,J) + CS%MEKE_GEOMETRIC_epsilon)
      enddo ; enddo
    else
      do J=js-1,je ; do i=is,ie
        Khth_loc_v(i,J) = Khth_loc_v(i,J) + MEKE%KhTh_fac*sqrt(MEKE%Kh(i,j)*MEKE%Kh(i,j+1))
      enddo ; enddo
    endif
  endif ; endif

  if (Resoln_scaled) then
!$OMP do
    do J=js-1,je; do i=is,ie
      Khth_loc_v(i,J) = Khth_loc_v(i,J) * VarMix%Res_fn_v(i,J)
    enddo ; enddo
  endif

  if (Depth_scaled) then
!$OMP do
    do J=js-1,je ; do i=is,ie
      Khth_loc_v(i,J) = Khth_loc_v(i,J) * VarMix%Depth_fn_v(i,J)
    enddo ; enddo
  endif

  if (CS%Khth_Max > 0) then
!$OMP do
    do J=js-1,je ; do i=is,ie
      Khth_loc_v(i,J) = max(CS%Khth_Min, min(Khth_loc_v(i,J), CS%Khth_Max))
    enddo ; enddo
  else
!$OMP do
    do J=js-1,je ; do i=is,ie
      Khth_loc_v(i,J) = max(CS%Khth_Min, Khth_loc_v(i,J))
    enddo ; enddo
  endif

  if (CS%max_Khth_CFL > 0.0) then
!$OMP do
    do J=js-1,je ; do i=is,ie
      KH_v(i,J,1) = min(KH_v_CFL(i,J), Khth_loc_v(i,J))
    enddo ; enddo
  endif

  if (khth_use_ebt_struct) then
!$OMP do
    do K=2,nz+1 ; do J=js-1,je ; do i=is,ie
      KH_v(i,J,K) = KH_v(i,J,1) * 0.5 * ( VarMix%ebt_struct(i,j,k-1) + VarMix%ebt_struct(i,j+1,k-1) )
    enddo ; enddo ; enddo
  else
!$OMP do
    do K=2,nz+1 ; do J=js-1,je ; do i=is,ie
      KH_v(i,J,K) = KH_v(i,J,1)
    enddo ; enddo ; enddo
  endif

  if (use_VarMix) then
    if (use_QG_Leith) then
!$OMP do
      do k=1,nz ; do J=js-1,je ; do i=is,ie
        KH_v(i,J,k) = VarMix%KH_v_QG(i,J,k)
      enddo ; enddo ; enddo
    endif
  endif

  if (CS%use_GME_thickness_diffuse) then
!$OMP do
    do k=1,nz+1 ; do J=js-1,je ; do i=is,ie
      CS%KH_v_GME(i,J,k) = KH_v(i,J,k)
    enddo ; enddo ; enddo
  endif

  if (associated(MEKE)) then ; if (associated(MEKE%Kh)) then
    if (CS%MEKE_GEOMETRIC) then
      if (CS%MEKE_GEOM_answers_2018) then
        !$OMP do
        do j=js,je ; do I=is,ie
          ! This does not give bitwise rotational symmetry.
          MEKE%Kh(i,j) = CS%MEKE_GEOMETRIC_alpha * MEKE%MEKE(i,j) / &
                         (0.25*(VarMix%SN_u(I,j)+VarMix%SN_u(I-1,j) + &
                                VarMix%SN_v(i,J)+VarMix%SN_v(i,J-1)) + &
                          CS%MEKE_GEOMETRIC_epsilon)
        enddo ; enddo
      else
        !$OMP do
        do j=js,je ; do I=is,ie
          ! With the additional parentheses this gives bitwise rotational symmetry.
          MEKE%Kh(i,j) = CS%MEKE_GEOMETRIC_alpha * MEKE%MEKE(i,j) / &
                         (0.25*((VarMix%SN_u(I,j)+VarMix%SN_u(I-1,j)) + &
                                (VarMix%SN_v(i,J)+VarMix%SN_v(i,J-1))) + &
                          CS%MEKE_GEOMETRIC_epsilon)
        enddo ; enddo
      endif
    endif
  endif ; endif


!$OMP do
  do K=1,nz+1 ; do j=js,je ; do I=is-1,ie ; int_slope_u(I,j,K) = 0.0 ; enddo ; enddo ; enddo
!$OMP do
  do K=1,nz+1 ; do J=js-1,je ; do i=is,ie ; int_slope_v(i,J,K) = 0.0 ; enddo ; enddo ; enddo
!$OMP end parallel

  if (CS%detangle_interfaces) then
    call add_detangling_Kh(h, e, Kh_u, Kh_v, KH_u_CFL, KH_v_CFL, tv, dt, G, GV, US, &
                           CS, int_slope_u, int_slope_v)
  endif

  if (CS%debug) then
    call uvchksum("Kh_[uv]", Kh_u, Kh_v, G%HI, haloshift=0, &
                  scale=(US%L_to_m**2)*US%s_to_T, scalar_pair=.true.)
    call uvchksum("int_slope_[uv]", int_slope_u, int_slope_v, G%HI, haloshift=0)
    call hchksum(h, "thickness_diffuse_1 h", G%HI, haloshift=1, scale=GV%H_to_m)
    call hchksum(e, "thickness_diffuse_1 e", G%HI, haloshift=1, scale=US%Z_to_m)
    if (use_stored_slopes) then
      call uvchksum("VarMix%slope_[xy]", VarMix%slope_x, VarMix%slope_y, &
                    G%HI, haloshift=0)
    endif
    if (associated(tv%eqn_of_state)) then
      call hchksum(tv%T, "thickness_diffuse T", G%HI, haloshift=1)
      call hchksum(tv%S, "thickness_diffuse S", G%HI, haloshift=1)
    endif
  endif

  ! Calculate uhD, vhD from h, e, KH_u, KH_v, tv%T/S
  if (use_stored_slopes) then
    call thickness_diffuse_full(h, e, Kh_u, Kh_v, tv, uhD, vhD, cg1, dt, G, GV, US, MEKE, CS, &
                                int_slope_u, int_slope_v, VarMix%slope_x, VarMix%slope_y)
  else
    call thickness_diffuse_full(h, e, Kh_u, Kh_v, tv, uhD, vhD, cg1, dt, G, GV, US, MEKE, CS, &
                                int_slope_u, int_slope_v)
  endif

  if (associated(MEKE) .AND. associated(VarMix)) then
    if (associated(MEKE%Rd_dx_h) .and. associated(VarMix%Rd_dx_h)) then
!$OMP parallel do default(none) shared(is,ie,js,je,MEKE,VarMix)
      do j=js,je ; do i=is,ie
        MEKE%Rd_dx_h(i,j) = VarMix%Rd_dx_h(i,j)
      enddo ; enddo
    endif
  endif

  ! offer diagnostic fields for averaging
  if (query_averaging_enabled(CS%diag)) then
    if (CS%id_uhGM > 0)   call post_data(CS%id_uhGM, uhD, CS%diag)
    if (CS%id_vhGM > 0)   call post_data(CS%id_vhGM, vhD, CS%diag)
    if (CS%id_GMwork > 0) call post_data(CS%id_GMwork, CS%GMwork, CS%diag)
    if (CS%id_KH_u > 0)   call post_data(CS%id_KH_u, KH_u, CS%diag)
    if (CS%id_KH_v > 0)   call post_data(CS%id_KH_v, KH_v, CS%diag)
    if (CS%id_KH_u1 > 0)  call post_data(CS%id_KH_u1, KH_u(:,:,1), CS%diag)
    if (CS%id_KH_v1 > 0)  call post_data(CS%id_KH_v1, KH_v(:,:,1), CS%diag)

    ! Diagnose diffusivity at T-cell point.  Do simple average, rather than
    ! thickness-weighted average, in order that KH_t is depth-independent
    ! in the case where KH_u and KH_v are depth independent.  Otherwise,
    ! if use thickness weighted average, the variations of thickness with
    ! depth will place a spurious depth dependence to the diagnosed KH_t.
    if (CS%id_KH_t > 0 .or. CS%id_KH_t1 > 0 .or. CS%Use_KH_in_MEKE) then
      do k=1,nz
        ! thicknesses across u and v faces, converted to 0/1 mask
        ! layer average of the interface diffusivities KH_u and KH_v
        do j=js,je ; do I=is-1,ie
          hu(I,j)       = 2.0*h(i,j,k)*h(i+1,j,k)/(h(i,j,k)+h(i+1,j,k)+h_neglect)
          if (hu(I,j) /= 0.0) hu(I,j) = 1.0
          KH_u_lay(I,j) = 0.5*(KH_u(I,j,k)+KH_u(I,j,k+1))
        enddo ; enddo
        do J=js-1,je ; do i=is,ie
          hv(i,J)       = 2.0*h(i,j,k)*h(i,j+1,k)/(h(i,j,k)+h(i,j+1,k)+h_neglect)
          if (hv(i,J) /= 0.0) hv(i,J) = 1.0
          KH_v_lay(i,J) = 0.5*(KH_v(i,J,k)+KH_v(i,J,k+1))
        enddo ; enddo
        ! diagnose diffusivity at T-point
        do j=js,je ; do i=is,ie
          Kh_t(i,j,k) = ((hu(I-1,j)*KH_u_lay(i-1,j)+hu(I,j)*KH_u_lay(I,j))  &
                        +(hv(i,J-1)*KH_v_lay(i,J-1)+hv(i,J)*KH_v_lay(i,J))) &
                       / (hu(I-1,j)+hu(I,j)+hv(i,J-1)+hv(i,J)+h_neglect)
        enddo ; enddo
      enddo

      if (CS%Use_KH_in_MEKE) then
        MEKE%Kh_diff(:,:) = 0.0
        do k=1,nz
          do j=js,je ; do i=is,ie
            MEKE%Kh_diff(i,j) = MEKE%Kh_diff(i,j) + Kh_t(i,j,k) * h(i,j,k)
          enddo; enddo
        enddo

        do j=js,je ; do i=is,ie
          MEKE%Kh_diff(i,j) = MEKE%Kh_diff(i,j) / MAX(1.0,G%bathyT(i,j))
        enddo ; enddo
      endif

      if (CS%id_KH_t  > 0) call post_data(CS%id_KH_t,  KH_t,        CS%diag)
      if (CS%id_KH_t1 > 0) call post_data(CS%id_KH_t1, KH_t(:,:,1), CS%diag)
    endif

  endif

  !$OMP parallel do default(none) shared(is,ie,js,je,nz,uhtr,uhD,dt,vhtr,CDp,vhD,h,G,GV)
  do k=1,nz
    do j=js,je ; do I=is-1,ie
      uhtr(I,j,k) = uhtr(I,j,k) + uhD(I,j,k) * dt
      if (associated(CDp%uhGM)) CDp%uhGM(I,j,k) = uhD(I,j,k)
    enddo ; enddo
    do J=js-1,je ; do i=is,ie
      vhtr(i,J,k) = vhtr(i,J,k) + vhD(i,J,k) * dt
      if (associated(CDp%vhGM)) CDp%vhGM(i,J,k) = vhD(i,J,k)
    enddo ; enddo
    do j=js,je ; do i=is,ie
      h(i,j,k) = h(i,j,k) - dt * G%IareaT(i,j) * &
          ((uhD(I,j,k) - uhD(I-1,j,k)) + (vhD(i,J,k) - vhD(i,J-1,k)))
      if (h(i,j,k) < GV%Angstrom_H) h(i,j,k) = GV%Angstrom_H
    enddo ; enddo
  enddo

  ! Whenever thickness changes let the diag manager know, target grids
  ! for vertical remapping may need to be regenerated.
  ! This needs to happen after the H update and before the next post_data.
  call diag_update_remap_grids(CS%diag)

  if (CS%debug) then
    call uvchksum("thickness_diffuse [uv]hD", uhD, vhD, &
                  G%HI, haloshift=0, scale=GV%H_to_m*US%L_to_m**2*US%s_to_T)
    call uvchksum("thickness_diffuse [uv]htr", uhtr, vhtr, &
                  G%HI, haloshift=0, scale=US%L_to_m**2*GV%H_to_m)
    call hchksum(h, "thickness_diffuse h", G%HI, haloshift=0, scale=GV%H_to_m)
  endif

end subroutine thickness_diffuse

!> Calculates parameterized layer transports for use in the continuity equation.
!! Fluxes are limited to give positive definite thicknesses.
!! Called by thickness_diffuse().
subroutine thickness_diffuse_full(h, e, Kh_u, Kh_v, tv, uhD, vhD, cg1, dt, G, GV, US, MEKE, &
                                  CS, int_slope_u, int_slope_v, slope_x, slope_y)
  type(ocean_grid_type),                       intent(in)  :: G      !< Ocean grid structure
  type(verticalGrid_type),                     intent(in)  :: GV     !< Vertical grid structure
  type(unit_scale_type),                       intent(in)  :: US     !< A dimensional unit scaling type
  real, dimension(SZI_(G),SZJ_(G),SZK_(G)),    intent(in)  :: h      !< Layer thickness [H ~> m or kg m-2]
  real, dimension(SZI_(G),SZJ_(G),SZK_(G)+1),  intent(in)  :: e      !< Interface positions [Z ~> m]
  real, dimension(SZIB_(G),SZJ_(G),SZK_(G)+1), intent(in)  :: Kh_u   !< Thickness diffusivity on interfaces
                                                                     !! at u points [L2 T-1 ~> m2 s-1]
  real, dimension(SZI_(G),SZJB_(G),SZK_(G)+1), intent(in)  :: Kh_v   !< Thickness diffusivity on interfaces
                                                                     !! at v points [L2 T-1 ~> m2 s-1]
  type(thermo_var_ptrs),                       intent(in)  :: tv     !< Thermodynamics structure
  real, dimension(SZIB_(G),SZJ_(G),SZK_(G)),   intent(out) :: uhD    !< Zonal mass fluxes
                                                                     !! [H L2 T-1 ~> m3 s-1 or kg s-1]
  real, dimension(SZI_(G),SZJB_(G),SZK_(G)),   intent(out) :: vhD    !< Meridional mass fluxes
                                                                     !! [H L2 T-1 ~> m3 s-1 or kg s-1]
  real, dimension(:,:),                        pointer     :: cg1    !< Wave speed [L T-1 ~> m s-1]
  real,                                        intent(in)  :: dt     !< Time increment [T ~> s]
  type(MEKE_type),                             pointer     :: MEKE   !< MEKE control structure
  type(thickness_diffuse_CS),                  pointer     :: CS     !< Control structure for thickness diffusion
  real, dimension(SZIB_(G),SZJ_(G),SZK_(G)+1), optional, intent(in)  :: int_slope_u !< Ratio that determine how much of
                                                                     !! the isopycnal slopes are taken directly from
                                                                     !! the interface slopes without consideration of
                                                                     !! density gradients [nondim].
  real, dimension(SZI_(G),SZJB_(G),SZK_(G)+1), optional, intent(in)  :: int_slope_v !< Ratio that determine how much of
                                                                     !! the isopycnal slopes are taken directly from
                                                                     !! the interface slopes without consideration of
                                                                     !! density gradients [nondim].
  real, dimension(SZIB_(G),SZJ_(G),SZK_(G)+1), optional, intent(in)  :: slope_x !< Isopycnal slope at u-points
  real, dimension(SZI_(G),SZJB_(G),SZK_(G)+1), optional, intent(in)  :: slope_y !< Isopycnal slope at v-points
  ! Local variables
  real, dimension(SZI_(G), SZJ_(G), SZK_(G)) :: &
    T, &          ! The temperature (or density) [degC], with the values in
                  ! in massless layers filled vertically by diffusion.
    S, &          ! The filled salinity [ppt], with the values in
                  ! in massless layers filled vertically by diffusion.
    h_avail, &    ! The mass available for diffusion out of each face, divided
                  ! by dt [H L2 T-1 ~> m3 s-1 or kg s-1].
    h_frac        ! The fraction of the mass in the column above the bottom
                  ! interface of a layer that is within a layer [nondim]. 0<h_frac<=1
  real, dimension(SZI_(G), SZJB_(G), SZK_(G)+1) :: &
    Slope_y_PE, &  ! 3D array of neutral slopes at v-points, set equal to Slope (below, nondim)
    hN2_y_PE       ! thickness in m times Brunt-Vaisala freqeuncy at v-points [L2 Z-1 T-2 ~> m s-2],
                   ! used for calculating PE release
  real, dimension(SZIB_(G), SZJ_(G), SZK_(G)+1) :: &
    Slope_x_PE, &  ! 3D array of neutral slopes at u-points, set equal to Slope (below, nondim)
    hN2_x_PE       ! thickness in m times Brunt-Vaisala freqeuncy at u-points [L2 Z-1 T-2 ~> m s-2],
                   ! used for calculating PE release
  real, dimension(SZI_(G), SZJ_(G), SZK_(G)+1) :: &
    pres, &       ! The pressure at an interface [R L2 T-2 ~> Pa].
    h_avail_rsum  ! The running sum of h_avail above an interface [H L2 T-1 ~> m3 s-1 or kg s-1].
  real, dimension(SZIB_(G)) :: &
    drho_dT_u, &  ! The derivative of density with temperature at u points [R degC-1 ~> kg m-3 degC-1]
    drho_dS_u     ! The derivative of density with salinity at u points [R ppt-1 ~> kg m-3 ppt-1].
  real, dimension(SZI_(G)) :: &
    drho_dT_v, &  ! The derivative of density with temperature at v points [R degC-1 ~> kg m-3 degC-1]
    drho_dS_v     ! The derivative of density with salinity at v points [R ppt-1 ~> kg m-3 ppt-1].
  real :: uhtot(SZIB_(G), SZJ_(G))  ! The vertical sum of uhD [H L2 T-1 ~> m3 s-1 or kg s-1].
  real :: vhtot(SZI_(G), SZJB_(G))  ! The vertical sum of vhD [H L2 T-1 ~> m3 s-1 or kg s-1].
  real, dimension(SZIB_(G)) :: &
    T_u, &        ! Temperature on the interface at the u-point [degC].
    S_u, &        ! Salinity on the interface at the u-point [ppt].
    pres_u        ! Pressure on the interface at the u-point [R L2 T-2 ~> Pa].
  real, dimension(SZI_(G)) :: &
    T_v, &        ! Temperature on the interface at the v-point [degC].
    S_v, &        ! Salinity on the interface at the v-point [ppt].
    pres_v        ! Pressure on the interface at the v-point [R L2 T-2 ~> Pa].
  real :: Work_u(SZIB_(G), SZJ_(G)) ! The work being done by the thickness
  real :: Work_v(SZI_(G), SZJB_(G)) ! diffusion integrated over a cell [R Z L4 T-3  ~> W ]
  real :: Work_h        ! The work averaged over an h-cell [R Z L2 T-3 ~> W m-2].
  real :: PE_release_h  ! The amount of potential energy released by GM averaged over an h-cell [L4 Z-1 T-3 ~> m3 s-3]
                        ! The calculation is equal to h * S^2 * N^2 * kappa_GM.
  real :: I4dt          ! 1 / 4 dt [T-1 ~> s-1].
  real :: drdiA, drdiB  ! Along layer zonal- and meridional- potential density
  real :: drdjA, drdjB  ! gradients in the layers above (A) and below(B) the
                        ! interface times the grid spacing [R ~> kg m-3].
  real :: drdkL, drdkR  ! Vertical density differences across an interface [R ~> kg m-3].
  real :: drdi_u(SZIB_(G), SZK_(G)) ! Copy of drdi at u-points [R ~> kg m-3].
  real :: drdj_v(SZI_(G), SZK_(G))  ! Copy of drdj at v-points [R ~> kg m-3].
  real :: drdkDe_u(SZIB_(G),SZK_(G)+1) ! Lateral difference of product of drdk and e at u-points
                                       ! [Z R ~> kg m-2].
  real :: drdkDe_v(SZI_(G),SZK_(G)+1)  ! Lateral difference of product of drdk and e at v-points
                                       ! [Z R ~> kg m-2].
  real :: hg2A, hg2B, hg2L, hg2R ! Squares of geometric mean thicknesses [H2 ~> m2 or kg2 m-4].
  real :: haA, haB, haL, haR     ! Arithmetic mean thicknesses [H ~> m or kg m-2].
  real :: dzaL, dzaR    ! Temporary thicknesses [Z ~> m].
  real :: wtA, wtB, wtL, wtR  ! Unscaled weights, with various units.
  real :: drdx, drdy    ! Zonal and meridional density gradients [R L-1 ~> kg m-4].
  real :: drdz          ! Vertical density gradient [R Z-1 ~> kg m-4].
  real :: h_harm        ! Harmonic mean layer thickness [H ~> m or kg m-2].
  real :: c2_h_u(SZIB_(G), SZK_(G)+1) ! Wave speed squared divided by h at u-points [L2 Z-1 T-2 ~> m s-2].
  real :: c2_h_v(SZI_(G), SZK_(G)+1)  ! Wave speed squared divided by h at v-points [L2 Z-1 T-2 ~> m s-2].
  real :: hN2_u(SZIB_(G), SZK_(G)+1)  ! Thickness in m times N2 at interfaces above u-points [L2 Z-1 T-2 ~> m s-2].
  real :: hN2_v(SZI_(G), SZK_(G)+1)   ! Thickness in m times N2 at interfaces above v-points [L2 Z-1 T-2 ~> m s-2].
  real :: Sfn_est       ! A preliminary estimate (before limiting) of the overturning
                        ! streamfunction [Z L2 T-1 ~> m3 s-1].
  real :: Sfn_unlim_u(SZIB_(G), SZK_(G)+1) ! Streamfunction for u-points [Z L2 T-1 ~> m3 s-1].
  real :: Sfn_unlim_v(SZI_(G), SZK_(G)+1)  ! Streamfunction for v-points [Z L2 T-1 ~> m3 s-1].
  real :: slope2_Ratio_u(SZIB_(G), SZK_(G)+1) ! The ratio of the slope squared to slope_max squared.
  real :: slope2_Ratio_v(SZI_(G), SZK_(G)+1)  ! The ratio of the slope squared to slope_max squared.
  real :: Sfn_in_h      ! The overturning streamfunction [H L2 T-1 ~> m3 s-1 or kg s-1] (note that
                        ! the units are different from other Sfn vars).
  real :: Sfn_safe      ! The streamfunction that goes linearly back to 0 at the surface.  This is a
                        ! good thing to use when the slope is so large as to be meaningless [Z L2 T-1 ~> m3 s-1].
  real :: Slope         ! The slope of density surfaces, calculated in a way
                        ! that is always between -1 and 1, nondimensional.
  real :: mag_grad2     ! The squared magnitude of the 3-d density gradient [R2 L-2 ~> kg2 m-8].
  real :: I_slope_max2  ! The inverse of slope_max squared, nondimensional.
  real :: h_neglect     ! A thickness that is so small it is usually lost
                        ! in roundoff and can be neglected [H ~> m or kg m-2].
  real :: h_neglect2    ! h_neglect^2 [H2 ~> m2 or kg2 m-4].
  real :: dz_neglect    ! A thickness [Z ~> m], that is so small it is usually lost
                        ! in roundoff and can be neglected [Z ~> m].
  real :: G_scale       ! The gravitational acceleration times a unit conversion
                        ! factor [L2 H-1 T-2 ~> m s-2 or m4 kg-1 s-2].
  logical :: use_EOS    ! If true, density is calculated from T & S using an
                        ! equation of state.
  logical :: find_work  ! If true, find the change in energy due to the fluxes.
  integer :: nk_linear  ! The number of layers over which the streamfunction goes to 0.
  real :: G_rho0        ! g/Rho0 [L2 R-1 Z-1 T-2 ~> m4 kg-1 s-2].
  real :: N2_floor      ! A floor for N2 to avoid degeneracy in the elliptic solver
                        ! times unit conversion factors [T-2 L2 Z-2 ~> s-2]
  real, dimension(SZIB_(G), SZJ_(G), SZK_(G)+1) :: diag_sfn_x, diag_sfn_unlim_x ! Diagnostics
  real, dimension(SZI_(G), SZJB_(G), SZK_(G)+1) :: diag_sfn_y, diag_sfn_unlim_y ! Diagnostics
  logical :: present_int_slope_u, present_int_slope_v
  logical :: present_slope_x, present_slope_y, calc_derivatives
  integer, dimension(2) ::  EOSdom_u ! The shifted i-computational domain to use for equation of
                                     ! state calculations at u-points.
  integer, dimension(2) ::  EOSdom_v ! The shifted I-computational domain to use for equation of
                                     ! state calculations at v-points.
  integer :: is, ie, js, je, nz, IsdB
  integer :: i, j, k
  is = G%isc ; ie = G%iec ; js = G%jsc ; je = G%jec ; nz = G%ke ; IsdB = G%IsdB

  I4dt = 0.25 / dt
  I_slope_max2 = 1.0 / (CS%slope_max**2)
  G_scale = GV%g_Earth * GV%H_to_Z

  h_neglect = GV%H_subroundoff ; h_neglect2 = h_neglect**2
  dz_neglect = GV%H_subroundoff*GV%H_to_Z
  G_rho0 = GV%g_Earth / GV%Rho0
  N2_floor = CS%N2_floor*US%Z_to_L**2

  use_EOS = associated(tv%eqn_of_state)
  present_int_slope_u = PRESENT(int_slope_u)
  present_int_slope_v = PRESENT(int_slope_v)
  present_slope_x = PRESENT(slope_x)
  present_slope_y = PRESENT(slope_y)

  nk_linear = max(GV%nkml, 1)

  Slope_x_PE(:,:,:) = 0.0
  Slope_y_PE(:,:,:) = 0.0
  hN2_x_PE(:,:,:) = 0.0
  hN2_y_PE(:,:,:) = 0.0

  find_work = .false.
  if (associated(MEKE)) find_work = associated(MEKE%GM_src)
  find_work = (associated(CS%GMwork) .or. find_work)

  if (use_EOS) then
    call vert_fill_TS(h, tv%T, tv%S, CS%kappa_smooth*dt, T, S, G, GV, 1, larger_h_denom=.true.)
  endif

  if (CS%use_FGNV_streamfn .and. .not. associated(cg1)) call MOM_error(FATAL, &
       "cg1 must be associated when using FGNV streamfunction.")

!$OMP parallel default(none) shared(is,ie,js,je,h_avail_rsum,pres,h_avail,I4dt, &
!$OMP                               G,GV,h,h_frac,nz,uhtot,Work_u,vhtot,Work_v, &
!$OMP                               diag_sfn_x, diag_sfn_y, diag_sfn_unlim_x, diag_sfn_unlim_y )
  ! Find the maximum and minimum permitted streamfunction.
!$OMP do
  do j=js-1,je+1 ; do i=is-1,ie+1
    h_avail_rsum(i,j,1) = 0.0
    pres(i,j,1) = 0.0  ! ### This should be atmospheric pressure.

    h_avail(i,j,1) = max(I4dt*G%areaT(i,j)*(h(i,j,1)-GV%Angstrom_H),0.0)
    h_avail_rsum(i,j,2) = h_avail(i,j,1)
    h_frac(i,j,1) = 1.0
    pres(i,j,2) = pres(i,j,1) + (GV%g_Earth*GV%H_to_RZ) * h(i,j,1)
  enddo ; enddo
!$OMP do
  do j=js-1,je+1
    do k=2,nz ; do i=is-1,ie+1
      h_avail(i,j,k) = max(I4dt*G%areaT(i,j)*(h(i,j,k)-GV%Angstrom_H),0.0)
      h_avail_rsum(i,j,k+1) = h_avail_rsum(i,j,k) + h_avail(i,j,k)
      h_frac(i,j,k) = 0.0 ; if (h_avail(i,j,k) > 0.0) &
        h_frac(i,j,k) = h_avail(i,j,k) / h_avail_rsum(i,j,k+1)
      pres(i,j,K+1) = pres(i,j,K) + (GV%g_Earth*GV%H_to_RZ) * h(i,j,k)
    enddo ; enddo
  enddo
!$OMP do
  do j=js,je ; do I=is-1,ie
    uhtot(I,j) = 0.0 ; Work_u(I,j) = 0.0
    diag_sfn_x(I,j,1) = 0.0 ; diag_sfn_unlim_x(I,j,1) = 0.0
    diag_sfn_x(I,j,nz+1) = 0.0 ; diag_sfn_unlim_x(I,j,nz+1) = 0.0
  enddo ; enddo
!$OMP do
  do J=js-1,je ; do i=is,ie
    vhtot(i,J) = 0.0 ; Work_v(i,J) = 0.0
    diag_sfn_y(i,J,1) = 0.0 ; diag_sfn_unlim_y(i,J,1) = 0.0
    diag_sfn_y(i,J,nz+1) = 0.0 ; diag_sfn_unlim_y(i,J,nz+1) = 0.0
  enddo ; enddo
!$OMP end parallel

    EOSdom_u(1) = (is-1) - (G%IsdB-1) ; EOSdom_u(2) = ie - (G%IsdB-1)
!$OMP parallel do default(none) shared(nz,is,ie,js,je,find_work,use_EOS,G,GV,US,pres,T,S, &
!$OMP                                  nk_linear,IsdB,tv,h,h_neglect,e,dz_neglect,  &
!$OMP                                  I_slope_max2,h_neglect2,present_int_slope_u, &
!$OMP                                  int_slope_u,KH_u,uhtot,h_frac,h_avail_rsum,  &
!$OMP                                  uhD,h_avail,G_scale,Work_u,CS,slope_x,cg1,   &
!$OMP                                  diag_sfn_x, diag_sfn_unlim_x,N2_floor,EOS_dom_u, &
!$OMP                                  present_slope_x,G_rho0,Slope_x_PE,hN2_x_PE)  &
!$OMP                          private(drdiA,drdiB,drdkL,drdkR,pres_u,T_u,S_u,      &
!$OMP                                  drho_dT_u,drho_dS_u,hg2A,hg2B,hg2L,hg2R,haA, &
!$OMP                                  haB,haL,haR,dzaL,dzaR,wtA,wtB,wtL,wtR,drdz,  &
!$OMP                                  drdx,mag_grad2,Slope,slope2_Ratio_u,hN2_u,   &
!$OMP                                  Sfn_unlim_u,drdi_u,drdkDe_u,h_harm,c2_h_u,   &
!$OMP                                  Sfn_safe,Sfn_est,Sfn_in_h,calc_derivatives)
  do j=js,je
    do I=is-1,ie ; hN2_u(I,1) = 0. ; hN2_u(I,nz+1) = 0. ; enddo
    do K=nz,2,-1
      if (find_work .and. .not.(use_EOS)) then
        drdiA = 0.0 ; drdiB = 0.0
        drdkL = GV%Rlay(k) - GV%Rlay(k-1) ; drdkR = drdkL
      endif

      calc_derivatives = use_EOS .and. (k >= nk_linear) .and. &
                  (find_work .or. .not. present_slope_x .or. CS%use_FGNV_streamfn)

      ! Calculate the zonal fluxes and gradients.
      if (calc_derivatives) then
        do I=is-1,ie
          pres_u(I) = 0.5*(pres(i,j,K) + pres(i+1,j,K))
          T_u(I) = 0.25*((T(i,j,k) + T(i+1,j,k)) + (T(i,j,k-1) + T(i+1,j,k-1)))
          S_u(I) = 0.25*((S(i,j,k) + S(i+1,j,k)) + (S(i,j,k-1) + S(i+1,j,k-1)))
        enddo
<<<<<<< HEAD
        call calculate_density_derivs(T_u, S_u, pres_u, drho_dT_u, &
                     drho_dS_u, (is-IsdB+1)-1, ie-is+2, tv%eqn_of_state)
=======
        call calculate_density_derivs(T_u, S_u, pres_u, drho_dT_u, drho_dS_u, &
                                      tv%eqn_of_state, US=US, dom=EOSdom_u)
>>>>>>> acf23a41
      endif

      do I=is-1,ie
        if (calc_derivatives) then
          ! Estimate the horizontal density gradients along layers.
          drdiA = drho_dT_u(I) * (T(i+1,j,k-1)-T(i,j,k-1)) + &
                  drho_dS_u(I) * (S(i+1,j,k-1)-S(i,j,k-1))
          drdiB = drho_dT_u(I) * (T(i+1,j,k)-T(i,j,k)) + &
                  drho_dS_u(I) * (S(i+1,j,k)-S(i,j,k))

          ! Estimate the vertical density gradients times the grid spacing.
          drdkL = (drho_dT_u(I) * (T(i,j,k)-T(i,j,k-1)) + &
                   drho_dS_u(I) * (S(i,j,k)-S(i,j,k-1)))
          drdkR = (drho_dT_u(I) * (T(i+1,j,k)-T(i+1,j,k-1)) + &
                   drho_dS_u(I) * (S(i+1,j,k)-S(i+1,j,k-1)))
          drdkDe_u(I,K) = drdkR * e(i+1,j,K) - drdkL * e(i,j,K)
        elseif (find_work) then ! This is used in pure stacked SW mode
          drdkDe_u(I,K) = drdkR * e(i+1,j,K) - drdkL * e(i,j,K)
        endif

        if (find_work) drdi_u(I,k) = drdiB

        if (k > nk_linear) then
          if (use_EOS) then
            if (CS%use_FGNV_streamfn .or. find_work .or. .not.present_slope_x) then
              hg2L = h(i,j,k-1)*h(i,j,k) + h_neglect2
              hg2R = h(i+1,j,k-1)*h(i+1,j,k) + h_neglect2
              haL = 0.5*(h(i,j,k-1) + h(i,j,k)) + h_neglect
              haR = 0.5*(h(i+1,j,k-1) + h(i+1,j,k)) + h_neglect
              if (GV%Boussinesq) then
                dzaL = haL * GV%H_to_Z ; dzaR = haR * GV%H_to_Z
              else
                dzaL = 0.5*(e(i,j,K-1) - e(i,j,K+1)) + dz_neglect
                dzaR = 0.5*(e(i+1,j,K-1) - e(i+1,j,K+1)) + dz_neglect
              endif
              ! Use the harmonic mean thicknesses to weight the horizontal gradients.
              ! These unnormalized weights have been rearranged to minimize divisions.
              wtL = hg2L*(haR*dzaR) ; wtR = hg2R*(haL*dzaL)

              drdz = (wtL * drdkL + wtR * drdkR) / (dzaL*wtL + dzaR*wtR)
              ! The expression for drdz above is mathematically equivalent to:
              !   drdz = ((hg2L/haL) * drdkL/dzaL + (hg2R/haR) * drdkR/dzaR) / &
              !          ((hg2L/haL) + (hg2R/haR))
              hg2A = h(i,j,k-1)*h(i+1,j,k-1) + h_neglect2
              hg2B = h(i,j,k)*h(i+1,j,k) + h_neglect2
              haA = 0.5*(h(i,j,k-1) + h(i+1,j,k-1)) + h_neglect
              haB = 0.5*(h(i,j,k) + h(i+1,j,k)) + h_neglect

              ! hN2_u is used with the FGNV streamfunction formulation
              hN2_u(I,K) = (0.5 * GV%H_to_Z * ( hg2A / haA + hg2B / haB )) * &
                           max(drdz*G_rho0, N2_floor)
            endif
            if (present_slope_x) then
              Slope = slope_x(I,j,k)
              slope2_Ratio_u(I,K) = Slope**2 * I_slope_max2
            else
              ! Use the harmonic mean thicknesses to weight the horizontal gradients.
              ! These unnormalized weights have been rearranged to minimize divisions.
              wtA = hg2A*haB ; wtB = hg2B*haA
              ! This is the gradient of density along geopotentials.
              drdx = ((wtA * drdiA + wtB * drdiB) / (wtA + wtB) - &
                      drdz * (e(i,j,K)-e(i+1,j,K))) * G%IdxCu(I,j)

              ! This estimate of slope is accurate for small slopes, but bounded
              ! to be between -1 and 1.
              mag_grad2 = drdx**2 + (US%L_to_Z*drdz)**2
              if (mag_grad2 > 0.0) then
                Slope = drdx / sqrt(mag_grad2)
                slope2_Ratio_u(I,K) = Slope**2 * I_slope_max2
              else ! Just in case mag_grad2 = 0 ever.
                Slope = 0.0
                slope2_Ratio_u(I,K) = 1.0e20  ! Force the use of the safe streamfunction.
              endif
            endif

            ! Adjust real slope by weights that bias towards slope of interfaces
            ! that ignore density gradients along layers.
            if (present_int_slope_u) then
              Slope = (1.0 - int_slope_u(I,j,K)) * Slope + &
                      int_slope_u(I,j,K) * US%Z_to_L*((e(i+1,j,K)-e(i,j,K)) * G%IdxCu(I,j))
              slope2_Ratio_u(I,K) = (1.0 - int_slope_u(I,j,K)) * slope2_Ratio_u(I,K)
            endif

            Slope_x_PE(I,j,k) = MIN(Slope,CS%slope_max)
            hN2_x_PE(I,j,k) = hN2_u(I,K)
            if (CS%id_slope_x > 0) CS%diagSlopeX(I,j,k) = Slope

            ! Estimate the streamfunction at each interface [Z L2 T-1 ~> m3 s-1].
            Sfn_unlim_u(I,K) = -((KH_u(I,j,K)*G%dy_Cu(I,j))*US%L_to_Z*Slope)

            ! Avoid moving dense water upslope from below the level of
            ! the bottom on the receiving side.
            if (Sfn_unlim_u(I,K) > 0.0) then ! The flow below this interface is positive.
              if (e(i,j,K) < e(i+1,j,nz+1)) then
                Sfn_unlim_u(I,K) = 0.0 ! This is not uhtot, because it may compensate for
                                ! deeper flow in very unusual cases.
              elseif (e(i+1,j,nz+1) > e(i,j,K+1)) then
                ! Scale the transport with the fraction of the donor layer above
                ! the bottom on the receiving side.
                Sfn_unlim_u(I,K) = Sfn_unlim_u(I,K) * ((e(i,j,K) - e(i+1,j,nz+1)) / &
                                         ((e(i,j,K) - e(i,j,K+1)) + dz_neglect))
              endif
            else
              if (e(i+1,j,K) < e(i,j,nz+1)) then ; Sfn_unlim_u(I,K) = 0.0
              elseif (e(i,j,nz+1) > e(i+1,j,K+1)) then
                Sfn_unlim_u(I,K) = Sfn_unlim_u(I,K) * ((e(i+1,j,K) - e(i,j,nz+1)) / &
                                       ((e(i+1,j,K) - e(i+1,j,K+1)) + dz_neglect))
              endif
            endif

          else ! .not. use_EOS
            if (present_slope_x) then
              Slope = slope_x(I,j,k)
            else
              Slope = US%Z_to_L*((e(i,j,K)-e(i+1,j,K))*G%IdxCu(I,j)) * G%mask2dCu(I,j)
            endif
            if (CS%id_slope_x > 0) CS%diagSlopeX(I,j,k) = Slope
            Sfn_unlim_u(I,K) = ((KH_u(I,j,K)*G%dy_Cu(I,j))*US%L_to_Z*Slope)
            hN2_u(I,K) = GV%g_prime(K)
          endif ! if (use_EOS)
        else ! if (k > nk_linear)
          hN2_u(I,K) = N2_floor * dz_neglect
          Sfn_unlim_u(I,K) = 0.
        endif ! if (k > nk_linear)
        if (CS%id_sfn_unlim_x>0) diag_sfn_unlim_x(I,j,K) = Sfn_unlim_u(I,K)
      enddo ! i-loop
    enddo ! k-loop

    if (CS%use_FGNV_streamfn) then
      do k=1,nz ; do I=is-1,ie ; if (G%mask2dCu(I,j)>0.) then
        h_harm = max( h_neglect, &
              2. * h(i,j,k) * h(i+1,j,k) / ( ( h(i,j,k) + h(i+1,j,k) ) + h_neglect ) )
        c2_h_u(I,k) = CS%FGNV_scale * &
            ( 0.5*( cg1(i,j) + cg1(i+1,j) ) )**2 / (GV%H_to_Z*h_harm)
      endif ; enddo ; enddo

      ! Solve an elliptic equation for the streamfunction following Ferrari et al., 2010.
      do I=is-1,ie
        if (G%mask2dCu(I,j)>0.) then
          Sfn_unlim_u(I,:) = ( 1. + CS%FGNV_scale ) * Sfn_unlim_u(I,:)
          call streamfn_solver(nz, c2_h_u(I,:), hN2_u(I,:), Sfn_unlim_u(I,:))
        else
          Sfn_unlim_u(I,:) = 0.
        endif
      enddo
    endif

    do K=nz,2,-1
      do I=is-1,ie
        if (k > nk_linear) then
          if (use_EOS) then

            if (uhtot(I,j) <= 0.0) then
              ! The transport that must balance the transport below is positive.
              Sfn_safe = uhtot(I,j) * (1.0 - h_frac(i,j,k)) * GV%H_to_Z
            else !  (uhtot(I,j) > 0.0)
              Sfn_safe = uhtot(I,j) * (1.0 - h_frac(i+1,j,k)) * GV%H_to_Z
            endif

            ! The actual streamfunction at each interface.
            Sfn_est = (Sfn_unlim_u(I,K) + slope2_Ratio_u(I,K)*Sfn_safe) / (1.0 + slope2_Ratio_u(I,K))
          else  ! With .not.use_EOS, the layers are constant density.
            Sfn_est = Sfn_unlim_u(I,K)
          endif

          ! Make sure that there is enough mass above to allow the streamfunction
          ! to satisfy the boundary condition of 0 at the surface.
          Sfn_in_H = min(max(Sfn_est * GV%Z_to_H, -h_avail_rsum(i,j,K)), h_avail_rsum(i+1,j,K))

          ! The actual transport is limited by the mass available in the two
          ! neighboring grid cells.
          uhD(I,j,k) = max(min((Sfn_in_H - uhtot(I,j)), h_avail(i,j,k)), &
                           -h_avail(i+1,j,k))

          if (CS%id_sfn_x>0) diag_sfn_x(I,j,K) = diag_sfn_x(I,j,K+1) + uhD(I,j,k)
!         sfn_x(I,j,K) = max(min(Sfn_in_h, uhtot(I,j)+h_avail(i,j,k)), &
!                            uhtot(I,j)-h_avail(i+1,j,K))
!         sfn_slope_x(I,j,K) = max(uhtot(I,j)-h_avail(i+1,j,k), &
!                                  min(uhtot(I,j)+h_avail(i,j,k), &
!               min(h_avail_rsum(i+1,j,K), max(-h_avail_rsum(i,j,K), &
!               (KH_u(I,j,K)*G%dy_Cu(I,j)) * ((e(i,j,K)-e(i+1,j,K))*G%IdxCu(I,j)) )) ))
        else ! k <= nk_linear
          ! Balance the deeper flow with a return flow uniformly distributed
          ! though the remaining near-surface layers.  This is the same as
          ! using Sfn_safe above.  There is no need to apply the limiters in
          ! this case.
          if (uhtot(I,j) <= 0.0) then
            uhD(I,j,k) = -uhtot(I,j) * h_frac(i,j,k)
          else !  (uhtot(I,j) > 0.0)
            uhD(I,j,k) = -uhtot(I,j) * h_frac(i+1,j,k)
          endif

          if (CS%id_sfn_x>0) diag_sfn_x(I,j,K) = diag_sfn_x(I,j,K+1) + uhD(I,j,k)
!         if (sfn_slope_x(I,j,K+1) <= 0.0) then
!           sfn_slope_x(I,j,K) = sfn_slope_x(I,j,K+1) * (1.0 - h_frac(i,j,k))
!         else
!           sfn_slope_x(I,j,K) = sfn_slope_x(I,j,K+1) * (1.0 - h_frac(i+1,j,k))
!         endif
        endif

        uhtot(I,j) = uhtot(I,j) + uhD(I,j,k)

        if (find_work) then
          !   This is the energy tendency based on the original profiles, and does
          ! not include any nonlinear terms due to a finite time step (which would
          ! involve interactions between the fluxes through the different faces.
          !   A second order centered estimate is used for the density transfered
          ! between water columns.

          Work_u(I,j) = Work_u(I,j) + G_scale * &
            ( uhtot(I,j) * drdkDe_u(I,K) - &
              (uhD(I,j,k) * drdi_u(I,k)) * 0.25 * &
              ((e(i,j,K) + e(i,j,K+1)) + (e(i+1,j,K) + e(i+1,j,K+1))) )
        endif

      enddo
    enddo ! end of k-loop
  enddo ! end of j-loop

    ! Calculate the meridional fluxes and gradients.
    EOSdom_v(:) = EOS_domain(G%HI)
!$OMP parallel do default(none) shared(nz,is,ie,js,je,find_work,use_EOS,G,GV,US,pres,T,S, &
!$OMP                                  nk_linear,IsdB,tv,h,h_neglect,e,dz_neglect,  &
!$OMP                                  I_slope_max2,h_neglect2,present_int_slope_v, &
!$OMP                                  int_slope_v,KH_v,vhtot,h_frac,h_avail_rsum,  &
!$OMP                                  vhD,h_avail,G_scale,Work_v,CS,slope_y,cg1,   &
!$OMP                                  diag_sfn_y,diag_sfn_unlim_y,N2_floor,EOSdom_v,&
!$OMP                                  present_slope_y,G_rho0,Slope_y_PE,hN2_y_PE)  &
!$OMP                          private(drdjA,drdjB,drdkL,drdkR,pres_v,T_v,S_v,      &
!$OMP                                  drho_dT_v,drho_dS_v,hg2A,hg2B,hg2L,hg2R,haA, &
!$OMP                                  haB,haL,haR,dzaL,dzaR,wtA,wtB,wtL,wtR,drdz,  &
!$OMP                                  drdy,mag_grad2,Slope,slope2_Ratio_v,hN2_v,   &
!$OMP                                  Sfn_unlim_v,drdj_v,drdkDe_v,h_harm,c2_h_v,   &
!$OMP                                  Sfn_safe,Sfn_est,Sfn_in_h,calc_derivatives)
  do J=js-1,je
    do K=nz,2,-1
      if (find_work .and. .not.(use_EOS)) then
        drdjA = 0.0 ; drdjB = 0.0
        drdkL = GV%Rlay(k) - GV%Rlay(k-1) ; drdkR = drdkL
      endif

      calc_derivatives = use_EOS .and. (k >= nk_linear) .and. &
                  (find_work .or. .not. present_slope_y)

      if (calc_derivatives) then
        do i=is,ie
          pres_v(i) = 0.5*(pres(i,j,K) + pres(i,j+1,K))
          T_v(i) = 0.25*((T(i,j,k) + T(i,j+1,k)) + (T(i,j,k-1) + T(i,j+1,k-1)))
          S_v(i) = 0.25*((S(i,j,k) + S(i,j+1,k)) + (S(i,j,k-1) + S(i,j+1,k-1)))
        enddo
<<<<<<< HEAD
        call calculate_density_derivs(T_v, S_v, pres_v, drho_dT_v, drho_dS_v, G%HI, &
                                      tv%eqn_of_state)
=======
        call calculate_density_derivs(T_v, S_v, pres_v, drho_dT_v, drho_dS_v, &
                                      tv%eqn_of_state, US, dom=EOSdom_v)
>>>>>>> acf23a41
      endif
      do i=is,ie
        if (calc_derivatives) then
          ! Estimate the horizontal density gradients along layers.
          drdjA = drho_dT_v(i) * (T(i,j+1,k-1)-T(i,j,k-1)) + &
                  drho_dS_v(i) * (S(i,j+1,k-1)-S(i,j,k-1))
          drdjB = drho_dT_v(i) * (T(i,j+1,k)-T(i,j,k)) + &
                  drho_dS_v(i) * (S(i,j+1,k)-S(i,j,k))

          ! Estimate the vertical density gradients times the grid spacing.
          drdkL = (drho_dT_v(i) * (T(i,j,k)-T(i,j,k-1)) + &
                   drho_dS_v(i) * (S(i,j,k)-S(i,j,k-1)))
          drdkR = (drho_dT_v(i) * (T(i,j+1,k)-T(i,j+1,k-1)) + &
                   drho_dS_v(i) * (S(i,j+1,k)-S(i,j+1,k-1)))
          drdkDe_v(i,K) =  drdkR * e(i,j+1,K) - drdkL * e(i,j,K)
        elseif (find_work) then ! This is used in pure stacked SW mode
          drdkDe_v(i,K) =  drdkR * e(i,j+1,K) - drdkL * e(i,j,K)
        endif

        if (find_work) drdj_v(i,k) = drdjB

        if (k > nk_linear) then
          if (use_EOS) then
            if (CS%use_FGNV_streamfn .or. find_work .or. .not. present_slope_y) then
              hg2L = h(i,j,k-1)*h(i,j,k) + h_neglect2
              hg2R = h(i,j+1,k-1)*h(i,j+1,k) + h_neglect2
              haL = 0.5*(h(i,j,k-1) + h(i,j,k)) + h_neglect
              haR = 0.5*(h(i,j+1,k-1) + h(i,j+1,k)) + h_neglect
              if (GV%Boussinesq) then
                dzaL = haL * GV%H_to_Z ; dzaR = haR * GV%H_to_Z
              else
                dzaL = 0.5*(e(i,j,K-1) - e(i,j,K+1)) + dz_neglect
                dzaR = 0.5*(e(i,j+1,K-1) - e(i,j+1,K+1)) + dz_neglect
              endif
              ! Use the harmonic mean thicknesses to weight the horizontal gradients.
              ! These unnormalized weights have been rearranged to minimize divisions.
              wtL = hg2L*(haR*dzaR) ; wtR = hg2R*(haL*dzaL)

              drdz = (wtL * drdkL + wtR * drdkR) / (dzaL*wtL + dzaR*wtR)
              ! The expression for drdz above is mathematically equivalent to:
              !   drdz = ((hg2L/haL) * drdkL/dzaL + (hg2R/haR) * drdkR/dzaR) / &
              !          ((hg2L/haL) + (hg2R/haR))
              hg2A = h(i,j,k-1)*h(i,j+1,k-1) + h_neglect2
              hg2B = h(i,j,k)*h(i,j+1,k) + h_neglect2
              haA = 0.5*(h(i,j,k-1) + h(i,j+1,k-1)) + h_neglect
              haB = 0.5*(h(i,j,k) + h(i,j+1,k)) + h_neglect

              ! hN2_v is used with the FGNV streamfunction formulation
              hN2_v(i,K) = (0.5 * GV%H_to_Z * ( hg2A / haA + hg2B / haB )) * &
                           max(drdz*G_rho0, N2_floor)
            endif
            if (present_slope_y) then
              Slope = slope_y(i,J,k)
              slope2_Ratio_v(i,K) = Slope**2 * I_slope_max2
            else
              ! Use the harmonic mean thicknesses to weight the horizontal gradients.
              ! These unnormalized weights have been rearranged to minimize divisions.
              wtA = hg2A*haB ; wtB = hg2B*haA
              ! This is the gradient of density along geopotentials.
              drdy = ((wtA * drdjA + wtB * drdjB) / (wtA + wtB) - &
                      drdz * (e(i,j,K)-e(i,j+1,K))) * G%IdyCv(i,J)

              ! This estimate of slope is accurate for small slopes, but bounded
              ! to be between -1 and 1.
              mag_grad2 = drdy**2 + (US%L_to_Z*drdz)**2
              if (mag_grad2 > 0.0) then
                Slope = drdy / sqrt(mag_grad2)
                slope2_Ratio_v(i,K) = Slope**2 * I_slope_max2
              else ! Just in case mag_grad2 = 0 ever.
                Slope = 0.0
                slope2_Ratio_v(i,K) = 1.0e20  ! Force the use of the safe streamfunction.
              endif
            endif

            ! Adjust real slope by weights that bias towards slope of interfaces
            ! that ignore density gradients along layers.
            if (present_int_slope_v) then
              Slope = (1.0 - int_slope_v(i,J,K)) * Slope + &
                      int_slope_v(i,J,K) * US%Z_to_L*((e(i,j+1,K)-e(i,j,K)) * G%IdyCv(i,J))
              slope2_Ratio_v(i,K) = (1.0 - int_slope_v(i,J,K)) * slope2_Ratio_v(i,K)
            endif

            Slope_y_PE(i,J,k) = MIN(Slope,CS%slope_max)
            hN2_y_PE(i,J,k) = hN2_v(i,K)
            if (CS%id_slope_y > 0) CS%diagSlopeY(I,j,k) = Slope

            ! Estimate the streamfunction at each interface [Z L2 T-1 ~> m3 s-1].
            Sfn_unlim_v(i,K) = -((KH_v(i,J,K)*G%dx_Cv(i,J))*US%L_to_Z*Slope)

            ! Avoid moving dense water upslope from below the level of
            ! the bottom on the receiving side.
            if (Sfn_unlim_v(i,K) > 0.0) then ! The flow below this interface is positive.
              if (e(i,j,K) < e(i,j+1,nz+1)) then
                Sfn_unlim_v(i,K) = 0.0 ! This is not vhtot, because it may compensate for
                                ! deeper flow in very unusual cases.
              elseif (e(i,j+1,nz+1) > e(i,j,K+1)) then
                ! Scale the transport with the fraction of the donor layer above
                ! the bottom on the receiving side.
                Sfn_unlim_v(i,K) = Sfn_unlim_v(i,K) * ((e(i,j,K) - e(i,j+1,nz+1)) / &
                                         ((e(i,j,K) - e(i,j,K+1)) + dz_neglect))
              endif
            else
              if (e(i,j+1,K) < e(i,j,nz+1)) then ; Sfn_unlim_v(i,K) = 0.0
              elseif (e(i,j,nz+1) > e(i,j+1,K+1)) then
                Sfn_unlim_v(i,K) = Sfn_unlim_v(i,K) * ((e(i,j+1,K) - e(i,j,nz+1)) / &
                                       ((e(i,j+1,K) - e(i,j+1,K+1)) + dz_neglect))
              endif
            endif

          else ! .not. use_EOS
            if (present_slope_y) then
              Slope = slope_y(i,J,k)
            else
              Slope = US%Z_to_L*((e(i,j,K)-e(i,j+1,K))*G%IdyCv(i,J)) * G%mask2dCv(i,J)
            endif
            if (CS%id_slope_y > 0) CS%diagSlopeY(I,j,k) = Slope
            Sfn_unlim_v(i,K) = ((KH_v(i,J,K)*G%dx_Cv(i,J))*US%L_to_Z*Slope)
            hN2_v(i,K) = GV%g_prime(K)
          endif ! if (use_EOS)
        else ! if (k > nk_linear)
          hN2_v(i,K) = N2_floor * dz_neglect
          Sfn_unlim_v(i,K) = 0.
        endif ! if (k > nk_linear)
        if (CS%id_sfn_unlim_y>0) diag_sfn_unlim_y(i,J,K) = Sfn_unlim_v(i,K)
      enddo ! i-loop
    enddo ! k-loop

    if (CS%use_FGNV_streamfn) then
      do k=1,nz ; do i=is,ie ; if (G%mask2dCv(i,J)>0.) then
        h_harm = max( h_neglect, &
              2. * h(i,j,k) * h(i,j+1,k) / ( ( h(i,j,k) + h(i,j+1,k) ) + h_neglect ) )
        c2_h_v(i,k) = CS%FGNV_scale * &
            ( 0.5*( cg1(i,j) + cg1(i,j+1) ) )**2 / (GV%H_to_Z*h_harm)
      endif ; enddo ; enddo

      ! Solve an elliptic equation for the streamfunction following Ferrari et al., 2010.
      do i=is,ie
        if (G%mask2dCv(i,J)>0.) then
          Sfn_unlim_v(i,:) = ( 1. + CS%FGNV_scale ) * Sfn_unlim_v(i,:)
          call streamfn_solver(nz, c2_h_v(i,:), hN2_v(i,:), Sfn_unlim_v(i,:))
        else
          Sfn_unlim_v(i,:) = 0.
        endif
      enddo
    endif

    do K=nz,2,-1
      do i=is,ie
        if (k > nk_linear) then
          if (use_EOS) then

            if (vhtot(i,J) <= 0.0) then
              ! The transport that must balance the transport below is positive.
              Sfn_safe = vhtot(i,J) * (1.0 - h_frac(i,j,k)) * GV%H_to_Z
            else !  (vhtot(I,j) > 0.0)
              Sfn_safe = vhtot(i,J) * (1.0 - h_frac(i,j+1,k)) * GV%H_to_Z
            endif

            ! The actual streamfunction at each interface.
            Sfn_est = (Sfn_unlim_v(i,K) + slope2_Ratio_v(i,K)*Sfn_safe) / (1.0 + slope2_Ratio_v(i,K))
          else      ! With .not.use_EOS, the layers are constant density.
            Sfn_est = Sfn_unlim_v(i,K)
          endif

          ! Make sure that there is enough mass above to allow the streamfunction
          ! to satisfy the boundary condition of 0 at the surface.
          Sfn_in_H = min(max(Sfn_est * GV%Z_to_H, -h_avail_rsum(i,j,K)), h_avail_rsum(i,j+1,K))

          ! The actual transport is limited by the mass available in the two
          ! neighboring grid cells.
          vhD(i,J,k) = max(min((Sfn_in_H - vhtot(i,J)), h_avail(i,j,k)), -h_avail(i,j+1,k))

          if (CS%id_sfn_y>0) diag_sfn_y(i,J,K) = diag_sfn_y(i,J,K+1) + vhD(i,J,k)
!         sfn_y(i,J,K) = max(min(Sfn_in_h, vhtot(i,J)+h_avail(i,j,k)), &
!                            vhtot(i,J)-h_avail(i,j+1,k))
!         sfn_slope_y(i,J,K) = max(vhtot(i,J)-h_avail(i,j+1,k), &
!                                  min(vhtot(i,J)+h_avail(i,j,k), &
!               min(h_avail_rsum(i,j+1,K), max(-h_avail_rsum(i,j,K), &
!               (KH_v(i,J,K)*G%dx_Cv(i,J)) * ((e(i,j,K)-e(i,j+1,K))*G%IdyCv(i,J)) )) ))
        else ! k <= nk_linear
          ! Balance the deeper flow with a return flow uniformly distributed
          ! though the remaining near-surface layers.  This is the same as
          ! using Sfn_safe above.  There is no need to apply the limiters in
          ! this case.
          if (vhtot(i,J) <= 0.0) then
            vhD(i,J,k) = -vhtot(i,J) * h_frac(i,j,k)
          else !  (vhtot(i,J) > 0.0)
            vhD(i,J,k) = -vhtot(i,J) * h_frac(i,j+1,k)
          endif

          if (CS%id_sfn_y>0) diag_sfn_y(i,J,K) = diag_sfn_y(i,J,K+1) + vhD(i,J,k)
!         if (sfn_slope_y(i,J,K+1) <= 0.0) then
!           sfn_slope_y(i,J,K) = sfn_slope_y(i,J,K+1) * (1.0 - h_frac(i,j,k))
!         else
!           sfn_slope_y(i,J,K) = sfn_slope_y(i,J,K+1) * (1.0 - h_frac(i,j+1,k))
!         endif
        endif

        vhtot(i,J) = vhtot(i,J)  + vhD(i,J,k)

        if (find_work) then
          !   This is the energy tendency based on the original profiles, and does
          ! not include any nonlinear terms due to a finite time step (which would
          ! involve interactions between the fluxes through the different faces.
          !   A second order centered estimate is used for the density transfered
          ! between water columns.

          Work_v(i,J) = Work_v(i,J) + G_scale * &
            ( vhtot(i,J) * drdkDe_v(i,K) - &
             (vhD(i,J,k) * drdj_v(i,k)) * 0.25 * &
             ((e(i,j,K) + e(i,j,K+1)) + (e(i,j+1,K) + e(i,j+1,K+1))) )
        endif

      enddo
    enddo ! end of k-loop
  enddo ! end of j-loop

  ! In layer 1, enforce the boundary conditions that Sfn(z=0) = 0.0
  if (.not.find_work .or. .not.(use_EOS)) then
    do j=js,je ; do I=is-1,ie ; uhD(I,j,1) = -uhtot(I,j) ; enddo ; enddo
    do J=js-1,je ; do i=is,ie ; vhD(i,J,1) = -vhtot(i,J) ; enddo ; enddo
  else
    EOSdom_u(1) = (is-1) - (G%IsdB-1) ; EOSdom_u(2) = ie - (G%IsdB-1)
    !$OMP parallel do default(shared) private(pres_u,T_u,S_u,drho_dT_u,drho_dS_u,drdiB)
    do j=js,je
      if (use_EOS) then
        do I=is-1,ie
          pres_u(I) = 0.5*(pres(i,j,1) + pres(i+1,j,1))
          T_u(I) = 0.5*(T(i,j,1) + T(i+1,j,1))
          S_u(I) = 0.5*(S(i,j,1) + S(i+1,j,1))
        enddo
        call calculate_density_derivs(T_u, S_u, pres_u, drho_dT_u, drho_dS_u, &
<<<<<<< HEAD
                                      (is-IsdB+1)-1, ie-is+2, tv%eqn_of_state)
=======
                                      tv%eqn_of_state, US=US, dom=EOSdom_u )
>>>>>>> acf23a41
      endif
      do I=is-1,ie
        uhD(I,j,1) = -uhtot(I,j)

        if (use_EOS) then
          drdiB = drho_dT_u(I) * (T(i+1,j,1)-T(i,j,1)) + &
                  drho_dS_u(I) * (S(i+1,j,1)-S(i,j,1))
        endif
        if (CS%use_GM_work_bug) then
          Work_u(I,j) = Work_u(I,j) + G_scale * &
              ( (uhD(I,j,1) * drdiB) * 0.25 * &
                ((e(i,j,1) + e(i,j,2)) + (e(i+1,j,1) + e(i+1,j,2))) )
        else
          Work_u(I,j) = Work_u(I,j) - G_scale * &
              ( (uhD(I,j,1) * drdiB) * 0.25 * &
                ((e(i,j,1) + e(i,j,2)) + (e(i+1,j,1) + e(i+1,j,2))) )
        endif
      enddo
    enddo

    EOSdom_v(:) = EOS_domain(G%HI)
    !$OMP parallel do default(shared) private(pres_v,T_v,S_v,drho_dT_v,drho_dS_v,drdjB)
    do J=js-1,je
      if (use_EOS) then
        do i=is,ie
          pres_v(i) = 0.5*(pres(i,j,1) + pres(i,j+1,1))
          T_v(i) = 0.5*(T(i,j,1) + T(i,j+1,1))
          S_v(i) = 0.5*(S(i,j,1) + S(i,j+1,1))
        enddo
<<<<<<< HEAD
        call calculate_density_derivs(T_v, S_v, pres_v, drho_dT_v, drho_dS_v, G%HI, &
                                      tv%eqn_of_state)
=======
        call calculate_density_derivs(T_v, S_v, pres_v, drho_dT_v, drho_dS_v, &
                                      tv%eqn_of_state, US, dom=EOSdom_v)
>>>>>>> acf23a41
      endif
      do i=is,ie
        vhD(i,J,1) = -vhtot(i,J)

        if (use_EOS) then
          drdjB = drho_dT_v(i) * (T(i,j+1,1)-T(i,j,1)) + &
                  drho_dS_v(i) * (S(i,j+1,1)-S(i,j,1))
        endif
        Work_v(i,J) = Work_v(i,J) - G_scale * &
            ( (vhD(i,J,1) * drdjB) * 0.25 * &
              ((e(i,j,1) + e(i,j,2)) + (e(i,j+1,1) + e(i,j+1,2))) )
      enddo
    enddo
  endif

  if (find_work) then ; do j=js,je ; do i=is,ie
    ! Note that the units of Work_v and Work_u are W, while Work_h is W m-2.
    Work_h = 0.5 * G%IareaT(i,j) * &
      ((Work_u(I-1,j) + Work_u(I,j)) + (Work_v(i,J-1) + Work_v(i,J)))
    if (associated(CS%GMwork)) CS%GMwork(i,j) = Work_h
    if (associated(MEKE) .and. .not.CS%GM_src_alt) then ; if (associated(MEKE%GM_src)) then
      MEKE%GM_src(i,j) = MEKE%GM_src(i,j) + Work_h
    endif ; endif
  enddo ; enddo ; endif

  if (find_work .and. CS%GM_src_alt .and. associated(MEKE)) then ; if (associated(MEKE%GM_src)) then
    do j=js,je ; do i=is,ie ; do k=nz,1,-1
      PE_release_h = -0.25*(KH_u(I,j,k)*(Slope_x_PE(I,j,k)**2) * hN2_x_PE(I,j,k) + &
                            Kh_u(I-1,j,k)*(Slope_x_PE(I-1,j,k)**2) * hN2_x_PE(I-1,j,k) + &
                            Kh_v(i,J,k)*(Slope_y_PE(i,J,k)**2) * hN2_y_PE(i,J,k) + &
                            Kh_v(i,J-1,k)*(Slope_y_PE(i,J-1,k)**2) * hN2_y_PE(i,J-1,k))
      MEKE%GM_src(i,j) = MEKE%GM_src(i,j) + US%L_to_Z**2 * GV%Rho0 * PE_release_h
    enddo ; enddo ; enddo
  endif ; endif

  if (CS%id_slope_x > 0) call post_data(CS%id_slope_x, CS%diagSlopeX, CS%diag)
  if (CS%id_slope_y > 0) call post_data(CS%id_slope_y, CS%diagSlopeY, CS%diag)
  if (CS%id_sfn_x > 0) call post_data(CS%id_sfn_x, diag_sfn_x, CS%diag)
  if (CS%id_sfn_y > 0) call post_data(CS%id_sfn_y, diag_sfn_y, CS%diag)
  if (CS%id_sfn_unlim_x > 0) call post_data(CS%id_sfn_unlim_x, diag_sfn_unlim_x, CS%diag)
  if (CS%id_sfn_unlim_y > 0) call post_data(CS%id_sfn_unlim_y, diag_sfn_unlim_y, CS%diag)

end subroutine thickness_diffuse_full

!> Tridiagonal solver for streamfunction at interfaces
subroutine streamfn_solver(nk, c2_h, hN2, sfn)
  integer,               intent(in)    :: nk   !< Number of layers
  real, dimension(nk),   intent(in)    :: c2_h !< Wave speed squared over thickness in layers [L2 Z-1 T-2 ~> m s-2]
  real, dimension(nk+1), intent(in)    :: hN2  !< Thickness times N2 at interfaces [L2 Z-1 T-2 ~> m s-2]
  real, dimension(nk+1), intent(inout) :: sfn  !< Streamfunction [Z L2 T-1 ~> m3 s-1] or arbitrary units
                                               !! On entry, equals diffusivity times slope.
                                               !! On exit, equals the streamfunction.
  ! Local variables
  integer :: k

  real :: b_denom, beta, d1, c1(nk)

  sfn(1) = 0.
  b_denom = hN2(2) + c2_h(1)
  beta = 1.0 / ( b_denom + c2_h(2) )
  d1 = beta * b_denom
  sfn(2) = ( beta * hN2(2) )*sfn(2)
  do K=3,nk
    c1(k-1) = beta * c2_h(k-1)
    b_denom = hN2(K) + d1*c2_h(k-1)
    beta = 1.0 / (b_denom + c2_h(k))
    d1 = beta * b_denom
    sfn(K) = beta * (hN2(K)*sfn(K) + c2_h(k-1)*sfn(K-1))
  enddo
  c1(nk) = beta * c2_h(nk)
  sfn(nk+1) = 0.
  do K=nk,2,-1
    sfn(K) = sfn(K) + c1(k)*sfn(K+1)
  enddo

end subroutine streamfn_solver

!> Modifies thickness diffusivities to untangle layer structures
subroutine add_detangling_Kh(h, e, Kh_u, Kh_v, KH_u_CFL, KH_v_CFL, tv, dt, G, GV, US, CS, &
                             int_slope_u, int_slope_v)
  type(ocean_grid_type),                       intent(in)    :: G    !< Ocean grid structure
  type(verticalGrid_type),                     intent(in)    :: GV   !< Vertical grid structure
  type(unit_scale_type),                       intent(in)    :: US   !< A dimensional unit scaling type
  real, dimension(SZI_(G),SZJ_(G),SZK_(G)),    intent(in)    :: h    !< Layer thickness [H ~> m or kg m-2]
  real, dimension(SZI_(G),SZJ_(G),SZK_(G)+1),  intent(in)    :: e    !< Interface positions [Z ~> m]
  real, dimension(SZIB_(G),SZJ_(G),SZK_(G)+1), intent(inout) :: Kh_u !< Thickness diffusivity on interfaces
                                                                     !! at u points [L2 T-1 ~> m2 s-1]
  real, dimension(SZI_(G),SZJB_(G),SZK_(G)+1), intent(inout) :: Kh_v !< Thickness diffusivity on interfaces
                                                                     !! at v points [L2 T-1 ~> m2 s-1]
  real, dimension(SZIB_(G),SZJ_(G)),           intent(in)    :: Kh_u_CFL !< Maximum stable thickness diffusivity
                                                                     !! at u points [L2 T-1 ~> m2 s-1]
  real, dimension(SZI_(G),SZJB_(G)),           intent(in)    :: Kh_v_CFL !< Maximum stable thickness diffusivity
                                                                     !! at v points [L2 T-1 ~> m2 s-1]
  type(thermo_var_ptrs),                       intent(in)    :: tv   !< Thermodynamics structure
  real,                                        intent(in)    :: dt   !< Time increment [T ~> s]
  type(thickness_diffuse_CS),                  pointer       :: CS   !< Control structure for thickness diffusion
  real, dimension(SZIB_(G),SZJ_(G),SZK_(G)+1), intent(inout) :: int_slope_u !< Ratio that determine how much of
                                                                     !! the isopycnal slopes are taken directly from
                                                                     !! the interface slopes without consideration
                                                                     !! of density gradients.
  real, dimension(SZI_(G),SZJB_(G),SZK_(G)+1), intent(inout) :: int_slope_v !< Ratio that determine how much of
                                                                     !! the isopycnal slopes are taken directly from
                                                                     !! the interface slopes without consideration
                                                                     !! of density gradients.
  ! Local variables
  real, dimension(SZI_(G),SZJ_(G),SZK_(G)) :: &
    de_top     ! The distances between the top of a layer and the top of the
               ! region where the detangling is applied [H ~> m or kg m-2].
  real, dimension(SZIB_(G),SZJ_(G),SZK_(G)) :: &
    Kh_lay_u   ! The tentative interface height diffusivity for each layer at
               ! u points [L2 T-1 ~> m2 s-1].
  real, dimension(SZI_(G),SZJB_(G),SZK_(G)) :: &
    Kh_lay_v   ! The tentative interface height diffusivity for each layer at
               ! v points [L2 T-1 ~> m2 s-1].
  real, dimension(SZI_(G),SZJ_(G)) :: &
    de_bot     ! The distances from the bottom of the region where the
               ! detangling is applied [H ~> m or kg m-2].
  real :: h1, h2    ! The thinner and thicker surrounding thicknesses [H ~> m or kg m-2],
                    ! with the thinner modified near the boundaries to mask out
                    ! thickness variations due to topography, etc.
  real :: jag_Rat   ! The nondimensional jaggedness ratio for a layer, going
                    ! from 0 (smooth) to 1 (jagged).  This is the difference
                    ! between the arithmetic and harmonic mean thicknesses
                    ! normalized by the arithmetic mean thickness.
  real :: Kh_scale  ! A ratio by which Kh_u_CFL is scaled for maximally jagged
                    ! layers [nondim].
  real :: h_neglect ! A thickness that is so small it is usually lost
                    ! in roundoff and can be neglected [H ~> m or kg m-2].

  real :: I_sl      ! The absolute value of the larger in magnitude of the slopes
                    ! above and below [L Z-1 ~> nondim].
  real :: Rsl       ! The ratio of the smaller magnitude slope to the larger
                    ! magnitude one [nondim]. 0 <= Rsl <1.
  real :: IRsl      ! The (limited) inverse of Rsl [nondim]. 1 < IRsl <= 1e9.
  real :: dH        ! The thickness gradient divided by the damping timescale
                    ! and the ratio of the face length to the adjacent cell
                    ! areas for comparability with the diffusivities [L Z T-1 ~> m2 s-1].
  real :: adH       ! The absolute value of dH [L Z T-1 ~> m2 s-1].
  real :: sign      ! 1 or -1, with the same sign as the layer thickness gradient.
  real :: sl_K      ! The sign-corrected slope of the interface above [Z L-1 ~> nondim].
  real :: sl_Kp1    ! The sign-corrected slope of the interface below [Z L-1 ~> nondim].
  real :: I_sl_K    ! The (limited) inverse of sl_K [L Z-1 ~> nondim].
  real :: I_sl_Kp1  ! The (limited) inverse of sl_Kp1 [L Z-1 ~> nondim].
  real :: I_4t      ! A quarter of a flux scaling factor divided by
                    ! the damping timescale [T-1 ~> s-1].
  real :: Fn_R      ! A function of Rsl, such that Rsl < Fn_R < 1.
  real :: denom, I_denom ! A denominator and its inverse, various units.
  real :: Kh_max    ! A local ceiling on the diffusivity [L2 T-1 ~> m2 s-1].
  real :: wt1, wt2  ! Nondimensional weights.
  !   Variables used only in testing code.
  ! real, dimension(SZK_(G)) :: uh_here
  ! real, dimension(SZK_(G)+1) :: Sfn
  real :: dKh       ! An increment in the diffusivity [L2 T-1 ~> m2 s-1].

  real, dimension(SZIB_(G),SZK_(G)+1) :: &
    Kh_bg, &        ! The background (floor) value of Kh [L2 T-1 ~> m2 s-1].
    Kh, &           ! The tentative value of Kh [L2 T-1 ~> m2 s-1].
    Kh_detangle, &  ! The detangling diffusivity that could be used [L2 T-1 ~> m2 s-1].
    Kh_min_max_p, & ! The smallest ceiling that can be placed on Kh(I,K)
                    ! based on the value of Kh(I,K+1) [L2 T-1 ~> m2 s-1].
    Kh_min_max_m, & ! The smallest ceiling that can be placed on Kh(I,K)
                    ! based on the value of Kh(I,K-1) [L2 T-1 ~> m2 s-1].
    ! The following are variables that define the relationships between
    ! successive values of Kh.
    ! Search for Kh that satisfy...
    !    Kh(I,K) >= Kh_min_m(I,K)*Kh(I,K-1) + Kh0_min_m(I,K)
    !    Kh(I,K) >= Kh_min_p(I,K)*Kh(I,K+1) + Kh0_min_p(I,K)
    !    Kh(I,K) <= Kh_max_m(I,K)*Kh(I,K-1) + Kh0_max_m(I,K)
    !    Kh(I,K) <= Kh_max_p(I,K)*Kh(I,K+1) + Kh0_max_p(I,K)
    Kh_min_m , &   ! See above [nondim].
    Kh0_min_m , &  ! See above [L2 T-1 ~> m2 s-1].
    Kh_max_m , &   ! See above [nondim].
    Kh0_max_m, &   ! See above [L2 T-1 ~> m2 s-1].
    Kh_min_p , &   ! See above [nondim].
    Kh0_min_p , &  ! See above [L2 T-1 ~> m2 s-1].
    Kh_max_p , &   ! See above [nondim].
    Kh0_max_p      ! See above [L2 T-1 ~> m2 s-1].
  real, dimension(SZIB_(G)) :: &
    Kh_max_max  ! The maximum diffusivity permitted in a column [L2 T-1 ~> m2 s-1]..
  logical, dimension(SZIB_(G)) :: &
    do_i        ! If true, work on a column.
  integer :: i, j, k, n, ish, jsh, is, ie, js, je, nz, k_top
  is = G%isc ; ie = G%iec ; js = G%jsc ; je = G%jec ; nz = G%ke

  k_top = GV%nk_rho_varies + 1
  h_neglect = GV%H_subroundoff
  !   The 0.5 is because we are not using uniform weightings, but are
  ! distributing the diffusivities more effectively (with wt1 & wt2), but this
  ! means that the additions to a single interface can be up to twice as large.
  Kh_scale = 0.5
  if (CS%detangle_time > dt) Kh_scale = 0.5 * dt / CS%detangle_time

  do j=js-1,je+1 ; do i=is-1,ie+1
    de_top(i,j,k_top) = 0.0 ; de_bot(i,j) = 0.0
  enddo ; enddo
  do k=k_top+1,nz ; do j=js-1,je+1 ; do i=is-1,ie+1
    de_top(i,j,k) = de_top(i,j,k-1) + h(i,j,k-1)
  enddo ; enddo ; enddo

  do j=js,je ; do I=is-1,ie
    Kh_lay_u(I,j,nz) = 0.0 ; Kh_lay_u(I,j,k_top) = 0.0
  enddo ; enddo
  do J=js-1,je ; do i=is,ie
    Kh_lay_v(i,J,nz) = 0.0 ; Kh_lay_v(i,J,k_top) = 0.0
  enddo ; enddo

  do k=nz-1,k_top+1,-1
    ! Find the diffusivities associated with each layer.
    do j=js-1,je+1 ; do i=is-1,ie+1
      de_bot(i,j) = de_bot(i,j) + h(i,j,k+1)
    enddo ; enddo

    do j=js,je ; do I=is-1,ie ; if (G%mask2dCu(I,j) > 0.0) then
      if (h(i,j,k) > h(i+1,j,k)) then
        h2 = h(i,j,k)
        h1 = max( h(i+1,j,k), h2 - min(de_bot(i+1,j), de_top(i+1,j,k)) )
      else
        h2 = h(i+1,j,k)
        h1 = max( h(i,j,k), h2 - min(de_bot(i,j), de_top(i,j,k)) )
      endif
      jag_Rat = (h2 - h1)**2 / (h2 + h1 + h_neglect)**2
      KH_lay_u(I,j,k) = (Kh_scale * KH_u_CFL(I,j)) * jag_Rat**2
    endif ; enddo ; enddo

    do J=js-1,je ; do i=is,ie ; if (G%mask2dCv(i,J) > 0.0) then
      if (h(i,j,k) > h(i,j+1,k)) then
        h2 = h(i,j,k)
        h1 = max( h(i,j+1,k), h2 - min(de_bot(i,j+1), de_top(i,j+1,k)) )
      else
        h2 = h(i,j+1,k)
        h1 = max( h(i,j,k), h2 - min(de_bot(i,j), de_top(i,j,k)) )
      endif
      jag_Rat = (h2 - h1)**2 / (h2 + h1 + h_neglect)**2
      KH_lay_v(i,J,k) = (Kh_scale * KH_v_CFL(i,J)) * jag_Rat**2
    endif ; enddo ; enddo
  enddo

  ! Limit the diffusivities

  I_4t = Kh_scale / (4.0 * dt)

  do n=1,2
    if (n==1) then ; jsh = js ; ish = is-1
    else ; jsh = js-1 ; ish = is ; endif

    do j=jsh,je

      ! First, populate the diffusivities
      if (n==1) then ! This is a u-column.
        do i=ish,ie
          do_i(I) = (G%mask2dCu(I,j) > 0.0)
          Kh_Max_max(I) = KH_u_CFL(I,j)
        enddo
        do K=1,nz+1 ; do i=ish,ie
          Kh_bg(I,K) = KH_u(I,j,K) ; Kh(I,K) = Kh_bg(I,K)
          Kh_min_max_p(I,K) = Kh_bg(I,K) ; Kh_min_max_m(I,K) = Kh_bg(I,K)
          Kh_detangle(I,K) = 0.0
        enddo ; enddo
      else ! This is a v-column.
        do i=ish,ie
          do_i(i) = (G%mask2dCv(i,J) > 0.0) ; Kh_Max_max(I) = KH_v_CFL(i,J)
        enddo
        do K=1,nz+1 ; do i=ish,ie
          Kh_bg(I,K) = KH_v(I,j,K) ; Kh(I,K) = Kh_bg(I,K)
          Kh_min_max_p(I,K) = Kh_bg(I,K) ; Kh_min_max_m(I,K) = Kh_bg(I,K)
          Kh_detangle(I,K) = 0.0
        enddo ; enddo
      endif

      ! Determine the limits on the diffusivities.
      do k=k_top,nz ; do i=ish,ie ; if (do_i(i)) then
        if (n==1) then ! This is a u-column.
          dH = 0.0
          denom = ((G%IareaT(i+1,j) + G%IareaT(i,j)) * G%dy_Cu(I,j))
          !   This expression uses differences in e in place of h for better
          ! consistency with the slopes.
          if (denom > 0.0) &
            dH = I_4t * ((e(i+1,j,K) - e(i+1,j,K+1)) - &
                         (e(i,j,K) - e(i,j,K+1))) / denom
           ! dH = I_4t * (h(i+1,j,k) - h(i,j,k)) / denom

          adH = abs(dH)
          sign = 1.0 ; if (dH < 0) sign = -1.0
          sl_K = sign * (e(i+1,j,K)-e(i,j,K)) * G%IdxCu(I,j)
          sl_Kp1 = sign * (e(i+1,j,K+1)-e(i,j,K+1)) * G%IdxCu(I,j)

          ! Add the incremental diffusivites to the surrounding interfaces.
          ! Adding more to the more steeply sloping layers (as below) makes
          ! the diffusivities more than twice as effective.
          denom = (sl_K**2 + sl_Kp1**2)
          wt1 = 0.5 ; wt2 = 0.5
          if (denom > 0.0) then
            wt1 = sl_K**2 / denom ; wt2 = sl_Kp1**2 / denom
          endif
          Kh_detangle(I,K) = Kh_detangle(I,K) + wt1*KH_lay_u(I,j,k)
          Kh_detangle(I,K+1) = Kh_detangle(I,K+1) + wt2*KH_lay_u(I,j,k)
        else ! This is a v-column.
          dH = 0.0
          denom = ((G%IareaT(i,j+1) + G%IareaT(i,j)) * G%dx_Cv(I,j))
          if (denom > 0.0) &
            dH = I_4t * ((e(i,j+1,K) - e(i,j+1,K+1)) - &
                         (e(i,j,K) - e(i,j,K+1))) / denom
           ! dH = I_4t * (h(i,j+1,k) - h(i,j,k)) / denom

          adH = abs(dH)
          sign = 1.0 ; if (dH < 0) sign = -1.0
          sl_K = sign * (e(i,j+1,K)-e(i,j,K)) * G%IdyCv(i,J)
          sl_Kp1 = sign * (e(i,j+1,K+1)-e(i,j,K+1)) * G%IdyCv(i,J)

          ! Add the incremental diffusviites to the surrounding interfaces.
          ! Adding more to the more steeply sloping layers (as below) makes
          ! the diffusivities more than twice as effective.
          denom = (sl_K**2 + sl_Kp1**2)
          wt1 = 0.5 ; wt2 = 0.5
          if (denom > 0.0) then
            wt1 = sl_K**2 / denom ; wt2 = sl_Kp1**2 / denom
          endif
          Kh_detangle(I,K) = Kh_detangle(I,K) + wt1*KH_lay_v(i,J,k)
          Kh_detangle(I,K+1) = Kh_detangle(I,K+1) + wt2*KH_lay_v(i,J,k)
        endif

        if (adH == 0.0) then
          Kh_min_m(I,K+1) = 1.0 ; Kh0_min_m(I,K+1) = 0.0
          Kh_max_m(I,K+1) = 1.0 ; Kh0_max_m(I,K+1) = 0.0
          Kh_min_p(I,K) = 1.0 ; Kh0_min_p(I,K) = 0.0
          Kh_max_p(I,K) = 1.0 ; Kh0_max_p(I,K) = 0.0
        elseif (adH > 0.0) then
          if (sl_K <= sl_Kp1) then
            ! This case should only arise from nonlinearities in the equation of state.
            ! Treat it as though dedx(K) = dedx(K+1) & dH = 0.
            Kh_min_m(I,K+1) = 1.0 ; Kh0_min_m(I,K+1) = 0.0
            Kh_max_m(I,K+1) = 1.0 ; Kh0_max_m(I,K+1) = 0.0
            Kh_min_p(I,K) = 1.0 ; Kh0_min_p(I,K) = 0.0
            Kh_max_p(I,K) = 1.0 ; Kh0_max_p(I,K) = 0.0
          elseif (sl_K <= 0.0) then   ! Both slopes are opposite to dH
            I_sl = -1.0 / sl_Kp1
            Rsl = -sl_K * I_sl                            ! 0 <= Rsl < 1
            IRsl = 1e9 ; if (Rsl > 1e-9) IRsl = 1.0/Rsl   ! 1 < IRsl <= 1e9

            Fn_R = Rsl
            if (Kh_max_max(I) > 0) &
              Fn_R = min(sqrt(Rsl), Rsl + (adH * I_sl) / (Kh_Max_max(I)))

            Kh_min_m(I,K+1) = Fn_R ; Kh0_min_m(I,K+1) = 0.0
            Kh_max_m(I,K+1) = Rsl ; Kh0_max_m(I,K+1) = adH * I_sl
            Kh_min_p(I,K) = IRsl ; Kh0_min_p(I,K) = -adH * (I_sl*IRsl)
            Kh_max_p(I,K) = 1.0/(Fn_R + 1.0e-30) ; Kh0_max_p(I,K) = 0.0
          elseif (sl_Kp1 < 0.0) then  ! Opposite (nonzero) signs of slopes.
            I_sl_K = 1e18*US%Z_to_L ; if (sl_K > 1e-18*US%L_to_Z) I_sl_K = 1.0 / sl_K
            I_sl_Kp1 = 1e18*US%Z_to_L ; if (-sl_Kp1 > 1e-18*US%L_to_Z) I_sl_Kp1 = -1.0 / sl_Kp1

            Kh_min_m(I,K+1) = 0.0 ; Kh0_min_m(I,K+1) = 0.0
            Kh_max_m(I,K+1) = - sl_K*I_sl_Kp1 ; Kh0_max_m(I,K+1) = adH*I_sl_Kp1
            Kh_min_p(I,K) = 0.0 ; Kh0_min_p(I,K) = 0.0
            Kh_max_p(I,K) = sl_Kp1*I_sl_K ; Kh0_max_p(I,K) = adH*I_sl_K

            ! This limit does not use the slope weighting so that potentially
            ! sharp gradients in diffusivities are not forced to occur.
            Kh_Max = adH / (sl_K - sl_Kp1)
            Kh_min_max_p(I,K) = max(Kh_min_max_p(I,K), Kh_Max)
            Kh_min_max_m(I,K+1) = max(Kh_min_max_m(I,K+1), Kh_Max)
          else ! Both slopes are of the same sign as dH.
            I_sl = 1.0 / sl_K
            Rsl = sl_Kp1 * I_sl                           ! 0 <= Rsl < 1
            IRsl = 1e9 ; if (Rsl > 1e-9) IRsl = 1.0/Rsl   ! 1 < IRsl <= 1e9

            ! Rsl <= Fn_R <= 1
            Fn_R = Rsl
            if (Kh_max_max(I) > 0) &
              Fn_R = min(sqrt(Rsl), Rsl + (adH * I_sl) / Kh_Max_max(I))

            Kh_min_m(I,K+1) = IRsl ; Kh0_min_m(I,K+1) = -adH * (I_sl*IRsl)
            Kh_max_m(I,K+1) = 1.0/(Fn_R + 1.0e-30) ; Kh0_max_m(I,K+1) = 0.0
            Kh_min_p(I,K) = Fn_R ; Kh0_min_p(I,K) = 0.0
            Kh_max_p(I,K) = Rsl ; Kh0_max_p(I,K) = adH * I_sl
          endif
        endif
      endif ; enddo ; enddo ! I-loop & k-loop

      do k=k_top,nz+1,nz+1-k_top ; do i=ish,ie ; if (do_i(i)) then
        ! The diffusivities at k_top and nz+1 are both fixed.
        Kh_min_m(I,k) = 0.0 ; Kh0_min_m(I,k) = 0.0
        Kh_max_m(I,k) = 0.0 ; Kh0_max_m(I,k) = 0.0
        Kh_min_p(I,k) = 0.0 ; Kh0_min_p(I,k) = 0.0
        Kh_max_p(I,k) = 0.0 ; Kh0_max_p(I,k) = 0.0
        Kh_min_max_p(I,K) = Kh_bg(I,K)
        Kh_min_max_m(I,K) = Kh_bg(I,K)
      endif ; enddo ; enddo ! I-loop and k_top/nz+1 loop

      ! Search for Kh that satisfy...
      !    Kh(I,K) >= Kh_min_m(I,K)*Kh(I,K-1) + Kh0_min_m(I,K)
      !    Kh(I,K) >= Kh_min_p(I,K)*Kh(I,K+1) + Kh0_min_p(I,K)
      !    Kh(I,K) <= Kh_max_m(I,K)*Kh(I,K-1) + Kh0_max_m(I,K)
      !    Kh(I,K) <= Kh_max_p(I,K)*Kh(I,K+1) + Kh0_max_p(I,K)

      ! Increase the diffusivies to satisfy the min constraints.
      ! All non-zero min constraints on one diffusivity are max constraints on another.
      do K=k_top+1,nz ; do i=ish,ie ; if (do_i(i)) then
        Kh(I,K) = max(Kh_bg(I,K), Kh_detangle(I,K), &
                      min(Kh_min_m(I,K)*Kh(I,K-1) + Kh0_min_m(I,K), Kh(I,K-1)))

        if (Kh0_max_m(I,K) > Kh_bg(I,K)) Kh(I,K) = min(Kh(I,K), Kh0_max_m(I,K))
        if (Kh0_max_p(I,K) > Kh_bg(I,K)) Kh(I,K) = min(Kh(I,K), Kh0_max_p(I,K))
      endif ; enddo ; enddo ! I-loop & k-loop
      ! This is still true... do i=ish,ie ; Kh(I,nz+1) = Kh_bg(I,nz+1) ; enddo
      do K=nz,k_top+1,-1 ; do i=ish,ie ; if (do_i(i)) then
        Kh(I,k) = max(Kh(I,K), min(Kh_min_p(I,K)*Kh(I,K+1) + Kh0_min_p(I,K), Kh(I,K+1)))

        Kh_Max = max(Kh_min_max_p(I,K), Kh_max_p(I,K)*Kh(I,K+1) + Kh0_max_p(I,K))
        Kh(I,k) = min(Kh(I,k), Kh_Max)
      endif ; enddo ; enddo ! I-loop & k-loop
      !  All non-zero min constraints on one diffusivity are max constraints on
      ! another layer, so the min constraints can now be discounted.

      ! Decrease the diffusivities to satisfy the max constraints.
        do K=k_top+1,nz ; do i=ish,ie ; if (do_i(i)) then
          Kh_Max = max(Kh_min_max_m(I,K), Kh_max_m(I,K)*Kh(I,K-1) + Kh0_max_m(I,K))
          if (Kh(I,k) > Kh_Max) Kh(I,k) = Kh_Max
        endif ; enddo ; enddo  ! i- and K-loops

      ! This code tests the solutions...
!     do i=ish,ie
!       Sfn(:) = 0.0 ; uh_here(:) = 0.0
!       do K=k_top,nz
!         if ((Kh(i,K) > Kh_bg(i,K)) .or. (Kh(i,K+1) > Kh_bg(i,K+1))) then
!           if (n==1) then ! u-point.
!             if ((h(i+1,j,k) - h(i,j,k)) * &
!                 ((e(i+1,j,K)-e(i+1,j,K+1)) - (e(i,j,K)-e(i,j,K+1))) > 0.0) then
!               Sfn(K) = -Kh(i,K) * (e(i+1,j,K)-e(i,j,K)) * G%IdxCu(I,j)
!               Sfn(K+1) = -Kh(i,K+1) * (e(i+1,j,K+1)-e(i,j,K+1)) * G%IdxCu(I,j)
!               uh_here(k) = (Sfn(K) - Sfn(K+1))*G%dy_Cu(I,j)
!               if (abs(uh_here(k)) * min(G%IareaT(i,j), G%IareaT(i+1,j)) > &
!                   (1e-10*GV%m_to_H)) then
!                 if (uh_here(k) * (h(i+1,j,k) - h(i,j,k)) > 0.0) then
!                   call MOM_error(WARNING, "Corrective u-transport is up the thickness gradient.", .true.)
!                 endif
!                 if (((h(i,j,k) - 4.0*dt*G%IareaT(i,j)*uh_here(k)) - &
!                      (h(i+1,j,k) + 4.0*dt*G%IareaT(i+1,j)*uh_here(k))) * &
!                     (h(i,j,k) - h(i+1,j,k)) < 0.0) then
!                   call MOM_error(WARNING, "Corrective u-transport is too large.", .true.)
!                 endif
!               endif
!             endif
!           else ! v-point
!             if ((h(i,j+1,k) - h(i,j,k)) * &
!                 ((e(i,j+1,K)-e(i,j+1,K+1)) - (e(i,j,K)-e(i,j,K+1))) > 0.0) then
!               Sfn(K) = -Kh(i,K) * (e(i,j+1,K)-e(i,j,K)) * G%IdyCv(i,J)
!               Sfn(K+1) = -Kh(i,K+1) * (e(i,j+1,K+1)-e(i,j,K+1)) * G%IdyCv(i,J)
!               uh_here(k) = (Sfn(K) - Sfn(K+1))*G%dx_Cv(i,J)
!               if (abs(uh_here(K)) * min(G%IareaT(i,j), G%IareaT(i,j+1)) > &
!                   (1e-10*GV%m_to_H)) then
!                 if (uh_here(K) * (h(i,j+1,k) - h(i,j,k)) > 0.0) then
!                   call MOM_error(WARNING, &
!                          "Corrective v-transport is up the thickness gradient.", .true.)
!                 endif
!                 if (((h(i,j,k) - 4.0*dt*G%IareaT(i,j)*uh_here(K)) - &
!                      (h(i,j+1,k) + 4.0*dt*G%IareaT(i,j+1)*uh_here(K))) * &
!                     (h(i,j,k) - h(i,j+1,k)) < 0.0) then
!                   call MOM_error(WARNING, &
!                          "Corrective v-transport is too large.", .true.)
!                 endif
!               endif
!             endif
!           endif ! u- or v- selection.
!          !  de_dx(I,K) = (e(i+1,j,K)-e(i,j,K)) * G%IdxCu(I,j)
!         endif
!       enddo
!     enddo

      if (n==1) then ! This is a u-column.
        do K=k_top+1,nz ; do i=ish,ie
          if (Kh(I,K) > KH_u(I,j,K)) then
            dKh = (Kh(I,K) - KH_u(I,j,K))
            int_slope_u(I,j,K) = dKh / Kh(I,K)
            KH_u(I,j,K) = Kh(I,K)
          endif
        enddo ; enddo
      else ! This is a v-column.
        do K=k_top+1,nz ; do i=ish,ie
          if (Kh(i,K) > KH_v(i,J,K)) then
            dKh = Kh(i,K) - KH_v(i,J,K)
            int_slope_v(i,J,K) = dKh / Kh(i,K)
            KH_v(i,J,K) = Kh(i,K)
          endif
        enddo ; enddo
      endif

    enddo ! j-loop
  enddo  ! n-loop over u- and v- directions.

end subroutine add_detangling_Kh

!> Initialize the thickness diffusion module/structure
subroutine thickness_diffuse_init(Time, G, GV, US, param_file, diag, CDp, CS)
  type(time_type),         intent(in) :: Time    !< Current model time
  type(ocean_grid_type),   intent(in) :: G       !< Ocean grid structure
  type(verticalGrid_type), intent(in) :: GV      !< Vertical grid structure
  type(unit_scale_type),   intent(in) :: US      !< A dimensional unit scaling type
  type(param_file_type),   intent(in) :: param_file !< Parameter file handles
  type(diag_ctrl), target, intent(inout) :: diag !< Diagnostics control structure
  type(cont_diag_ptrs),    intent(inout) :: CDp  !< Continuity equation diagnostics
  type(thickness_diffuse_CS), pointer    :: CS   !< Control structure for thickness diffusion

! This include declares and sets the variable "version".
#include "version_variable.h"
  character(len=40)  :: mdl = "MOM_thickness_diffuse" ! This module's name.
  real :: omega        ! The Earth's rotation rate [T-1 ~> s-1]
  real :: strat_floor  ! A floor for Brunt-Vasaila frequency in the Ferrari et al. 2010,
                       ! streamfunction formulation, expressed as a fraction of planetary
                       ! rotation [nondim].
  logical :: default_2018_answers ! The default setting for the various 2018_ANSWERS flags.

  if (associated(CS)) then
    call MOM_error(WARNING, &
      "Thickness_diffuse_init called with an associated control structure.")
    return
  else ; allocate(CS) ; endif

  CS%diag => diag

  ! Read all relevant parameters and write them to the model log.
  call log_version(param_file, mdl, version, "")
  call get_param(param_file, mdl, "THICKNESSDIFFUSE", CS%thickness_diffuse, &
                 "If true, interface heights are diffused with a "//&
                 "coefficient of KHTH.", default=.false.)
  call get_param(param_file, mdl, "KHTH", CS%Khth, &
                 "The background horizontal thickness diffusivity.", &
                 default=0.0, units="m2 s-1", scale=US%m_to_L**2*US%T_to_s)
  call get_param(param_file, mdl, "KHTH_SLOPE_CFF", CS%KHTH_Slope_Cff, &
                 "The nondimensional coefficient in the Visbeck formula "//&
                 "for the interface depth diffusivity", units="nondim", &
                 default=0.0)
  call get_param(param_file, mdl, "KHTH_MIN", CS%KHTH_Min, &
                 "The minimum horizontal thickness diffusivity.", &
                 default=0.0, units="m2 s-1", scale=US%m_to_L**2*US%T_to_s)
  call get_param(param_file, mdl, "KHTH_MAX", CS%KHTH_Max, &
                 "The maximum horizontal thickness diffusivity.", &
                 default=0.0, units="m2 s-1", scale=US%m_to_L**2*US%T_to_s)
  call get_param(param_file, mdl, "KHTH_MAX_CFL", CS%max_Khth_CFL, &
                 "The maximum value of the local diffusive CFL ratio that "//&
                 "is permitted for the thickness diffusivity. 1.0 is the "//&
                 "marginally unstable value in a pure layered model, but "//&
                 "much smaller numbers (e.g. 0.1) seem to work better for "//&
                 "ALE-based models.", units = "nondimensional", default=0.8)

!  call get_param(param_file, mdl, "USE_QG_LEITH_GM", CS%QG_Leith_GM, &
!               "If true, use the QG Leith viscosity as the GM coefficient.", &
!               default=.false.)

  if (CS%max_Khth_CFL < 0.0) CS%max_Khth_CFL = 0.0
  call get_param(param_file, mdl, "DETANGLE_INTERFACES", CS%detangle_interfaces, &
                 "If defined add 3-d structured enhanced interface height "//&
                 "diffusivities to horizontally smooth jagged layers.", &
                 default=.false.)
  CS%detangle_time = 0.0
  if (CS%detangle_interfaces) &
    call get_param(param_file, mdl, "DETANGLE_TIMESCALE", CS%detangle_time, &
                 "A timescale over which maximally jagged grid-scale "//&
                 "thickness variations are suppressed.  This must be "//&
                 "longer than DT, or 0 to use DT.", units="s", default=0.0, scale=US%s_to_T)
  call get_param(param_file, mdl, "KHTH_SLOPE_MAX", CS%slope_max, &
                 "A slope beyond which the calculated isopycnal slope is "//&
                 "not reliable and is scaled away.", units="nondim", default=0.01)
  call get_param(param_file, mdl, "KD_SMOOTH", CS%kappa_smooth, &
                 "A diapycnal diffusivity that is used to interpolate "//&
                 "more sensible values of T & S into thin layers.", &
                 units="m2 s-1", default=1.0e-6, scale=US%m_to_Z**2*US%T_to_s)
  call get_param(param_file, mdl, "KHTH_USE_FGNV_STREAMFUNCTION", CS%use_FGNV_streamfn, &
                 "If true, use the streamfunction formulation of "//&
                 "Ferrari et al., 2010, which effectively emphasizes "//&
                 "graver vertical modes by smoothing in the vertical.",  &
                 default=.false.)
  call get_param(param_file, mdl, "FGNV_FILTER_SCALE", CS%FGNV_scale, &
                 "A coefficient scaling the vertical smoothing term in the "//&
                 "Ferrari et al., 2010, streamfunction formulation.", &
                 units="nondim", default=1., do_not_log=.not.CS%use_FGNV_streamfn)
  call get_param(param_file, mdl, "FGNV_C_MIN", CS%FGNV_c_min, &
                 "A minium wave speed used in the Ferrari et al., 2010, "//&
                 "streamfunction formulation.", &
                 default=0., units="m s-1", scale=US%m_s_to_L_T, do_not_log=.not.CS%use_FGNV_streamfn)
  call get_param(param_file, mdl, "FGNV_STRAT_FLOOR", strat_floor, &
                 "A floor for Brunt-Vasaila frequency in the Ferrari et al., 2010, "//&
                 "streamfunction formulation, expressed as a fraction of planetary "//&
                 "rotation, OMEGA. This should be tiny but non-zero to avoid degeneracy.", &
                 default=1.e-15, units="nondim", do_not_log=.not.CS%use_FGNV_streamfn)
  call get_param(param_file, mdl, "OMEGA", omega, &
                 "The rotation rate of the earth.", &
                 default=7.2921e-5, units="s-1", scale=US%T_to_s, do_not_log=.not.CS%use_FGNV_streamfn)
  if (CS%use_FGNV_streamfn) CS%N2_floor = (strat_floor*omega)**2
  call get_param(param_file, mdl, "DEBUG", CS%debug, &
                 "If true, write out verbose debugging data.", &
                 default=.false., debuggingParam=.true.)

  call get_param(param_file, mdl, "MEKE_GM_SRC_ALT", CS%GM_src_alt, &
                 "If true, use the GM energy conversion form S^2*N^2*kappa rather "//&
                 "than the streamfunction for the GM source term.", default=.false.)
  call get_param(param_file, mdl, "MEKE_GEOMETRIC", CS%MEKE_GEOMETRIC, &
                 "If true, uses the GM coefficient formulation from the GEOMETRIC "//&
                 "framework (Marshall et al., 2012).", default=.false.)
  if (CS%MEKE_GEOMETRIC) then
    call get_param(param_file, mdl, "MEKE_GEOMETRIC_EPSILON", CS%MEKE_GEOMETRIC_epsilon, &
                 "Minimum Eady growth rate used in the calculation of GEOMETRIC "//&
                 "thickness diffusivity.", units="s-1", default=1.0e-7, scale=US%T_to_s)
    call get_param(param_file, mdl, "MEKE_GEOMETRIC_ALPHA", CS%MEKE_GEOMETRIC_alpha, &
                 "The nondimensional coefficient governing the efficiency of the GEOMETRIC "//&
                 "thickness diffusion.", units="nondim", default=0.05)

    call get_param(param_file, mdl, "DEFAULT_2018_ANSWERS", default_2018_answers, &
                 "This sets the default value for the various _2018_ANSWERS parameters.", &
                 default=.true.)
    call get_param(param_file, mdl, "MEKE_GEOMETRIC_2018_ANSWERS", CS%MEKE_GEOM_answers_2018, &
                 "If true, use expressions in the MEKE_GEOMETRIC calculation that recover the "//&
                 "answers from the original implementation.  Otherwise, use expressions that "//&
                 "satisfy rotational symmetry.", default=default_2018_answers)
  endif

  call get_param(param_file, mdl, "USE_KH_IN_MEKE", CS%Use_KH_in_MEKE, &
                 "If true, uses the thickness diffusivity calculated here to diffuse MEKE.", &
                 default=.false.)

  call get_param(param_file, mdl, "USE_GME", CS%use_GME_thickness_diffuse, &
                 "If true, use the GM+E backscatter scheme in association "//&
                 "with the Gent and McWilliams parameterization.", default=.false.)

  call get_param(param_file, mdl, "USE_GM_WORK_BUG", CS%use_GM_work_bug, &
                 "If true, compute the top-layer work tendency on the u-grid "//&
                 "with the incorrect sign, for legacy reproducibility.", &
                 default=.true.)

  if (CS%use_GME_thickness_diffuse) then
    call safe_alloc_ptr(CS%KH_u_GME,G%IsdB,G%IedB,G%jsd,G%jed,G%ke+1)
    call safe_alloc_ptr(CS%KH_v_GME,G%isd,G%ied,G%JsdB,G%JedB,G%ke+1)
  endif

  CS%id_uhGM = register_diag_field('ocean_model', 'uhGM', diag%axesCuL, Time, &
           'Time Mean Diffusive Zonal Thickness Flux', &
           'kg s-1', conversion=GV%H_to_kg_m2*US%L_to_m**2*US%s_to_T, &
           y_cell_method='sum', v_extensive=.true.)
  if (CS%id_uhGM > 0) call safe_alloc_ptr(CDp%uhGM,G%IsdB,G%IedB,G%jsd,G%jed,G%ke)
  CS%id_vhGM = register_diag_field('ocean_model', 'vhGM', diag%axesCvL, Time, &
           'Time Mean Diffusive Meridional Thickness Flux', &
           'kg s-1', conversion=GV%H_to_kg_m2*US%L_to_m**2*US%s_to_T, &
           x_cell_method='sum', v_extensive=.true.)
  if (CS%id_vhGM > 0) call safe_alloc_ptr(CDp%vhGM,G%isd,G%ied,G%JsdB,G%JedB,G%ke)

  CS%id_GMwork = register_diag_field('ocean_model', 'GMwork', diag%axesT1, Time, &
          'Integrated Tendency of Ocean Mesoscale Eddy KE from Parameterized Eddy Advection', &
          'W m-2', conversion=US%RZ3_T3_to_W_m2*US%L_to_Z**2, cmor_field_name='tnkebto', &
          cmor_long_name='Integrated Tendency of Ocean Mesoscale Eddy KE from Parameterized Eddy Advection', &
          cmor_standard_name='tendency_of_ocean_eddy_kinetic_energy_content_due_to_parameterized_eddy_advection')
  if (CS%id_GMwork > 0) call safe_alloc_ptr(CS%GMwork,G%isd,G%ied,G%jsd,G%jed)

  CS%id_KH_u = register_diag_field('ocean_model', 'KHTH_u', diag%axesCui, Time, &
           'Parameterized mesoscale eddy advection diffusivity at U-point', &
           'm2 s-1', conversion=US%L_to_m**2*US%s_to_T)
  CS%id_KH_v = register_diag_field('ocean_model', 'KHTH_v', diag%axesCvi, Time, &
           'Parameterized mesoscale eddy advection diffusivity at V-point', &
           'm2 s-1', conversion=US%L_to_m**2*US%s_to_T)
  CS%id_KH_t = register_diag_field('ocean_model', 'KHTH_t', diag%axesTL, Time, &
          'Ocean Tracer Diffusivity due to Parameterized Mesoscale Advection', &
          'm2 s-1', conversion=US%L_to_m**2*US%s_to_T, &
          cmor_field_name='diftrblo', &
          cmor_long_name='Ocean Tracer Diffusivity due to Parameterized Mesoscale Advection', &
          cmor_units='m2 s-1', &
          cmor_standard_name='ocean_tracer_diffusivity_due_to_parameterized_mesoscale_advection')

  CS%id_KH_u1 = register_diag_field('ocean_model', 'KHTH_u1', diag%axesCu1, Time,         &
           'Parameterized mesoscale eddy advection diffusivity at U-points (2-D)', &
           'm2 s-1', conversion=US%L_to_m**2*US%s_to_T)
  CS%id_KH_v1 = register_diag_field('ocean_model', 'KHTH_v1', diag%axesCv1, Time,         &
           'Parameterized mesoscale eddy advection diffusivity at V-points (2-D)', &
           'm2 s-1', conversion=US%L_to_m**2*US%s_to_T)
  CS%id_KH_t1 = register_diag_field('ocean_model', 'KHTH_t1', diag%axesT1, Time, &
           'Parameterized mesoscale eddy advection diffusivity at T-points (2-D)', &
           'm2 s-1', conversion=US%L_to_m**2*US%s_to_T)

  CS%id_slope_x =  register_diag_field('ocean_model', 'neutral_slope_x', diag%axesCui, Time, &
           'Zonal slope of neutral surface', 'nondim')
  if (CS%id_slope_x > 0) call safe_alloc_ptr(CS%diagSlopeX,G%IsdB,G%IedB,G%jsd,G%jed,G%ke+1)
  CS%id_slope_y =  register_diag_field('ocean_model', 'neutral_slope_y', diag%axesCvi, Time, &
           'Meridional slope of neutral surface', 'nondim')
  if (CS%id_slope_y > 0) call safe_alloc_ptr(CS%diagSlopeY,G%isd,G%ied,G%JsdB,G%JedB,G%ke+1)
  CS%id_sfn_x =  register_diag_field('ocean_model', 'GM_sfn_x', diag%axesCui, Time, &
           'Parameterized Zonal Overturning Streamfunction', &
           'm3 s-1', conversion=GV%H_to_m*US%L_to_m**2*US%s_to_T)
  CS%id_sfn_y =  register_diag_field('ocean_model', 'GM_sfn_y', diag%axesCvi, Time, &
           'Parameterized Meridional Overturning Streamfunction', &
           'm3 s-1', conversion=GV%H_to_m*US%L_to_m**2*US%s_to_T)
  CS%id_sfn_unlim_x =  register_diag_field('ocean_model', 'GM_sfn_unlim_x', diag%axesCui, Time, &
           'Parameterized Zonal Overturning Streamfunction before limiting/smoothing', &
           'm3 s-1', conversion=US%Z_to_m*US%L_to_m**2*US%s_to_T)
  CS%id_sfn_unlim_y =  register_diag_field('ocean_model', 'GM_sfn_unlim_y', diag%axesCvi, Time, &
           'Parameterized Meridional Overturning Streamfunction before limiting/smoothing', &
           'm3 s-1', conversion=US%Z_to_m*US%L_to_m**2*US%s_to_T)

end subroutine thickness_diffuse_init

!> Copies ubtav and vbtav from private type into arrays
subroutine thickness_diffuse_get_KH(CS, KH_u_GME, KH_v_GME, G)
  type(thickness_diffuse_CS),          pointer     :: CS   !< Control structure for
                                                   !! this module
  type(ocean_grid_type),               intent(in)  :: G    !< Grid structure
  real, dimension(SZIB_(G),SZJ_(G),SZK_(G)+1), intent(inout) :: KH_u_GME !< interface height
                                                   !! diffusivities at u-faces [L2 T-1 ~> m2 s-1]
  real, dimension(SZI_(G),SZJB_(G),SZK_(G)+1), intent(inout) :: KH_v_GME !< interface height
                                                   !! diffusivities at v-faces [L2 T-1 ~> m2 s-1]
  ! Local variables
  integer :: i,j,k

  do k=1,G%ke+1 ; do j = G%jsc, G%jec ; do I = G%isc-1, G%iec
    KH_u_GME(I,j,k) = CS%KH_u_GME(I,j,k)
  enddo ; enddo ; enddo

  do k=1,G%ke+1 ; do J = G%jsc-1, G%jec ; do i = G%isc, G%iec
    KH_v_GME(i,J,k) = CS%KH_v_GME(i,J,k)
  enddo ; enddo ; enddo

end subroutine thickness_diffuse_get_KH

!> Deallocate the thickness diffusion control structure
subroutine thickness_diffuse_end(CS)
  type(thickness_diffuse_CS), pointer :: CS !< Control structure for thickness diffusion

  if (associated(CS)) deallocate(CS)
end subroutine thickness_diffuse_end

!> \namespace mom_thickness_diffuse
!!
!! \section section_gm Thickness diffusion (aka Gent-McWilliams)
!!
!! Thickness diffusion is implemented via along-layer mass fluxes
!! \f[
!! h^\dagger \leftarrow h^n - \Delta t \nabla \cdot ( \vec{uh}^* )
!! \f]
!! where the mass fluxes are cast as the difference in vector streamfunction
!!
!! \f[
!! \vec{uh}^* = \delta_k \vec{\psi} .
!! \f]
!!
!! The GM implementation of thickness diffusion made the streamfunction proportional to the potential density slope
!! \f[
!! \vec{\psi} = - \kappa_h \frac{\nabla_z \rho}{\partial_z \rho}
!! = \frac{g\kappa_h}{\rho_o} \frac{\nabla \rho}{N^2} = \kappa_h \frac{M^2}{N^2}
!! \f]
!! but for robustness the scheme is implemented as
!! \f[
!! \vec{\psi} = \kappa_h \frac{M^2}{\sqrt{N^4 + M^4}}
!! \f]
!! since the quantity \f$\frac{M^2}{\sqrt{N^2 + M^2}}\f$ is bounded between $-1$ and $1$ and does not change sign
!! if \f$N^2<0\f$.
!!
!! Optionally, the method of Ferrari et al, 2010, can be used to obtain the streamfunction which solves the
!! vertically elliptic equation:
!! \f[
!! \gamma_F \partial_z c^2 \partial_z \psi - N_*^2 \psi  = ( 1 + \gamma_F ) \kappa_h N_*^2 \frac{M^2}{\sqrt{N^4+M^4}}
!! \f]
!! which recovers the previous streamfunction relation in the limit that \f$ c \rightarrow 0 \f$.
!! Here, \f$c=\max(c_{min},c_g)\f$ is the maximum of either \f$c_{min}\f$ and either the first baroclinic mode
!! wave-speed or the equivalent barotropic mode wave-speed.
!! \f$N_*^2 = \max(N^2,0)\f$ is a non-negative form of the square of the Brunt-Vaisala frequency.
!! The parameter \f$\gamma_F\f$ is used to reduce the vertical smoothing length scale.
!! \f[
!! \kappa_h = \left( \kappa_o + \alpha_{s} L_{s}^2 < S N > + \alpha_{M} \kappa_{M} \right) r(\Delta x,L_d)
!! \f]
!! where \f$ S \f$ is the isoneutral slope magnitude, \f$ N \f$ is the square root of Brunt-Vaisala frequency,
!! \f$\kappa_{M}\f$ is the diffusivity calculated by the MEKE parameterization (mom_meke module) and
!! \f$ r(\Delta x,L_d) \f$ is a function of the local resolution (ratio of grid-spacing, \f$\Delta x\f$,
!! to deformation radius, \f$L_d\f$). The length \f$L_s\f$ is provided by the mom_lateral_mixing_coeffs module
!! (enabled with <code>USE_VARIABLE_MIXING=True</code> and the term \f$<SN>\f$ is the vertical average slope
!! times the Brunt-Vaisala frequency prescribed by Visbeck et al., 1996.
!!
!! The result of the above expression is subsequently bounded by minimum and maximum values, including an upper
!! diffusivity consistent with numerical stability (\f$ \kappa_{cfl} \f$ is calculated internally).
!! \f[
!! \kappa_h \leftarrow \min{\left( \kappa_{max}, \kappa_{cfl}, \max{\left( \kappa_{min}, \kappa_h \right)} \right)}
!!                      f(c_g,z)
!! \f]
!!
!! where \f$f(c_g,z)\f$ is a vertical structure function.
!! \f$f(c_g,z)\f$ is calculated in module mom_lateral_mixing_coeffs.
!! If <code>KHTH_USE_EBT_STRUCT=True</code> then \f$f(c_g,z)\f$ is set to look like the equivalent barotropic
!! modal velocity structure. Otherwise \f$f(c_g,z)=1\f$ and the diffusivity is independent of depth.
!!
!! In order to calculate meaningful slopes in vanished layers, temporary copies of the thermodynamic variables
!! are passed through a vertical smoother, function vert_fill_ts():
!! \f{eqnarray*}{
!! \left[ 1 + \Delta t \kappa_{smth} \frac{\partial^2}{\partial_z^2} \right] \theta & \leftarrow & \theta \\
!! \left[ 1 + \Delta t \kappa_{smth} \frac{\partial^2}{\partial_z^2} \right] s & \leftarrow & s
!! \f}
!!
!! \subsection section_khth_module_parameters Module mom_thickness_diffuse parameters
!!
!! | Symbol                | Module parameter |
!! | ------                | --------------- |
!! | -                     | <code>THICKNESSDIFFUSE</code> |
!! | \f$ \kappa_o \f$      | <code>KHTH</code> |
!! | \f$ \alpha_{s} \f$    | <code>KHTH_SLOPE_CFF</code> |
!! | \f$ \kappa_{min} \f$  | <code>KHTH_MIN</code> |
!! | \f$ \kappa_{max} \f$  | <code>KHTH_MAX</code> |
!! | -                     | <code>KHTH_MAX_CFL</code> |
!! | \f$ \kappa_{smth} \f$ | <code>KD_SMOOTH</code> |
!! | \f$ \alpha_{M} \f$    | <code>MEKE_KHTH_FAC</code> (from mom_meke module) |
!! | -                     | <code>KHTH_USE_EBT_STRUCT</code> (from mom_lateral_mixing_coeffs module) |
!! | -                     | <code>KHTH_USE_FGNV_STREAMFUNCTION</code> |
!! | \f$ \gamma_F \f$      | <code>FGNV_FILTER_SCALE</code> |
!! | \f$ c_{min} \f$       | <code>FGNV_C_MIN</code> |
!!
!! \subsection section_khth_module_reference References
!!
!! Ferrari, R., S.M. Griffies, A.J.G. Nurser and G.K. Vallis, 2010:
!! A boundary-value problem for the parameterized mesoscale eddy transport.
!! Ocean Modelling, 32, 143-156. http://doi.org/10.1016/j.ocemod.2010.01.004
!!
!! Viscbeck, M., J.C. Marshall, H. Jones, 1996:
!! On he dynamics of convective "chimneys" in the ocean. J. Phys. Oceangr., 26, 1721-1734.
!! http://dx.doi.org/10.1175/1520-0485(1996)026%3C1721:DOICRI%3E2.0.CO;2

end module MOM_thickness_diffuse<|MERGE_RESOLUTION|>--- conflicted
+++ resolved
@@ -783,13 +783,8 @@
           T_u(I) = 0.25*((T(i,j,k) + T(i+1,j,k)) + (T(i,j,k-1) + T(i+1,j,k-1)))
           S_u(I) = 0.25*((S(i,j,k) + S(i+1,j,k)) + (S(i,j,k-1) + S(i+1,j,k-1)))
         enddo
-<<<<<<< HEAD
-        call calculate_density_derivs(T_u, S_u, pres_u, drho_dT_u, &
-                     drho_dS_u, (is-IsdB+1)-1, ie-is+2, tv%eqn_of_state)
-=======
         call calculate_density_derivs(T_u, S_u, pres_u, drho_dT_u, drho_dS_u, &
-                                      tv%eqn_of_state, US=US, dom=EOSdom_u)
->>>>>>> acf23a41
+                                      tv%eqn_of_state, dom=EOSdom_u)
       endif
 
       do I=is-1,ie
@@ -1040,13 +1035,8 @@
           T_v(i) = 0.25*((T(i,j,k) + T(i,j+1,k)) + (T(i,j,k-1) + T(i,j+1,k-1)))
           S_v(i) = 0.25*((S(i,j,k) + S(i,j+1,k)) + (S(i,j,k-1) + S(i,j+1,k-1)))
         enddo
-<<<<<<< HEAD
-        call calculate_density_derivs(T_v, S_v, pres_v, drho_dT_v, drho_dS_v, G%HI, &
-                                      tv%eqn_of_state)
-=======
         call calculate_density_derivs(T_v, S_v, pres_v, drho_dT_v, drho_dS_v, &
-                                      tv%eqn_of_state, US, dom=EOSdom_v)
->>>>>>> acf23a41
+                                      tv%eqn_of_state, dom=EOSdom_v)
       endif
       do i=is,ie
         if (calc_derivatives) then
@@ -1279,11 +1269,7 @@
           S_u(I) = 0.5*(S(i,j,1) + S(i+1,j,1))
         enddo
         call calculate_density_derivs(T_u, S_u, pres_u, drho_dT_u, drho_dS_u, &
-<<<<<<< HEAD
-                                      (is-IsdB+1)-1, ie-is+2, tv%eqn_of_state)
-=======
-                                      tv%eqn_of_state, US=US, dom=EOSdom_u )
->>>>>>> acf23a41
+                                      tv%eqn_of_state, dom=EOSdom_u )
       endif
       do I=is-1,ie
         uhD(I,j,1) = -uhtot(I,j)
@@ -1313,13 +1299,8 @@
           T_v(i) = 0.5*(T(i,j,1) + T(i,j+1,1))
           S_v(i) = 0.5*(S(i,j,1) + S(i,j+1,1))
         enddo
-<<<<<<< HEAD
-        call calculate_density_derivs(T_v, S_v, pres_v, drho_dT_v, drho_dS_v, G%HI, &
-                                      tv%eqn_of_state)
-=======
         call calculate_density_derivs(T_v, S_v, pres_v, drho_dT_v, drho_dS_v, &
-                                      tv%eqn_of_state, US, dom=EOSdom_v)
->>>>>>> acf23a41
+                                      tv%eqn_of_state, dom=EOSdom_v)
       endif
       do i=is,ie
         vhD(i,J,1) = -vhtot(i,J)
