--- conflicted
+++ resolved
@@ -1267,17 +1267,6 @@
     enddo
   endif
 
-  if (find_work) then
-    do j=js,je ; do i=is,ie
-      Work_h = 0.5 * G%IareaT(i,j) * &
-        ((Work_u(I-1,j) + Work_u(I,j)) + (Work_v(i,J-1) + Work_v(i,J)))
-      if (associated(CS%GMwork)) CS%GMwork(i,j) = Work_h
-      if (associated(MEKE) .and. associated(MEKE%GM_src) .and. .not. CS%GM_src_alt ) then
-        MEKE%GM_src(i,j) = MEKE%GM_src(i,j) + US%m_to_L**2*US%T_to_s**3* Work_h
-      endif
-    enddo ; enddo
-
-<<<<<<< HEAD
   if (find_work) then ; do j=js,je ; do i=is,ie
     ! Note that the units of Work_v and Work_u are W, while Work_h is W m-2.
     Work_h = 0.5 * G%IareaT(i,j) * &
@@ -1287,6 +1276,7 @@
       MEKE%GM_src(i,j) = MEKE%GM_src(i,j) + Work_h
     endif ; endif
   enddo ; enddo ; endif
+
   if (find_work .and. CS%GM_src_alt .and. associated(MEKE)) then ; if (associated(MEKE%GM_src)) then
     do j=js,je ; do i=is,ie ; do k=nz,1,-1
       PE_release_h = -0.25*(KH_u(I,j,k)*(Slope_x_PE(I,j,k)**2) * hN2_x_PE(I,j,k) + &
@@ -1296,18 +1286,6 @@
       MEKE%GM_src(i,j) = MEKE%GM_src(i,j) + US%L_to_Z**2 * GV%Rho0 * PE_release_h
     enddo ; enddo ; enddo
   endif ; endif
-=======
-    if (associated(MEKE) .and. associated(MEKE%GM_src) .and. CS%GM_src_alt) then
-      do j=js,je ; do i=is,ie ; do k=nz,1,-1
-        PE_release_h = -0.25*(Kh_u(I,j,k)*(Slope_x_PE(I,j,k)**2) * hN2_x_PE(I,j,k) + &
-          Kh_u(I-1,j,k)*(Slope_x_PE(I-1,j,k)**2) * hN2_x_PE(I-1,j,k) + &
-          Kh_v(i,J,k)*(Slope_y_PE(i,J,k)**2) * hN2_y_PE(i,J,k) + &
-          Kh_v(i,J-1,k)*(Slope_y_PE(i,J-1,k)**2) * hN2_y_PE(i,J-1,k))
-        MEKE%GM_src(i,j) = MEKE%GM_src(i,j) + US%L_to_m**2*US%m_to_Z*PE_release_h
-      enddo ; enddo ; enddo
-    endif
-  endif
->>>>>>> c43ffaa5
 
   if (CS%id_slope_x > 0) call post_data(CS%id_slope_x, CS%diagSlopeX, CS%diag)
   if (CS%id_slope_y > 0) call post_data(CS%id_slope_y, CS%diagSlopeY, CS%diag)
