!> Thickness diffusion (or Gent McWilliams)
module MOM_thickness_diffuse

! This file is part of MOM6. See LICENSE.md for the license.

use MOM_debugging,             only : hchksum, uvchksum
use MOM_diag_mediator,         only : post_data, query_averaging_enabled, diag_ctrl
use MOM_diag_mediator,         only : register_diag_field, safe_alloc_ptr, time_type
use MOM_diag_mediator,         only : diag_update_remap_grids
use MOM_error_handler,         only : MOM_error, FATAL, WARNING
use MOM_EOS,                   only : calculate_density, calculate_density_derivs
use MOM_file_parser,           only : get_param, log_version, param_file_type
use MOM_grid,                  only : ocean_grid_type
use MOM_interface_heights,     only : find_eta
use MOM_lateral_mixing_coeffs, only : VarMix_CS
use MOM_MEKE_types,            only : MEKE_type
use MOM_variables,             only : thermo_var_ptrs, cont_diag_ptrs
use MOM_verticalGrid,          only : verticalGrid_type

implicit none ; private

public thickness_diffuse, thickness_diffuse_init, thickness_diffuse_end
public vert_fill_TS

#include <MOM_memory.h>

!> Control structure for thickness diffusion
type, public :: thickness_diffuse_CS ; private
  real    :: Khth                !< Background interface depth diffusivity (m2 s-1)
  real    :: Khth_Slope_Cff      !< Slope dependence coefficient of Khth (m2 s-1)
  real    :: max_Khth_CFL        !< Maximum value of the diffusive CFL for thickness diffusion
  real    :: Khth_Min            !< Minimum value of Khth (m2 s-1)
  real    :: Khth_Max            !< Maximum value of Khth (m2 s-1), or 0 for no max
  real    :: slope_max           !< Slopes steeper than slope_max are limited in some way.
  real    :: kappa_smooth        !< Vertical diffusivity used to interpolate more
                                 !! sensible values of T & S into thin layers.
  logical :: thickness_diffuse   !< If true, interfaces heights are diffused.
  logical :: use_FGNV_streamfn   !< If true, use the streamfunction formulation of
                                 !! Ferrari et al., 2010, which effectively emphasizes
                                 !! graver vertical modes by smoothing in the vertical.
  real    :: FGNV_scale          !< A coefficient scaling the vertical smoothing term in the
                                 !! Ferrari et al., 2010, streamfunction formulation.
  real    :: FGNV_c_min          !< A minium wave speed used in the Ferrari et al., 2010,
                                 !! streamfunction formulation (m s-1).
  real    :: N2_floor            !< A floor for Brunt-Vasaila frequency in the Ferrari et al., 2010,
                                 !! streamfunction formulation (s-2).
  logical :: detangle_interfaces !< If true, add 3-d structured interface height
                                 !! diffusivities to horizontally smooth jagged layers.
  real    :: detangle_time       !< If detangle_interfaces is true, this is the
                                 !! timescale over which maximally jagged grid-scale
                                 !! thickness variations are suppressed.  This must be
                                 !! longer than DT, or 0 (the default) to use DT.
  integer :: nkml                !< number of layers within mixed layer
  logical :: debug               !< write verbose checksums for debugging purposes
  type(diag_ctrl), pointer :: diag ! structure used to regulate timing of diagnostics
  real, pointer :: GMwork(:,:)       => NULL()  !< Work by thickness diffusivity (W m-2)
  real, pointer :: diagSlopeX(:,:,:) => NULL()  !< Diagnostic: zonal neutral slope (nondim)
  real, pointer :: diagSlopeY(:,:,:) => NULL()  !< Diagnostic: zonal neutral slope (nondim)

  !>@{
  !! Diagnostic identifier
  integer :: id_uhGM    = -1, id_vhGM    = -1, id_GMwork = -1
  integer :: id_KH_u    = -1, id_KH_v    = -1, id_KH_t   = -1
  integer :: id_KH_u1   = -1, id_KH_v1   = -1, id_KH_t1  = -1
  integer :: id_slope_x = -1, id_slope_y = -1
  integer :: id_sfn_unlim_x = -1, id_sfn_unlim_y = -1, id_sfn_x = -1, id_sfn_y = -1
  !>@}
end type thickness_diffuse_CS

contains

!> Calculates thickness diffusion coefficients and applies thickness diffusion to layer
!! thicknesses, h. Diffusivities are limited to ensure stability.
!! Also returns along-layer mass fluxes used in the continuity equation.
subroutine thickness_diffuse(h, uhtr, vhtr, tv, dt, G, GV, MEKE, VarMix, CDp, CS)
  type(ocean_grid_type),                     intent(in)    :: G      !< Ocean grid structure
  type(verticalGrid_type),                   intent(in)    :: GV     !< Vertical grid structure
  real, dimension(SZI_(G),SZJ_(G),SZK_(G)),  intent(inout) :: h      !< Layer thickness (m or kg/m2)
  real, dimension(SZIB_(G),SZJ_(G),SZK_(G)), intent(inout) :: uhtr   !< Accumulated zonal mass flux (m2 H)
  real, dimension(SZI_(G),SZJB_(G),SZK_(G)), intent(inout) :: vhtr   !< Accumulated meridional mass flux (m2 H)
  type(thermo_var_ptrs),                     intent(in)    :: tv     !< Thermodynamics structure
  real,                                      intent(in)    :: dt     !< Time increment (s)
  type(MEKE_type),                           pointer       :: MEKE   !< MEKE control structure
  type(VarMix_CS),                           pointer       :: VarMix !< Variable mixing coefficients
  type(cont_diag_ptrs),                      intent(inout) :: CDp    !< Diagnostics for the continuity equation
  type(thickness_diffuse_CS),                pointer       :: CS     !< Control structure for thickness diffusion
  ! Local variables
  real :: e(SZI_(G), SZJ_(G), SZK_(G)+1) ! heights of interfaces, relative to mean
                                         ! sea level,in H units, positive up.
  real :: uhD(SZIB_(G), SZJ_(G), SZK_(G)) ! uhD & vhD are the diffusive u*h &
  real :: vhD(SZI_(G), SZJB_(G), SZK_(G)) ! v*h fluxes (m2 H s-1)

  real, dimension(SZIB_(G), SZJ_(G), SZK_(G)+1) :: &
    KH_u, &       ! interface height diffusivities in u-columns (m2 s-1)
    int_slope_u   ! A nondimensional ratio from 0 to 1 that gives the relative
                  ! weighting of the interface slopes to that calculated also
                  ! using density gradients at u points.  The physically correct
                  ! slopes occur at 0, while 1 is used for numerical closures.
  real, dimension(SZI_(G), SZJB_(G), SZK_(G)+1) :: &
    KH_v, &       ! interface height diffusivities in v-columns (m2 s-1)
    int_slope_v   ! A nondimensional ratio from 0 to 1 that gives the relative
                  ! weighting of the interface slopes to that calculated also
                  ! using density gradients at v points.  The physically correct
                  ! slopes occur at 0, while 1 is used for numerical closures.
  real, dimension(SZI_(G), SZJ_(G), SZK_(G)) :: &
    KH_t          ! diagnosed diffusivity at tracer points (m^2/s)

  real, dimension(SZIB_(G), SZJ_(G)) :: &
    KH_u_CFL      ! The maximum stable interface height diffusivity at u grid points (m2 s-1)
  real, dimension(SZI_(G), SZJB_(G)) :: &
    KH_v_CFL      ! The maximum stable interface height diffusivity at v grid points (m2 s-1)
  real :: Khth_Loc_u(SZIB_(G), SZJ_(G))
  real :: Khth_Loc(SZIB_(G), SZJB_(G))  ! locally calculated thickness diffusivity (m2/s)
  real :: H_to_m, m_to_H   ! Local copies of unit conversion factors.
  real :: h_neglect ! A thickness that is so small it is usually lost
                    ! in roundoff and can be neglected, in H.
  real, dimension(:,:), pointer :: cg1 => null() !< Wave speed (m/s)
  logical :: use_VarMix, Resoln_scaled, use_stored_slopes, khth_use_ebt_struct
  integer :: i, j, k, is, ie, js, je, nz
  real :: hu(SZI_(G), SZJ_(G))       ! u-thickness (H)
  real :: hv(SZI_(G), SZJ_(G))       ! v-thickness (H)
  real :: KH_u_lay(SZI_(G), SZJ_(G)) ! layer ave thickness diffusivities (m2/sec)
  real :: KH_v_lay(SZI_(G), SZJ_(G)) ! layer ave thickness diffusivities (m2/sec)

  if (.not. ASSOCIATED(CS)) call MOM_error(FATAL, "MOM_thickness_diffuse:"// &
         "Module must be initialized before it is used.")

  if ((.not.CS%thickness_diffuse) .or. &
       .not.( CS%Khth > 0.0 .or. associated(VarMix) .or. associated(MEKE) ) ) return

  is = G%isc ; ie = G%iec ; js = G%jsc ; je = G%jec ; nz = G%ke
  h_neglect = GV%H_subroundoff
  H_to_m = GV%H_to_m ; m_to_H = GV%m_to_H

  if (associated(MEKE)) then
    if (ASSOCIATED(MEKE%GM_src)) then
      do j=js,je ; do i=is,ie ; MEKE%GM_src(i,j) = 0. ; enddo ; enddo
    endif
  endif

  use_VarMix = .false. ; Resoln_scaled = .false. ; use_stored_slopes = .false.
  khth_use_ebt_struct = .false.
  if (Associated(VarMix)) then
    use_VarMix = VarMix%use_variable_mixing
    Resoln_scaled = VarMix%Resoln_scaled_KhTh
    use_stored_slopes = VarMix%use_stored_slopes
    khth_use_ebt_struct = VarMix%khth_use_ebt_struct
    if (associated(VarMix%cg1)) cg1 => VarMix%cg1
  else
    cg1 => null()
  endif

!$OMP parallel do default(none) shared(is,ie,js,je,KH_u_CFL,dt,G,CS)
  do j=js,je ; do I=is-1,ie
    KH_u_CFL(I,j) = (0.25*CS%max_Khth_CFL) /  &
      (dt*(G%IdxCu(I,j)*G%IdxCu(I,j) + G%IdyCu(I,j)*G%IdyCu(I,j)))
  enddo ; enddo
!$OMP parallel do default(none) shared(is,ie,js,je,KH_v_CFL,dt,G,CS)
  do j=js-1,je ; do I=is,ie
    KH_v_CFL(i,J) = (0.25*CS%max_Khth_CFL) / &
      (dt*(G%IdxCv(i,J)*G%IdxCv(i,J) + G%IdyCv(i,J)*G%IdyCv(i,J)))
  enddo ; enddo

  call find_eta(h, tv, GV%g_Earth, G, GV, e, halo_size=1)

  ! Set the diffusivities.
!$OMP parallel default(none) shared(is,ie,js,je,Khth_Loc_u,CS,use_VarMix,VarMix,    &
!$OMP                               MEKE,Resoln_scaled,KH_u,          &
!$OMP                               KH_u_CFL,nz,Khth_Loc,KH_v,KH_v_CFL,int_slope_u, &
!$OMP                               int_slope_v,khth_use_ebt_struct)
!$OMP do
  do j=js,je; do I=is-1,ie
    Khth_Loc_u(I,j) = CS%Khth
  enddo ; enddo

  if (use_VarMix) then
!$OMP do
    do j=js,je ; do I=is-1,ie
      Khth_Loc_u(I,j) = Khth_Loc_u(I,j) + CS%KHTH_Slope_Cff*VarMix%L2u(I,j)*VarMix%SN_u(I,j)
    enddo ; enddo
  endif

  if (associated(MEKE)) then ; if (associated(MEKE%Kh)) then
!$OMP do
    do j=js,je ; do I=is-1,ie
      Khth_Loc_u(I,j) = Khth_Loc_u(I,j) + MEKE%KhTh_fac*sqrt(MEKE%Kh(i,j)*MEKE%Kh(i+1,j))
    enddo ; enddo
  endif ; endif

  if (Resoln_scaled) then
!$OMP do
    do j=js,je; do I=is-1,ie
      Khth_Loc_u(I,j) = Khth_Loc_u(I,j) * VarMix%Res_fn_u(I,j)
    enddo ; enddo
  endif

  if (CS%Khth_Max > 0) then
!$OMP do
    do j=js,je; do I=is-1,ie
      Khth_Loc_u(I,j) = max(CS%Khth_min, min(Khth_Loc_u(I,j),CS%Khth_Max))
    enddo ; enddo
  else
!$OMP do
    do j=js,je; do I=is-1,ie
      Khth_Loc_u(I,j) = max(CS%Khth_min, Khth_Loc_u(I,j))
    enddo ; enddo
  endif
!$OMP do
  do j=js,je; do I=is-1,ie
    KH_u(I,j,1) = min(KH_u_CFL(I,j), Khth_Loc_u(I,j))
  enddo ; enddo

  if (khth_use_ebt_struct) then
!$OMP do
    do K=2,nz+1 ; do j=js,je ; do I=is-1,ie
      KH_u(I,j,K) = KH_u(I,j,1) * 0.5 * ( VarMix%ebt_struct(i,j,k-1) + VarMix%ebt_struct(i+1,j,k-1) )
    enddo ; enddo ; enddo
  else
!$OMP do
    do K=2,nz+1 ; do j=js,je ; do I=is-1,ie
      KH_u(I,j,K) = KH_u(I,j,1)
    enddo ; enddo ; enddo
  endif

!$OMP do
  do J=js-1,je ; do i=is,ie
    Khth_Loc(i,j) = CS%Khth
  enddo ; enddo

  if (use_VarMix) then
!$OMP do
    do J=js-1,je ; do i=is,ie
      Khth_Loc(i,j) = Khth_Loc(i,j) + CS%KHTH_Slope_Cff*VarMix%L2v(i,J)*VarMix%SN_v(i,J)
    enddo ; enddo
  endif
  if (associated(MEKE)) then ; if (associated(MEKE%Kh)) then
!$OMP do
    do J=js-1,je ; do i=is,ie
      Khth_Loc(i,j) = Khth_Loc(i,j) + MEKE%KhTh_fac*sqrt(MEKE%Kh(i,j)*MEKE%Kh(i,j+1))
    enddo ; enddo
  endif ; endif

  if (Resoln_scaled) then
!$OMP do
    do J=js-1,je ; do i=is,ie
      Khth_Loc(i,j) = Khth_Loc(i,j) * VarMix%Res_fn_v(i,J)
    enddo ; enddo
  endif

  if (CS%Khth_Max > 0) then
!$OMP do
    do J=js-1,je ; do i=is,ie
      Khth_Loc(i,j) = max(CS%Khth_min, min(Khth_Loc(i,j),CS%Khth_Max))
    enddo ; enddo
  else
!$OMP do
    do J=js-1,je ; do i=is,ie
      Khth_Loc(i,j) = max(CS%Khth_min, Khth_Loc(i,j))
    enddo ; enddo
  endif

  if (CS%max_Khth_CFL > 0.0) then
!$OMP do
    do J=js-1,je ; do i=is,ie
      KH_v(i,J,1) = min(KH_v_CFL(i,J), Khth_Loc(i,j))
    enddo ; enddo
  endif
  if (khth_use_ebt_struct) then
!$OMP do
    do K=2,nz+1 ; do J=js-1,je ; do i=is,ie
      KH_v(i,J,K) = KH_v(i,J,1) * 0.5 * ( VarMix%ebt_struct(i,j,k-1) + VarMix%ebt_struct(i,j+1,k-1) )
    enddo ; enddo ; enddo
  else
!$OMP do
    do K=2,nz+1 ; do J=js-1,je ; do i=is,ie
      KH_v(i,J,K) = KH_v(i,J,1)
    enddo ; enddo ; enddo
  endif
!$OMP do
  do K=1,nz+1 ; do j=js,je ; do I=is-1,ie ; int_slope_u(I,j,K) = 0.0 ; enddo ; enddo ; enddo
!$OMP do
  do K=1,nz+1 ; do J=js-1,je ; do i=is,ie ; int_slope_v(i,J,K) = 0.0 ; enddo ; enddo ; enddo
!$OMP end parallel

  if (CS%detangle_interfaces) then
    call add_detangling_Kh(h, e, Kh_u, Kh_v, KH_u_CFL, KH_v_CFL, tv, dt, G, GV, &
                           CS, int_slope_u, int_slope_v)
  endif

  if (CS%debug) then
    call uvchksum("Kh_[uv]", Kh_u(:,:,:), Kh_v(:,:,:), G%HI,haloshift=0)
    call uvchksum("int_slope_[uv]", int_slope_u(:,:,:), &
                  int_slope_v(:,:,:), G%HI,haloshift=0)
    call hchksum(h(:,:,:)*H_to_m,"thickness_diffuse_1 h",G%HI,haloshift=1)
    call hchksum(e(:,:,:),"thickness_diffuse_1 e",G%HI,haloshift=1)
    if (use_stored_slopes) then
      call uvchksum("VarMix%slope_[xy]", VarMix%slope_x(:,:,:), &
                    VarMix%slope_y(:,:,:), G%HI,haloshift=0)
    endif
    if (associated(tv%eqn_of_state)) then
      call hchksum(tv%T(:,:,:),"thickness_diffuse T",G%HI,haloshift=1)
      call hchksum(tv%S(:,:,:),"thickness_diffuse S",G%HI,haloshift=1)
    endif
  endif

  ! Calculate uhD, vhD from h, e, KH_u, KH_v, tv%T/S
  if (use_stored_slopes) then
    call thickness_diffuse_full(h, e, Kh_u, Kh_v, tv, uhD, vhD, cg1, dt, G, GV, MEKE, CS, &
                                int_slope_u, int_slope_v, VarMix%slope_x, VarMix%slope_y)
  else
    call thickness_diffuse_full(h, e, Kh_u, Kh_v, tv, uhD, vhD, cg1, dt, G, GV, MEKE, CS, &
                                int_slope_u, int_slope_v)
  endif

  if (associated(MEKE) .AND. ASSOCIATED(VarMix)) then
    if (ASSOCIATED(MEKE%Rd_dx_h) .and. ASSOCIATED(VarMix%Rd_dx_h)) then
!$OMP parallel do default(none) shared(is,ie,js,je,MEKE,VarMix)
      do j=js,je ; do i=is,ie
        MEKE%Rd_dx_h(i,j) = VarMix%Rd_dx_h(i,j)
      enddo ; enddo
    endif
  endif

<<<<<<< HEAD
  if (CS%debug) then
    call uvchksum("thickness_diffuse [uv]hD", uhD(:,:,:)*H_to_m, &
                  vhD(:,:,:)*H_to_m, G%HI,haloshift=0)
    call uvchksum("thickness_diffuse [uv]htr", uhtr(:,:,:)*H_to_m, &
                  vhtr(:,:,:)*H_to_m, G%HI,haloshift=0)
    call hchksum(h(:,:,:)*H_to_m,"thickness_diffuse h",G%HI,haloshift=0)
  endif

=======
>>>>>>> 91d2b2ac
  ! offer diagnostic fields for averaging
  if (query_averaging_enabled(CS%diag)) then
    if (CS%id_uhGM > 0)   call post_data(CS%id_uhGM, uhD, CS%diag)
    if (CS%id_vhGM > 0)   call post_data(CS%id_vhGM, vhD, CS%diag)
    if (CS%id_GMwork > 0) call post_data(CS%id_GMwork, CS%GMwork, CS%diag)
    if (CS%id_KH_u > 0)   call post_data(CS%id_KH_u, KH_u, CS%diag)
    if (CS%id_KH_v > 0)   call post_data(CS%id_KH_v, KH_v, CS%diag)
    if (CS%id_KH_u1 > 0)  call post_data(CS%id_KH_u1, KH_u(:,:,1), CS%diag)
    if (CS%id_KH_v1 > 0)  call post_data(CS%id_KH_v1, KH_v(:,:,1), CS%diag)

    ! Diagnose diffusivity at T-cell point.  Do simple average, rather than
    ! thickness-weighted average, in order that KH_t is depth-independent
    ! in the case where KH_u and KH_v are depth independent.  Otherwise,
    ! if use thickess weighted average, the variations of thickness with
    ! depth will place a spurious depth dependence to the diagnosed KH_t.
    if (CS%id_KH_t > 0 .or. CS%id_KH_t1 > 0) then
      do k=1,nz
        ! thicknesses across u and v faces, converted to 0/1 mask;
        ! layer average of the interface diffusivities KH_u and KH_v
        do j=js,je ; do I=is-1,ie
          hu(I,j)       = 2.0*h(i,j,k)*h(i+1,j,k)/(h(i,j,k)+h(i+1,j,k)+h_neglect)
          if(hu(I,j) /= 0.0) hu(I,j) = 1.0
          KH_u_lay(I,j) = 0.5*(KH_u(I,j,k)+KH_u(I,j,k+1))
        enddo ; enddo
        do J=js-1,je ; do i=is,ie
          hv(i,J)       = 2.0*h(i,j,k)*h(i,j+1,k)/(h(i,j,k)+h(i,j+1,k)+h_neglect)
          if(hv(i,J) /= 0.0) hv(i,J) = 1.0
          KH_v_lay(i,J) = 0.5*(KH_v(i,J,k)+KH_v(i,J,k+1))
        enddo ; enddo
        ! diagnose diffusivity at T-point
        do j=js,je ; do i=is,ie
          KH_t(i,j,k) = ((hu(I-1,j)*KH_u_lay(i-1,j)+hu(I,j)*KH_u_lay(I,j))  &
                        +(hv(i,J-1)*KH_v_lay(i,J-1)+hv(i,J)*KH_v_lay(i,J))) &
                       / (hu(I-1,j)+hu(I,j)+hv(i,J-1)+hv(i,J)+h_neglect)
        enddo ; enddo
      enddo
      if(CS%id_KH_t  > 0) call post_data(CS%id_KH_t,  KH_t,        CS%diag)
      if(CS%id_KH_t1 > 0) call post_data(CS%id_KH_t1, KH_t(:,:,1), CS%diag)
    endif

  endif

  !$OMP parallel do default(none) shared(is,ie,js,je,nz,uhtr,uhD,dt,vhtr,CDp,vhD,h,G,GV)
  do k=1,nz
    do j=js,je ; do I=is-1,ie
      uhtr(I,j,k) = uhtr(I,j,k) + uhD(I,j,k)*dt
      if (ASSOCIATED(CDp%uhGM)) CDp%uhGM(I,j,k) = uhD(I,j,k)
    enddo ; enddo
    do J=js-1,je ; do i=is,ie
      vhtr(i,J,k) = vhtr(i,J,k) + vhD(i,J,k)*dt
      if (ASSOCIATED(CDp%vhGM)) CDp%vhGM(i,J,k) = vhD(i,J,k)
    enddo ; enddo
    do j=js,je ; do i=is,ie
      h(i,j,k) = h(i,j,k) - dt * G%IareaT(i,j) * &
          ((uhD(I,j,k) - uhD(I-1,j,k)) + (vhD(i,J,k) - vhD(i,J-1,k)))
      if (h(i,j,k) < GV%Angstrom) h(i,j,k) = GV%Angstrom
    enddo ; enddo
  enddo

  ! Whenever thickness changes let the diag manager know, target grids
  ! for vertical remapping may need to be regenerated.
  ! This needs to happen after the H update and before the next post_data.
  call diag_update_remap_grids(CS%diag)

  if (CS%debug) then
    call uchksum(uhD(:,:,:)*H_to_m,"thickness_diffuse uhD",G%HI,haloshift=0)
    call vchksum(vhD(:,:,:)*H_to_m,"thickness_diffuse vhD",G%HI,haloshift=0)
    call uchksum(uhtr(:,:,:)*H_to_m,"thickness_diffuse uhtr",G%HI,haloshift=0)
    call vchksum(vhtr(:,:,:)*H_to_m,"thickness_diffuse vhtr",G%HI,haloshift=0)
    call hchksum(h(:,:,:)*H_to_m,"thickness_diffuse h",G%HI,haloshift=0)
  endif

end subroutine thickness_diffuse

!> Calculates parameterized layer transports for use in the continuity equation.
!! Fluxes are limited to give positive definite thicknesses.
!! Called by thickness_diffuse().
subroutine thickness_diffuse_full(h, e, Kh_u, Kh_v, tv, uhD, vhD, cg1, dt, G, GV, MEKE, &
                                  CS, int_slope_u, int_slope_v, slope_x, slope_y)
  type(ocean_grid_type),                       intent(in)  :: G      !< Ocean grid structure
  type(verticalGrid_type),                     intent(in)  :: GV     !< Vertical grid structure
  real, dimension(SZI_(G),SZJ_(G),SZK_(G)),    intent(in)  :: h      !< Layer thickness (m or kg/m2)
  real, dimension(SZI_(G),SZJ_(G),SZK_(G)+1),  intent(in)  :: e      !< Interface positions (m)
  real, dimension(SZIB_(G),SZJ_(G),SZK_(G)+1), intent(in)  :: Kh_u   !< Thickness diffusivity on interfaces at u points (m2/s)
  real, dimension(SZI_(G),SZJB_(G),SZK_(G)+1), intent(in)  :: Kh_v   !< Thickness diffusivity on interfaces at v points (m2/s)
  type(thermo_var_ptrs),                       intent(in)  :: tv     !< Thermodynamics structure
  real, dimension(SZIB_(G),SZJ_(G),SZK_(G)),   intent(out) :: uhD    !< Zonal mass fluxes (m3/s)
  real, dimension(SZI_(G),SZJB_(G),SZK_(G)),   intent(out) :: vhD    !< Meridional mass fluxes (m3/s)
  real, dimension(:,:),                        pointer     :: cg1    !< Wave speed (m/s)
  real,                                        intent(in)  :: dt     !< Time increment (s)
  type(MEKE_type),                             pointer     :: MEKE   !< MEKE control structue
  type(thickness_diffuse_CS),                  pointer     :: CS     !< Control structure for thickness diffusion
  real, dimension(SZIB_(G),SZJ_(G),SZK_(G)+1), optional, intent(in)  :: int_slope_u !< Ratio that determine how much of
                                                                     !! the isopycnal slopes are taken directly from the
                                                                     !! interface slopes without consideration of density gradients.
  real, dimension(SZI_(G),SZJB_(G),SZK_(G)+1), optional, intent(in)  :: int_slope_v !< Ratio that determine how much of
                                                                     !! the isopycnal slopes are taken directly from the
                                                                     !! interface slopes without consideration of density gradients.
  real, dimension(SZIB_(G),SZJ_(G),SZK_(G)+1), optional, intent(in)  :: slope_x !< Isopycnal slope at u-points
  real, dimension(SZI_(G),SZJB_(G),SZK_(G)+1), optional, intent(in)  :: slope_y !< Isopycnal slope at v-points
  ! Local variables
  real, dimension(SZI_(G), SZJ_(G), SZK_(G)) :: &
    T, &          ! The temperature (or density) in C, with the values in
                  ! in massless layers filled vertically by diffusion.
    S, &          ! The filled salinity, in PSU, with the values in
                  ! in massless layers filled vertically by diffusion.
    Rho, &        ! Density itself, when a nonlinear equation of state is
                  ! not in use.
    h_avail, &    ! The mass available for diffusion out of each face, divided
                  ! by dt, in m3 s-1.
    h_frac        ! The fraction of the mass in the column above the bottom
                  ! interface of a layer that is within a layer, ND. 0<h_frac<=1
  real, dimension(SZI_(G), SZJ_(G), SZK_(G)+1) :: &
    pres, &       ! The pressure at an interface, in Pa.
    h_avail_rsum  ! The running sum of h_avail above an interface, in m3 s-1.
  real, dimension(SZIB_(G)) :: &
    drho_dT_u, &  ! The derivatives of density with temperature and
    drho_dS_u     ! salinity at u points, in kg m-3 K-1 and kg m-3 psu-1.
  real, dimension(SZI_(G)) :: &
    drho_dT_v, &  ! The derivatives of density with temperature and
    drho_dS_v     ! salinity at v points, in kg m-3 K-1 and kg m-3 psu-1.
  real :: uhtot(SZIB_(G), SZJ_(G))  ! The vertical sum of uhD, in m3 s-1.
  real :: vhtot(SZI_(G), SZJB_(G))  ! The vertical sum of vhD, in m3 s-1.
  real, dimension(SZIB_(G)) :: &
    T_u, S_u, &   ! Temperature, salinity, and pressure on the interface at
    pres_u        ! the u-point in the horizontal.
  real, dimension(SZI_(G)) :: &
    T_v, S_v, &   ! Temperature, salinity, and pressure on the interface at
    pres_v        ! the v-point in the horizontal.
  real :: Work_u(SZIB_(G), SZJ_(G)) ! The work being done by the thickness
  real :: Work_v(SZI_(G), SZJB_(G)) ! diffusion integrated over a cell, in W.
  real :: Work_h                    ! The work averaged over an h-cell in W m-2.
  real :: I4dt                      ! 1 / 4 dt
  real :: drdiA, drdiB  ! Along layer zonal- and meridional- potential density
  real :: drdjA, drdjB  ! gradients in the layers above (A) and below(B) the
                        ! interface times the grid spacing, in kg m-3.
  real :: drdkL, drdkR  ! Vertical density differences across an interface,
                        ! in kg m-3.
  real :: drdi_u(SZIB_(G), SZK_(G)+1) ! Copy of drdiB in kg m-3.
  real :: drdj_v(SZI_(G), SZK_(G)+1)  ! Copy of drdjB in kg m-3.
  real :: drdkDe_u(SZIB_(G), SZK_(G)+1) ! Lateral difference of product of drdkR*e, in kg -3 * H.
  real :: drdkDe_v(SZI_(G), SZK_(G)+1)  ! Lateral difference of product of drdkR*e, in kg -3 * H.
  real :: hg2A, hg2B, hg2L, hg2R
  real :: haA, haB, haL, haR
  real :: dzaL, dzaR
  real :: wtA, wtB, wtL, wtR
  real :: drdx, drdy, drdz  ! Zonal, meridional, and vertical density gradients,
                            ! in units of kg m-4.
  real :: h_harm        ! Harmonic mean layer thickness, in H.
  real :: c2_h_u(SZIB_(G), SZK_(G)+1) ! Wave speed squared divided by h at u-points, m s-2.
  real :: c2_h_v(SZI_(G), SZK_(G)+1)  ! Wave speed squared divided by h at v-points, m s-2.
  real :: hN2_u(SZIB_(G), SZK_(G)+1) ! Thickness times N2 at interfaces above u-points, m s-2.
  real :: hN2_v(SZI_(G), SZK_(G)+1)  ! Thickness times N2 at interfaces above v-points, m s-2.
  real :: Sfn_est       ! Two preliminary estimates (before limiting) of the
                        ! overturning streamfunction, both in m3 s-1.
  real :: Sfn_unlim_u(SZIB_(G), SZK_(G)+1) ! Streamfunction for u-points (m3 s-1)
  real :: Sfn_unlim_v(SZI_(G), SZK_(G)+1)  ! Streamfunction for v-points (m3 s-1)
  real :: slope2_Ratio_u(SZIB_(G), SZK_(G)+1) ! The ratio of the slope squared to slope_max squared.
  real :: slope2_Ratio_v(SZI_(G), SZK_(G)+1)  ! The ratio of the slope squared to slope_max squared.
  real :: Sfn           ! The overturning streamfunction, in m3 s-1.
  real :: Sfn_safe      ! The streamfunction that goes linearly back to 0 at the
                        ! top.  This is a good thing to use when the slope is
                        ! so large as to be meaningless.
  real :: Slope         ! The slope of density surfaces, calculated in a way
                        ! that is always between -1 and 1.
  real :: mag_grad2     ! The squared magnitude of the 3-d density gradient, in kg2 m-8.
  real :: I_slope_max2  ! The inverse of slope_max squared, nondimensional.
  real :: h_neglect     ! A thickness that is so small it is usually lost
                        ! in roundoff and can be neglected, in H.
  real :: h_neglect2    ! h_neglect^2, in H2.
  real :: dz_neglect    ! A thickness in m that is so small it is usually lost
                        ! in roundoff and can be neglected, in m.
  real :: G_scale       ! The gravitational accerlation times the conversion
                        ! factor from thickness to m, in m s-2 or m4 s-2 kg-1.
  logical :: use_EOS    ! If true, density is calculated from T & S using an
                        ! equation of state.
  logical :: find_work  ! If true, find the change in energy due to the fluxes.
  integer :: nk_linear  ! The number of layers over which the streamfunction
                        ! goes to 0.
  real :: H_to_m, m_to_H   ! Local copies of unit conversion factors.
  real :: G_rho0        ! g/Rho0
  real :: N2_floor      ! A floor for N2 to avoid degeneracy in the elliptic solver (s-2)
  real, dimension(SZIB_(G), SZJ_(G), SZK_(G)+1) :: diag_sfn_x, diag_sfn_unlim_x ! Diagnostics
  real, dimension(SZI_(G), SZJB_(G), SZK_(G)+1) :: diag_sfn_y, diag_sfn_unlim_y ! Diagnostics
  logical :: present_int_slope_u, present_int_slope_v
  logical :: present_slope_x, present_slope_y, calc_derivatives
  integer :: is, ie, js, je, nz, IsdB
  integer :: i, j, k
  is = G%isc ; ie = G%iec ; js = G%jsc ; je = G%jec ; nz = G%ke ; IsdB = G%IsdB

  H_to_m = GV%H_to_m ; m_to_H = GV%m_to_H
  I4dt = 0.25 / dt
  I_slope_max2 = 1.0 / (CS%slope_max**2)
  G_scale = GV%g_Earth * H_to_m
  h_neglect = GV%H_subroundoff ; h_neglect2 = h_neglect**2
  dz_neglect = GV%H_subroundoff*H_to_m
  G_rho0 = GV%g_Earth / GV%Rho0
  N2_floor = CS%N2_floor

  use_EOS = associated(tv%eqn_of_state)
  present_int_slope_u = PRESENT(int_slope_u)
  present_int_slope_v = PRESENT(int_slope_v)
  present_slope_x = PRESENT(slope_x)
  present_slope_y = PRESENT(slope_y)

  nk_linear = max(GV%nkml, 1)

  find_work = .false.
  if (associated(MEKE)) find_work = ASSOCIATED(MEKE%GM_src)
  find_work = (ASSOCIATED(CS%GMwork) .or. find_work)

  if (use_EOS) then
    call vert_fill_TS(h, tv%T, tv%S, CS%kappa_smooth, dt, T, S, G, GV, 1)
  endif

  if (CS%use_FGNV_streamfn .and. .not. associated(cg1)) call MOM_error(FATAL, &
       "cg1 must be associated when using FGNV streamfunction.")

!$OMP parallel default(none) shared(is,ie,js,je,h_avail_rsum,pres,h_avail,I4dt, &
!$OMP                               G,GV,h,h_frac,nz,uhtot,Work_u,vhtot,Work_v, &
!$OMP                               diag_sfn_x, diag_sfn_y, diag_sfn_unlim_x, diag_sfn_unlim_y )
  ! Find the maximum and minimum permitted streamfunction.
!$OMP do
  do j=js-1,je+1 ; do i=is-1,ie+1
    h_avail_rsum(i,j,1) = 0.0
    pres(i,j,1) = 0.0  ! ### This should be atmospheric pressure.

    h_avail(i,j,1) = max(I4dt*G%areaT(i,j)*(h(i,j,1)-GV%Angstrom),0.0)
    h_avail_rsum(i,j,2) = h_avail(i,j,1)
    h_frac(i,j,1) = 1.0
    pres(i,j,2) = pres(i,j,1) + GV%H_to_Pa*h(i,j,1)
  enddo ; enddo
!$OMP do
  do j=js-1,je+1
    do k=2,nz ; do i=is-1,ie+1
      h_avail(i,j,k) = max(I4dt*G%areaT(i,j)*(h(i,j,k)-GV%Angstrom),0.0)
      h_avail_rsum(i,j,k+1) = h_avail_rsum(i,j,k) + h_avail(i,j,k)
      h_frac(i,j,k) = 0.0 ; if (h_avail(i,j,k) > 0.0) &
        h_frac(i,j,k) = h_avail(i,j,k) / h_avail_rsum(i,j,k+1)
      pres(i,j,K+1) = pres(i,j,K) + GV%H_to_Pa*h(i,j,k)
    enddo ; enddo
  enddo
!$OMP do
  do j=js,je ; do I=is-1,ie
    uhtot(I,j) = 0.0 ; Work_u(I,j) = 0.0
    diag_sfn_x(I,j,1) = 0.0 ; diag_sfn_unlim_x(I,j,1) = 0.0
    diag_sfn_x(I,j,nz+1) = 0.0 ; diag_sfn_unlim_x(I,j,nz+1) = 0.0
  enddo ; enddo
!$OMP do
  do J=js-1,je ; do i=is,ie
    vhtot(i,J) = 0.0 ; Work_v(i,J) = 0.0
    diag_sfn_y(i,J,1) = 0.0 ; diag_sfn_unlim_y(i,J,1) = 0.0
    diag_sfn_y(i,J,nz+1) = 0.0 ; diag_sfn_unlim_y(i,J,nz+1) = 0.0
  enddo ; enddo
!$OMP end parallel

!$OMP parallel do default(none) shared(nz,is,ie,js,je,find_work,use_EOS,G,GV,pres,T,S, &
!$OMP                                  nk_linear,IsdB,tv,h,h_neglect,e,dz_neglect,  &
!$OMP                                  I_slope_max2,h_neglect2,present_int_slope_u, &
!$OMP                                  int_slope_u,KH_u,uhtot,h_frac,h_avail_rsum,  &
!$OMP                                  uhD,h_avail,G_scale,work_u,CS,slope_x,cg1,   &
!$OMP                                  diag_sfn_x, diag_sfn_unlim_x,N2_floor,       &
!$OMP                                  present_slope_x,H_to_m,m_to_H,G_rho0) &
!$OMP                          private(drdiA,drdiB,drdkL,drdkR,pres_u,T_u,S_u,      &
!$OMP                                  drho_dT_u,drho_dS_u,hg2A,hg2B,hg2L,hg2R,haA, &
!$OMP                                  haB,haL,haR,dzaL,dzaR,wtA,wtB,wtL,wtR,drdz,  &
!$OMP                                  drdx,mag_grad2,Slope,slope2_Ratio_u,hN2_u,   &
!$OMP                                  Sfn_unlim_u,drdi_u,drdkDe_u,h_harm,c2_h_u,   &
!$OMP                                  Sfn_safe,Sfn_est,Sfn,calc_derivatives)
  do j=js,je
    do I=is-1,ie ; hN2_u(I,1) = 0. ; hN2_u(I,nz+1) = 0. ; enddo
    do K=nz,2,-1
      if (find_work .and. .not.(use_EOS)) then
        drdiA = 0.0 ; drdiB = 0.0
!       drdkL = GV%g_prime(k) ; drdkR = GV%g_prime(k)
        drdkL = GV%Rlay(k)-GV%Rlay(k-1) ; drdkR = GV%Rlay(k)-GV%Rlay(k-1)
      endif

      calc_derivatives = use_EOS .and. (k >= nk_linear) .and. &
                  (find_work .or. .not. present_slope_x .or. CS%use_FGNV_streamfn)

      ! Calculate the zonal fluxes and gradients.
      if (calc_derivatives) then
        do I=is-1,ie
          pres_u(I) = 0.5*(pres(i,j,K) + pres(i+1,j,K))
          T_u(I) = 0.25*((T(i,j,k) + T(i+1,j,k)) + (T(i,j,k-1) + T(i+1,j,k-1)))
          S_u(I) = 0.25*((S(i,j,k) + S(i+1,j,k)) + (S(i,j,k-1) + S(i+1,j,k-1)))
        enddo
        call calculate_density_derivs(T_u, S_u, pres_u, drho_dT_u, &
                     drho_dS_u, (is-IsdB+1)-1, ie-is+2, tv%eqn_of_state)
      endif

      do I=is-1,ie
        if (calc_derivatives) then
          ! Estimate the horizontal density gradients along layers.
          drdiA = drho_dT_u(I) * (T(i+1,j,k-1)-T(i,j,k-1)) + &
                  drho_dS_u(I) * (S(i+1,j,k-1)-S(i,j,k-1))
          drdiB = drho_dT_u(I) * (T(i+1,j,k)-T(i,j,k)) + &
                  drho_dS_u(I) * (S(i+1,j,k)-S(i,j,k))

          ! Estimate the vertical density gradients times the grid spacing.
          drdkL = (drho_dT_u(I) * (T(i,j,k)-T(i,j,k-1)) + &
                   drho_dS_u(I) * (S(i,j,k)-S(i,j,k-1)))
          drdkR = (drho_dT_u(I) * (T(i+1,j,k)-T(i+1,j,k-1)) + &
                   drho_dS_u(I) * (S(i+1,j,k)-S(i+1,j,k-1)))
          drdkDe_u(I,K) = drdkR * e(i+1,j,K) - drdkL * e(i,j,K)
        endif

        if (find_work) drdi_u(I,K) = drdiB

        if (k > nk_linear) then
          if (use_EOS) then
            if (CS%use_FGNV_streamfn .or. .not.present_slope_x) then
              hg2L = h(i,j,k-1)*h(i,j,k) + h_neglect2
              hg2R = h(i+1,j,k-1)*h(i+1,j,k) + h_neglect2
              haL = 0.5*(h(i,j,k-1) + h(i,j,k)) + h_neglect
              haR = 0.5*(h(i+1,j,k-1) + h(i+1,j,k)) + h_neglect
              if (GV%Boussinesq) then
                dzaL = haL * H_to_m ; dzaR = haR * H_to_m
              else
                dzaL = 0.5*(e(i,j,K-1) - e(i,j,K+1)) + dz_neglect
                dzaR = 0.5*(e(i+1,j,K-1) - e(i+1,j,K+1)) + dz_neglect
              endif
              ! Use the harmonic mean thicknesses to weight the horizontal gradients.
              ! These unnormalized weights have been rearranged to minimize divisions.
              wtL = hg2L*(haR*dzaR) ; wtR = hg2R*(haL*dzaL)

              drdz = (wtL * drdkL + wtR * drdkR) / (dzaL*wtL + dzaR*wtR)
              ! The expression for drdz above is mathematically equivalent to:
              !   drdz = ((hg2L/haL) * drdkL/dzaL + (hg2R/haR) * drdkR/dzaR) / &
              !          ((hg2L/haL) + (hg2R/haR))
              hg2A = h(i,j,k-1)*h(i+1,j,k-1) + h_neglect2
              hg2B = h(i,j,k)*h(i+1,j,k) + h_neglect2
              haA = 0.5*(h(i,j,k-1) + h(i+1,j,k-1)) + h_neglect
              haB = 0.5*(h(i,j,k) + h(i+1,j,k)) + h_neglect

              ! hN2_u is used with the FGNV streamfunction formulation
              hN2_u(I,K) = 0.5*( hg2A / haA + hg2B / haB ) * max(drdz*G_rho0 , N2_floor)
            endif
            if (present_slope_x) then
              Slope = slope_x(I,j,k)
              slope2_Ratio_u(I,K) = Slope**2 * I_slope_max2
            else
              ! Use the harmonic mean thicknesses to weight the horizontal gradients.
              ! These unnormalized weights have been rearranged to minimize divisions.
              wtA = hg2A*haB ; wtB = hg2B*haA
              ! This is the gradient of density along geopotentials.
              drdx = ((wtA * drdiA + wtB * drdiB) / (wtA + wtB) - &
                      drdz * (e(i,j,K)-e(i+1,j,K))) * G%IdxCu(I,j)

              ! This estimate of slope is accurate for small slopes, but bounded
              ! to be between -1 and 1.
              mag_grad2 = drdx**2 + drdz**2
              if (mag_grad2 > 0.0) then
                Slope = drdx / sqrt(mag_grad2)
                slope2_Ratio_u(I,K) = Slope**2 * I_slope_max2
              else ! Just in case mag_grad2 = 0 ever.
                Slope = 0.0
                slope2_Ratio_u(I,K) = 1.0e20  ! Force the use of the safe streamfunction.
              endif
            endif

            ! Adjust real slope by weights that bias towards slope of interfaces
            ! that ignore density gradients along layers.
            if (present_int_slope_u) then
              Slope = (1.0 - int_slope_u(I,j,K)) * Slope + &
                      int_slope_u(I,j,K) * ((e(i+1,j,K)-e(i,j,K)) * G%IdxCu(I,j))
              slope2_Ratio_u(I,K) = (1.0 - int_slope_u(I,j,K)) * slope2_Ratio_u(I,K)
            endif
            if (CS%id_slope_x > 0) CS%diagSlopeX(I,j,k) = Slope

            ! Estimate the streamfunction at each interface.
            Sfn_unlim_u(I,K) = -((KH_u(I,j,K)*G%dy_Cu(I,j))*Slope) * m_to_H

            ! Avoid moving dense water upslope from below the level of
            ! the bottom on the receiving side.
            if (Sfn_unlim_u(I,K) > 0.0) then ! The flow below this interface is positive.
              if (e(i,j,K) < e(i+1,j,nz+1)) then
                Sfn_unlim_u(I,K) = 0.0 ! This is not uhtot, because it may compensate for
                                ! deeper flow in very unusual cases.
              elseif (e(i+1,j,nz+1) > e(i,j,K+1)) then
                ! Scale the transport with the fraction of the donor layer above
                ! the bottom on the receiving side.
                Sfn_unlim_u(I,K) = Sfn_unlim_u(I,K) * ((e(i,j,K) - e(i+1,j,nz+1)) / &
                                         ((e(i,j,K) - e(i,j,K+1)) + dz_neglect))
              endif
            else
              if (e(i+1,j,K) < e(i,j,nz+1)) then ; Sfn_unlim_u(I,K) = 0.0
              elseif (e(i,j,nz+1) > e(i+1,j,K+1)) then
                Sfn_unlim_u(I,K) = Sfn_unlim_u(I,K) * ((e(i+1,j,K) - e(i,j,nz+1)) / &
                                       ((e(i+1,j,K) - e(i+1,j,K+1)) + dz_neglect))
              endif
            endif

          endif ! if (use_EOS)
        else ! if (k > nk_linear)
          hN2_u(I,K) = N2_floor * h_neglect
          Sfn_unlim_u(I,K) = 0.
        endif ! if (k > nk_linear)
        if (CS%id_sfn_unlim_x>0) diag_sfn_unlim_x(I,j,K) = Sfn_unlim_u(I,K)
      enddo ! i-loop
    enddo ! k-loop

    if (CS%use_FGNV_streamfn) then
      do k=1,nz ; do I=is-1,ie ; if (G%mask2dCu(I,j)>0.) then
        h_harm = GV%H_to_m * max( h_neglect, &
              2. * h(i,j,k) * h(i+1,j,k) / ( ( h(i,j,k) + h(i+1,j,k) ) + h_neglect ) )
        c2_h_u(I,k) = CS%FGNV_scale * ( 0.5*( cg1(i,j) + cg1(i+1,j) ) )**2 / h_harm
      endif ; enddo ; enddo

      ! Solve an elliptic equation for the streamfunction following Ferrari et al., 2010.
      do I=is-1,ie
        if (G%mask2dCu(I,j)>0.) then
          Sfn_unlim_u(I,:) = ( 1. + CS%FGNV_scale ) * Sfn_unlim_u(I,:)
          call streamfn_solver(nz, c2_h_u(I,:), hN2_u(I,:), Sfn_unlim_u(I,:))
        else
          Sfn_unlim_u(I,:) = 0.
        endif
      enddo
    endif

    do K=nz,2,-1
      do I=is-1,ie
        if (k > nk_linear) then
          if (use_EOS) then

            if (uhtot(I,j) <= 0.0) then
              ! The transport that must balance the transport below is positive.
              Sfn_safe = uhtot(I,j) * (1.0 - h_frac(i,j,k))
            else !  (uhtot(I,j) > 0.0)
              Sfn_safe = uhtot(I,j) * (1.0 - h_frac(i+1,j,k))
            endif

            ! The actual streamfunction at each interface.
            Sfn_est = (Sfn_unlim_u(I,K) + slope2_Ratio_u(I,K)*Sfn_safe) / (1.0 + slope2_Ratio_u(I,K))
          else  ! With .not.use_EOS, the layers are constant density.
            if (present_slope_x) then
              Slope = slope_x(I,j,k)
            else
              Slope = ((e(i,j,K)-e(i+1,j,K))*G%IdxCu(I,j)) * m_to_H
            endif
            Sfn_est = (KH_u(I,j,K)*G%dy_Cu(I,j)) * Slope
                    !  ((e(i,j,K)-e(i+1,j,K))*G%IdxCu(I,j))) * m_to_H
            if (CS%id_slope_x > 0) CS%diagSlopeX(I,j,k) = Slope
          endif

          ! Make sure that there is enough mass above to allow the streamfunction
          ! to satisfy the boundary condition of 0 at the surface.
          Sfn = min(max(Sfn_est, -h_avail_rsum(i,j,K)), h_avail_rsum(i+1,j,K))

          ! The actual transport is limited by the mass available in the two
          ! neighboring grid cells.
          uhD(I,j,k) = max(min((Sfn - uhtot(I,j)), h_avail(i,j,k)), &
                           -h_avail(i+1,j,k))

          if (CS%id_sfn_x>0) diag_sfn_x(I,j,K) = diag_sfn_x(I,j,K+1) + uhD(I,j,k)
!         sfn_x(I,j,K) = max(min(Sfn, uhtot(I,j)+h_avail(i,j,k)), &
!                            uhtot(I,j)-h_avail(i+1,j,K))
!         sfn_slope_x(I,j,K) = max(uhtot(I,j)-h_avail(i+1,j,k), &
!                                  min(uhtot(I,j)+h_avail(i,j,k), &
!               min(h_avail_rsum(i+1,j,K), max(-h_avail_rsum(i,j,K), &
!               (KH_u(I,j,K)*G%dy_Cu(I,j)) * ((e(i,j,K)-e(i+1,j,K))*G%IdxCu(I,j)) )) ))
        else ! k <= nk_linear
          ! Balance the deeper flow with a return flow uniformly distributed
          ! though the remaining near-surface layers.  This is the same as
          ! using Sfn_safe above.  There is no need to apply the limiters in
          ! this case.
          if (uhtot(I,j) <= 0.0) then
            uhD(I,j,k) = -uhtot(I,j) * h_frac(i,j,k)
          else !  (uhtot(I,j) > 0.0)
            uhD(I,j,k) = -uhtot(I,j) * h_frac(i+1,j,k)
          endif

          if (CS%id_sfn_x>0) diag_sfn_x(I,j,K) = diag_sfn_x(I,j,K+1) + uhD(I,j,k)
!         if (sfn_slope_x(I,j,K+1) <= 0.0) then
!           sfn_slope_x(I,j,K) = sfn_slope_x(I,j,K+1) * (1.0 - h_frac(i,j,k))
!         else
!           sfn_slope_x(I,j,K) = sfn_slope_x(I,j,K+1) * (1.0 - h_frac(i+1,j,k))
!         endif
        endif

        uhtot(I,j) = uhtot(I,j) + uhD(I,j,k)

        if (find_work) then
          !   This is the energy tendency based on the original profiles, and does
          ! not include any nonlinear terms due to a finite time step (which would
          ! involve interactions between the fluxes through the different faces.
          !   A second order centered estimate is used for the density transfered
          ! between water columns.

          Work_u(I,j) = Work_u(I,j) + G_scale * &
            ( uhtot(I,j) * drdkDe_u(I,K) - &
              (uhD(I,j,K) * drdi_u(I,K)) * 0.25 * &
              ((e(i,j,K) + e(i,j,K+1)) + (e(i+1,j,K) + e(i+1,j,K+1))) )
        endif

      enddo
    enddo ! end of k-loop
  enddo ! end of j-loop

    ! Calculate the meridional fluxes and gradients.
!$OMP parallel do default(none) shared(nz,is,ie,js,je,find_work,use_EOS,G,GV,pres,T,S, &
!$OMP                                  nk_linear,IsdB,tv,h,h_neglect,e,dz_neglect,  &
!$OMP                                  I_slope_max2,h_neglect2,present_int_slope_v, &
!$OMP                                  int_slope_v,KH_v,vhtot,h_frac,h_avail_rsum,  &
!$OMP                                  vhD,h_avail,G_scale,Work_v,CS,slope_y,cg1,   &
!$OMP                                  diag_sfn_y, diag_sfn_unlim_y,N2_floor,       &
!$OMP                                  present_slope_y,m_to_H,H_to_m,G_rho0) &
!$OMP                          private(drdjA,drdjB,drdkL,drdkR,pres_v,T_v,S_v,      &
!$OMP                                  drho_dT_v,drho_dS_v,hg2A,hg2B,hg2L,hg2R,haA, &
!$OMP                                  haB,haL,haR,dzaL,dzaR,wtA,wtB,wtL,wtR,drdz,  &
!$OMP                                  drdy,mag_grad2,Slope,slope2_Ratio_v,hN2_v,   &
!$OMP                                  Sfn_unlim_v,drdj_v,drdkDe_v,h_harm,c2_h_v,   &
!$OMP                                  Sfn_safe,Sfn_est,Sfn,calc_derivatives)
  do J=js-1,je
    do K=nz,2,-1
      if (find_work .and. .not.(use_EOS)) then
        drdjA = 0.0 ; drdjB = 0.0
!         drdkL = GV%g_prime(k) ; drdkR = GV%g_prime(k)
        drdkL = GV%Rlay(k)-GV%Rlay(k-1) ; drdkR = GV%Rlay(k)-GV%Rlay(k-1)
      endif

      calc_derivatives = use_EOS .and. (k >= nk_linear) .and. &
                  (find_work .or. .not. present_slope_y)

      if (calc_derivatives) then
        do i=is,ie
          pres_v(i) = 0.5*(pres(i,j,K) + pres(i,j+1,K))
          T_v(i) = 0.25*((T(i,j,k) + T(i,j+1,k)) + (T(i,j,k-1) + T(i,j+1,k-1)))
          S_v(i) = 0.25*((S(i,j,k) + S(i,j+1,k)) + (S(i,j,k-1) + S(i,j+1,k-1)))
        enddo
        call calculate_density_derivs(T_v, S_v, pres_v, drho_dT_v, &
                     drho_dS_v, is, ie-is+1, tv%eqn_of_state)
      endif
      do i=is,ie
        if (calc_derivatives) then
          ! Estimate the horizontal density gradients along layers.
          drdjA = drho_dT_v(i) * (T(i,j+1,k-1)-T(i,j,k-1)) + &
                  drho_dS_v(i) * (S(i,j+1,k-1)-S(i,j,k-1))
          drdjB = drho_dT_v(i) * (T(i,j+1,k)-T(i,j,k)) + &
                  drho_dS_v(i) * (S(i,j+1,k)-S(i,j,k))

          ! Estimate the vertical density gradients times the grid spacing.
          drdkL = (drho_dT_v(i) * (T(i,j,k)-T(i,j,k-1)) + &
                   drho_dS_v(i) * (S(i,j,k)-S(i,j,k-1)))
          drdkR = (drho_dT_v(i) * (T(i,j+1,k)-T(i,j+1,k-1)) + &
                   drho_dS_v(i) * (S(i,j+1,k)-S(i,j+1,k-1)))
          drdkDe_v(i,K) =  drdkR * e(i,j+1,K) - drdkL * e(i,j,K)
        endif

        if (find_work) drdj_v(i,K) = drdjB

        if (k > nk_linear) then
          if (use_EOS) then
            if (CS%use_FGNV_streamfn .or. .not.present_slope_y) then
              hg2L = h(i,j,k-1)*h(i,j,k) + h_neglect2
              hg2R = h(i,j+1,k-1)*h(i,j+1,k) + h_neglect2
              haL = 0.5*(h(i,j,k-1) + h(i,j,k)) + h_neglect
              haR = 0.5*(h(i,j+1,k-1) + h(i,j+1,k)) + h_neglect
              if (GV%Boussinesq) then
                dzaL = haL * H_to_m ; dzaR = haR * H_to_m
              else
                dzaL = 0.5*(e(i,j,K-1) - e(i,j,K+1)) + dz_neglect
                dzaR = 0.5*(e(i,j+1,K-1) - e(i,j+1,K+1)) + dz_neglect
              endif
              ! Use the harmonic mean thicknesses to weight the horizontal gradients.
              ! These unnormalized weights have been rearranged to minimize divisions.
              wtL = hg2L*(haR*dzaR) ; wtR = hg2R*(haL*dzaL)

              drdz = (wtL * drdkL + wtR * drdkR) / (dzaL*wtL + dzaR*wtR)
              ! The expression for drdz above is mathematically equivalent to:
              !   drdz = ((hg2L/haL) * drdkL/dzaL + (hg2R/haR) * drdkR/dzaR) / &
              !          ((hg2L/haL) + (hg2R/haR))
              hg2A = h(i,j,k-1)*h(i,j+1,k-1) + h_neglect2
              hg2B = h(i,j,k)*h(i,j+1,k) + h_neglect2
              haA = 0.5*(h(i,j,k-1) + h(i,j+1,k-1)) + h_neglect
              haB = 0.5*(h(i,j,k) + h(i,j+1,k)) + h_neglect

              ! hN2_v is used with the FGNV streamfunction formulation
              hN2_v(i,K) = 0.5*( hg2A / haA + hg2B / haB ) * max(drdz*G_rho0 , N2_floor)
            endif
            if (present_slope_y) then
              Slope = slope_y(i,J,k)
              slope2_Ratio_v(i,K) = Slope**2 * I_slope_max2
            else
              ! Use the harmonic mean thicknesses to weight the horizontal gradients.
              ! These unnormalized weights have been rearranged to minimize divisions.
              wtA = hg2A*haB ; wtB = hg2B*haA
              ! This is the gradient of density along geopotentials.
              drdy = ((wtA * drdjA + wtB * drdjB) / (wtA + wtB) - &
                      drdz * (e(i,j,K)-e(i,j+1,K))) * G%IdyCv(i,J)

              ! This estimate of slope is accurate for small slopes, but bounded
              ! to be between -1 and 1.
              mag_grad2 = drdy**2 + drdz**2
              if (mag_grad2 > 0.0) then
                Slope = drdy / sqrt(mag_grad2)
                slope2_Ratio_v(i,K) = Slope**2 * I_slope_max2
              else ! Just in case mag_grad2 = 0 ever.
                Slope = 0.0
                slope2_Ratio_v(i,K) = 1.0e20  ! Force the use of the safe streamfunction.
              endif
            endif

            ! Adjust real slope by weights that bias towards slope of interfaces
            ! that ignore density gradients along layers.
            if (present_int_slope_v) then
              Slope = (1.0 - int_slope_v(i,J,K)) * Slope + &
                      int_slope_v(i,J,K) * ((e(i,j+1,K)-e(i,j,K)) * G%IdyCv(i,J))
              slope2_Ratio_v(i,K) = (1.0 - int_slope_v(i,J,K)) * slope2_Ratio_v(i,K)
            endif
            if (CS%id_slope_y > 0) CS%diagSlopeY(I,j,k) = Slope

            ! Estimate the streamfunction at each interface.
            Sfn_unlim_v(i,K) = -((KH_v(i,J,K)*G%dx_Cv(i,J))*Slope) * m_to_H

            ! Avoid moving dense water upslope from below the level of
            ! the bottom on the receiving side.
            if (Sfn_unlim_v(i,K) > 0.0) then ! The flow below this interface is positive.
              if (e(i,j,K) < e(i,j+1,nz+1)) then
                Sfn_unlim_v(i,K) = 0.0 ! This is not vhtot, because it may compensate for
                                ! deeper flow in very unusual cases.
              elseif (e(i,j+1,nz+1) > e(i,j,K+1)) then
                ! Scale the transport with the fraction of the donor layer above
                ! the bottom on the receiving side.
                Sfn_unlim_v(i,K) = Sfn_unlim_v(i,K) * ((e(i,j,K) - e(i,j+1,nz+1)) / &
                                         ((e(i,j,K) - e(i,j,K+1)) + dz_neglect))
              endif
            else
              if (e(i,j+1,K) < e(i,j,nz+1)) then ; Sfn_unlim_v(i,K) = 0.0
              elseif (e(i,j,nz+1) > e(i,j+1,K+1)) then
                Sfn_unlim_v(i,K) = Sfn_unlim_v(i,K) * ((e(i,j+1,K) - e(i,j,nz+1)) / &
                                       ((e(i,j+1,K) - e(i,j+1,K+1)) + dz_neglect))
              endif
            endif

          endif ! if (use_EOS)
        else ! if (k > nk_linear)
          hN2_v(i,K) = N2_floor * h_neglect
          Sfn_unlim_v(i,K) = 0.
        endif ! if (k > nk_linear)
        if (CS%id_sfn_unlim_y>0) diag_sfn_unlim_y(i,J,K) = Sfn_unlim_v(i,K)
      enddo ! i-loop
    enddo ! k-loop

    if (CS%use_FGNV_streamfn) then
      do k=1,nz ; do i=is,ie ; if (G%mask2dCv(i,J)>0.) then
        h_harm = GV%H_to_m * max( h_neglect, &
              2. * h(i,j,k) * h(i,j+1,k) / ( ( h(i,j,k) + h(i,j+1,k) ) + h_neglect ) )
        c2_h_v(i,k) = CS%FGNV_scale * ( 0.5*( cg1(i,j) + cg1(i,j+1) ) )**2 / h_harm
      endif ; enddo ; enddo

      ! Solve an elliptic equation for the streamfunction following Ferrari et al., 2010.
      do i=is,ie
        if (G%mask2dCv(i,J)>0.) then
          Sfn_unlim_v(i,:) = ( 1. + CS%FGNV_scale ) * Sfn_unlim_v(i,:)
          call streamfn_solver(nz, c2_h_v(i,:), hN2_v(i,:), Sfn_unlim_v(i,:))
        else
          Sfn_unlim_v(i,:) = 0.
        endif
      enddo
    endif

    do K=nz,2,-1
      do i=is,ie
        if (k > nk_linear) then
          if (use_EOS) then

            if (vhtot(i,J) <= 0.0) then
              ! The transport that must balance the transport below is positive.
              Sfn_safe = vhtot(i,J) * (1.0 - h_frac(i,j,k))
            else !  (vhtot(I,j) > 0.0)
              Sfn_safe = vhtot(i,J) * (1.0 - h_frac(i,j+1,k))
            endif

            ! The actual streamfunction at each interface.
            Sfn_est = (Sfn_unlim_v(i,K) + slope2_Ratio_v(i,K)*Sfn_safe) / (1.0 + slope2_Ratio_v(i,K))
          else      ! With .not.use_EOS, the layers are constant density.
            if (present_slope_y) then
              Slope = slope_y(i,J,k)
            else
              Slope = ((e(i,j,K)-e(i,j+1,K))*G%IdyCv(i,J)) * m_to_H
            endif
            Sfn_est = (KH_v(i,J,K)*G%dx_Cv(i,J)) * Slope
                    !  ((e(i,j,K)-e(i,j+1,K))*G%IdyCv(i,J))) * m_to_H
            if (CS%id_slope_y > 0) CS%diagSlopeY(I,j,k) = Slope
          endif

          ! Make sure that there is enough mass above to allow the streamfunction
          ! to satisfy the boundary condition of 0 at the surface.
          Sfn = min(max(Sfn_est, -h_avail_rsum(i,j,K)), h_avail_rsum(i,j+1,K))

          ! The actual transport is limited by the mass available in the two
          ! neighboring grid cells.
          vhD(i,J,k) = max(min((Sfn - vhtot(i,J)), h_avail(i,j,k)), &
                           -h_avail(i,j+1,k))

          if (CS%id_sfn_y>0) diag_sfn_y(i,J,K) = diag_sfn_y(i,J,K+1) + vhD(i,J,k)
!         sfn_y(i,J,K) = max(min(Sfn, vhtot(i,J)+h_avail(i,j,k)), &
!                            vhtot(i,J)-h_avail(i,j+1,k))
!         sfn_slope_y(i,J,K) = max(vhtot(i,J)-h_avail(i,j+1,k), &
!                                  min(vhtot(i,J)+h_avail(i,j,k), &
!               min(h_avail_rsum(i,j+1,K), max(-h_avail_rsum(i,j,K), &
!               (KH_v(i,J,K)*G%dx_Cv(i,J)) * ((e(i,j,K)-e(i,j+1,K))*G%IdyCv(i,J)) )) ))
        else ! k <= nk_linear
          ! Balance the deeper flow with a return flow uniformly distributed
          ! though the remaining near-surface layers.  This is the same as
          ! using Sfn_safe above.  There is no need to apply the limiters in
          ! this case.
          if (vhtot(i,J) <= 0.0) then
            vhD(i,J,k) = -vhtot(i,J) * h_frac(i,j,k)
          else !  (vhtot(i,J) > 0.0)
            vhD(i,J,k) = -vhtot(i,J) * h_frac(i,j+1,k)
          endif

          if (CS%id_sfn_y>0) diag_sfn_y(i,J,K) = diag_sfn_y(i,J,K+1) + vhD(i,J,k)
!         if (sfn_slope_y(i,J,K+1) <= 0.0) then
!           sfn_slope_y(i,J,K) = sfn_slope_y(i,J,K+1) * (1.0 - h_frac(i,j,k))
!         else
!           sfn_slope_y(i,J,K) = sfn_slope_y(i,J,K+1) * (1.0 - h_frac(i,j+1,k))
!         endif
        endif

        vhtot(i,J) = vhtot(i,J)  + vhD(i,J,k)

        if (find_work) then
          !   This is the energy tendency based on the original profiles, and does
          ! not include any nonlinear terms due to a finite time step (which would
          ! involve interactions between the fluxes through the different faces.
          !   A second order centered estimate is used for the density transfered
          ! between water columns.

          Work_v(i,J) = Work_v(i,J) + G_scale * &
            ( vhtot(i,J) * drdkDe_v(i,K) - &
             (vhD(i,J,K) * drdj_v(i,K)) * 0.25 * &
             ((e(i,j,K) + e(i,j,K+1)) + (e(i,j+1,K) + e(i,j+1,K+1))) )
        endif

      enddo
    enddo ! end of k-loop
  enddo ! end of j-loop

  ! In layer 1, enforce the boundary conditions that Sfn(z=0) = 0.0
  if (.not.find_work .or. .not.(use_EOS)) then
    do j=js,je ; do I=is-1,ie ; uhD(I,j,1) = -uhtot(I,j) ; enddo ; enddo
    do J=js-1,je ; do i=is,ie ; vhD(i,J,1) = -vhtot(i,J) ; enddo ; enddo
  else
!$OMP parallel do default(none) shared(is,ie,js,je,pres,T,S,IsdB,tv,uhD,uhtot, &
!$OMP                                  Work_u,G_scale,use_EOS,e)   &
!$OMP                          private(pres_u,T_u,S_u,drho_dT_u,drho_dS_u,drdiB)
    do j=js,je
      if (use_EOS) then
        do I=is-1,ie
          pres_u(I) = 0.5*(pres(i,j,1) + pres(i+1,j,1))
          T_u(I) = 0.5*(T(i,j,1) + T(i+1,j,1))
          S_u(I) = 0.5*(S(i,j,1) + S(i+1,j,1))
        enddo
        call calculate_density_derivs(T_u, S_u, pres_u, drho_dT_u, &
                   drho_dS_u, (is-IsdB+1)-1, ie-is+2, tv%eqn_of_state)
      endif
      do I=is-1,ie
        uhD(I,j,1) = -uhtot(I,j)

        if (use_EOS) then
          drdiB = drho_dT_u(I) * (T(i+1,j,1)-T(i,j,1)) + &
                  drho_dS_u(I) * (S(i+1,j,1)-S(i,j,1))
        endif
        Work_u(I,j) = Work_u(I,j) + G_scale * ( (uhD(I,j,1) * drdiB) * 0.25 * &
            ((e(i,j,1) + e(i,j,2)) + (e(i+1,j,1) + e(i+1,j,2))) )

      enddo
    enddo

    do J=js-1,je
      if (use_EOS) then
        do i=is,ie
          pres_v(i) = 0.5*(pres(i,j,1) + pres(i,j+1,1))
          T_v(i) = 0.5*(T(i,j,1) + T(i,j+1,1))
          S_v(i) = 0.5*(S(i,j,1) + S(i,j+1,1))
        enddo
        call calculate_density_derivs(T_v, S_v, pres_v, drho_dT_v, &
                   drho_dS_v, is, ie-is+1, tv%eqn_of_state)
      endif
      do i=is,ie
        vhD(i,J,1) = -vhtot(i,J)

        if (use_EOS) then
          drdjB = drho_dT_v(i) * (T(i,j+1,1)-T(i,j,1)) + &
                  drho_dS_v(i) * (S(i,j+1,1)-S(i,j,1))
        endif
        Work_v(i,J) = Work_v(i,J) - G_scale * ( (vhD(i,J,1) * drdjB) * 0.25 * &
            ((e(i,j,1) + e(i,j,2)) + (e(i,j+1,1) + e(i,j+1,2))) )
      enddo
    enddo
  endif

  if (find_work) then ; do j=js,je ; do i=is,ie
    ! Note that the units of Work_v and Work_u are W, while Work_h is W m-2.
    Work_h = 0.5 * G%IareaT(i,j) * &
      ((Work_u(I-1,j) + Work_u(I,j)) + (Work_v(i,J-1) + Work_v(i,J)))
    if (ASSOCIATED(CS%GMwork)) CS%GMwork(i,j) = Work_h
    if (associated(MEKE)) then ; if (ASSOCIATED(MEKE%GM_src)) then
      MEKE%GM_src(i,j) = MEKE%GM_src(i,j) + Work_h
    endif ; endif
  enddo ; enddo ; endif

  if (CS%id_slope_x > 0) call post_data(CS%id_slope_x, CS%diagSlopeX, CS%diag)
  if (CS%id_slope_y > 0) call post_data(CS%id_slope_y, CS%diagSlopeY, CS%diag)
  if (CS%id_sfn_x > 0) call post_data(CS%id_sfn_x, diag_sfn_x, CS%diag)
  if (CS%id_sfn_y > 0) call post_data(CS%id_sfn_y, diag_sfn_y, CS%diag)
  if (CS%id_sfn_unlim_x > 0) call post_data(CS%id_sfn_unlim_x, diag_sfn_unlim_x, CS%diag)
  if (CS%id_sfn_unlim_y > 0) call post_data(CS%id_sfn_unlim_y, diag_sfn_unlim_y, CS%diag)

end subroutine thickness_diffuse_full

!> Tridiagonal solver for streamfunction at interfaces
subroutine streamfn_solver(nk, c2_h, hN2, sfn)
  integer,               intent(in)    :: nk   !< Number of layers
  real, dimension(nk),   intent(in)    :: c2_h !< Wave speed squared over thickness in layers (m s-2)
  real, dimension(nk+1), intent(in)    :: hN2  !< Thickness times N2 at interfaces (m s-2)
  real, dimension(nk+1), intent(inout) :: sfn  !< Streamfunction (m3 s-1)
                                               !! On entry, equals diffusivity times slope.
                                               !! On exit, equals the streamfunction.
  ! Local variables
  integer :: k

  real :: b_denom, beta, d1, c1(nk)

  sfn(1) = 0.
  b_denom = hN2(2) + c2_h(1)
  beta = 1.0 / ( b_denom + c2_h(2) )
  d1 = beta * b_denom
  sfn(2) = ( beta * hN2(2) )*sfn(2)
  do K=3,nk
    c1(k-1) = beta * c2_h(k-1)
    b_denom = hN2(K) + d1*c2_h(k-1)
    beta = 1.0 / (b_denom + c2_h(k))
    d1 = beta * b_denom
    sfn(K) = beta * (hN2(K)*sfn(K) + c2_h(k-1)*sfn(K-1))
  enddo
  c1(nk) = beta * c2_h(nk)
  sfn(nk+1) = 0.
  do K=nk,2,-1
    sfn(K) = sfn(K) + c1(k)*sfn(K+1)
  enddo

end subroutine streamfn_solver

!> Modifies thickness diffusivities to untangle layer structures
subroutine add_detangling_Kh(h, e, Kh_u, Kh_v, KH_u_CFL, KH_v_CFL, tv, dt, G, GV, CS, &
                             int_slope_u, int_slope_v)
  type(ocean_grid_type),                       intent(in)    :: G    !< Ocean grid structure
  type(verticalGrid_type),                     intent(in)    :: GV   !< Vertical grid structure
  real, dimension(SZI_(G),SZJ_(G),SZK_(G)),    intent(in)    :: h    !< Layer thickness (H)
  real, dimension(SZI_(G),SZJ_(G),SZK_(G)+1),  intent(in)    :: e    !< Interface positions (m)
  real, dimension(SZIB_(G),SZJ_(G),SZK_(G)+1), intent(inout) :: Kh_u !< Thickness diffusivity on interfaces at u points (m2/s)
  real, dimension(SZI_(G),SZJB_(G),SZK_(G)+1), intent(inout) :: Kh_v !< Thickness diffusivity on interfaces at u points (m2/s)
  real, dimension(SZIB_(G),SZJ_(G)),           intent(in)    :: Kh_u_CFL !< Maximum stable thickness diffusivity at u points (m2/s)
  real, dimension(SZI_(G),SZJB_(G)),           intent(in)    :: Kh_v_CFL !< Maximum stable thickness diffusivity at v points (m2/s)
  type(thermo_var_ptrs),                       intent(in)    :: tv   !< Thermodynamics structure
  real,                                        intent(in)    :: dt   !< Time increment (s)
  type(thickness_diffuse_CS),                  pointer       :: CS   !< Control structure for thickness diffusion
  real, dimension(SZIB_(G),SZJ_(G),SZK_(G)+1), intent(inout) :: int_slope_u !< Ratio that determine how much of
                                                                     !! the isopycnal slopes are taken directly from the
                                                                     !! interface slopes without consideration of density gradients.
  real, dimension(SZI_(G),SZJB_(G),SZK_(G)+1), intent(inout) :: int_slope_v !< Ratio that determine how much of
                                                                     !! the isopycnal slopes are taken directly from the
                                                                     !! interface slopes without consideration of density gradients.
  ! Local variables
  real, dimension(SZI_(G),SZJ_(G),SZK_(G)) :: &
    de_top     ! The distances between the top of a layer and the top of the
               ! region where the detangling is applied, in H.
  real, dimension(SZIB_(G),SZJ_(G),SZK_(G)) :: &
    Kh_lay_u   ! The tentative interface height diffusivity for each layer at
               ! u points, in m2 s-1.
  real, dimension(SZI_(G),SZJB_(G),SZK_(G)) :: &
    Kh_lay_v   ! The tentative interface height diffusivity for each layer at
               ! v points, in m2 s-1.
  real, dimension(SZI_(G),SZJ_(G)) :: &
    de_bot     ! The distances from the bottom of the region where the
               ! detangling is applied, in H.
  real :: h1, h2    ! The thinner and thicker surrounding thicknesses, in H,
                    ! with the thinner modified near the boundaries to mask out
                    ! thickness variations due to topography, etc.
  real :: jag_Rat   ! The nondimensional jaggedness ratio for a layer, going
                    ! from 0 (smooth) to 1 (jagged).  This is the difference
                    ! between the arithmetic and harmonic mean thicknesses
                    ! normalized by the arithmetic mean thickness.
  real :: Kh_scale  ! A ratio by which Kh_u_CFL is scaled for maximally jagged
                    ! layers, nondim.
  real :: Kh_det    ! The detangling diffusivity, in m2 s-1.
  real :: h_neglect ! A thickness that is so small it is usually lost
                    ! in roundoff and can be neglected, in H.

  real :: I_sl      ! The absolute value of the larger in magnitude of the slopes
                    ! above and below.
  real :: Rsl       ! The ratio of the smaller magnitude slope to the larger
                    ! magnitude one, ND. 0 <= Rsl <1.
  real :: IRsl      ! The (limited) inverse of Rsl, ND. 1 < IRsl <= 1e9.
  real :: dH        ! The thickness gradient divided by the damping timescale
                    ! and the ratio of the face length to the adjacent cell
                    ! areas for comparability with the diffusivities, in m2 s-1.
  real :: adH       ! The absolute value of dH, in m2 s-1.
  real :: sign      ! 1 or -1, with the same sign as the layer thickness gradient.
  real :: sl_K      ! The sign-corrected slope of the interface above, ND.
  real :: sl_Kp1    ! The sign-corrected slope of the interface below, ND.
  real :: I_sl_K    ! The (limited) inverse of sl_K, ND.
  real :: I_sl_Kp1  ! The (limited) inverse of sl_Kp1, ND.
  real :: I_4t      ! A quarter of inverse of the damping timescale, in s-1.
  real :: Fn_R      ! A function of Rsl, such that Rsl < Fn_R < 1.
  real :: denom, I_denom ! A denominator and its inverse, various units.
  real :: Kh_min    ! A local floor on the diffusivity, in m2 s-1.
  real :: Kh_max    ! A local ceiling on the diffusivity, in m2 s-1.
  real :: wt1, wt2  ! Nondimensional weights.
  !   Variables used only in testing code.
  ! real, dimension(SZK_(G)) :: uh_here
  ! real, dimension(SZK_(G)+1) :: Sfn
  real :: dKh       ! An increment in the diffusivity, in m2 s-1.

  real, dimension(SZIB_(G),SZK_(G)+1) :: &
    Kh_bg, &        ! The background (floor) value of Kh, in m2 s-1.
    Kh, &           ! The tentative value of Kh, in m2 s-1.
    Kh_detangle, &  ! The detangling diffusivity that could be used, in m2 s-1.
    Kh_min_max_p, & ! The smallest ceiling that can be placed on Kh(I,K)
                    ! based on the value of Kh(I,K+1), in m2 s-1.
    Kh_min_max_m, & ! The smallest ceiling that can be placed on Kh(I,K)
                    ! based on the value of Kh(I,K-1), in m2 s-1.
    ! The following are variables that define the relationships between
    ! successive values of Kh.
    ! Search for Kh that satisfy...
    !    Kh(I,K) >= Kh_min_m(I,K)*Kh(I,K-1) + Kh0_min_m(I,K)
    !    Kh(I,K) >= Kh_min_p(I,K)*Kh(I,K+1) + Kh0_min_p(I,K)
    !    Kh(I,K) <= Kh_max_m(I,K)*Kh(I,K-1) + Kh0_max_m(I,K)
    !    Kh(I,K) <= Kh_max_p(I,K)*Kh(I,K+1) + Kh0_max_p(I,K)
    Kh_min_m , &   ! See above, ND.
    Kh0_min_m , &  ! See above, in m2 s-1.
    Kh_max_m , &   ! See above, ND.
    Kh0_max_m, &   ! See above, in m2 s-1.
    Kh_min_p , &   ! See above, ND.
    Kh0_min_p , &  ! See above, in m2 s-1.
    Kh_max_p , &   ! See above, ND.
    Kh0_max_p      ! See above, in m2 s-1.
  real, dimension(SZIB_(G)) :: &
    Kh_max_max  ! The maximum diffusivity permitted in a column.
  logical, dimension(SZIB_(G)) :: &
    do_i        ! If true, work on a column.
  integer :: i, j, k, n, ish, jsh, is, ie, js, je, nz, k_top
  is = G%isc ; ie = G%iec ; js = G%jsc ; je = G%jec ; nz = G%ke

  k_top = GV%nk_rho_varies + 1
  h_neglect = GV%H_subroundoff
  !   The 0.5 is because we are not using uniform weightings, but are
  ! distributing the diffusivities more effectively (with wt1 & wt2), but this
  ! means that the additions to a single interface can be up to twice as large.
  Kh_scale = 0.5
  if (CS%detangle_time > dt) Kh_scale = 0.5 * dt / CS%detangle_time

  do j=js-1,je+1 ; do i=is-1,ie+1
    de_top(i,j,k_top) = 0.0 ; de_bot(i,j) = 0.0
  enddo ; enddo
  do k=k_top+1,nz ; do j=js-1,je+1 ; do i=is-1,ie+1
    de_top(i,j,k) = de_top(i,j,k-1) + h(i,j,k-1)
  enddo ; enddo ; enddo

  do j=js,je ; do I=is-1,ie
    Kh_lay_u(I,j,nz) = 0.0 ; Kh_lay_u(I,j,k_top) = 0.0
  enddo ; enddo
  do J=js-1,je ; do i=is,ie
    Kh_lay_v(i,J,nz) = 0.0 ; Kh_lay_v(i,J,k_top) = 0.0
  enddo ; enddo

  do k=nz-1,k_top+1,-1
    ! Find the diffusivities associated with each layer.
    do j=js-1,je+1 ; do i=is-1,ie+1
      de_bot(i,j) = de_bot(i,j) + h(i,j,k+1)
    enddo ; enddo

    do j=js,je ; do I=is-1,ie ; if (G%mask2dCu(I,j) > 0.0) then
      if (h(i,j,k) > h(i+1,j,k)) then
        h2 = h(i,j,k)
        h1 = max( h(i+1,j,k), h2 - min(de_bot(i+1,j), de_top(i+1,j,k)) )
      else
        h2 = h(i+1,j,k)
        h1 = max( h(i,j,k), h2 - min(de_bot(i,j), de_top(i,j,k)) )
      endif
      jag_Rat = (h2 - h1)**2 / (h2 + h1 + h_neglect)**2
      Kh_lay_u(I,j,k) = (Kh_scale * Kh_u_CFL(I,j)) * jag_Rat**2
    endif ; enddo ; enddo

    do J=js-1,je ; do i=is,ie ; if (G%mask2dCv(i,J) > 0.0) then
      if (h(i,j,k) > h(i,j+1,k)) then
        h2 = h(i,j,k)
        h1 = max( h(i,j+1,k), h2 - min(de_bot(i,j+1), de_top(i,j+1,k)) )
      else
        h2 = h(i,j+1,k)
        h1 = max( h(i,j,k), h2 - min(de_bot(i,j), de_top(i,j,k)) )
      endif
      jag_Rat = (h2 - h1)**2 / (h2 + h1 + h_neglect)**2
      Kh_lay_v(i,J,k) = (Kh_scale * Kh_v_CFL(i,J)) * jag_Rat**2
    endif ; enddo ; enddo
  enddo

  ! Limit the diffusivities

  I_4t = Kh_scale / (4.0*dt)

  do n=1,2
    if (n==1) then ; jsh = js ; ish = is-1
    else ; jsh = js-1 ; ish = is ; endif

    do j=jsh,je

      ! First, populate the diffusivities
      if (n==1) then ! This is a u-column.
        do i=ish,ie
          do_i(I) = (G%mask2dCu(I,j) > 0.0)
          Kh_max_max(I) = Kh_u_CFL(I,j)
        enddo
        do K=1,nz+1 ; do i=ish,ie
          Kh_bg(I,K) = Kh_u(I,j,K) ; Kh(I,K) = Kh_bg(I,K)
          Kh_min_max_p(I,K) = Kh_bg(I,K) ; Kh_min_max_m(I,K) = Kh_bg(I,K)
          Kh_detangle(I,K) = 0.0
        enddo ; enddo
      else ! This is a v-column.
        do i=ish,ie
          do_i(i) = (G%mask2dCv(i,J) > 0.0) ; Kh_max_max(I) = Kh_v_CFL(i,J)
        enddo
        do K=1,nz+1 ; do i=ish,ie
          Kh_bg(I,K) = Kh_v(I,j,K) ; Kh(I,K) = Kh_bg(I,K)
          Kh_min_max_p(I,K) = Kh_bg(I,K) ; Kh_min_max_m(I,K) = Kh_bg(I,K)
          Kh_detangle(I,K) = 0.0
        enddo ; enddo
      endif

      ! Determine the limits on the diffusivities.
      do k=k_top,nz ; do i=ish,ie ; if (do_i(i)) then
        if (n==1) then ! This is a u-column.
          dH = 0.0
          denom = ((G%IareaT(i+1,j) + G%IareaT(i,j))*G%dy_Cu(I,j))
          !   This expression uses differences in e in place of h for better
          ! consistency with the slopes.
          if (denom > 0.0) &
            dH = I_4t * ((e(i+1,j,K) - e(i+1,j,K+1)) - &
                         (e(i,j,K) - e(i,j,K+1))) / denom
           ! dH = I_4t * (h(i+1,j,k) - h(i,j,k)) / denom

          adH = abs(dH)
          sign = 1.0 ; if (dH < 0) sign = -1.0
          sl_K = sign * (e(i+1,j,K)-e(i,j,K)) * G%IdxCu(I,j)
          sl_Kp1 = sign * (e(i+1,j,K+1)-e(i,j,K+1)) * G%IdxCu(I,j)

          ! Add the incremental diffusivites to the surrounding interfaces.
          ! Adding more to the more steeply sloping layers (as below) makes
          ! the diffusivities more than twice as effective.
          denom = (sl_K**2 + sl_Kp1**2)
          wt1 = 0.5 ; wt2 = 0.5
          if (denom > 0.0) then
            wt1 = sl_K**2 / denom ; wt2 = sl_Kp1**2 / denom
          endif
          Kh_detangle(I,K) = Kh_detangle(I,K) + wt1*Kh_lay_u(I,j,k)
          Kh_detangle(I,K+1) = Kh_detangle(I,K+1) + wt2*Kh_lay_u(I,j,k)
        else ! This is a v-column.
          dH = 0.0
          denom = ((G%IareaT(i,j+1) + G%IareaT(i,j))*G%dx_Cv(I,j))
          if (denom > 0.0) &
            dH = I_4t * ((e(i,j+1,K) - e(i,j+1,K+1)) - &
                         (e(i,j,K) - e(i,j,K+1))) / denom
           ! dH = I_4t * (h(i,j+1,k) - h(i,j,k)) / denom

          adH = abs(dH)
          sign = 1.0 ; if (dH < 0) sign = -1.0
          sl_K = sign * (e(i,j+1,K)-e(i,j,K)) * G%IdyCv(i,J)
          sl_Kp1 = sign * (e(i,j+1,K+1)-e(i,j,K+1)) * G%IdyCv(i,J)

          ! Add the incremental diffusviites to the surrounding interfaces.
          ! Adding more to the more steeply sloping layers (as below) makes
          ! the diffusivities more than twice as effective.
          denom = (sl_K**2 + sl_Kp1**2)
          wt1 = 0.5 ; wt2 = 0.5
          if (denom > 0.0) then
            wt1 = sl_K**2 / denom ; wt2 = sl_Kp1**2 / denom
          endif
          Kh_detangle(I,K) = Kh_detangle(I,K) + wt1*Kh_lay_v(i,J,k)
          Kh_detangle(I,K+1) = Kh_detangle(I,K+1) + wt2*Kh_lay_v(i,J,k)
        endif

        if (adH == 0.0) then
          Kh_min_m(I,K+1) = 1.0 ; Kh0_min_m(I,K+1) = 0.0
          Kh_max_m(I,K+1) = 1.0 ; Kh0_max_m(I,K+1) = 0.0
          Kh_min_p(I,K) = 1.0 ; Kh0_min_p(I,K) = 0.0
          Kh_max_p(I,K) = 1.0 ; Kh0_max_p(I,K) = 0.0
        elseif (adH > 0.0) then
          if (sl_K <= sl_Kp1) then
            ! This case should only arise from nonlinearities in the equation of state.
            ! Treat it as though dedx(K) = dedx(K+1) & dH = 0.
            Kh_min_m(I,K+1) = 1.0 ; Kh0_min_m(I,K+1) = 0.0
            Kh_max_m(I,K+1) = 1.0 ; Kh0_max_m(I,K+1) = 0.0
            Kh_min_p(I,K) = 1.0 ; Kh0_min_p(I,K) = 0.0
            Kh_max_p(I,K) = 1.0 ; Kh0_max_p(I,K) = 0.0
          elseif (sl_K <= 0.0) then   ! Both slopes are opposite to dH
            I_sl = -1.0 / sl_Kp1
            Rsl = -sl_K * I_sl                            ! 0 <= Rsl < 1
            IRsl = 1e9 ; if (Rsl > 1e-9) IRsl = 1.0/Rsl   ! 1 < IRsl <= 1e9

            Fn_R = Rsl
            if (Kh_max_max(I) > 0) &
              Fn_R = min(sqrt(Rsl), Rsl + (adH * I_sl) / Kh_max_max(I))

            Kh_min_m(I,K+1) = Fn_R ; Kh0_min_m(I,K+1) = 0.0
            Kh_max_m(I,K+1) = Rsl ; Kh0_max_m(I,K+1) = adH * I_sl
            Kh_min_p(I,K) = IRsl ; Kh0_min_p(I,K) = -adH * (I_sl*IRsl)
            Kh_max_p(I,K) = 1.0/(Fn_R + 1.0e-30) ; Kh0_max_p(I,K) = 0.0
          elseif (sl_Kp1 < 0.0) then  ! Opposite (nonzero) signs of slopes.
            I_sl_K = 1e18 ; if (sl_K > 1e-18) I_sl_K = 1.0 / sl_K
            I_sl_Kp1 = 1e18 ; if (-sl_Kp1 > 1e-18) I_sl_Kp1 = -1.0 / sl_Kp1

            Kh_min_m(I,K+1) = 0.0 ; Kh0_min_m(I,K+1) = 0.0
            Kh_max_m(I,K+1) = - sl_K*I_sl_Kp1 ; Kh0_max_m(I,K+1) = adH*I_sl_Kp1
            Kh_min_p(I,K) = 0.0 ; Kh0_min_p(I,K) = 0.0
            Kh_max_p(I,K) = sl_Kp1*I_sl_K ; Kh0_max_p(I,K) = adH*I_sl_K

            ! This limit does not use the slope weighting so that potentially
            ! sharp gradients in diffusivities are not forced to occur.
            Kh_max = adH / (sl_K - sl_Kp1)
            Kh_min_max_p(I,K) = max(Kh_min_max_p(I,K), Kh_max)
            Kh_min_max_m(I,K+1) = max(Kh_min_max_m(I,K+1), Kh_max)
          else ! Both slopes are of the same sign as dH.
            I_sl = 1.0 / sl_K
            Rsl = sl_Kp1 * I_sl                           ! 0 <= Rsl < 1
            IRsl = 1e9 ; if (Rsl > 1e-9) IRsl = 1.0/Rsl   ! 1 < IRsl <= 1e9

            ! Rsl <= Fn_R <= 1
            Fn_R = Rsl
            if (Kh_max_max(I) > 0) &
              Fn_R = min(sqrt(Rsl), Rsl + (adH * I_sl) / Kh_max_max(I))

            Kh_min_m(I,K+1) = IRsl ; Kh0_min_m(I,K+1) = -adH * (I_sl*IRsl)
            Kh_max_m(I,K+1) = 1.0/(Fn_R + 1.0e-30) ; Kh0_max_m(I,K+1) = 0.0
            Kh_min_p(I,K) = Fn_R ; Kh0_min_p(I,K) = 0.0
            Kh_max_p(I,K) = Rsl ; Kh0_max_p(I,K) = adH * I_sl
          endif
        endif
      endif ; enddo ; enddo ! I-loop & k-loop

      do k=k_top,nz+1,nz+1-k_top ; do i=ish,ie ; if (do_i(i)) then
        ! The diffusivities at k_top and nz+1 are both fixed.
        Kh_min_m(I,k) = 0.0 ; Kh0_min_m(I,k) = 0.0
        Kh_max_m(I,k) = 0.0 ; Kh0_max_m(I,k) = 0.0
        Kh_min_p(I,k) = 0.0 ; Kh0_min_p(I,k) = 0.0
        Kh_max_p(I,k) = 0.0 ; Kh0_max_p(I,k) = 0.0
        Kh_min_max_p(I,K) = Kh_bg(I,K)
        Kh_min_max_m(I,K) = Kh_bg(I,K)
      endif ; enddo ; enddo ! I-loop and k_top/nz+1 loop

      ! Search for Kh that satisfy...
      !    Kh(I,K) >= Kh_min_m(I,K)*Kh(I,K-1) + Kh0_min_m(I,K)
      !    Kh(I,K) >= Kh_min_p(I,K)*Kh(I,K+1) + Kh0_min_p(I,K)
      !    Kh(I,K) <= Kh_max_m(I,K)*Kh(I,K-1) + Kh0_max_m(I,K)
      !    Kh(I,K) <= Kh_max_p(I,K)*Kh(I,K+1) + Kh0_max_p(I,K)

      ! Increase the diffusivies to satisfy the min constraints.
      ! All non-zero min constraints on one diffusivity are max constraints on another.
      do K=k_top+1,nz ; do i=ish,ie ; if (do_i(i)) then
        Kh(I,K) = max(Kh_bg(I,K), Kh_detangle(I,K), &
                      min(Kh_min_m(I,K)*Kh(I,K-1) + Kh0_min_m(I,K), Kh(I,K-1)))

        if (Kh0_max_m(I,K) > Kh_bg(I,K)) Kh(I,K) = min(Kh(I,K), Kh0_max_m(I,K))
        if (Kh0_max_p(I,K) > Kh_bg(I,K)) Kh(I,K) = min(Kh(I,K), Kh0_max_p(I,K))
      endif ; enddo ; enddo ! I-loop & k-loop
      ! This is still true... do i=ish,ie ; Kh(I,nz+1) = Kh_bg(I,nz+1) ; enddo
      do K=nz,k_top+1,-1 ; do i=ish,ie ; if (do_i(i)) then
        Kh(I,k) = max(Kh(I,K), min(Kh_min_p(I,K)*Kh(I,K+1) + Kh0_min_p(I,K), Kh(I,K+1)))

        Kh_max = max(Kh_min_max_p(I,K), Kh_max_p(I,K)*Kh(I,K+1) + Kh0_max_p(I,K))
        Kh(I,k) = min(Kh(I,k), Kh_max)
      endif ; enddo ; enddo ! I-loop & k-loop
      !  All non-zero min constraints on one diffusivity are max constraints on
      ! another layer, so the min constraints can now be discounted.

      ! Decrease the diffusivities to satisfy the max constraints.
        do K=k_top+1,nz ; do i=ish,ie ; if (do_i(i)) then
          Kh_max = max(Kh_min_max_m(I,K), Kh_max_m(I,K)*Kh(I,K-1) + Kh0_max_m(I,K))
          if (Kh(I,k) > Kh_max) Kh(I,k) = Kh_Max
        endif ; enddo ; enddo  ! i- and K-loops

      ! This code tests the solutions...
!     do i=ish,ie
!       Sfn(:) = 0.0 ; uh_here(:) = 0.0
!       do K=k_top,nz
!         if ((Kh(i,K) > Kh_bg(i,K)) .or. (Kh(i,K+1) > Kh_bg(i,K+1))) then
!           if (n==1) then ! u-point.
!             if ((h(i+1,j,k) - h(i,j,k)) * &
!                 ((e(i+1,j,K)-e(i+1,j,K+1)) - (e(i,j,K)-e(i,j,K+1))) > 0.0) then
!               Sfn(K) = -Kh(i,K) * (e(i+1,j,K)-e(i,j,K)) * G%IdxCu(I,j)
!               Sfn(K+1) = -Kh(i,K+1) * (e(i+1,j,K+1)-e(i,j,K+1)) * G%IdxCu(I,j)
!               uh_here(k) = (Sfn(K) - Sfn(K+1))*G%dy_Cu(I,j)
!               if (abs(uh_here(k))*min(G%IareaT(i,j), G%IareaT(i+1,j)) > &
!                   (1e-10*GV%m_to_H)) then
!                 if (uh_here(k) * (h(i+1,j,k) - h(i,j,k)) > 0.0) then
!                   call MOM_error(WARNING, &
!                          "Corrective u-transport is up the thickness gradient.", .true.)
!                 endif
!                 if (((h(i,j,k) - 4.0*dt*G%IareaT(i,j)*uh_here(k)) - &
!                      (h(i+1,j,k) + 4.0*dt*G%IareaT(i+1,j)*uh_here(k))) * &
!                     (h(i,j,k) - h(i+1,j,k)) < 0.0) then
!                   call MOM_error(WARNING, &
!                          "Corrective u-transport is too large.", .true.)
!                 endif
!               endif
!             endif
!           else ! v-point
!             if ((h(i,j+1,k) - h(i,j,k)) * &
!                 ((e(i,j+1,K)-e(i,j+1,K+1)) - (e(i,j,K)-e(i,j,K+1))) > 0.0) then
!               Sfn(K) = -Kh(i,K) * (e(i,j+1,K)-e(i,j,K)) * G%IdyCv(i,J)
!               Sfn(K+1) = -Kh(i,K+1) * (e(i,j+1,K+1)-e(i,j,K+1)) * G%IdyCv(i,J)
!               uh_here(k) = (Sfn(K) - Sfn(K+1))*G%dx_Cv(i,J)
!               if (abs(uh_here(K))*min(G%IareaT(i,j), G%IareaT(i,j+1)) > &
!                   (1e-10*GV%m_to_H)) then
!                 if (uh_here(K) * (h(i,j+1,k) - h(i,j,k)) > 0.0) then
!                   call MOM_error(WARNING, &
!                          "Corrective v-transport is up the thickness gradient.", .true.)
!                 endif
!                 if (((h(i,j,k) - 4.0*dt*G%IareaT(i,j)*uh_here(K)) - &
!                      (h(i,j+1,k) + 4.0*dt*G%IareaT(i,j+1)*uh_here(K))) * &
!                     (h(i,j,k) - h(i,j+1,k)) < 0.0) then
!                   call MOM_error(WARNING, &
!                          "Corrective v-transport is too large.", .true.)
!                 endif
!               endif
!             endif
!           endif ! u- or v- selection.
!          !  de_dx(I,K) = (e(i+1,j,K)-e(i,j,K)) * G%IdxCu(I,j)
!         endif
!       enddo
!     enddo

      if (n==1) then ! This is a u-column.
        do K=k_top+1,nz ; do i=ish,ie
          if (Kh(I,K) > Kh_u(I,j,K)) then
            dKh = (Kh(I,K) - Kh_u(I,j,K))
            int_slope_u(I,j,K) = dKh / Kh(I,K)
            Kh_u(I,j,K) = Kh(I,K)
          endif
        enddo ; enddo
      else ! This is a v-column.
        do K=k_top+1,nz ; do i=ish,ie
          if (Kh(i,K) > Kh_v(i,J,K)) then
            dKh = Kh(i,K) - Kh_v(i,J,K)
            int_slope_v(i,J,K) = dKh / Kh(i,K)
            Kh_v(i,J,K) = Kh(i,K)
          endif
        enddo ; enddo
      endif

    enddo ! j-loop
  enddo  ! n-loop over u- and v- directions.

end subroutine add_detangling_Kh

!> Fills tracer values in massless layers with sensible values by diffusing
!! vertically with a (small) constant diffusivity.
subroutine vert_fill_TS(h, T_in, S_in, kappa, dt, T_f, S_f, G, GV, halo_here)
  type(ocean_grid_type),                    intent(in)  :: G     !< Ocean grid structure
  type(verticalGrid_type),                  intent(in)  :: GV    !< Vertical grid structure
  real, dimension(SZI_(G),SZJ_(G),SZK_(G)), intent(in)  :: h     !< Layer thickness (m or kg/m2)
  real, dimension(SZI_(G),SZJ_(G),SZK_(G)), intent(in)  :: T_in  !< Input temperature (C)
  real, dimension(SZI_(G),SZJ_(G),SZK_(G)), intent(in)  :: S_in  !< Input salinity (ppt)
  real,                                     intent(in)  :: kappa !< Constant diffusivity to use (m2/s)
  real,                                     intent(in)  :: dt    !< Time increment (s)
  real, dimension(SZI_(G),SZJ_(G),SZK_(G)), intent(out) :: T_f   !< Filled temperature (C)
  real, dimension(SZI_(G),SZJ_(G),SZK_(G)), intent(out) :: S_f   !< Filled salinity (ppt)
  integer,                        optional, intent(in)  :: halo_here !< Number of halo points to work on,
                                                                 !! 0 by default
  ! Local variables
  real :: ent(SZI_(G),SZK_(G)+1)   ! The diffusive entrainment (kappa*dt)/dz
                                   ! between layers in a timestep in m or kg m-2.
  real :: b1(SZI_(G)), d1(SZI_(G)) ! b1, c1, and d1 are variables used by the
  real :: c1(SZI_(G),SZK_(G))      ! tridiagonal solver.
  real :: kap_dt_x2                ! The product of 2*kappa*dt, converted to
                                   ! the same units as h, in m2 or kg2 m-4.
  real :: h0                       ! A negligible thickness, in m or kg m-2, to
                                   ! allow for zero thicknesses.
  real :: h_neglect                ! A thickness that is so small it is usually
                                   ! lost in roundoff and can be neglected
                                   ! (m for Bouss and kg/m^2 for non-Bouss).
                                   ! 0 < h_neglect << h0.
  real :: h_tr                     ! h_tr is h at tracer points with a tiny thickness
                                   ! added to ensure positive definiteness
                                   ! (m for Bouss, kg/m^2 for non-Bouss)
  integer :: i, j, k, is, ie, js, je, nz, halo

  halo=0 ; if (present(halo_here)) halo = max(halo_here,0)

  is = G%isc-halo ; ie = G%iec+halo ; js = G%jsc-halo ; je = G%jec+halo
  nz = G%ke
  h_neglect = GV%H_subroundoff
  kap_dt_x2 = (2.0*kappa*dt)*GV%m_to_H**2
  h0 = 1.0e-16*sqrt(kappa*dt)*GV%m_to_H

  if (kap_dt_x2 <= 0.0) then
!$OMP parallel do default(none) shared(is,ie,js,je,nz,T_f,T_in,S_f,S_in)
    do k=1,nz ; do j=js,je ; do i=is,ie
      T_f(i,j,k) = T_in(i,j,k) ; S_f(i,j,k) = S_in(i,j,k)
    enddo ; enddo ; enddo
  else
!$OMP parallel do default(none) private(ent,b1,d1,c1,h_tr)   &
!$OMP             shared(is,ie,js,je,nz,kap_dt_x2,h,h0,h_neglect,T_f,S_f,T_in,S_in)
    do j=js,je
      do i=is,ie
        ent(i,2) = kap_dt_x2 / ((h(i,j,1)+h(i,j,2)) + h0)
        h_tr = h(i,j,1) + h_neglect
        b1(i) = 1.0 / (h_tr + ent(i,2))
        d1(i) = b1(i) * h(i,j,1)
        T_f(i,j,1) = (b1(i)*h_tr)*T_in(i,j,1)
        S_f(i,j,1) = (b1(i)*h_tr)*S_in(i,j,1)
      enddo
      do k=2,nz-1 ; do i=is,ie
        ent(i,K+1) = kap_dt_x2 / ((h(i,j,k)+h(i,j,k+1)) + h0)
        h_tr = h(i,j,k) + h_neglect
        c1(i,k) = ent(i,K) * b1(i)
        b1(i) = 1.0 / ((h_tr + d1(i)*ent(i,K)) + ent(i,K+1))
        d1(i) = b1(i) * (h_tr + d1(i)*ent(i,K))
        T_f(i,j,k) = b1(i) * (h_tr*T_in(i,j,k) + ent(i,K)*T_f(i,j,k-1))
        S_f(i,j,k) = b1(i) * (h_tr*S_in(i,j,k) + ent(i,K)*S_f(i,j,k-1))
      enddo ; enddo
      do i=is,ie
        c1(i,nz) = ent(i,nz) * b1(i)
        h_tr = h(i,j,nz) + h_neglect
        b1(i) = 1.0 / (h_tr + d1(i)*ent(i,nz))
        T_f(i,j,nz) = b1(i) * (h_tr*T_in(i,j,nz) + ent(i,nz)*T_f(i,j,nz-1))
        S_f(i,j,nz) = b1(i) * (h_tr*S_in(i,j,nz) + ent(i,nz)*S_f(i,j,nz-1))
      enddo
      do k=nz-1,1,-1 ; do i=is,ie
        T_f(i,j,k) = T_f(i,j,k) + c1(i,k+1)*T_f(i,j,k+1)
        S_f(i,j,k) = S_f(i,j,k) + c1(i,k+1)*S_f(i,j,k+1)
      enddo ; enddo
    enddo
  endif

end subroutine vert_fill_TS

!> Initialize the thickness diffusion module/structure
subroutine thickness_diffuse_init(Time, G, GV, param_file, diag, CDp, CS)
  type(time_type),         intent(in) :: Time    !< Current model time
  type(ocean_grid_type),   intent(in) :: G       !< Ocean grid structure
  type(verticalGrid_type), intent(in) :: GV      !< Vertical grid structure
  type(param_file_type),   intent(in) :: param_file !< Parameter file handles
  type(diag_ctrl), target, intent(inout) :: diag !< Diagnostics control structure
  type(cont_diag_ptrs),    intent(inout) :: CDp  !< Continuity equation diagnostics
  type(thickness_diffuse_CS), pointer    :: CS   !< Control structure for thickness diffusion

! This include declares and sets the variable "version".
#include "version_variable.h"
  character(len=40)  :: mod = "MOM_thickness_diffuse" ! This module's name.
  character(len=48)  :: flux_units
  real :: omega, strat_floor

  if (associated(CS)) then
    call MOM_error(WARNING, &
      "Thickness_diffuse_init called with an associated control structure.")
    return
  else ; allocate(CS) ; endif

  CS%diag => diag

  ! Read all relevant parameters and write them to the model log.
  call log_version(param_file, mod, version, "")
  call get_param(param_file, mod, "THICKNESSDIFFUSE", CS%thickness_diffuse, &
                 "If true, interface heights are diffused with a \n"//&
                 "coefficient of KHTH.", default=.false.)
  call get_param(param_file, mod, "KHTH", CS%Khth, &
                 "The background horizontal thickness diffusivity.", &
                 units = "m2 s-1", default=0.0)
  call get_param(param_file, mod, "KHTH_SLOPE_CFF", CS%KHTH_Slope_Cff, &
                 "The nondimensional coefficient in the Visbeck formula \n"//&
                 "for the interface depth diffusivity", units="nondim", &
                 default=0.0)
  call get_param(param_file, mod, "KHTH_MIN", CS%KHTH_Min, &
                 "The minimum horizontal thickness diffusivity.", &
                 units = "m2 s-1", default=0.0)
  call get_param(param_file, mod, "KHTH_MAX", CS%KHTH_Max, &
                 "The maximum horizontal thickness diffusivity.", &
                 units = "m2 s-1", default=0.0)
  call get_param(param_file, mod, "KHTH_MAX_CFL", CS%max_Khth_CFL, &
                 "The maximum value of the local diffusive CFL ratio that \n"//&
                 "is permitted for the thickness diffusivity. 1.0 is the \n"//&
                 "marginally unstable value in a pure layered model, but \n"//&
                 "much smaller numbers (e.g. 0.1) seem to work better for \n"//&
                 "ALE-based models.", units = "nondimensional", default=0.8)
  if (CS%max_Khth_CFL < 0.0) CS%max_Khth_CFL = 0.0
  call get_param(param_file, mod, "DETANGLE_INTERFACES", CS%detangle_interfaces, &
                 "If defined add 3-d structured enhanced interface height \n"//&
                 "diffusivities to horizonally smooth jagged layers.", &
                 default=.false.)
  CS%detangle_time = 0.0
  if (CS%detangle_interfaces) &
    call get_param(param_file, mod, "DETANGLE_TIMESCALE", CS%detangle_time, &
                 "A timescale over which maximally jagged grid-scale \n"//&
                 "thickness variations are suppressed.  This must be \n"//&
                 "longer than DT, or 0 to use DT.", units = "s", default=0.0)
  call get_param(param_file, mod, "KHTH_SLOPE_MAX", CS%slope_max, &
                 "A slope beyond which the calculated isopycnal slope is \n"//&
                 "not reliable and is scaled away.", units="nondim", default=0.01)
  call get_param(param_file, mod, "KD_SMOOTH", CS%kappa_smooth, &
                 "A diapycnal diffusivity that is used to interpolate \n"//&
                 "more sensible values of T & S into thin layers.", &
                 default=1.0e-6)
  call get_param(param_file, mod, "KHTH_USE_FGNV_STREAMFUNCTION", CS%use_FGNV_streamfn, &
                 "If true, use the streamfunction formulation of\n"//    &
                 "Ferrari et al., 2010, which effectively emphasizes\n"//&
                 "graver vertical modes by smoothing in the vertical.",  &
                 default=.false.)
  call get_param(param_file, mod, "FGNV_FILTER_SCALE", CS%FGNV_scale, &
                 "A coefficient scaling the vertical smoothing term in the\n"//&
                 "Ferrari et al., 2010, streamfunction formulation.", &
                 default=1., do_not_log=.not.CS%use_FGNV_streamfn)
  call get_param(param_file, mod, "FGNV_C_MIN", CS%FGNV_c_min, &
                 "A minium wave speed used in the Ferrari et al., 2010,\n"//&
                 "streamfunction formulation.", &
                 default=0., units="m s-1", do_not_log=.not.CS%use_FGNV_streamfn)
  call get_param(param_file, mod, "FGNV_STRAT_FLOOR", strat_floor, &
                 "A floor for Brunt-Vasaila frequency in the Ferrari et al., 2010,\n"//&
                 "streamfunction formulation, expressed as a fraction of planetary\n"//&
                 "rotation, OMEGA. This should be tiny but non-zero to avoid degeneracy.", &
                 default=1.e-15, units="nondim", do_not_log=.not.CS%use_FGNV_streamfn)
  call get_param(param_file, mod, "OMEGA",omega, &
                 "The rotation rate of the earth.", units="s-1", &
                 default=7.2921e-5, do_not_log=.not.CS%use_FGNV_streamfn)
  if (CS%use_FGNV_streamfn) CS%N2_floor = (strat_floor*omega)**2
  call get_param(param_file, mod, "DEBUG", CS%debug, &
                 "If true, write out verbose debugging data.", default=.false.)


  if (GV%Boussinesq) then ; flux_units = "meter3 second-1"
  else ; flux_units = "kilogram second-1" ; endif

  CS%id_uhGM = register_diag_field('ocean_model', 'uhGM', diag%axesCuL, Time, &
           'Time Mean Diffusive Zonal Thickness Flux', flux_units, &
           y_cell_method='sum', v_extensive=.true.)
  if (CS%id_uhGM > 0) call safe_alloc_ptr(CDp%uhGM,G%IsdB,G%IedB,G%jsd,G%jed,G%ke)
  CS%id_vhGM = register_diag_field('ocean_model', 'vhGM', diag%axesCvL, Time, &
           'Time Mean Diffusive Meridional Thickness Flux', flux_units, &
           x_cell_method='sum', v_extensive=.true.)
  if (CS%id_vhGM > 0) call safe_alloc_ptr(CDp%vhGM,G%isd,G%ied,G%JsdB,G%JedB,G%ke)

  CS%id_GMwork = register_diag_field('ocean_model', 'GMwork', diag%axesT1, Time,                     &
   'Integrated Tendency of Ocean Mesoscale Eddy KE from Parameterized Eddy Advection',               &
   'Watt meter-2', cmor_field_name='tnkebto',                                                        &
   cmor_long_name='Integrated Tendency of Ocean Mesoscale Eddy KE from Parameterized Eddy Advection',&
   cmor_units='W m-2',                                                                               &
   cmor_standard_name='tendency_of_ocean_eddy_kinetic_energy_content_due_to_parameterized_eddy_advection')
  if (CS%id_GMwork > 0) call safe_alloc_ptr(CS%GMwork,G%isd,G%ied,G%jsd,G%jed)

  CS%id_KH_u = register_diag_field('ocean_model', 'KHTH_u', diag%axesCui, Time, &
           'Parameterized mesoscale eddy advection diffusivity at U-point', 'meter second-2')
  CS%id_KH_v = register_diag_field('ocean_model', 'KHTH_v', diag%axesCvi, Time, &
           'Parameterized mesoscale eddy advection diffusivity at V-point', 'meter second-2')
  CS%id_KH_t = register_diag_field('ocean_model', 'KHTH_t', diag%axesTL, Time,               &
       'Ocean Tracer Diffusivity due to Parameterized Mesoscale Advection', 'meter second-2',&
   cmor_field_name='diftrblo',                                                               &
   cmor_long_name='Ocean Tracer Diffusivity due to Parameterized Mesoscale Advection',       &
   cmor_units='m2 s-1',                                                                      &
   cmor_standard_name='ocean_tracer_diffusivity_due_to_parameterized_mesoscale_advection')

  CS%id_KH_u1 = register_diag_field('ocean_model', 'KHTH_u1', diag%axesCu1, Time,         &
           'Parameterized mesoscale eddy advection diffusivity at U-points (2-D)', 'meter second-2')
  CS%id_KH_v1 = register_diag_field('ocean_model', 'KHTH_v1', diag%axesCv1, Time,         &
           'Parameterized mesoscale eddy advection diffusivity at V-points (2-D)', 'meter second-2')
  CS%id_KH_t1 = register_diag_field('ocean_model', 'KHTH_t1', diag%axesT1, Time,&
           'Parameterized mesoscale eddy advection diffusivity at T-points (2-D)', 'meter second-2')

  CS%id_slope_x =  register_diag_field('ocean_model', 'neutral_slope_x', diag%axesCui, Time, &
           'Zonal slope of neutral surface', 'nondim')
  if (CS%id_slope_x > 0) call safe_alloc_ptr(CS%diagSlopeX,G%IsdB,G%IedB,G%jsd,G%jed,G%ke+1)
  CS%id_slope_y =  register_diag_field('ocean_model', 'neutral_slope_y', diag%axesCvi, Time, &
           'Meridional slope of neutral surface', 'nondim')
  if (CS%id_slope_y > 0) call safe_alloc_ptr(CS%diagSlopeY,G%isd,G%ied,G%JsdB,G%JedB,G%ke+1)
  CS%id_sfn_x =  register_diag_field('ocean_model', 'GM_sfn_x', diag%axesCui, Time, &
           'Parameterized Zonal Overturning Streamfunction', 'meter3 second-1')
  CS%id_sfn_y =  register_diag_field('ocean_model', 'GM_sfn_y', diag%axesCvi, Time, &
           'Parameterized Meridional Overturning Streamfunction', 'meter3 second-1')
  CS%id_sfn_unlim_x =  register_diag_field('ocean_model', 'GM_sfn_unlim_x', diag%axesCui, Time, &
           'Parameterized Zonal Overturning Streamfunction before limiting/smoothing', 'meter3 second-1')
  CS%id_sfn_unlim_y =  register_diag_field('ocean_model', 'GM_sfn_unlim_y', diag%axesCvi, Time, &
           'Parameterized Meridional Overturning Streamfunction before limiting/smoothing', 'meter3 second-1')

end subroutine thickness_diffuse_init

!> Deallocate the thickness diffusion control structure
subroutine thickness_diffuse_end(CS)
  type(thickness_diffuse_CS), pointer :: CS   !< Control structure for thickness diffusion
  if(associated(CS)) deallocate(CS)
end subroutine thickness_diffuse_end

!> \namespace mom_thickness_diffuse
!!
!! Thickness diffusion is implemented via along-layer mass fluxes
!! \f[
!! h^\dagger \leftarrow h^n - \Delta t \nabla \cdot ( \vec{uh}^* )
!! \f]
!! where the mass fluxes are cast as the difference in vector streamfunction
!!
!! \f[
!! \vec{uh}^* = \delta_k \vec{\psi} .
!! \f]
!!
!! The GM implementation of thickness diffusion made the streamfunction proportional to the potential density slope
!! \f[
!! \vec{\psi} = - \kappa_h \frac{\nabla_z \rho}{\partial_z \rho}
!! = \frac{g\kappa_h}{\rho_o} \frac{\nabla \rho}{N^2} = \kappa_h \frac{M^2}{N^2}
!! \f]
!! but for robustness the scheme is implemented as
!! \f[
!! \vec{\psi} = \kappa_h \frac{M^2}{\sqrt{N^4 + M^4}}
!! \f]
!! since the quantity \f$\frac{M^2}{\sqrt{N^2 + M^2}}\f$ is bounded between $-1$ and $1$ and does not change sign if \f$N^2<0\f$.
!!
!! Optionally, the method of Ferrari et al, 2010, can be used to obtain the streamfunction which solves the vertically elliptic
!! equation:
!! \f[
!! \gamma_F \partial_z c^2 \partial_z \psi - N_*^2 \psi  = ( 1 + \gamma_F ) \kappa_h N_*^2 \frac{M^2}{\sqrt{N^4+M^4}}
!! \f]
!! which recovers the previous streamfunction relation in the limit that \f$ c \rightarrow 0 \f$.
!! Here, \f$c=\max(c_{min},c_g)\f$ is the maximum of either \f$c_{min}\f$ and either the first baroclinic mode
!! wave-speed or the equivalent barotropic mode wave-speed.
!! \f$N_*^2 = \max(N^2,0)\f$ is a non-negative form of the square of the Brunt-Vaisala frequency.
!! The parameter \f$\gamma_F\f$ is used to reduce the vertical smoothing length scale.
!! This elliptic form for \f$ \psi \f$ is turned on with the logical <code>KHTH_USE_FGNV_STREAMFUNCTION</code>.
!!
!! Thickness diffusivities are calculated independently at u- and v-points using the following expression
!! \f[
!! \kappa_h = \left( \kappa_o + \alpha_{s} L_{s}^2 < S N > + \alpha_{M} \kappa_{M} \right) r(\Delta x,L_d)
!! \f]
!! where \f$ S \f$ is the isoneutral slope magnitude, \f$ N \f$ is the square root of Brunt-Vaisala frequency,
!! \f$\kappa_{M}\f$ is the diffusivity calculated by the MEKE parameterization (mom_meke module) and \f$ r(\Delta x,L_d) \f$ is
!! a function of the local resolution (ratio of grid-spacing, \f$\Delta x\f$, to deformation radius, \f$L_d\f$).
!! The length \f$L_s\f$ is provided by the mom_lateral_mixing_coeffs module (enabled with
!! <code>USE_VARIABLE_MIXING=True</code> and the term \f$<SN>\f$ is the vertical average slope times Brunt-Vaisala frequency
!! prescribed by Visbeck et al., 1996.
!!
!! The result of the above expression is subsequently bounded by minimum and maximum values, including an upper
!! diffusivity consistent with numerical stability (\f$ \kappa_{cfl} \f$ is calculated internally).
!! \f[
!! \kappa_h \leftarrow \min{\left( \kappa_{max}, \kappa_{cfl}, \max{\left( \kappa_{min}, \kappa_h \right)} \right)} f(c_g,z)
!! \f]
!!
!! where \f$f(c_g,z)\f$ is a vertical structure function.
!! \f$f(c_g,z)\f$ is calculated in module mom_lateral_mixing_coeffs.
!! If <code>KHTH_USE_EBT_STRUCT=True</code> then \f$f(c_g,z)\f$ is set to look like the equivalent barotropic modal velocity structure.
!! Otherwise \f$f(c_g,z)=1\f$ and the diffusivity is independent of depth.
!!
!! In order to calculate meaningful slopes in vanished layers, temporary copies of the thermodynamic variables
!! are passed through a vertical smoother, function vert_fill_ts():
!! \f{eqnarray*}{
!! \left[ 1 + \Delta t \kappa_{smth} \frac{\partial^2}{\partial_z^2} \right] \theta & \leftarrow & \theta \\
!! \left[ 1 + \Delta t \kappa_{smth} \frac{\partial^2}{\partial_z^2} \right] s & \leftarrow & s
!! \f}
!!
!! \subsection section_khth_module_parameters Module mom_thickness_diffuse parameters
!!
!! | Symbol                | Module parameter |
!! | ------                | --------------- |
!! | -                     | <code>THICKNESSDIFFUSE</code> |
!! | \f$ \kappa_o \f$      | <code>KHTH</code> |
!! | \f$ \alpha_{s} \f$    | <code>KHTH_SLOPE_CFF</code> |
!! | \f$ \kappa_{min} \f$  | <code>KHTH_MIN</code> |
!! | \f$ \kappa_{max} \f$  | <code>KHTH_MAX</code> |
!! | -                     | <code>KHTH_MAX_CFL</code> |
!! | \f$ \kappa_{smth} \f$ | <code>KD_SMOOTH</code> |
!! | \f$ \alpha_{M} \f$    | <code>MEKE_KHTH_FAC</code> (from mom_meke module) |
!! | -                     | <code>KHTH_USE_EBT_STRUCT</code> (from mom_lateral_mixing_coeffs module) |
!! | -                     | <code>KHTH_USE_FGNV_STREAMFUNCTION</code> |
!! | \f$ \gamma_F \f$      | <code>FGNV_FILTER_SCALE</code> |
!! | \f$ c_{min} \f$       | <code>FGNV_C_MIN</code> |
!!
!! \subsection section_khth_module_reference References
!!
!! Ferrari, R., S.M. Griffies, A.J.G. Nurser and G.K. Vallis, 2010:
!! A boundary-value problem for the parameterized mesoscale eddy transport.
!! Ocean Modelling, 32, 143-156. http://doi.org/10.1016/j.ocemod.2010.01.004
!!
!! Viscbeck, M., J.C. Marshall, H. Jones, 1996:
!! On he dynamics of convective "chimneys" in the ocean. J. Phys. Oceangr., 26, 1721-1734.
!! http://dx.doi.org/10.1175/1520-0485(1996)026%3C1721:DOICRI%3E2.0.CO;2

end module MOM_thickness_diffuse<|MERGE_RESOLUTION|>--- conflicted
+++ resolved
@@ -321,17 +321,6 @@
     endif
   endif
 
-<<<<<<< HEAD
-  if (CS%debug) then
-    call uvchksum("thickness_diffuse [uv]hD", uhD(:,:,:)*H_to_m, &
-                  vhD(:,:,:)*H_to_m, G%HI,haloshift=0)
-    call uvchksum("thickness_diffuse [uv]htr", uhtr(:,:,:)*H_to_m, &
-                  vhtr(:,:,:)*H_to_m, G%HI,haloshift=0)
-    call hchksum(h(:,:,:)*H_to_m,"thickness_diffuse h",G%HI,haloshift=0)
-  endif
-
-=======
->>>>>>> 91d2b2ac
   ! offer diagnostic fields for averaging
   if (query_averaging_enabled(CS%diag)) then
     if (CS%id_uhGM > 0)   call post_data(CS%id_uhGM, uhD, CS%diag)
@@ -397,10 +386,10 @@
   call diag_update_remap_grids(CS%diag)
 
   if (CS%debug) then
-    call uchksum(uhD(:,:,:)*H_to_m,"thickness_diffuse uhD",G%HI,haloshift=0)
-    call vchksum(vhD(:,:,:)*H_to_m,"thickness_diffuse vhD",G%HI,haloshift=0)
-    call uchksum(uhtr(:,:,:)*H_to_m,"thickness_diffuse uhtr",G%HI,haloshift=0)
-    call vchksum(vhtr(:,:,:)*H_to_m,"thickness_diffuse vhtr",G%HI,haloshift=0)
+    call uvchksum("thickness_diffuse [uv]hD", uhD(:,:,:)*H_to_m, &
+                  vhD(:,:,:)*H_to_m, G%HI,haloshift=0)
+    call uvchksum("thickness_diffuse [uv]htr", uhtr(:,:,:)*H_to_m, &
+                  vhtr(:,:,:)*H_to_m, G%HI,haloshift=0)
     call hchksum(h(:,:,:)*H_to_m,"thickness_diffuse h",G%HI,haloshift=0)
   endif
 
