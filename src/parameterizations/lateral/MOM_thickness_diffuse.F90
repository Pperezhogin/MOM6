!> Thickness diffusion (or Gent McWilliams)
module MOM_thickness_diffuse

! This file is part of MOM6. See LICENSE.md for the license.

use MOM_debugging,             only : hchksum, uvchksum
use MOM_diag_mediator,         only : post_data, query_averaging_enabled, diag_ctrl
use MOM_diag_mediator,         only : register_diag_field, safe_alloc_ptr, time_type
use MOM_diag_mediator,         only : diag_update_remap_grids
use MOM_domains,               only : pass_var, CORNER, pass_vector
use MOM_error_handler,         only : MOM_error, FATAL, WARNING, is_root_pe
use MOM_EOS,                   only : calculate_density, calculate_density_derivs, EOS_domain
use MOM_EOS,                   only : calculate_density_second_derivs
use MOM_file_parser,           only : get_param, log_version, param_file_type
use MOM_grid,                  only : ocean_grid_type
use MOM_interface_heights,     only : find_eta
use MOM_isopycnal_slopes,      only : vert_fill_TS
use MOM_lateral_mixing_coeffs, only : VarMix_CS
use MOM_MEKE_types,            only : MEKE_type
use MOM_unit_scaling,          only : unit_scale_type
use MOM_variables,             only : thermo_var_ptrs, cont_diag_ptrs
use MOM_verticalGrid,          only : verticalGrid_type
implicit none ; private

#include <MOM_memory.h>

public thickness_diffuse, thickness_diffuse_init, thickness_diffuse_end
! public vert_fill_TS
public thickness_diffuse_get_KH

! A note on unit descriptions in comments: MOM6 uses units that can be rescaled for dimensional
! consistency testing. These are noted in comments with units like Z, H, L, and T, along with
! their mks counterparts with notation like "a velocity [Z T-1 ~> m s-1]".  If the units
! vary with the Boussinesq approximation, the Boussinesq variant is given first.

!> Control structure for thickness diffusion
type, public :: thickness_diffuse_CS ; private
  real    :: Khth                !< Background interface depth diffusivity [L2 T-1 ~> m2 s-1]
  real    :: Khth_Slope_Cff      !< Slope dependence coefficient of Khth [nondim]
  real    :: max_Khth_CFL        !< Maximum value of the diffusive CFL for thickness diffusion
  real    :: Khth_Min            !< Minimum value of Khth [L2 T-1 ~> m2 s-1]
  real    :: Khth_Max            !< Maximum value of Khth [L2 T-1 ~> m2 s-1], or 0 for no max
  real    :: slope_max           !< Slopes steeper than slope_max are limited in some way [Z L-1 ~> nondim].
  real    :: kappa_smooth        !< Vertical diffusivity used to interpolate more
                                 !! sensible values of T & S into thin layers [Z2 T-1 ~> m2 s-1].
  logical :: thickness_diffuse   !< If true, interfaces heights are diffused.
  logical :: use_FGNV_streamfn   !< If true, use the streamfunction formulation of
                                 !! Ferrari et al., 2010, which effectively emphasizes
                                 !! graver vertical modes by smoothing in the vertical.
  real    :: FGNV_scale          !< A coefficient scaling the vertical smoothing term in the
                                 !! Ferrari et al., 2010, streamfunction formulation [nondim].
  real    :: FGNV_c_min          !< A minimum wave speed used in the Ferrari et al., 2010,
                                 !! streamfunction formulation [L T-1 ~> m s-1].
  real    :: N2_floor            !< A floor for Brunt-Vasaila frequency in the Ferrari et al., 2010,
                                 !! streamfunction formulation [T-2 ~> s-2].
  logical :: detangle_interfaces !< If true, add 3-d structured interface height
                                 !! diffusivities to horizontally smooth jagged layers.
  real    :: detangle_time       !< If detangle_interfaces is true, this is the
                                 !! timescale over which maximally jagged grid-scale
                                 !! thickness variations are suppressed [T ~> s].  This must be
                                 !! longer than DT, or 0 (the default) to use DT.
  integer :: nkml                !< number of layers within mixed layer
  logical :: debug               !< write verbose checksums for debugging purposes
  logical :: use_GME_thickness_diffuse !< If true, passes GM coefficients to MOM_hor_visc for use
                                 !! with GME closure.
  logical :: MEKE_GEOMETRIC      !< If true, uses the GM coefficient formulation from the GEOMETRIC
                                 !! framework (Marshall et al., 2012)
  real    :: MEKE_GEOMETRIC_alpha!< The nondimensional coefficient governing the efficiency of
                                 !! the GEOMETRIC thickness difussion [nondim]
  real    :: MEKE_GEOMETRIC_epsilon !< Minimum Eady growth rate for the GEOMETRIC thickness
                                 !! diffusivity [T-1 ~> s-1].
  logical :: MEKE_GEOM_answers_2018  !< If true, use expressions in the MEKE_GEOMETRIC calculation
                                 !! that recover the answers from the original implementation.
                                 !! Otherwise, use expressions that satisfy rotational symmetry.
  logical :: Use_KH_in_MEKE      !< If true, uses the thickness diffusivity calculated here to diffuse MEKE.
  logical :: GM_src_alt          !< If true, use the GM energy conversion form S^2*N^2*kappa rather
                                 !! than the streamfunction for the GM source term.
  logical :: use_GM_work_bug     !< If true, use the incorrect sign for the
                                 !! top-level work tendency on the top layer.
  real :: Stanley_det_coeff      !< The coefficient correlating SGS temperature variance with the mean
                                 !! temperature gradient in the deterministic part of the Stanley parameterization.
                                 !! Negative values disable the scheme." [nondim]

  type(diag_ctrl), pointer :: diag => NULL() !< structure used to regulate timing of diagnostics
  real, pointer :: GMwork(:,:)       => NULL()  !< Work by thickness diffusivity [R Z L2 T-3 ~> W m-2]
  real, pointer :: diagSlopeX(:,:,:) => NULL()  !< Diagnostic: zonal neutral slope [Z L-1 ~> nondim]
  real, pointer :: diagSlopeY(:,:,:) => NULL()  !< Diagnostic: zonal neutral slope [Z L-1 ~> nondim]

  real, dimension(:,:,:), pointer :: &
    KH_u_GME => NULL(), &        !< interface height diffusivities in u-columns [L2 T-1 ~> m2 s-1]
    KH_v_GME => NULL()           !< interface height diffusivities in v-columns [L2 T-1 ~> m2 s-1]

  !>@{
  !! Diagnostic identifier
  integer :: id_uhGM    = -1, id_vhGM    = -1, id_GMwork = -1
  integer :: id_KH_u    = -1, id_KH_v    = -1, id_KH_t   = -1
  integer :: id_KH_u1   = -1, id_KH_v1   = -1, id_KH_t1  = -1
  integer :: id_slope_x = -1, id_slope_y = -1
  integer :: id_sfn_unlim_x = -1, id_sfn_unlim_y = -1, id_sfn_x = -1, id_sfn_y = -1
  !>@}
end type thickness_diffuse_CS

contains

!> Calculates thickness diffusion coefficients and applies thickness diffusion to layer
!! thicknesses, h. Diffusivities are limited to ensure stability.
!! Also returns along-layer mass fluxes used in the continuity equation.
subroutine thickness_diffuse(h, uhtr, vhtr, tv, dt, G, GV, US, MEKE, VarMix, CDp, CS)
  type(ocean_grid_type),                      intent(in)    :: G      !< Ocean grid structure
  type(verticalGrid_type),                    intent(in)    :: GV     !< Vertical grid structure
  type(unit_scale_type),                      intent(in)    :: US     !< A dimensional unit scaling type
  real, dimension(SZI_(G),SZJ_(G),SZK_(GV)),  intent(inout) :: h      !< Layer thickness [H ~> m or kg m-2]
  real, dimension(SZIB_(G),SZJ_(G),SZK_(GV)), intent(inout) :: uhtr   !< Accumulated zonal mass flux
                                                                      !! [L2 H ~> m3 or kg]
  real, dimension(SZI_(G),SZJB_(G),SZK_(GV)), intent(inout) :: vhtr   !< Accumulated meridional mass flux
                                                                      !! [L2 H ~> m3 or kg]
  type(thermo_var_ptrs),                      intent(in)    :: tv     !< Thermodynamics structure
  real,                                       intent(in)    :: dt     !< Time increment [T ~> s]
  type(MEKE_type),                            pointer       :: MEKE   !< MEKE control structure
  type(VarMix_CS),                            pointer       :: VarMix !< Variable mixing coefficients
  type(cont_diag_ptrs),                       intent(inout) :: CDp    !< Diagnostics for the continuity equation
  type(thickness_diffuse_CS),                 pointer       :: CS     !< Control structure for thickness diffusion
  ! Local variables
  real :: e(SZI_(G), SZJ_(G),SZK_(GV)+1) ! heights of interfaces, relative to mean
                                         ! sea level [Z ~> m], positive up.
  real :: uhD(SZIB_(G), SZJ_(G),SZK_(GV)) ! Diffusive u*h fluxes [L2 H T-1 ~> m3 s-1 or kg s-1]
  real :: vhD(SZI_(G), SZJB_(G),SZK_(GV)) ! Diffusive v*h fluxes [L2 H T-1 ~> m3 s-1 or kg s-1]

  real, dimension(SZIB_(G), SZJ_(G),SZK_(GV)+1) :: &
    KH_u, &       ! interface height diffusivities in u-columns [L2 T-1 ~> m2 s-1]
    int_slope_u   ! A nondimensional ratio from 0 to 1 that gives the relative
                  ! weighting of the interface slopes to that calculated also
                  ! using density gradients at u points.  The physically correct
                  ! slopes occur at 0, while 1 is used for numerical closures [nondim].
  real, dimension(SZI_(G), SZJB_(G),SZK_(GV)+1) :: &
    KH_v, &       ! interface height diffusivities in v-columns [L2 T-1 ~> m2 s-1]
    int_slope_v   ! A nondimensional ratio from 0 to 1 that gives the relative
                  ! weighting of the interface slopes to that calculated also
                  ! using density gradients at v points.  The physically correct
                  ! slopes occur at 0, while 1 is used for numerical closures [nondim].
  real, dimension(SZI_(G), SZJ_(G), SZK_(GV)) :: &
    KH_t          ! diagnosed diffusivity at tracer points [L2 T-1 ~> m2 s-1]

  real, dimension(SZIB_(G), SZJ_(G)) :: &
    KH_u_CFL      ! The maximum stable interface height diffusivity at u grid points [L2 T-1 ~> m2 s-1]
  real, dimension(SZI_(G), SZJB_(G)) :: &
    KH_v_CFL      ! The maximum stable interface height diffusivity at v grid points [L2 T-1 ~> m2 s-1]
  real :: Khth_Loc_u(SZIB_(G), SZJ_(G))
  real :: Khth_Loc_v(SZI_(G), SZJB_(G))
  real :: Khth_Loc(SZIB_(G), SZJB_(G))  ! locally calculated thickness diffusivity [L2 T-1 ~> m2 s-1]
  real :: h_neglect ! A thickness that is so small it is usually lost
                    ! in roundoff and can be neglected [H ~> m or kg m-2].
  real, dimension(:,:), pointer :: cg1 => null() !< Wave speed [L T-1 ~> m s-1]
  logical :: use_VarMix, Resoln_scaled, Depth_scaled, use_stored_slopes, khth_use_ebt_struct, use_Visbeck
  logical :: use_QG_Leith
  integer :: i, j, k, is, ie, js, je, nz
  real :: hu(SZI_(G), SZJ_(G))       ! u-thickness [H ~> m or kg m-2]
  real :: hv(SZI_(G), SZJ_(G))       ! v-thickness [H ~> m or kg m-2]
  real :: KH_u_lay(SZI_(G), SZJ_(G)) ! layer ave thickness diffusivities [L2 T-1 ~> m2 s-1]
  real :: KH_v_lay(SZI_(G), SZJ_(G)) ! layer ave thickness diffusivities [L2 T-1 ~> m2 s-1]

  if (.not. associated(CS)) call MOM_error(FATAL, "MOM_thickness_diffuse: "//&
         "Module must be initialized before it is used.")

  if ((.not.CS%thickness_diffuse) .or. &
       .not.( CS%Khth > 0.0 .or. associated(VarMix) .or. associated(MEKE) ) ) return

  is = G%isc ; ie = G%iec ; js = G%jsc ; je = G%jec ; nz = GV%ke
  h_neglect = GV%H_subroundoff

  if (associated(MEKE)) then
    if (associated(MEKE%GM_src)) then
      do j=js,je ; do i=is,ie ; MEKE%GM_src(i,j) = 0. ; enddo ; enddo
    endif
  endif

  use_VarMix = .false. ; Resoln_scaled = .false. ; use_stored_slopes = .false.
  khth_use_ebt_struct = .false. ; use_Visbeck = .false. ; use_QG_Leith = .false.
  Depth_scaled = .false.

  if (associated(VarMix)) then
    use_VarMix = VarMix%use_variable_mixing .and. (CS%KHTH_Slope_Cff > 0.)
    Resoln_scaled = VarMix%Resoln_scaled_KhTh
    Depth_scaled = VarMix%Depth_scaled_KhTh
    use_stored_slopes = VarMix%use_stored_slopes
    khth_use_ebt_struct = VarMix%khth_use_ebt_struct
    use_Visbeck = VarMix%use_Visbeck
    use_QG_Leith = VarMix%use_QG_Leith_GM
    if (associated(VarMix%cg1)) cg1 => VarMix%cg1
  else
    cg1 => null()
  endif


!$OMP parallel do default(none) shared(is,ie,js,je,KH_u_CFL,dt,G,CS)
  do j=js,je ; do I=is-1,ie
    KH_u_CFL(I,j) = (0.25*CS%max_Khth_CFL) /  &
      (dt * (G%IdxCu(I,j)*G%IdxCu(I,j) + G%IdyCu(I,j)*G%IdyCu(I,j)))
  enddo ; enddo
!$OMP parallel do default(none) shared(is,ie,js,je,KH_v_CFL,dt,G,CS)
  do j=js-1,je ; do I=is,ie
    KH_v_CFL(i,J) = (0.25*CS%max_Khth_CFL) / &
      (dt * (G%IdxCv(i,J)*G%IdxCv(i,J) + G%IdyCv(i,J)*G%IdyCv(i,J)))
  enddo ; enddo

  ! Calculates interface heights, e, in [Z ~> m].
  call find_eta(h, tv, G, GV, US, e, halo_size=1)

  ! Set the diffusivities.
!$OMP parallel default(none) shared(is,ie,js,je,Khth_Loc_u,CS,use_VarMix,VarMix,    &
!$OMP                               MEKE,Resoln_scaled,KH_u,G,use_QG_Leith,use_Visbeck,&
!$OMP                               KH_u_CFL,nz,Khth_Loc,KH_v,KH_v_CFL,int_slope_u, &
!$OMP                               int_slope_v,khth_use_ebt_struct, Depth_scaled, &
!$OMP                               Khth_loc_v)
!$OMP do
  do j=js,je ; do I=is-1,ie
    Khth_loc_u(I,j) = CS%Khth
  enddo ; enddo

  if (use_VarMix) then
    if (use_Visbeck) then
!$OMP do
      do j=js,je ; do I=is-1,ie
        Khth_loc_u(I,j) = Khth_loc_u(I,j) + &
          CS%KHTH_Slope_Cff*VarMix%L2u(I,j) * VarMix%SN_u(I,j)
      enddo ; enddo
    endif
  endif

  if (associated(MEKE)) then ; if (associated(MEKE%Kh)) then
    if (CS%MEKE_GEOMETRIC) then
!$OMP do
      do j=js,je ; do I=is-1,ie
        Khth_loc_u(I,j) = Khth_loc_u(I,j) + G%mask2dCu(I,j) * CS%MEKE_GEOMETRIC_alpha * &
                          0.5*(MEKE%MEKE(i,j)+MEKE%MEKE(i+1,j)) / &
                          (VarMix%SN_u(I,j) + CS%MEKE_GEOMETRIC_epsilon)
      enddo ; enddo
    else
      do j=js,je ; do I=is-1,ie
        Khth_loc_u(I,j) = Khth_loc_u(I,j) + MEKE%KhTh_fac*sqrt(MEKE%Kh(i,j)*MEKE%Kh(i+1,j))
      enddo ; enddo
    endif
  endif ; endif

  if (Resoln_scaled) then
!$OMP do
    do j=js,je ; do I=is-1,ie
      Khth_loc_u(I,j) = Khth_loc_u(I,j) * VarMix%Res_fn_u(I,j)
    enddo ; enddo
  endif

  if (Depth_scaled) then
!$OMP do
    do j=js,je ; do I=is-1,ie
      Khth_loc_u(I,j) = Khth_loc_u(I,j) * VarMix%Depth_fn_u(I,j)
    enddo ; enddo
  endif

  if (CS%Khth_Max > 0) then
!$OMP do
    do j=js,je ; do I=is-1,ie
      Khth_loc_u(I,j) = max(CS%Khth_Min, min(Khth_loc_u(I,j), CS%Khth_Max))
    enddo ; enddo
  else
!$OMP do
    do j=js,je ; do I=is-1,ie
      Khth_loc_u(I,j) = max(CS%Khth_Min, Khth_loc_u(I,j))
    enddo ; enddo
  endif
!$OMP do
  do j=js,je ; do I=is-1,ie
    KH_u(I,j,1) = min(KH_u_CFL(I,j), Khth_loc_u(I,j))
  enddo ; enddo

  if (khth_use_ebt_struct) then
!$OMP do
    do K=2,nz+1 ; do j=js,je ; do I=is-1,ie
      KH_u(I,j,K) = KH_u(I,j,1) * 0.5 * ( VarMix%ebt_struct(i,j,k-1) + VarMix%ebt_struct(i+1,j,k-1) )
    enddo ; enddo ; enddo
  else
!$OMP do
    do K=2,nz+1 ; do j=js,je ; do I=is-1,ie
      KH_u(I,j,K) = KH_u(I,j,1)
    enddo ; enddo ; enddo
  endif

  if (use_VarMix) then
    if (use_QG_Leith) then
!$OMP do
      do k=1,nz ; do j=js,je ; do I=is-1,ie
        KH_u(I,j,k) = VarMix%KH_u_QG(I,j,k)
      enddo ; enddo ; enddo
    endif
  endif

  if (CS%use_GME_thickness_diffuse) then
!$OMP do
    do k=1,nz+1 ; do j=js,je ; do I=is-1,ie
      CS%KH_u_GME(I,j,k) = KH_u(I,j,k)
    enddo ; enddo ; enddo
  endif

!$OMP do
  do J=js-1,je ; do i=is,ie
    Khth_loc_v(i,J) = CS%Khth
  enddo ; enddo

  if (use_VarMix) then
    if (use_Visbeck) then
!$OMP do
      do J=js-1,je ; do i=is,ie
        Khth_loc_v(i,J) = Khth_loc_v(i,J) + CS%KHTH_Slope_Cff*VarMix%L2v(i,J)*VarMix%SN_v(i,J)
      enddo ; enddo
    endif
  endif
  if (associated(MEKE)) then ; if (associated(MEKE%Kh)) then
    if (CS%MEKE_GEOMETRIC) then
!$OMP do
      do J=js-1,je ; do i=is,ie
        Khth_loc_v(i,J) = Khth_loc_v(i,J) + G%mask2dCv(i,J) * CS%MEKE_GEOMETRIC_alpha * &
                        0.5*(MEKE%MEKE(i,j)+MEKE%MEKE(i,j+1)) / &
                        (VarMix%SN_v(i,J) + CS%MEKE_GEOMETRIC_epsilon)
      enddo ; enddo
    else
      do J=js-1,je ; do i=is,ie
        Khth_loc_v(i,J) = Khth_loc_v(i,J) + MEKE%KhTh_fac*sqrt(MEKE%Kh(i,j)*MEKE%Kh(i,j+1))
      enddo ; enddo
    endif
  endif ; endif

  if (Resoln_scaled) then
!$OMP do
    do J=js-1,je ; do i=is,ie
      Khth_loc_v(i,J) = Khth_loc_v(i,J) * VarMix%Res_fn_v(i,J)
    enddo ; enddo
  endif

  if (Depth_scaled) then
!$OMP do
    do J=js-1,je ; do i=is,ie
      Khth_loc_v(i,J) = Khth_loc_v(i,J) * VarMix%Depth_fn_v(i,J)
    enddo ; enddo
  endif

  if (CS%Khth_Max > 0) then
!$OMP do
    do J=js-1,je ; do i=is,ie
      Khth_loc_v(i,J) = max(CS%Khth_Min, min(Khth_loc_v(i,J), CS%Khth_Max))
    enddo ; enddo
  else
!$OMP do
    do J=js-1,je ; do i=is,ie
      Khth_loc_v(i,J) = max(CS%Khth_Min, Khth_loc_v(i,J))
    enddo ; enddo
  endif

  if (CS%max_Khth_CFL > 0.0) then
!$OMP do
    do J=js-1,je ; do i=is,ie
      KH_v(i,J,1) = min(KH_v_CFL(i,J), Khth_loc_v(i,J))
    enddo ; enddo
  endif

  if (khth_use_ebt_struct) then
!$OMP do
    do K=2,nz+1 ; do J=js-1,je ; do i=is,ie
      KH_v(i,J,K) = KH_v(i,J,1) * 0.5 * ( VarMix%ebt_struct(i,j,k-1) + VarMix%ebt_struct(i,j+1,k-1) )
    enddo ; enddo ; enddo
  else
!$OMP do
    do K=2,nz+1 ; do J=js-1,je ; do i=is,ie
      KH_v(i,J,K) = KH_v(i,J,1)
    enddo ; enddo ; enddo
  endif

  if (use_VarMix) then
    if (use_QG_Leith) then
!$OMP do
      do k=1,nz ; do J=js-1,je ; do i=is,ie
        KH_v(i,J,k) = VarMix%KH_v_QG(i,J,k)
      enddo ; enddo ; enddo
    endif
  endif

  if (CS%use_GME_thickness_diffuse) then
!$OMP do
    do k=1,nz+1 ; do J=js-1,je ; do i=is,ie
      CS%KH_v_GME(i,J,k) = KH_v(i,J,k)
    enddo ; enddo ; enddo
  endif

  if (associated(MEKE)) then ; if (associated(MEKE%Kh)) then
    if (CS%MEKE_GEOMETRIC) then
      if (CS%MEKE_GEOM_answers_2018) then
        !$OMP do
        do j=js,je ; do I=is,ie
          ! This does not give bitwise rotational symmetry.
          MEKE%Kh(i,j) = CS%MEKE_GEOMETRIC_alpha * MEKE%MEKE(i,j) / &
                         (0.25*(VarMix%SN_u(I,j)+VarMix%SN_u(I-1,j) + &
                                VarMix%SN_v(i,J)+VarMix%SN_v(i,J-1)) + &
                          CS%MEKE_GEOMETRIC_epsilon)
        enddo ; enddo
      else
        !$OMP do
        do j=js,je ; do I=is,ie
          ! With the additional parentheses this gives bitwise rotational symmetry.
          MEKE%Kh(i,j) = CS%MEKE_GEOMETRIC_alpha * MEKE%MEKE(i,j) / &
                         (0.25*((VarMix%SN_u(I,j)+VarMix%SN_u(I-1,j)) + &
                                (VarMix%SN_v(i,J)+VarMix%SN_v(i,J-1))) + &
                          CS%MEKE_GEOMETRIC_epsilon)
        enddo ; enddo
      endif
    endif
  endif ; endif


!$OMP do
  do K=1,nz+1 ; do j=js,je ; do I=is-1,ie ; int_slope_u(I,j,K) = 0.0 ; enddo ; enddo ; enddo
!$OMP do
  do K=1,nz+1 ; do J=js-1,je ; do i=is,ie ; int_slope_v(i,J,K) = 0.0 ; enddo ; enddo ; enddo
!$OMP end parallel

  if (CS%detangle_interfaces) then
    call add_detangling_Kh(h, e, Kh_u, Kh_v, KH_u_CFL, KH_v_CFL, tv, dt, G, GV, US, &
                           CS, int_slope_u, int_slope_v)
  endif

  if (CS%debug) then
    call uvchksum("Kh_[uv]", Kh_u, Kh_v, G%HI, haloshift=0, &
                  scale=(US%L_to_m**2)*US%s_to_T, scalar_pair=.true.)
    call uvchksum("int_slope_[uv]", int_slope_u, int_slope_v, G%HI, haloshift=0)
    call hchksum(h, "thickness_diffuse_1 h", G%HI, haloshift=1, scale=GV%H_to_m)
    call hchksum(e, "thickness_diffuse_1 e", G%HI, haloshift=1, scale=US%Z_to_m)
    if (use_stored_slopes) then
      call uvchksum("VarMix%slope_[xy]", VarMix%slope_x, VarMix%slope_y, &
                    G%HI, haloshift=0)
    endif
    if (associated(tv%eqn_of_state)) then
      call hchksum(tv%T, "thickness_diffuse T", G%HI, haloshift=1)
      call hchksum(tv%S, "thickness_diffuse S", G%HI, haloshift=1)
    endif
  endif

  ! Calculate uhD, vhD from h, e, KH_u, KH_v, tv%T/S
  if (use_stored_slopes) then
    call thickness_diffuse_full(h, e, Kh_u, Kh_v, tv, uhD, vhD, cg1, dt, G, GV, US, MEKE, CS, &
                                int_slope_u, int_slope_v, VarMix%slope_x, VarMix%slope_y)
  else
    call thickness_diffuse_full(h, e, Kh_u, Kh_v, tv, uhD, vhD, cg1, dt, G, GV, US, MEKE, CS, &
                                int_slope_u, int_slope_v)
  endif

  if (associated(MEKE) .AND. associated(VarMix)) then
    if (associated(MEKE%Rd_dx_h) .and. associated(VarMix%Rd_dx_h)) then
!$OMP parallel do default(none) shared(is,ie,js,je,MEKE,VarMix)
      do j=js,je ; do i=is,ie
        MEKE%Rd_dx_h(i,j) = VarMix%Rd_dx_h(i,j)
      enddo ; enddo
    endif
  endif

  ! offer diagnostic fields for averaging
  if (query_averaging_enabled(CS%diag)) then
    if (CS%id_uhGM > 0)   call post_data(CS%id_uhGM, uhD, CS%diag)
    if (CS%id_vhGM > 0)   call post_data(CS%id_vhGM, vhD, CS%diag)
    if (CS%id_GMwork > 0) call post_data(CS%id_GMwork, CS%GMwork, CS%diag)
    if (CS%id_KH_u > 0)   call post_data(CS%id_KH_u, KH_u, CS%diag)
    if (CS%id_KH_v > 0)   call post_data(CS%id_KH_v, KH_v, CS%diag)
    if (CS%id_KH_u1 > 0)  call post_data(CS%id_KH_u1, KH_u(:,:,1), CS%diag)
    if (CS%id_KH_v1 > 0)  call post_data(CS%id_KH_v1, KH_v(:,:,1), CS%diag)

    ! Diagnose diffusivity at T-cell point.  Do simple average, rather than
    ! thickness-weighted average, in order that KH_t is depth-independent
    ! in the case where KH_u and KH_v are depth independent.  Otherwise,
    ! if use thickness weighted average, the variations of thickness with
    ! depth will place a spurious depth dependence to the diagnosed KH_t.
    if (CS%id_KH_t > 0 .or. CS%id_KH_t1 > 0 .or. CS%Use_KH_in_MEKE) then
      do k=1,nz
        ! thicknesses across u and v faces, converted to 0/1 mask
        ! layer average of the interface diffusivities KH_u and KH_v
        do j=js,je ; do I=is-1,ie
          hu(I,j)       = 2.0*h(i,j,k)*h(i+1,j,k)/(h(i,j,k)+h(i+1,j,k)+h_neglect)
          if (hu(I,j) /= 0.0) hu(I,j) = 1.0
          KH_u_lay(I,j) = 0.5*(KH_u(I,j,k)+KH_u(I,j,k+1))
        enddo ; enddo
        do J=js-1,je ; do i=is,ie
          hv(i,J)       = 2.0*h(i,j,k)*h(i,j+1,k)/(h(i,j,k)+h(i,j+1,k)+h_neglect)
          if (hv(i,J) /= 0.0) hv(i,J) = 1.0
          KH_v_lay(i,J) = 0.5*(KH_v(i,J,k)+KH_v(i,J,k+1))
        enddo ; enddo
        ! diagnose diffusivity at T-point
        do j=js,je ; do i=is,ie
          Kh_t(i,j,k) = ((hu(I-1,j)*KH_u_lay(i-1,j)+hu(I,j)*KH_u_lay(I,j))  &
                        +(hv(i,J-1)*KH_v_lay(i,J-1)+hv(i,J)*KH_v_lay(i,J))) &
                       / (hu(I-1,j)+hu(I,j)+hv(i,J-1)+hv(i,J)+h_neglect)
        enddo ; enddo
      enddo

      if (CS%Use_KH_in_MEKE) then
        MEKE%Kh_diff(:,:) = 0.0
        do k=1,nz
          do j=js,je ; do i=is,ie
            MEKE%Kh_diff(i,j) = MEKE%Kh_diff(i,j) + Kh_t(i,j,k) * h(i,j,k)
          enddo ; enddo
        enddo

        do j=js,je ; do i=is,ie
          MEKE%Kh_diff(i,j) = MEKE%Kh_diff(i,j) / MAX(1.0,G%bathyT(i,j))
        enddo ; enddo
      endif

      if (CS%id_KH_t  > 0) call post_data(CS%id_KH_t,  KH_t,        CS%diag)
      if (CS%id_KH_t1 > 0) call post_data(CS%id_KH_t1, KH_t(:,:,1), CS%diag)
    endif

  endif

  !$OMP parallel do default(none) shared(is,ie,js,je,nz,uhtr,uhD,dt,vhtr,CDp,vhD,h,G,GV)
  do k=1,nz
    do j=js,je ; do I=is-1,ie
      uhtr(I,j,k) = uhtr(I,j,k) + uhD(I,j,k) * dt
      if (associated(CDp%uhGM)) CDp%uhGM(I,j,k) = uhD(I,j,k)
    enddo ; enddo
    do J=js-1,je ; do i=is,ie
      vhtr(i,J,k) = vhtr(i,J,k) + vhD(i,J,k) * dt
      if (associated(CDp%vhGM)) CDp%vhGM(i,J,k) = vhD(i,J,k)
    enddo ; enddo
    do j=js,je ; do i=is,ie
      h(i,j,k) = h(i,j,k) - dt * G%IareaT(i,j) * &
          ((uhD(I,j,k) - uhD(I-1,j,k)) + (vhD(i,J,k) - vhD(i,J-1,k)))
      if (h(i,j,k) < GV%Angstrom_H) h(i,j,k) = GV%Angstrom_H
    enddo ; enddo
  enddo

  ! Whenever thickness changes let the diag manager know, target grids
  ! for vertical remapping may need to be regenerated.
  ! This needs to happen after the H update and before the next post_data.
  call diag_update_remap_grids(CS%diag)

  if (CS%debug) then
    call uvchksum("thickness_diffuse [uv]hD", uhD, vhD, &
                  G%HI, haloshift=0, scale=GV%H_to_m*US%L_to_m**2*US%s_to_T)
    call uvchksum("thickness_diffuse [uv]htr", uhtr, vhtr, &
                  G%HI, haloshift=0, scale=US%L_to_m**2*GV%H_to_m)
    call hchksum(h, "thickness_diffuse h", G%HI, haloshift=0, scale=GV%H_to_m)
  endif

end subroutine thickness_diffuse

!> Calculates parameterized layer transports for use in the continuity equation.
!! Fluxes are limited to give positive definite thicknesses.
!! Called by thickness_diffuse().
subroutine thickness_diffuse_full(h, e, Kh_u, Kh_v, tv, uhD, vhD, cg1, dt, G, GV, US, MEKE, &
                                  CS, int_slope_u, int_slope_v, slope_x, slope_y)
  type(ocean_grid_type),                        intent(in)  :: G     !< Ocean grid structure
  type(verticalGrid_type),                      intent(in)  :: GV    !< Vertical grid structure
  type(unit_scale_type),                        intent(in)  :: US    !< A dimensional unit scaling type
  real, dimension(SZI_(G),SZJ_(G),SZK_(GV)),    intent(in)  :: h     !< Layer thickness [H ~> m or kg m-2]
  real, dimension(SZI_(G),SZJ_(G),SZK_(GV)+1),  intent(in)  :: e     !< Interface positions [Z ~> m]
  real, dimension(SZIB_(G),SZJ_(G),SZK_(GV)+1), intent(in)  :: Kh_u  !< Thickness diffusivity on interfaces
                                                                     !! at u points [L2 T-1 ~> m2 s-1]
  real, dimension(SZI_(G),SZJB_(G),SZK_(GV)+1), intent(in)  :: Kh_v  !< Thickness diffusivity on interfaces
                                                                     !! at v points [L2 T-1 ~> m2 s-1]
  type(thermo_var_ptrs),                        intent(in)  :: tv    !< Thermodynamics structure
  real, dimension(SZIB_(G),SZJ_(G),SZK_(GV)),   intent(out) :: uhD   !< Zonal mass fluxes
                                                                     !! [H L2 T-1 ~> m3 s-1 or kg s-1]
  real, dimension(SZI_(G),SZJB_(G),SZK_(GV)),   intent(out) :: vhD   !< Meridional mass fluxes
                                                                     !! [H L2 T-1 ~> m3 s-1 or kg s-1]
  real, dimension(:,:),                         pointer     :: cg1   !< Wave speed [L T-1 ~> m s-1]
  real,                                         intent(in)  :: dt    !< Time increment [T ~> s]
  type(MEKE_type),                              pointer     :: MEKE  !< MEKE control structure
  type(thickness_diffuse_CS),                   pointer     :: CS    !< Control structure for thickness diffusion
  real, dimension(SZIB_(G),SZJ_(G),SZK_(GV)+1), optional, intent(in)  :: int_slope_u !< Ratio that determine how much of
                                                                     !! the isopycnal slopes are taken directly from
                                                                     !! the interface slopes without consideration of
                                                                     !! density gradients [nondim].
  real, dimension(SZI_(G),SZJB_(G),SZK_(GV)+1), optional, intent(in)  :: int_slope_v !< Ratio that determine how much of
                                                                     !! the isopycnal slopes are taken directly from
                                                                     !! the interface slopes without consideration of
                                                                     !! density gradients [nondim].
<<<<<<< HEAD
  real, dimension(SZIB_(G),SZJ_(G),SZK_(GV)+1), optional, intent(in)  :: slope_x !< Isopycnal slope at u-points
  real, dimension(SZI_(G),SZJB_(G),SZK_(GV)+1), optional, intent(in)  :: slope_y !< Isopycnal slope at v-points
=======
  real, dimension(SZIB_(G),SZJ_(G),SZK_(GV)+1), optional, intent(in)  :: slope_x !< Isopyc. slope at u [Z L-1 ~> nondim]
  real, dimension(SZI_(G),SZJB_(G),SZK_(GV)+1), optional, intent(in)  :: slope_y !< Isopyc. slope at v [Z L-1 ~> nondim]
>>>>>>> f4ba5a39
  ! Local variables
  real, dimension(SZI_(G), SZJ_(G), SZK_(GV)) :: &
    T, &          ! The temperature (or density) [degC], with the values in
                  ! in massless layers filled vertically by diffusion.
    S, &          ! The filled salinity [ppt], with the values in
                  ! in massless layers filled vertically by diffusion.
    h_avail, &    ! The mass available for diffusion out of each face, divided
                  ! by dt [H L2 T-1 ~> m3 s-1 or kg s-1].
    h_frac        ! The fraction of the mass in the column above the bottom
                  ! interface of a layer that is within a layer [nondim]. 0<h_frac<=1
  real, dimension(SZI_(G), SZJB_(G),SZK_(GV)+1) :: &
    Slope_y_PE, &  ! 3D array of neutral slopes at v-points, set equal to Slope (below, nondim)
    hN2_y_PE       ! thickness in m times Brunt-Vaisala freqeuncy at v-points [L2 Z-1 T-2 ~> m s-2],
                   ! used for calculating PE release
  real, dimension(SZIB_(G), SZJ_(G),SZK_(GV)+1) :: &
    Slope_x_PE, &  ! 3D array of neutral slopes at u-points, set equal to Slope (below, nondim)
    hN2_x_PE       ! thickness in m times Brunt-Vaisala freqeuncy at u-points [L2 Z-1 T-2 ~> m s-2],
                   ! used for calculating PE release
  real, dimension(SZI_(G), SZJ_(G),SZK_(GV)+1) :: &
    pres, &       ! The pressure at an interface [R L2 T-2 ~> Pa].
    h_avail_rsum  ! The running sum of h_avail above an interface [H L2 T-1 ~> m3 s-1 or kg s-1].
  real, dimension(SZIB_(G)) :: &
    drho_dT_u, &  ! The derivative of density with temperature at u points [R degC-1 ~> kg m-3 degC-1]
    drho_dS_u, &  ! The derivative of density with salinity at u points [R ppt-1 ~> kg m-3 ppt-1].
    drho_dT_dT_u  ! The second derivative of density with temperature at u points [R degC-2 ~> kg m-3 degC-2]
  real, dimension(SZIB_(G)) :: scrap ! An array to pass to calculate_density_second_derivs() that will be ingored.
  real, dimension(SZI_(G)) :: &
    drho_dT_v, &  ! The derivative of density with temperature at v points [R degC-1 ~> kg m-3 degC-1]
    drho_dS_v, &  ! The derivative of density with salinity at v points [R ppt-1 ~> kg m-3 ppt-1].
    drho_dT_dT_v  ! The second derivative of density with temperature at v points [R degC-2 ~> kg m-3 degC-2]
  real :: uhtot(SZIB_(G), SZJ_(G))  ! The vertical sum of uhD [H L2 T-1 ~> m3 s-1 or kg s-1].
  real :: vhtot(SZI_(G), SZJB_(G))  ! The vertical sum of vhD [H L2 T-1 ~> m3 s-1 or kg s-1].
  real, dimension(SZIB_(G)) :: &
    T_u, &        ! Temperature on the interface at the u-point [degC].
    S_u, &        ! Salinity on the interface at the u-point [ppt].
    pres_u        ! Pressure on the interface at the u-point [R L2 T-2 ~> Pa].
  real, dimension(SZI_(G)) :: &
    T_v, &        ! Temperature on the interface at the v-point [degC].
    S_v, &        ! Salinity on the interface at the v-point [ppt].
    pres_v        ! Pressure on the interface at the v-point [R L2 T-2 ~> Pa].
  real :: Work_u(SZIB_(G), SZJ_(G)) ! The work being done by the thickness
  real :: Work_v(SZI_(G), SZJB_(G)) ! diffusion integrated over a cell [R Z L4 T-3  ~> W ]
  real :: Work_h        ! The work averaged over an h-cell [R Z L2 T-3 ~> W m-2].
  real :: PE_release_h  ! The amount of potential energy released by GM averaged over an h-cell [L4 Z-1 T-3 ~> m3 s-3]
                        ! The calculation is equal to h * S^2 * N^2 * kappa_GM.
  real :: I4dt          ! 1 / 4 dt [T-1 ~> s-1].
  real :: drdiA, drdiB  ! Along layer zonal- and meridional- potential density
  real :: drdjA, drdjB  ! gradients in the layers above (A) and below(B) the
                        ! interface times the grid spacing [R ~> kg m-3].
  real :: drdkL, drdkR  ! Vertical density differences across an interface [R ~> kg m-3].
  real :: drdi_u(SZIB_(G),SZK_(GV)) ! Copy of drdi at u-points [R ~> kg m-3].
  real :: drdj_v(SZI_(G), SZK_(GV)) ! Copy of drdj at v-points [R ~> kg m-3].
  real :: drdkDe_u(SZIB_(G),SZK_(GV)+1) ! Lateral difference of product of drdk and e at u-points
                                        ! [Z R ~> kg m-2].
  real :: drdkDe_v(SZI_(G),SZK_(GV)+1)  ! Lateral difference of product of drdk and e at v-points
                                        ! [Z R ~> kg m-2].
  real :: hg2A, hg2B, hg2L, hg2R ! Squares of geometric mean thicknesses [H2 ~> m2 or kg2 m-4].
  real :: haA, haB, haL, haR     ! Arithmetic mean thicknesses [H ~> m or kg m-2].
  real :: dzaL, dzaR    ! Temporary thicknesses [Z ~> m].
  real :: wtA, wtB, wtL, wtR  ! Unscaled weights, with various units.
  real :: drdx, drdy    ! Zonal and meridional density gradients [R L-1 ~> kg m-4].
  real :: drdz          ! Vertical density gradient [R Z-1 ~> kg m-4].
  real :: h_harm        ! Harmonic mean layer thickness [H ~> m or kg m-2].
  real :: c2_h_u(SZIB_(G),SZK_(GV)+1) ! Wave speed squared divided by h at u-points [L2 Z-1 T-2 ~> m s-2].
  real :: c2_h_v(SZI_(G),SZK_(GV)+1)  ! Wave speed squared divided by h at v-points [L2 Z-1 T-2 ~> m s-2].
  real :: hN2_u(SZIB_(G),SZK_(GV)+1)  ! Thickness in m times N2 at interfaces above u-points [L2 Z-1 T-2 ~> m s-2].
  real :: hN2_v(SZI_(G),SZK_(GV)+1)   ! Thickness in m times N2 at interfaces above v-points [L2 Z-1 T-2 ~> m s-2].
  real :: Sfn_est       ! A preliminary estimate (before limiting) of the overturning
                        ! streamfunction [Z L2 T-1 ~> m3 s-1].
  real :: Sfn_unlim_u(SZIB_(G),SZK_(GV)+1) ! Streamfunction for u-points [Z L2 T-1 ~> m3 s-1].
  real :: Sfn_unlim_v(SZI_(G),SZK_(GV)+1)  ! Streamfunction for v-points [Z L2 T-1 ~> m3 s-1].
  real :: slope2_Ratio_u(SZIB_(G),SZK_(GV)+1) ! The ratio of the slope squared to slope_max squared.
  real :: slope2_Ratio_v(SZI_(G),SZK_(GV)+1)  ! The ratio of the slope squared to slope_max squared.
  real :: Sfn_in_h      ! The overturning streamfunction [H L2 T-1 ~> m3 s-1 or kg s-1] (note that
                        ! the units are different from other Sfn vars).
  real :: Sfn_safe      ! The streamfunction that goes linearly back to 0 at the surface.  This is a
                        ! good thing to use when the slope is so large as to be meaningless [Z L2 T-1 ~> m3 s-1].
  real :: Slope         ! The slope of density surfaces, calculated in a way
                        ! that is always between -1 and 1, nondimensional.
  real :: mag_grad2     ! The squared magnitude of the 3-d density gradient [R2 L-2 ~> kg2 m-8].
  real :: I_slope_max2  ! The inverse of slope_max squared [L2 Z-2 ~> nondim].
  real :: h_neglect     ! A thickness that is so small it is usually lost
                        ! in roundoff and can be neglected [H ~> m or kg m-2].
  real :: h_neglect2    ! h_neglect^2 [H2 ~> m2 or kg2 m-4].
  real :: dz_neglect    ! A thickness [Z ~> m], that is so small it is usually lost
                        ! in roundoff and can be neglected [Z ~> m].
  real :: G_scale       ! The gravitational acceleration times a unit conversion
                        ! factor [L2 H-1 T-2 ~> m s-2 or m4 kg-1 s-2].
  logical :: use_EOS    ! If true, density is calculated from T & S using an
                        ! equation of state.
  logical :: find_work  ! If true, find the change in energy due to the fluxes.
  integer :: nk_linear  ! The number of layers over which the streamfunction goes to 0.
  real :: G_rho0        ! g/Rho0 [L2 R-1 Z-1 T-2 ~> m4 kg-1 s-2].
  real :: N2_floor      ! A floor for N2 to avoid degeneracy in the elliptic solver
                        ! times unit conversion factors [T-2 L2 Z-2 ~> s-2]
  real :: Tl(5)         ! copy and T in local stencil [degC]
  real :: mn_T          ! mean of T in local stencil [degC]
  real :: mn_T2         ! mean of T**2 in local stencil [degC]
  real :: hl(5)         ! Copy of local stencil of H [H ~> m]
  real :: r_sm_H        ! Reciprocal of sum of H in local stencil [H-1 ~> m-1]
  real, dimension(SZI_(G), SZJ_(G),SZK_(GV)) :: Tsgs2 ! Sub-grid temperature variance [degC2]

  real, dimension(SZIB_(G), SZJ_(G),SZK_(GV)+1) :: diag_sfn_x, diag_sfn_unlim_x ! Diagnostics
  real, dimension(SZI_(G), SZJB_(G),SZK_(GV)+1) :: diag_sfn_y, diag_sfn_unlim_y ! Diagnostics
  logical :: present_int_slope_u, present_int_slope_v
  logical :: present_slope_x, present_slope_y, calc_derivatives
  integer, dimension(2) ::  EOSdom_u ! The shifted i-computational domain to use for equation of
                                     ! state calculations at u-points.
  integer, dimension(2) ::  EOSdom_v ! The shifted I-computational domain to use for equation of
                                     ! state calculations at v-points.
  logical :: use_Stanley
  integer :: is, ie, js, je, nz, IsdB, halo
  integer :: i, j, k
  is = G%isc ; ie = G%iec ; js = G%jsc ; je = G%jec ; nz = GV%ke ; IsdB = G%IsdB

  I4dt = 0.25 / dt
  I_slope_max2 = 1.0 / (CS%slope_max**2)
  G_scale = GV%g_Earth * GV%H_to_Z

  h_neglect = GV%H_subroundoff ; h_neglect2 = h_neglect**2
  dz_neglect = GV%H_subroundoff*GV%H_to_Z
  G_rho0 = GV%g_Earth / GV%Rho0
  N2_floor = CS%N2_floor*US%Z_to_L**2

  use_EOS = associated(tv%eqn_of_state)
  present_int_slope_u = PRESENT(int_slope_u)
  present_int_slope_v = PRESENT(int_slope_v)
  present_slope_x = PRESENT(slope_x)
  present_slope_y = PRESENT(slope_y)
  use_Stanley = CS%Stanley_det_coeff >= 0.

  nk_linear = max(GV%nkml, 1)

  Slope_x_PE(:,:,:) = 0.0
  Slope_y_PE(:,:,:) = 0.0
  hN2_x_PE(:,:,:) = 0.0
  hN2_y_PE(:,:,:) = 0.0

  find_work = .false.
  if (associated(MEKE)) find_work = associated(MEKE%GM_src)
  find_work = (associated(CS%GMwork) .or. find_work)

  if (use_EOS) then
    halo = 1 ! Default halo to fill is 1
    if (use_Stanley) halo = 2 ! Need wider valid halo for gradients of T
    call vert_fill_TS(h, tv%T, tv%S, CS%kappa_smooth*dt, T, S, G, GV, halo, larger_h_denom=.true.)
  endif

  if (CS%use_FGNV_streamfn .and. .not. associated(cg1)) call MOM_error(FATAL, &
       "cg1 must be associated when using FGNV streamfunction.")

!$OMP parallel default(none) shared(is,ie,js,je,h_avail_rsum,pres,h_avail,I4dt, use_Stanley, &
!$OMP                               CS,G,GV,tv,h,h_frac,nz,uhtot,Work_u,vhtot,Work_v,Tsgs2,T, &
!$OMP                               diag_sfn_x, diag_sfn_y, diag_sfn_unlim_x, diag_sfn_unlim_y ) &
!$OMP          private(hl,r_sm_H,Tl,mn_T,mn_T2)
  ! Find the maximum and minimum permitted streamfunction.
!$OMP do
  do j=js-1,je+1 ; do i=is-1,ie+1
    h_avail_rsum(i,j,1) = 0.0
    pres(i,j,1) = 0.0
    if (associated(tv%p_surf)) then ; pres(i,j,1) = tv%p_surf(i,j) ; endif

    h_avail(i,j,1) = max(I4dt*G%areaT(i,j)*(h(i,j,1)-GV%Angstrom_H),0.0)
    h_avail_rsum(i,j,2) = h_avail(i,j,1)
    h_frac(i,j,1) = 1.0
    pres(i,j,2) = pres(i,j,1) + (GV%g_Earth*GV%H_to_RZ) * h(i,j,1)
  enddo ; enddo
  if (use_Stanley) then
!$OMP do
    do k=1, nz ; do j=js-1,je+1 ; do i=is-1,ie+1
      !! SGS variance in i-direction [degC2]
      !dTdi2 = ( ( G%mask2dCu(I  ,j) * G%IdxCu(I  ,j) * ( T(i+1,j,k) - T(i,j,k) ) &
      !          + G%mask2dCu(I-1,j) * G%IdxCu(I-1,j) * ( T(i,j,k) - T(i-1,j,k) ) &
      !          ) * G%dxT(i,j) * 0.5 )**2
      !! SGS variance in j-direction [degC2]
      !dTdj2 = ( ( G%mask2dCv(i,J  ) * G%IdyCv(i,J  ) * ( T(i,j+1,k) - T(i,j,k) ) &
      !          + G%mask2dCv(i,J-1) * G%IdyCv(i,J-1) * ( T(i,j,k) - T(i,j-1,k) ) &
      !          ) * G%dyT(i,j) * 0.5 )**2
      !Tsgs2(i,j,k) = CS%Stanley_det_coeff * 0.5 * ( dTdi2 + dTdj2 )
      ! This block does a thickness weighted variance calculation and helps control for
      ! extreme gradients along layers which are vanished against topography. It is
      ! still a poor approximation in the interior when coordinates are strongly tilted.
      hl(1) = h(i,j,k) * G%mask2dT(i,j)
      hl(2) = h(i-1,j,k) * G%mask2dCu(I-1,j)
      hl(3) = h(i+1,j,k) * G%mask2dCu(I,j)
      hl(4) = h(i,j-1,k) * G%mask2dCv(i,J-1)
      hl(5) = h(i,j+1,k) * G%mask2dCv(i,J)
      r_sm_H = 1. / ( ( hl(1) + ( ( hl(2) + hl(3) ) + ( hl(4) + hl(5) ) ) ) + GV%H_subroundoff )
      ! Mean of T
      Tl(1) = T(i,j,k) ; Tl(2) = T(i-1,j,k) ; Tl(3) = T(i+1,j,k)
      Tl(4) = T(i,j-1,k) ; Tl(5) = T(i,j+1,k)
      mn_T = ( hl(1)*Tl(1) + ( ( hl(2)*Tl(2) + hl(3)*Tl(3) ) + ( hl(4)*Tl(4) + hl(5)*Tl(5) ) ) ) * r_sm_H
      ! Adjust T vectors to have zero mean
      Tl(:) = Tl(:) - mn_T ; mn_T = 0.
      ! Variance of T
      mn_T2 = ( hl(1)*Tl(1)*Tl(1) + ( ( hl(2)*Tl(2)*Tl(2) + hl(3)*Tl(3)*Tl(3) ) &
                                    + ( hl(4)*Tl(4)*Tl(4) + hl(5)*Tl(5)*Tl(5) ) ) ) * r_sm_H
      ! Variance should be positive but round-off can violate this. Calculating
      ! variance directly would fix this but requires more operations.
      Tsgs2(i,j,k) = CS%Stanley_det_coeff * max(0., mn_T2)
    enddo ; enddo ; enddo
  endif
!$OMP do
  do j=js-1,je+1
    do k=2,nz ; do i=is-1,ie+1
      h_avail(i,j,k) = max(I4dt*G%areaT(i,j)*(h(i,j,k)-GV%Angstrom_H),0.0)
      h_avail_rsum(i,j,k+1) = h_avail_rsum(i,j,k) + h_avail(i,j,k)
      h_frac(i,j,k) = 0.0 ; if (h_avail(i,j,k) > 0.0) &
        h_frac(i,j,k) = h_avail(i,j,k) / h_avail_rsum(i,j,k+1)
      pres(i,j,K+1) = pres(i,j,K) + (GV%g_Earth*GV%H_to_RZ) * h(i,j,k)
    enddo ; enddo
  enddo
!$OMP do
  do j=js,je ; do I=is-1,ie
    uhtot(I,j) = 0.0 ; Work_u(I,j) = 0.0
    diag_sfn_x(I,j,1) = 0.0 ; diag_sfn_unlim_x(I,j,1) = 0.0
    diag_sfn_x(I,j,nz+1) = 0.0 ; diag_sfn_unlim_x(I,j,nz+1) = 0.0
  enddo ; enddo
!$OMP do
  do J=js-1,je ; do i=is,ie
    vhtot(i,J) = 0.0 ; Work_v(i,J) = 0.0
    diag_sfn_y(i,J,1) = 0.0 ; diag_sfn_unlim_y(i,J,1) = 0.0
    diag_sfn_y(i,J,nz+1) = 0.0 ; diag_sfn_unlim_y(i,J,nz+1) = 0.0
  enddo ; enddo
!$OMP end parallel

    EOSdom_u(1) = (is-1) - (G%IsdB-1) ; EOSdom_u(2) = ie - (G%IsdB-1)
!$OMP parallel do default(none) shared(nz,is,ie,js,je,find_work,use_EOS,G,GV,US,pres,T,S, &
!$OMP                                  nk_linear,IsdB,tv,h,h_neglect,e,dz_neglect,  &
!$OMP                                  I_slope_max2,h_neglect2,present_int_slope_u, &
!$OMP                                  int_slope_u,KH_u,uhtot,h_frac,h_avail_rsum,  &
!$OMP                                  uhD,h_avail,G_scale,Work_u,CS,slope_x,cg1,   &
!$OMP                                  diag_sfn_x, diag_sfn_unlim_x,N2_floor,EOSdom_u, &
!$OMP                                  use_stanley, Tsgs2,                          &
!$OMP                                  present_slope_x,G_rho0,Slope_x_PE,hN2_x_PE)  &
!$OMP                          private(drdiA,drdiB,drdkL,drdkR,pres_u,T_u,S_u,      &
!$OMP                                  drho_dT_u,drho_dS_u,hg2A,hg2B,hg2L,hg2R,haA, &
!$OMP                                  drho_dT_dT_u,scrap,                          &
!$OMP                                  haB,haL,haR,dzaL,dzaR,wtA,wtB,wtL,wtR,drdz,  &
!$OMP                                  drdx,mag_grad2,Slope,slope2_Ratio_u,hN2_u,   &
!$OMP                                  Sfn_unlim_u,drdi_u,drdkDe_u,h_harm,c2_h_u,   &
!$OMP                                  Sfn_safe,Sfn_est,Sfn_in_h,calc_derivatives)
  do j=js,je
    do I=is-1,ie ; hN2_u(I,1) = 0. ; hN2_u(I,nz+1) = 0. ; enddo
    do K=nz,2,-1
      if (find_work .and. .not.(use_EOS)) then
        drdiA = 0.0 ; drdiB = 0.0
        drdkL = GV%Rlay(k) - GV%Rlay(k-1) ; drdkR = drdkL
      endif

      calc_derivatives = use_EOS .and. (k >= nk_linear) .and. &
         (find_work .or. .not. present_slope_x .or. CS%use_FGNV_streamfn .or. use_Stanley)

      ! Calculate the zonal fluxes and gradients.
      if (calc_derivatives) then
        do I=is-1,ie
          pres_u(I) = 0.5*(pres(i,j,K) + pres(i+1,j,K))
          T_u(I) = 0.25*((T(i,j,k) + T(i+1,j,k)) + (T(i,j,k-1) + T(i+1,j,k-1)))
          S_u(I) = 0.25*((S(i,j,k) + S(i+1,j,k)) + (S(i,j,k-1) + S(i+1,j,k-1)))
        enddo
        call calculate_density_derivs(T_u, S_u, pres_u, drho_dT_u, drho_dS_u, &
                                      tv%eqn_of_state, EOSdom_u)
      endif
      if (use_Stanley) then
        ! The second line below would correspond to arguments
        !            drho_dS_dS, drho_dS_dT, drho_dT_dT, drho_dS_dP, drho_dT_dP, &
        call calculate_density_second_derivs(T_u, S_u, pres_u, &
                     scrap, scrap, drho_dT_dT_u, scrap, scrap, &
                     (is-IsdB+1)-1, ie-is+2, tv%eqn_of_state)
      endif

      do I=is-1,ie
        if (calc_derivatives) then
          ! Estimate the horizontal density gradients along layers.
          drdiA = drho_dT_u(I) * (T(i+1,j,k-1)-T(i,j,k-1)) + &
                  drho_dS_u(I) * (S(i+1,j,k-1)-S(i,j,k-1))
          drdiB = drho_dT_u(I) * (T(i+1,j,k)-T(i,j,k)) + &
                  drho_dS_u(I) * (S(i+1,j,k)-S(i,j,k))

          ! Estimate the vertical density gradients times the grid spacing.
          drdkL = (drho_dT_u(I) * (T(i,j,k)-T(i,j,k-1)) + &
                   drho_dS_u(I) * (S(i,j,k)-S(i,j,k-1)))
          drdkR = (drho_dT_u(I) * (T(i+1,j,k)-T(i+1,j,k-1)) + &
                   drho_dS_u(I) * (S(i+1,j,k)-S(i+1,j,k-1)))
          drdkDe_u(I,K) = drdkR * e(i+1,j,K) - drdkL * e(i,j,K)
        elseif (find_work) then ! This is used in pure stacked SW mode
          drdkDe_u(I,K) = drdkR * e(i+1,j,K) - drdkL * e(i,j,K)
        endif
        if (use_Stanley) then
          ! Correction to the horizontal density gradient due to nonlinearity in
          ! the EOS rectifying SGS temperature anomalies
          drdiA = drdiA + drho_dT_dT_u(I) * 0.5 * ( Tsgs2(i+1,j,k-1)-Tsgs2(i,j,k-1) )
          drdiB = drdiB + drho_dT_dT_u(I) * 0.5 * ( Tsgs2(i+1,j,k)-Tsgs2(i,j,k) )
        endif
        if (find_work) drdi_u(I,k) = drdiB

        if (k > nk_linear) then
          if (use_EOS) then
            if (CS%use_FGNV_streamfn .or. find_work .or. .not.present_slope_x) then
              hg2L = h(i,j,k-1)*h(i,j,k) + h_neglect2
              hg2R = h(i+1,j,k-1)*h(i+1,j,k) + h_neglect2
              haL = 0.5*(h(i,j,k-1) + h(i,j,k)) + h_neglect
              haR = 0.5*(h(i+1,j,k-1) + h(i+1,j,k)) + h_neglect
              if (GV%Boussinesq) then
                dzaL = haL * GV%H_to_Z ; dzaR = haR * GV%H_to_Z
              else
                dzaL = 0.5*(e(i,j,K-1) - e(i,j,K+1)) + dz_neglect
                dzaR = 0.5*(e(i+1,j,K-1) - e(i+1,j,K+1)) + dz_neglect
              endif
              ! Use the harmonic mean thicknesses to weight the horizontal gradients.
              ! These unnormalized weights have been rearranged to minimize divisions.
              wtL = hg2L*(haR*dzaR) ; wtR = hg2R*(haL*dzaL)

              drdz = (wtL * drdkL + wtR * drdkR) / (dzaL*wtL + dzaR*wtR)
              ! The expression for drdz above is mathematically equivalent to:
              !   drdz = ((hg2L/haL) * drdkL/dzaL + (hg2R/haR) * drdkR/dzaR) / &
              !          ((hg2L/haL) + (hg2R/haR))
              hg2A = h(i,j,k-1)*h(i+1,j,k-1) + h_neglect2
              hg2B = h(i,j,k)*h(i+1,j,k) + h_neglect2
              haA = 0.5*(h(i,j,k-1) + h(i+1,j,k-1)) + h_neglect
              haB = 0.5*(h(i,j,k) + h(i+1,j,k)) + h_neglect

              ! hN2_u is used with the FGNV streamfunction formulation
              hN2_u(I,K) = (0.5 * GV%H_to_Z * ( hg2A / haA + hg2B / haB )) * &
                           max(drdz*G_rho0, N2_floor)
            endif
            if (present_slope_x) then
              Slope = slope_x(I,j,k)
              slope2_Ratio_u(I,K) = Slope**2 * I_slope_max2
            else
              ! Use the harmonic mean thicknesses to weight the horizontal gradients.
              ! These unnormalized weights have been rearranged to minimize divisions.
              wtA = hg2A*haB ; wtB = hg2B*haA
              ! This is the gradient of density along geopotentials.
              drdx = ((wtA * drdiA + wtB * drdiB) / (wtA + wtB) - &
                      drdz * (e(i,j,K)-e(i+1,j,K))) * G%IdxCu(I,j)

              ! This estimate of slope is accurate for small slopes, but bounded
              ! to be between -1 and 1.
              mag_grad2 = (US%Z_to_L*drdx)**2 + drdz**2
              if (mag_grad2 > 0.0) then
                Slope = drdx / sqrt(mag_grad2)
                slope2_Ratio_u(I,K) = Slope**2 * I_slope_max2
              else ! Just in case mag_grad2 = 0 ever.
                Slope = 0.0
                slope2_Ratio_u(I,K) = 1.0e20  ! Force the use of the safe streamfunction.
              endif
            endif

            ! Adjust real slope by weights that bias towards slope of interfaces
            ! that ignore density gradients along layers.
            if (present_int_slope_u) then
              Slope = (1.0 - int_slope_u(I,j,K)) * Slope + &
                      int_slope_u(I,j,K) * ((e(i+1,j,K)-e(i,j,K)) * G%IdxCu(I,j))
              slope2_Ratio_u(I,K) = (1.0 - int_slope_u(I,j,K)) * slope2_Ratio_u(I,K)
            endif

            Slope_x_PE(I,j,k) = MIN(Slope,CS%slope_max)
            hN2_x_PE(I,j,k) = hN2_u(I,K)
            if (CS%id_slope_x > 0) CS%diagSlopeX(I,j,k) = Slope

            ! Estimate the streamfunction at each interface [Z L2 T-1 ~> m3 s-1].
            Sfn_unlim_u(I,K) = -((KH_u(I,j,K)*G%dy_Cu(I,j))*Slope)

            ! Avoid moving dense water upslope from below the level of
            ! the bottom on the receiving side.
            if (Sfn_unlim_u(I,K) > 0.0) then ! The flow below this interface is positive.
              if (e(i,j,K) < e(i+1,j,nz+1)) then
                Sfn_unlim_u(I,K) = 0.0 ! This is not uhtot, because it may compensate for
                                ! deeper flow in very unusual cases.
              elseif (e(i+1,j,nz+1) > e(i,j,K+1)) then
                ! Scale the transport with the fraction of the donor layer above
                ! the bottom on the receiving side.
                Sfn_unlim_u(I,K) = Sfn_unlim_u(I,K) * ((e(i,j,K) - e(i+1,j,nz+1)) / &
                                         ((e(i,j,K) - e(i,j,K+1)) + dz_neglect))
              endif
            else
              if (e(i+1,j,K) < e(i,j,nz+1)) then ; Sfn_unlim_u(I,K) = 0.0
              elseif (e(i,j,nz+1) > e(i+1,j,K+1)) then
                Sfn_unlim_u(I,K) = Sfn_unlim_u(I,K) * ((e(i+1,j,K) - e(i,j,nz+1)) / &
                                       ((e(i+1,j,K) - e(i+1,j,K+1)) + dz_neglect))
              endif
            endif

          else ! .not. use_EOS
            if (present_slope_x) then
              Slope = slope_x(I,j,k)
            else
              Slope = ((e(i,j,K)-e(i+1,j,K))*G%IdxCu(I,j)) * G%mask2dCu(I,j)
            endif
            if (CS%id_slope_x > 0) CS%diagSlopeX(I,j,k) = Slope
            Sfn_unlim_u(I,K) = ((KH_u(I,j,K)*G%dy_Cu(I,j))*Slope)
            hN2_u(I,K) = GV%g_prime(K)
          endif ! if (use_EOS)
        else ! if (k > nk_linear)
          hN2_u(I,K) = N2_floor * dz_neglect
          Sfn_unlim_u(I,K) = 0.
        endif ! if (k > nk_linear)
        if (CS%id_sfn_unlim_x>0) diag_sfn_unlim_x(I,j,K) = Sfn_unlim_u(I,K)
      enddo ! i-loop
    enddo ! k-loop

    if (CS%use_FGNV_streamfn) then
      do k=1,nz ; do I=is-1,ie ; if (G%mask2dCu(I,j)>0.) then
        h_harm = max( h_neglect, &
              2. * h(i,j,k) * h(i+1,j,k) / ( ( h(i,j,k) + h(i+1,j,k) ) + h_neglect ) )
        c2_h_u(I,k) = CS%FGNV_scale * &
            ( 0.5*( cg1(i,j) + cg1(i+1,j) ) )**2 / (GV%H_to_Z*h_harm)
      endif ; enddo ; enddo

      ! Solve an elliptic equation for the streamfunction following Ferrari et al., 2010.
      do I=is-1,ie
        if (G%mask2dCu(I,j)>0.) then
          do K=2,nz
            Sfn_unlim_u(I,K) = (1. + CS%FGNV_scale) * Sfn_unlim_u(I,K)
          enddo
          call streamfn_solver(nz, c2_h_u(I,:), hN2_u(I,:), Sfn_unlim_u(I,:))
        else
          do K=2,nz
            Sfn_unlim_u(I,K) = 0.
          enddo
        endif
      enddo
    endif

    do K=nz,2,-1
      do I=is-1,ie
        if (k > nk_linear) then
          if (use_EOS) then

            if (uhtot(I,j) <= 0.0) then
              ! The transport that must balance the transport below is positive.
              Sfn_safe = uhtot(I,j) * (1.0 - h_frac(i,j,k)) * GV%H_to_Z
            else !  (uhtot(I,j) > 0.0)
              Sfn_safe = uhtot(I,j) * (1.0 - h_frac(i+1,j,k)) * GV%H_to_Z
            endif

            ! The actual streamfunction at each interface.
            Sfn_est = (Sfn_unlim_u(I,K) + slope2_Ratio_u(I,K)*Sfn_safe) / (1.0 + slope2_Ratio_u(I,K))
          else  ! With .not.use_EOS, the layers are constant density.
            Sfn_est = Sfn_unlim_u(I,K)
          endif

          ! Make sure that there is enough mass above to allow the streamfunction
          ! to satisfy the boundary condition of 0 at the surface.
          Sfn_in_H = min(max(Sfn_est * GV%Z_to_H, -h_avail_rsum(i,j,K)), h_avail_rsum(i+1,j,K))

          ! The actual transport is limited by the mass available in the two
          ! neighboring grid cells.
          uhD(I,j,k) = max(min((Sfn_in_H - uhtot(I,j)), h_avail(i,j,k)), &
                           -h_avail(i+1,j,k))

          if (CS%id_sfn_x>0) diag_sfn_x(I,j,K) = diag_sfn_x(I,j,K+1) + uhD(I,j,k)
!         sfn_x(I,j,K) = max(min(Sfn_in_h, uhtot(I,j)+h_avail(i,j,k)), &
!                            uhtot(I,j)-h_avail(i+1,j,K))
!         sfn_slope_x(I,j,K) = max(uhtot(I,j)-h_avail(i+1,j,k), &
!                                  min(uhtot(I,j)+h_avail(i,j,k), &
!               min(h_avail_rsum(i+1,j,K), max(-h_avail_rsum(i,j,K), &
!               (KH_u(I,j,K)*G%dy_Cu(I,j)) * ((e(i,j,K)-e(i+1,j,K))*G%IdxCu(I,j)) )) ))
        else ! k <= nk_linear
          ! Balance the deeper flow with a return flow uniformly distributed
          ! though the remaining near-surface layers.  This is the same as
          ! using Sfn_safe above.  There is no need to apply the limiters in
          ! this case.
          if (uhtot(I,j) <= 0.0) then
            uhD(I,j,k) = -uhtot(I,j) * h_frac(i,j,k)
          else !  (uhtot(I,j) > 0.0)
            uhD(I,j,k) = -uhtot(I,j) * h_frac(i+1,j,k)
          endif

          if (CS%id_sfn_x>0) diag_sfn_x(I,j,K) = diag_sfn_x(I,j,K+1) + uhD(I,j,k)
!         if (sfn_slope_x(I,j,K+1) <= 0.0) then
!           sfn_slope_x(I,j,K) = sfn_slope_x(I,j,K+1) * (1.0 - h_frac(i,j,k))
!         else
!           sfn_slope_x(I,j,K) = sfn_slope_x(I,j,K+1) * (1.0 - h_frac(i+1,j,k))
!         endif
        endif

        uhtot(I,j) = uhtot(I,j) + uhD(I,j,k)

        if (find_work) then
          !   This is the energy tendency based on the original profiles, and does
          ! not include any nonlinear terms due to a finite time step (which would
          ! involve interactions between the fluxes through the different faces.
          !   A second order centered estimate is used for the density transfered
          ! between water columns.

          Work_u(I,j) = Work_u(I,j) + G_scale * &
            ( uhtot(I,j) * drdkDe_u(I,K) - &
              (uhD(I,j,k) * drdi_u(I,k)) * 0.25 * &
              ((e(i,j,K) + e(i,j,K+1)) + (e(i+1,j,K) + e(i+1,j,K+1))) )
        endif

      enddo
    enddo ! end of k-loop
  enddo ! end of j-loop

    ! Calculate the meridional fluxes and gradients.
    EOSdom_v(:) = EOS_domain(G%HI)
!$OMP parallel do default(none) shared(nz,is,ie,js,je,find_work,use_EOS,G,GV,US,pres,T,S, &
!$OMP                                  nk_linear,IsdB,tv,h,h_neglect,e,dz_neglect,  &
!$OMP                                  I_slope_max2,h_neglect2,present_int_slope_v, &
!$OMP                                  int_slope_v,KH_v,vhtot,h_frac,h_avail_rsum,  &
!$OMP                                  vhD,h_avail,G_scale,Work_v,CS,slope_y,cg1,   &
!$OMP                                  diag_sfn_y,diag_sfn_unlim_y,N2_floor,EOSdom_v,&
!$OMP                                  use_stanley, Tsgs2,                          &
!$OMP                                  present_slope_y,G_rho0,Slope_y_PE,hN2_y_PE)  &
!$OMP                          private(drdjA,drdjB,drdkL,drdkR,pres_v,T_v,S_v,      &
!$OMP                                  drho_dT_v,drho_dS_v,hg2A,hg2B,hg2L,hg2R,haA, &
!$OMP                                  drho_dT_dT_v,scrap,                          &
!$OMP                                  haB,haL,haR,dzaL,dzaR,wtA,wtB,wtL,wtR,drdz,  &
!$OMP                                  drdy,mag_grad2,Slope,slope2_Ratio_v,hN2_v,   &
!$OMP                                  Sfn_unlim_v,drdj_v,drdkDe_v,h_harm,c2_h_v,   &
!$OMP                                  Sfn_safe,Sfn_est,Sfn_in_h,calc_derivatives)
  do J=js-1,je
    do K=nz,2,-1
      if (find_work .and. .not.(use_EOS)) then
        drdjA = 0.0 ; drdjB = 0.0
        drdkL = GV%Rlay(k) - GV%Rlay(k-1) ; drdkR = drdkL
      endif

      calc_derivatives = use_EOS .and. (k >= nk_linear) .and. &
         (find_work .or. .not. present_slope_y .or. CS%use_FGNV_streamfn .or. use_Stanley)

      if (calc_derivatives) then
        do i=is,ie
          pres_v(i) = 0.5*(pres(i,j,K) + pres(i,j+1,K))
          T_v(i) = 0.25*((T(i,j,k) + T(i,j+1,k)) + (T(i,j,k-1) + T(i,j+1,k-1)))
          S_v(i) = 0.25*((S(i,j,k) + S(i,j+1,k)) + (S(i,j,k-1) + S(i,j+1,k-1)))
        enddo
        call calculate_density_derivs(T_v, S_v, pres_v, drho_dT_v, drho_dS_v, &
                                      tv%eqn_of_state, EOSdom_v)
      endif
      if (use_Stanley) then
        ! The second line below would correspond to arguments
        !            drho_dS_dS, drho_dS_dT, drho_dT_dT, drho_dS_dP, drho_dT_dP, &
        call calculate_density_second_derivs(T_v, S_v, pres_v, &
                     scrap, scrap, drho_dT_dT_v, scrap, scrap, &
                     is, ie-is+1, tv%eqn_of_state)
      endif
      do i=is,ie
        if (calc_derivatives) then
          ! Estimate the horizontal density gradients along layers.
          drdjA = drho_dT_v(i) * (T(i,j+1,k-1)-T(i,j,k-1)) + &
                  drho_dS_v(i) * (S(i,j+1,k-1)-S(i,j,k-1))
          drdjB = drho_dT_v(i) * (T(i,j+1,k)-T(i,j,k)) + &
                  drho_dS_v(i) * (S(i,j+1,k)-S(i,j,k))

          ! Estimate the vertical density gradients times the grid spacing.
          drdkL = (drho_dT_v(i) * (T(i,j,k)-T(i,j,k-1)) + &
                   drho_dS_v(i) * (S(i,j,k)-S(i,j,k-1)))
          drdkR = (drho_dT_v(i) * (T(i,j+1,k)-T(i,j+1,k-1)) + &
                   drho_dS_v(i) * (S(i,j+1,k)-S(i,j+1,k-1)))
          drdkDe_v(i,K) =  drdkR * e(i,j+1,K) - drdkL * e(i,j,K)
        elseif (find_work) then ! This is used in pure stacked SW mode
          drdkDe_v(i,K) =  drdkR * e(i,j+1,K) - drdkL * e(i,j,K)
        endif
        if (use_Stanley) then
          ! Correction to the horizontal density gradient due to nonlinearity in
          ! the EOS rectifying SGS temperature anomalies
          drdjA = drdjA + drho_dT_dT_v(I) * 0.5 * ( Tsgs2(i,j+1,k-1)-Tsgs2(i,j,k-1) )
          drdjB = drdjB + drho_dT_dT_v(I) * 0.5 * ( Tsgs2(i,j+1,k)-Tsgs2(i,j,k) )
        endif

        if (find_work) drdj_v(i,k) = drdjB

        if (k > nk_linear) then
          if (use_EOS) then
            if (CS%use_FGNV_streamfn .or. find_work .or. .not. present_slope_y) then
              hg2L = h(i,j,k-1)*h(i,j,k) + h_neglect2
              hg2R = h(i,j+1,k-1)*h(i,j+1,k) + h_neglect2
              haL = 0.5*(h(i,j,k-1) + h(i,j,k)) + h_neglect
              haR = 0.5*(h(i,j+1,k-1) + h(i,j+1,k)) + h_neglect
              if (GV%Boussinesq) then
                dzaL = haL * GV%H_to_Z ; dzaR = haR * GV%H_to_Z
              else
                dzaL = 0.5*(e(i,j,K-1) - e(i,j,K+1)) + dz_neglect
                dzaR = 0.5*(e(i,j+1,K-1) - e(i,j+1,K+1)) + dz_neglect
              endif
              ! Use the harmonic mean thicknesses to weight the horizontal gradients.
              ! These unnormalized weights have been rearranged to minimize divisions.
              wtL = hg2L*(haR*dzaR) ; wtR = hg2R*(haL*dzaL)

              drdz = (wtL * drdkL + wtR * drdkR) / (dzaL*wtL + dzaR*wtR)
              ! The expression for drdz above is mathematically equivalent to:
              !   drdz = ((hg2L/haL) * drdkL/dzaL + (hg2R/haR) * drdkR/dzaR) / &
              !          ((hg2L/haL) + (hg2R/haR))
              hg2A = h(i,j,k-1)*h(i,j+1,k-1) + h_neglect2
              hg2B = h(i,j,k)*h(i,j+1,k) + h_neglect2
              haA = 0.5*(h(i,j,k-1) + h(i,j+1,k-1)) + h_neglect
              haB = 0.5*(h(i,j,k) + h(i,j+1,k)) + h_neglect

              ! hN2_v is used with the FGNV streamfunction formulation
              hN2_v(i,K) = (0.5 * GV%H_to_Z * ( hg2A / haA + hg2B / haB )) * &
                           max(drdz*G_rho0, N2_floor)
            endif
            if (present_slope_y) then
              Slope = slope_y(i,J,k)
              slope2_Ratio_v(i,K) = Slope**2 * I_slope_max2
            else
              ! Use the harmonic mean thicknesses to weight the horizontal gradients.
              ! These unnormalized weights have been rearranged to minimize divisions.
              wtA = hg2A*haB ; wtB = hg2B*haA
              ! This is the gradient of density along geopotentials.
              drdy = ((wtA * drdjA + wtB * drdjB) / (wtA + wtB) - &
                      drdz * (e(i,j,K)-e(i,j+1,K))) * G%IdyCv(i,J)

              ! This estimate of slope is accurate for small slopes, but bounded
              ! to be between -1 and 1.
              mag_grad2 = (US%Z_to_L*drdy)**2 + drdz**2
              if (mag_grad2 > 0.0) then
                Slope = drdy / sqrt(mag_grad2)
                slope2_Ratio_v(i,K) = Slope**2 * I_slope_max2
              else ! Just in case mag_grad2 = 0 ever.
                Slope = 0.0
                slope2_Ratio_v(i,K) = 1.0e20  ! Force the use of the safe streamfunction.
              endif
            endif

            ! Adjust real slope by weights that bias towards slope of interfaces
            ! that ignore density gradients along layers.
            if (present_int_slope_v) then
              Slope = (1.0 - int_slope_v(i,J,K)) * Slope + &
                      int_slope_v(i,J,K) * ((e(i,j+1,K)-e(i,j,K)) * G%IdyCv(i,J))
              slope2_Ratio_v(i,K) = (1.0 - int_slope_v(i,J,K)) * slope2_Ratio_v(i,K)
            endif

            Slope_y_PE(i,J,k) = MIN(Slope,CS%slope_max)
            hN2_y_PE(i,J,k) = hN2_v(i,K)
            if (CS%id_slope_y > 0) CS%diagSlopeY(I,j,k) = Slope

            ! Estimate the streamfunction at each interface [Z L2 T-1 ~> m3 s-1].
            Sfn_unlim_v(i,K) = -((KH_v(i,J,K)*G%dx_Cv(i,J))*Slope)

            ! Avoid moving dense water upslope from below the level of
            ! the bottom on the receiving side.
            if (Sfn_unlim_v(i,K) > 0.0) then ! The flow below this interface is positive.
              if (e(i,j,K) < e(i,j+1,nz+1)) then
                Sfn_unlim_v(i,K) = 0.0 ! This is not vhtot, because it may compensate for
                                ! deeper flow in very unusual cases.
              elseif (e(i,j+1,nz+1) > e(i,j,K+1)) then
                ! Scale the transport with the fraction of the donor layer above
                ! the bottom on the receiving side.
                Sfn_unlim_v(i,K) = Sfn_unlim_v(i,K) * ((e(i,j,K) - e(i,j+1,nz+1)) / &
                                         ((e(i,j,K) - e(i,j,K+1)) + dz_neglect))
              endif
            else
              if (e(i,j+1,K) < e(i,j,nz+1)) then ; Sfn_unlim_v(i,K) = 0.0
              elseif (e(i,j,nz+1) > e(i,j+1,K+1)) then
                Sfn_unlim_v(i,K) = Sfn_unlim_v(i,K) * ((e(i,j+1,K) - e(i,j,nz+1)) / &
                                       ((e(i,j+1,K) - e(i,j+1,K+1)) + dz_neglect))
              endif
            endif

          else ! .not. use_EOS
            if (present_slope_y) then
              Slope = slope_y(i,J,k)
            else
              Slope = ((e(i,j,K)-e(i,j+1,K))*G%IdyCv(i,J)) * G%mask2dCv(i,J)
            endif
            if (CS%id_slope_y > 0) CS%diagSlopeY(I,j,k) = Slope
            Sfn_unlim_v(i,K) = ((KH_v(i,J,K)*G%dx_Cv(i,J))*Slope)
            hN2_v(i,K) = GV%g_prime(K)
          endif ! if (use_EOS)
        else ! if (k > nk_linear)
          hN2_v(i,K) = N2_floor * dz_neglect
          Sfn_unlim_v(i,K) = 0.
        endif ! if (k > nk_linear)
        if (CS%id_sfn_unlim_y>0) diag_sfn_unlim_y(i,J,K) = Sfn_unlim_v(i,K)
      enddo ! i-loop
    enddo ! k-loop

    if (CS%use_FGNV_streamfn) then
      do k=1,nz ; do i=is,ie ; if (G%mask2dCv(i,J)>0.) then
        h_harm = max( h_neglect, &
              2. * h(i,j,k) * h(i,j+1,k) / ( ( h(i,j,k) + h(i,j+1,k) ) + h_neglect ) )
        c2_h_v(i,k) = CS%FGNV_scale * &
            ( 0.5*( cg1(i,j) + cg1(i,j+1) ) )**2 / (GV%H_to_Z*h_harm)
      endif ; enddo ; enddo

      ! Solve an elliptic equation for the streamfunction following Ferrari et al., 2010.
      do i=is,ie
        if (G%mask2dCv(i,J)>0.) then
          do K=2,nz
            Sfn_unlim_v(i,K) = (1. + CS%FGNV_scale) * Sfn_unlim_v(i,K)
          enddo
          call streamfn_solver(nz, c2_h_v(i,:), hN2_v(i,:), Sfn_unlim_v(i,:))
        else
          do K=2,nz
            Sfn_unlim_v(i,K) = 0.
          enddo
        endif
      enddo
    endif

    do K=nz,2,-1
      do i=is,ie
        if (k > nk_linear) then
          if (use_EOS) then

            if (vhtot(i,J) <= 0.0) then
              ! The transport that must balance the transport below is positive.
              Sfn_safe = vhtot(i,J) * (1.0 - h_frac(i,j,k)) * GV%H_to_Z
            else !  (vhtot(I,j) > 0.0)
              Sfn_safe = vhtot(i,J) * (1.0 - h_frac(i,j+1,k)) * GV%H_to_Z
            endif

            ! The actual streamfunction at each interface.
            Sfn_est = (Sfn_unlim_v(i,K) + slope2_Ratio_v(i,K)*Sfn_safe) / (1.0 + slope2_Ratio_v(i,K))
          else      ! With .not.use_EOS, the layers are constant density.
            Sfn_est = Sfn_unlim_v(i,K)
          endif

          ! Make sure that there is enough mass above to allow the streamfunction
          ! to satisfy the boundary condition of 0 at the surface.
          Sfn_in_H = min(max(Sfn_est * GV%Z_to_H, -h_avail_rsum(i,j,K)), h_avail_rsum(i,j+1,K))

          ! The actual transport is limited by the mass available in the two
          ! neighboring grid cells.
          vhD(i,J,k) = max(min((Sfn_in_H - vhtot(i,J)), h_avail(i,j,k)), -h_avail(i,j+1,k))

          if (CS%id_sfn_y>0) diag_sfn_y(i,J,K) = diag_sfn_y(i,J,K+1) + vhD(i,J,k)
!         sfn_y(i,J,K) = max(min(Sfn_in_h, vhtot(i,J)+h_avail(i,j,k)), &
!                            vhtot(i,J)-h_avail(i,j+1,k))
!         sfn_slope_y(i,J,K) = max(vhtot(i,J)-h_avail(i,j+1,k), &
!                                  min(vhtot(i,J)+h_avail(i,j,k), &
!               min(h_avail_rsum(i,j+1,K), max(-h_avail_rsum(i,j,K), &
!               (KH_v(i,J,K)*G%dx_Cv(i,J)) * ((e(i,j,K)-e(i,j+1,K))*G%IdyCv(i,J)) )) ))
        else ! k <= nk_linear
          ! Balance the deeper flow with a return flow uniformly distributed
          ! though the remaining near-surface layers.  This is the same as
          ! using Sfn_safe above.  There is no need to apply the limiters in
          ! this case.
          if (vhtot(i,J) <= 0.0) then
            vhD(i,J,k) = -vhtot(i,J) * h_frac(i,j,k)
          else !  (vhtot(i,J) > 0.0)
            vhD(i,J,k) = -vhtot(i,J) * h_frac(i,j+1,k)
          endif

          if (CS%id_sfn_y>0) diag_sfn_y(i,J,K) = diag_sfn_y(i,J,K+1) + vhD(i,J,k)
!         if (sfn_slope_y(i,J,K+1) <= 0.0) then
!           sfn_slope_y(i,J,K) = sfn_slope_y(i,J,K+1) * (1.0 - h_frac(i,j,k))
!         else
!           sfn_slope_y(i,J,K) = sfn_slope_y(i,J,K+1) * (1.0 - h_frac(i,j+1,k))
!         endif
        endif

        vhtot(i,J) = vhtot(i,J)  + vhD(i,J,k)

        if (find_work) then
          !   This is the energy tendency based on the original profiles, and does
          ! not include any nonlinear terms due to a finite time step (which would
          ! involve interactions between the fluxes through the different faces.
          !   A second order centered estimate is used for the density transfered
          ! between water columns.

          Work_v(i,J) = Work_v(i,J) + G_scale * &
            ( vhtot(i,J) * drdkDe_v(i,K) - &
             (vhD(i,J,k) * drdj_v(i,k)) * 0.25 * &
             ((e(i,j,K) + e(i,j,K+1)) + (e(i,j+1,K) + e(i,j+1,K+1))) )
        endif

      enddo
    enddo ! end of k-loop
  enddo ! end of j-loop

  ! In layer 1, enforce the boundary conditions that Sfn(z=0) = 0.0
  if (.not.find_work .or. .not.(use_EOS)) then
    do j=js,je ; do I=is-1,ie ; uhD(I,j,1) = -uhtot(I,j) ; enddo ; enddo
    do J=js-1,je ; do i=is,ie ; vhD(i,J,1) = -vhtot(i,J) ; enddo ; enddo
  else
    EOSdom_u(1) = (is-1) - (G%IsdB-1) ; EOSdom_u(2) = ie - (G%IsdB-1)
    !$OMP parallel do default(shared) private(pres_u,T_u,S_u,drho_dT_u,drho_dS_u,drdiB)
    do j=js,je
      if (use_EOS) then
        do I=is-1,ie
          pres_u(I) = 0.5*(pres(i,j,1) + pres(i+1,j,1))
          T_u(I) = 0.5*(T(i,j,1) + T(i+1,j,1))
          S_u(I) = 0.5*(S(i,j,1) + S(i+1,j,1))
        enddo
        call calculate_density_derivs(T_u, S_u, pres_u, drho_dT_u, drho_dS_u, &
                                      tv%eqn_of_state, EOSdom_u )
      endif
      do I=is-1,ie
        uhD(I,j,1) = -uhtot(I,j)

        if (use_EOS) then
          drdiB = drho_dT_u(I) * (T(i+1,j,1)-T(i,j,1)) + &
                  drho_dS_u(I) * (S(i+1,j,1)-S(i,j,1))
        endif
        if (CS%use_GM_work_bug) then
          Work_u(I,j) = Work_u(I,j) + G_scale * &
              ( (uhD(I,j,1) * drdiB) * 0.25 * &
                ((e(i,j,1) + e(i,j,2)) + (e(i+1,j,1) + e(i+1,j,2))) )
        else
          Work_u(I,j) = Work_u(I,j) - G_scale * &
              ( (uhD(I,j,1) * drdiB) * 0.25 * &
                ((e(i,j,1) + e(i,j,2)) + (e(i+1,j,1) + e(i+1,j,2))) )
        endif
      enddo
    enddo

    EOSdom_v(:) = EOS_domain(G%HI)
    !$OMP parallel do default(shared) private(pres_v,T_v,S_v,drho_dT_v,drho_dS_v,drdjB)
    do J=js-1,je
      if (use_EOS) then
        do i=is,ie
          pres_v(i) = 0.5*(pres(i,j,1) + pres(i,j+1,1))
          T_v(i) = 0.5*(T(i,j,1) + T(i,j+1,1))
          S_v(i) = 0.5*(S(i,j,1) + S(i,j+1,1))
        enddo
        call calculate_density_derivs(T_v, S_v, pres_v, drho_dT_v, drho_dS_v, &
                                      tv%eqn_of_state, EOSdom_v)
      endif
      do i=is,ie
        vhD(i,J,1) = -vhtot(i,J)

        if (use_EOS) then
          drdjB = drho_dT_v(i) * (T(i,j+1,1)-T(i,j,1)) + &
                  drho_dS_v(i) * (S(i,j+1,1)-S(i,j,1))
        endif
        Work_v(i,J) = Work_v(i,J) - G_scale * &
            ( (vhD(i,J,1) * drdjB) * 0.25 * &
              ((e(i,j,1) + e(i,j,2)) + (e(i,j+1,1) + e(i,j+1,2))) )
      enddo
    enddo
  endif

  if (find_work) then ; do j=js,je ; do i=is,ie
    ! Note that the units of Work_v and Work_u are W, while Work_h is W m-2.
    Work_h = 0.5 * G%IareaT(i,j) * &
      ((Work_u(I-1,j) + Work_u(I,j)) + (Work_v(i,J-1) + Work_v(i,J)))
    if (associated(CS%GMwork)) CS%GMwork(i,j) = Work_h
    if (associated(MEKE) .and. .not.CS%GM_src_alt) then ; if (associated(MEKE%GM_src)) then
      MEKE%GM_src(i,j) = MEKE%GM_src(i,j) + Work_h
    endif ; endif
  enddo ; enddo ; endif

  if (find_work .and. CS%GM_src_alt .and. associated(MEKE)) then ; if (associated(MEKE%GM_src)) then
    do j=js,je ; do i=is,ie ; do k=nz,1,-1
      PE_release_h = -0.25*(KH_u(I,j,k)*(Slope_x_PE(I,j,k)**2) * hN2_x_PE(I,j,k) + &
                            Kh_u(I-1,j,k)*(Slope_x_PE(I-1,j,k)**2) * hN2_x_PE(I-1,j,k) + &
                            Kh_v(i,J,k)*(Slope_y_PE(i,J,k)**2) * hN2_y_PE(i,J,k) + &
                            Kh_v(i,J-1,k)*(Slope_y_PE(i,J-1,k)**2) * hN2_y_PE(i,J-1,k))
      MEKE%GM_src(i,j) = MEKE%GM_src(i,j) + US%L_to_Z**2 * GV%Rho0 * PE_release_h
    enddo ; enddo ; enddo
  endif ; endif

  if (CS%id_slope_x > 0) call post_data(CS%id_slope_x, CS%diagSlopeX, CS%diag)
  if (CS%id_slope_y > 0) call post_data(CS%id_slope_y, CS%diagSlopeY, CS%diag)
  if (CS%id_sfn_x > 0) call post_data(CS%id_sfn_x, diag_sfn_x, CS%diag)
  if (CS%id_sfn_y > 0) call post_data(CS%id_sfn_y, diag_sfn_y, CS%diag)
  if (CS%id_sfn_unlim_x > 0) call post_data(CS%id_sfn_unlim_x, diag_sfn_unlim_x, CS%diag)
  if (CS%id_sfn_unlim_y > 0) call post_data(CS%id_sfn_unlim_y, diag_sfn_unlim_y, CS%diag)

end subroutine thickness_diffuse_full

!> Tridiagonal solver for streamfunction at interfaces
subroutine streamfn_solver(nk, c2_h, hN2, sfn)
  integer,               intent(in)    :: nk   !< Number of layers
  real, dimension(nk),   intent(in)    :: c2_h !< Wave speed squared over thickness in layers [L2 Z-1 T-2 ~> m s-2]
  real, dimension(nk+1), intent(in)    :: hN2  !< Thickness times N2 at interfaces [L2 Z-1 T-2 ~> m s-2]
  real, dimension(nk+1), intent(inout) :: sfn  !< Streamfunction [Z L2 T-1 ~> m3 s-1] or arbitrary units
                                               !! On entry, equals diffusivity times slope.
                                               !! On exit, equals the streamfunction.
  ! Local variables
  integer :: k

  real :: b_denom, beta, d1, c1(nk)

  sfn(1) = 0.
  b_denom = hN2(2) + c2_h(1)
  beta = 1.0 / ( b_denom + c2_h(2) )
  d1 = beta * b_denom
  sfn(2) = ( beta * hN2(2) )*sfn(2)
  do K=3,nk
    c1(k-1) = beta * c2_h(k-1)
    b_denom = hN2(K) + d1*c2_h(k-1)
    beta = 1.0 / (b_denom + c2_h(k))
    d1 = beta * b_denom
    sfn(K) = beta * (hN2(K)*sfn(K) + c2_h(k-1)*sfn(K-1))
  enddo
  c1(nk) = beta * c2_h(nk)
  sfn(nk+1) = 0.
  do K=nk,2,-1
    sfn(K) = sfn(K) + c1(k)*sfn(K+1)
  enddo

end subroutine streamfn_solver

!> Modifies thickness diffusivities to untangle layer structures
subroutine add_detangling_Kh(h, e, Kh_u, Kh_v, KH_u_CFL, KH_v_CFL, tv, dt, G, GV, US, CS, &
                             int_slope_u, int_slope_v)
  type(ocean_grid_type),                        intent(in)    :: G    !< Ocean grid structure
  type(verticalGrid_type),                      intent(in)    :: GV   !< Vertical grid structure
  type(unit_scale_type),                        intent(in)    :: US   !< A dimensional unit scaling type
  real, dimension(SZI_(G),SZJ_(G),SZK_(GV)),    intent(in)    :: h    !< Layer thickness [H ~> m or kg m-2]
  real, dimension(SZI_(G),SZJ_(G),SZK_(GV)+1),  intent(in)    :: e    !< Interface positions [Z ~> m]
  real, dimension(SZIB_(G),SZJ_(G),SZK_(GV)+1), intent(inout) :: Kh_u !< Thickness diffusivity on interfaces
                                                                      !! at u points [L2 T-1 ~> m2 s-1]
  real, dimension(SZI_(G),SZJB_(G),SZK_(GV)+1), intent(inout) :: Kh_v !< Thickness diffusivity on interfaces
                                                                      !! at v points [L2 T-1 ~> m2 s-1]
  real, dimension(SZIB_(G),SZJ_(G)),            intent(in)    :: Kh_u_CFL !< Maximum stable thickness diffusivity
                                                                      !! at u points [L2 T-1 ~> m2 s-1]
  real, dimension(SZI_(G),SZJB_(G)),            intent(in)    :: Kh_v_CFL !< Maximum stable thickness diffusivity
                                                                      !! at v points [L2 T-1 ~> m2 s-1]
  type(thermo_var_ptrs),                        intent(in)    :: tv   !< Thermodynamics structure
  real,                                         intent(in)    :: dt   !< Time increment [T ~> s]
  type(thickness_diffuse_CS),                   pointer       :: CS   !< Control structure for thickness diffusion
  real, dimension(SZIB_(G),SZJ_(G),SZK_(GV)+1), intent(inout) :: int_slope_u !< Ratio that determine how much of
                                                                      !! the isopycnal slopes are taken directly from
                                                                      !! the interface slopes without consideration
                                                                      !! of density gradients.
  real, dimension(SZI_(G),SZJB_(G),SZK_(GV)+1), intent(inout) :: int_slope_v !< Ratio that determine how much of
                                                                      !! the isopycnal slopes are taken directly from
                                                                      !! the interface slopes without consideration
                                                                      !! of density gradients.
  ! Local variables
  real, dimension(SZI_(G),SZJ_(G),SZK_(GV)) :: &
    de_top     ! The distances between the top of a layer and the top of the
               ! region where the detangling is applied [H ~> m or kg m-2].
  real, dimension(SZIB_(G),SZJ_(G),SZK_(GV)) :: &
    Kh_lay_u   ! The tentative interface height diffusivity for each layer at
               ! u points [L2 T-1 ~> m2 s-1].
  real, dimension(SZI_(G),SZJB_(G),SZK_(GV)) :: &
    Kh_lay_v   ! The tentative interface height diffusivity for each layer at
               ! v points [L2 T-1 ~> m2 s-1].
  real, dimension(SZI_(G),SZJ_(G)) :: &
    de_bot     ! The distances from the bottom of the region where the
               ! detangling is applied [H ~> m or kg m-2].
  real :: h1, h2    ! The thinner and thicker surrounding thicknesses [H ~> m or kg m-2],
                    ! with the thinner modified near the boundaries to mask out
                    ! thickness variations due to topography, etc.
  real :: jag_Rat   ! The nondimensional jaggedness ratio for a layer, going
                    ! from 0 (smooth) to 1 (jagged).  This is the difference
                    ! between the arithmetic and harmonic mean thicknesses
                    ! normalized by the arithmetic mean thickness.
  real :: Kh_scale  ! A ratio by which Kh_u_CFL is scaled for maximally jagged
                    ! layers [nondim].
  real :: h_neglect ! A thickness that is so small it is usually lost
                    ! in roundoff and can be neglected [H ~> m or kg m-2].

  real :: I_sl      ! The absolute value of the larger in magnitude of the slopes
                    ! above and below [L Z-1 ~> nondim].
  real :: Rsl       ! The ratio of the smaller magnitude slope to the larger
                    ! magnitude one [nondim]. 0 <= Rsl <1.
  real :: IRsl      ! The (limited) inverse of Rsl [nondim]. 1 < IRsl <= 1e9.
  real :: dH        ! The thickness gradient divided by the damping timescale
                    ! and the ratio of the face length to the adjacent cell
                    ! areas for comparability with the diffusivities [L Z T-1 ~> m2 s-1].
  real :: adH       ! The absolute value of dH [L Z T-1 ~> m2 s-1].
  real :: sign      ! 1 or -1, with the same sign as the layer thickness gradient.
  real :: sl_K      ! The sign-corrected slope of the interface above [Z L-1 ~> nondim].
  real :: sl_Kp1    ! The sign-corrected slope of the interface below [Z L-1 ~> nondim].
  real :: I_sl_K    ! The (limited) inverse of sl_K [L Z-1 ~> nondim].
  real :: I_sl_Kp1  ! The (limited) inverse of sl_Kp1 [L Z-1 ~> nondim].
  real :: I_4t      ! A quarter of a flux scaling factor divided by
                    ! the damping timescale [T-1 ~> s-1].
  real :: Fn_R      ! A function of Rsl, such that Rsl < Fn_R < 1.
  real :: denom, I_denom ! A denominator and its inverse, various units.
  real :: Kh_max    ! A local ceiling on the diffusivity [L2 T-1 ~> m2 s-1].
  real :: wt1, wt2  ! Nondimensional weights.
  !   Variables used only in testing code.
  ! real, dimension(SZK_(GV)) :: uh_here
  ! real, dimension(SZK_(GV)+1) :: Sfn
  real :: dKh       ! An increment in the diffusivity [L2 T-1 ~> m2 s-1].

  real, dimension(SZIB_(G),SZK_(GV)+1) :: &
    Kh_bg, &        ! The background (floor) value of Kh [L2 T-1 ~> m2 s-1].
    Kh, &           ! The tentative value of Kh [L2 T-1 ~> m2 s-1].
    Kh_detangle, &  ! The detangling diffusivity that could be used [L2 T-1 ~> m2 s-1].
    Kh_min_max_p, & ! The smallest ceiling that can be placed on Kh(I,K)
                    ! based on the value of Kh(I,K+1) [L2 T-1 ~> m2 s-1].
    Kh_min_max_m, & ! The smallest ceiling that can be placed on Kh(I,K)
                    ! based on the value of Kh(I,K-1) [L2 T-1 ~> m2 s-1].
    ! The following are variables that define the relationships between
    ! successive values of Kh.
    ! Search for Kh that satisfy...
    !    Kh(I,K) >= Kh_min_m(I,K)*Kh(I,K-1) + Kh0_min_m(I,K)
    !    Kh(I,K) >= Kh_min_p(I,K)*Kh(I,K+1) + Kh0_min_p(I,K)
    !    Kh(I,K) <= Kh_max_m(I,K)*Kh(I,K-1) + Kh0_max_m(I,K)
    !    Kh(I,K) <= Kh_max_p(I,K)*Kh(I,K+1) + Kh0_max_p(I,K)
    Kh_min_m , &   ! See above [nondim].
    Kh0_min_m , &  ! See above [L2 T-1 ~> m2 s-1].
    Kh_max_m , &   ! See above [nondim].
    Kh0_max_m, &   ! See above [L2 T-1 ~> m2 s-1].
    Kh_min_p , &   ! See above [nondim].
    Kh0_min_p , &  ! See above [L2 T-1 ~> m2 s-1].
    Kh_max_p , &   ! See above [nondim].
    Kh0_max_p      ! See above [L2 T-1 ~> m2 s-1].
  real, dimension(SZIB_(G)) :: &
    Kh_max_max  ! The maximum diffusivity permitted in a column [L2 T-1 ~> m2 s-1]..
  logical, dimension(SZIB_(G)) :: &
    do_i        ! If true, work on a column.
  integer :: i, j, k, n, ish, jsh, is, ie, js, je, nz, k_top
  is = G%isc ; ie = G%iec ; js = G%jsc ; je = G%jec ; nz = GV%ke

  k_top = GV%nk_rho_varies + 1
  h_neglect = GV%H_subroundoff
  !   The 0.5 is because we are not using uniform weightings, but are
  ! distributing the diffusivities more effectively (with wt1 & wt2), but this
  ! means that the additions to a single interface can be up to twice as large.
  Kh_scale = 0.5
  if (CS%detangle_time > dt) Kh_scale = 0.5 * dt / CS%detangle_time

  do j=js-1,je+1 ; do i=is-1,ie+1
    de_top(i,j,k_top) = 0.0 ; de_bot(i,j) = 0.0
  enddo ; enddo
  do k=k_top+1,nz ; do j=js-1,je+1 ; do i=is-1,ie+1
    de_top(i,j,k) = de_top(i,j,k-1) + h(i,j,k-1)
  enddo ; enddo ; enddo

  do j=js,je ; do I=is-1,ie
    Kh_lay_u(I,j,nz) = 0.0 ; Kh_lay_u(I,j,k_top) = 0.0
  enddo ; enddo
  do J=js-1,je ; do i=is,ie
    Kh_lay_v(i,J,nz) = 0.0 ; Kh_lay_v(i,J,k_top) = 0.0
  enddo ; enddo

  do k=nz-1,k_top+1,-1
    ! Find the diffusivities associated with each layer.
    do j=js-1,je+1 ; do i=is-1,ie+1
      de_bot(i,j) = de_bot(i,j) + h(i,j,k+1)
    enddo ; enddo

    do j=js,je ; do I=is-1,ie ; if (G%mask2dCu(I,j) > 0.0) then
      if (h(i,j,k) > h(i+1,j,k)) then
        h2 = h(i,j,k)
        h1 = max( h(i+1,j,k), h2 - min(de_bot(i+1,j), de_top(i+1,j,k)) )
      else
        h2 = h(i+1,j,k)
        h1 = max( h(i,j,k), h2 - min(de_bot(i,j), de_top(i,j,k)) )
      endif
      jag_Rat = (h2 - h1)**2 / (h2 + h1 + h_neglect)**2
      KH_lay_u(I,j,k) = (Kh_scale * KH_u_CFL(I,j)) * jag_Rat**2
    endif ; enddo ; enddo

    do J=js-1,je ; do i=is,ie ; if (G%mask2dCv(i,J) > 0.0) then
      if (h(i,j,k) > h(i,j+1,k)) then
        h2 = h(i,j,k)
        h1 = max( h(i,j+1,k), h2 - min(de_bot(i,j+1), de_top(i,j+1,k)) )
      else
        h2 = h(i,j+1,k)
        h1 = max( h(i,j,k), h2 - min(de_bot(i,j), de_top(i,j,k)) )
      endif
      jag_Rat = (h2 - h1)**2 / (h2 + h1 + h_neglect)**2
      KH_lay_v(i,J,k) = (Kh_scale * KH_v_CFL(i,J)) * jag_Rat**2
    endif ; enddo ; enddo
  enddo

  ! Limit the diffusivities

  I_4t = Kh_scale / (4.0 * dt)

  do n=1,2
    if (n==1) then ; jsh = js ; ish = is-1
    else ; jsh = js-1 ; ish = is ; endif

    do j=jsh,je

      ! First, populate the diffusivities
      if (n==1) then ! This is a u-column.
        do i=ish,ie
          do_i(I) = (G%mask2dCu(I,j) > 0.0)
          Kh_Max_max(I) = KH_u_CFL(I,j)
        enddo
        do K=1,nz+1 ; do i=ish,ie
          Kh_bg(I,K) = KH_u(I,j,K) ; Kh(I,K) = Kh_bg(I,K)
          Kh_min_max_p(I,K) = Kh_bg(I,K) ; Kh_min_max_m(I,K) = Kh_bg(I,K)
          Kh_detangle(I,K) = 0.0
        enddo ; enddo
      else ! This is a v-column.
        do i=ish,ie
          do_i(i) = (G%mask2dCv(i,J) > 0.0) ; Kh_Max_max(I) = KH_v_CFL(i,J)
        enddo
        do K=1,nz+1 ; do i=ish,ie
          Kh_bg(I,K) = KH_v(I,j,K) ; Kh(I,K) = Kh_bg(I,K)
          Kh_min_max_p(I,K) = Kh_bg(I,K) ; Kh_min_max_m(I,K) = Kh_bg(I,K)
          Kh_detangle(I,K) = 0.0
        enddo ; enddo
      endif

      ! Determine the limits on the diffusivities.
      do k=k_top,nz ; do i=ish,ie ; if (do_i(i)) then
        if (n==1) then ! This is a u-column.
          dH = 0.0
          denom = ((G%IareaT(i+1,j) + G%IareaT(i,j)) * G%dy_Cu(I,j))
          !   This expression uses differences in e in place of h for better
          ! consistency with the slopes.
          if (denom > 0.0) &
            dH = I_4t * ((e(i+1,j,K) - e(i+1,j,K+1)) - &
                         (e(i,j,K) - e(i,j,K+1))) / denom
           ! dH = I_4t * (h(i+1,j,k) - h(i,j,k)) / denom

          adH = abs(dH)
          sign = 1.0 ; if (dH < 0) sign = -1.0
          sl_K = sign * (e(i+1,j,K)-e(i,j,K)) * G%IdxCu(I,j)
          sl_Kp1 = sign * (e(i+1,j,K+1)-e(i,j,K+1)) * G%IdxCu(I,j)

          ! Add the incremental diffusivites to the surrounding interfaces.
          ! Adding more to the more steeply sloping layers (as below) makes
          ! the diffusivities more than twice as effective.
          denom = (sl_K**2 + sl_Kp1**2)
          wt1 = 0.5 ; wt2 = 0.5
          if (denom > 0.0) then
            wt1 = sl_K**2 / denom ; wt2 = sl_Kp1**2 / denom
          endif
          Kh_detangle(I,K) = Kh_detangle(I,K) + wt1*KH_lay_u(I,j,k)
          Kh_detangle(I,K+1) = Kh_detangle(I,K+1) + wt2*KH_lay_u(I,j,k)
        else ! This is a v-column.
          dH = 0.0
          denom = ((G%IareaT(i,j+1) + G%IareaT(i,j)) * G%dx_Cv(I,j))
          if (denom > 0.0) &
            dH = I_4t * ((e(i,j+1,K) - e(i,j+1,K+1)) - &
                         (e(i,j,K) - e(i,j,K+1))) / denom
           ! dH = I_4t * (h(i,j+1,k) - h(i,j,k)) / denom

          adH = abs(dH)
          sign = 1.0 ; if (dH < 0) sign = -1.0
          sl_K = sign * (e(i,j+1,K)-e(i,j,K)) * G%IdyCv(i,J)
          sl_Kp1 = sign * (e(i,j+1,K+1)-e(i,j,K+1)) * G%IdyCv(i,J)

          ! Add the incremental diffusviites to the surrounding interfaces.
          ! Adding more to the more steeply sloping layers (as below) makes
          ! the diffusivities more than twice as effective.
          denom = (sl_K**2 + sl_Kp1**2)
          wt1 = 0.5 ; wt2 = 0.5
          if (denom > 0.0) then
            wt1 = sl_K**2 / denom ; wt2 = sl_Kp1**2 / denom
          endif
          Kh_detangle(I,K) = Kh_detangle(I,K) + wt1*KH_lay_v(i,J,k)
          Kh_detangle(I,K+1) = Kh_detangle(I,K+1) + wt2*KH_lay_v(i,J,k)
        endif

        if (adH == 0.0) then
          Kh_min_m(I,K+1) = 1.0 ; Kh0_min_m(I,K+1) = 0.0
          Kh_max_m(I,K+1) = 1.0 ; Kh0_max_m(I,K+1) = 0.0
          Kh_min_p(I,K) = 1.0 ; Kh0_min_p(I,K) = 0.0
          Kh_max_p(I,K) = 1.0 ; Kh0_max_p(I,K) = 0.0
        elseif (adH > 0.0) then
          if (sl_K <= sl_Kp1) then
            ! This case should only arise from nonlinearities in the equation of state.
            ! Treat it as though dedx(K) = dedx(K+1) & dH = 0.
            Kh_min_m(I,K+1) = 1.0 ; Kh0_min_m(I,K+1) = 0.0
            Kh_max_m(I,K+1) = 1.0 ; Kh0_max_m(I,K+1) = 0.0
            Kh_min_p(I,K) = 1.0 ; Kh0_min_p(I,K) = 0.0
            Kh_max_p(I,K) = 1.0 ; Kh0_max_p(I,K) = 0.0
          elseif (sl_K <= 0.0) then   ! Both slopes are opposite to dH
            I_sl = -1.0 / sl_Kp1
            Rsl = -sl_K * I_sl                            ! 0 <= Rsl < 1
            IRsl = 1e9 ; if (Rsl > 1e-9) IRsl = 1.0/Rsl   ! 1 < IRsl <= 1e9

            Fn_R = Rsl
            if (Kh_max_max(I) > 0) &
              Fn_R = min(sqrt(Rsl), Rsl + (adH * I_sl) / (Kh_Max_max(I)))

            Kh_min_m(I,K+1) = Fn_R ; Kh0_min_m(I,K+1) = 0.0
            Kh_max_m(I,K+1) = Rsl ; Kh0_max_m(I,K+1) = adH * I_sl
            Kh_min_p(I,K) = IRsl ; Kh0_min_p(I,K) = -adH * (I_sl*IRsl)
            Kh_max_p(I,K) = 1.0/(Fn_R + 1.0e-30) ; Kh0_max_p(I,K) = 0.0
          elseif (sl_Kp1 < 0.0) then  ! Opposite (nonzero) signs of slopes.
            I_sl_K = 1e18*US%Z_to_L ; if (sl_K > 1e-18*US%L_to_Z) I_sl_K = 1.0 / sl_K
            I_sl_Kp1 = 1e18*US%Z_to_L ; if (-sl_Kp1 > 1e-18*US%L_to_Z) I_sl_Kp1 = -1.0 / sl_Kp1

            Kh_min_m(I,K+1) = 0.0 ; Kh0_min_m(I,K+1) = 0.0
            Kh_max_m(I,K+1) = - sl_K*I_sl_Kp1 ; Kh0_max_m(I,K+1) = adH*I_sl_Kp1
            Kh_min_p(I,K) = 0.0 ; Kh0_min_p(I,K) = 0.0
            Kh_max_p(I,K) = sl_Kp1*I_sl_K ; Kh0_max_p(I,K) = adH*I_sl_K

            ! This limit does not use the slope weighting so that potentially
            ! sharp gradients in diffusivities are not forced to occur.
            Kh_Max = adH / (sl_K - sl_Kp1)
            Kh_min_max_p(I,K) = max(Kh_min_max_p(I,K), Kh_Max)
            Kh_min_max_m(I,K+1) = max(Kh_min_max_m(I,K+1), Kh_Max)
          else ! Both slopes are of the same sign as dH.
            I_sl = 1.0 / sl_K
            Rsl = sl_Kp1 * I_sl                           ! 0 <= Rsl < 1
            IRsl = 1e9 ; if (Rsl > 1e-9) IRsl = 1.0/Rsl   ! 1 < IRsl <= 1e9

            ! Rsl <= Fn_R <= 1
            Fn_R = Rsl
            if (Kh_max_max(I) > 0) &
              Fn_R = min(sqrt(Rsl), Rsl + (adH * I_sl) / Kh_Max_max(I))

            Kh_min_m(I,K+1) = IRsl ; Kh0_min_m(I,K+1) = -adH * (I_sl*IRsl)
            Kh_max_m(I,K+1) = 1.0/(Fn_R + 1.0e-30) ; Kh0_max_m(I,K+1) = 0.0
            Kh_min_p(I,K) = Fn_R ; Kh0_min_p(I,K) = 0.0
            Kh_max_p(I,K) = Rsl ; Kh0_max_p(I,K) = adH * I_sl
          endif
        endif
      endif ; enddo ; enddo ! I-loop & k-loop

      do k=k_top,nz+1,nz+1-k_top ; do i=ish,ie ; if (do_i(i)) then
        ! The diffusivities at k_top and nz+1 are both fixed.
        Kh_min_m(I,k) = 0.0 ; Kh0_min_m(I,k) = 0.0
        Kh_max_m(I,k) = 0.0 ; Kh0_max_m(I,k) = 0.0
        Kh_min_p(I,k) = 0.0 ; Kh0_min_p(I,k) = 0.0
        Kh_max_p(I,k) = 0.0 ; Kh0_max_p(I,k) = 0.0
        Kh_min_max_p(I,K) = Kh_bg(I,K)
        Kh_min_max_m(I,K) = Kh_bg(I,K)
      endif ; enddo ; enddo ! I-loop and k_top/nz+1 loop

      ! Search for Kh that satisfy...
      !    Kh(I,K) >= Kh_min_m(I,K)*Kh(I,K-1) + Kh0_min_m(I,K)
      !    Kh(I,K) >= Kh_min_p(I,K)*Kh(I,K+1) + Kh0_min_p(I,K)
      !    Kh(I,K) <= Kh_max_m(I,K)*Kh(I,K-1) + Kh0_max_m(I,K)
      !    Kh(I,K) <= Kh_max_p(I,K)*Kh(I,K+1) + Kh0_max_p(I,K)

      ! Increase the diffusivies to satisfy the min constraints.
      ! All non-zero min constraints on one diffusivity are max constraints on another.
      do K=k_top+1,nz ; do i=ish,ie ; if (do_i(i)) then
        Kh(I,K) = max(Kh_bg(I,K), Kh_detangle(I,K), &
                      min(Kh_min_m(I,K)*Kh(I,K-1) + Kh0_min_m(I,K), Kh(I,K-1)))

        if (Kh0_max_m(I,K) > Kh_bg(I,K)) Kh(I,K) = min(Kh(I,K), Kh0_max_m(I,K))
        if (Kh0_max_p(I,K) > Kh_bg(I,K)) Kh(I,K) = min(Kh(I,K), Kh0_max_p(I,K))
      endif ; enddo ; enddo ! I-loop & k-loop
      ! This is still true... do i=ish,ie ; Kh(I,nz+1) = Kh_bg(I,nz+1) ; enddo
      do K=nz,k_top+1,-1 ; do i=ish,ie ; if (do_i(i)) then
        Kh(I,k) = max(Kh(I,K), min(Kh_min_p(I,K)*Kh(I,K+1) + Kh0_min_p(I,K), Kh(I,K+1)))

        Kh_Max = max(Kh_min_max_p(I,K), Kh_max_p(I,K)*Kh(I,K+1) + Kh0_max_p(I,K))
        Kh(I,k) = min(Kh(I,k), Kh_Max)
      endif ; enddo ; enddo ! I-loop & k-loop
      !  All non-zero min constraints on one diffusivity are max constraints on
      ! another layer, so the min constraints can now be discounted.

      ! Decrease the diffusivities to satisfy the max constraints.
        do K=k_top+1,nz ; do i=ish,ie ; if (do_i(i)) then
          Kh_Max = max(Kh_min_max_m(I,K), Kh_max_m(I,K)*Kh(I,K-1) + Kh0_max_m(I,K))
          if (Kh(I,k) > Kh_Max) Kh(I,k) = Kh_Max
        endif ; enddo ; enddo  ! i- and K-loops

      ! This code tests the solutions...
!     do i=ish,ie
!       Sfn(:) = 0.0 ; uh_here(:) = 0.0
!       do K=k_top,nz
!         if ((Kh(i,K) > Kh_bg(i,K)) .or. (Kh(i,K+1) > Kh_bg(i,K+1))) then
!           if (n==1) then ! u-point.
!             if ((h(i+1,j,k) - h(i,j,k)) * &
!                 ((e(i+1,j,K)-e(i+1,j,K+1)) - (e(i,j,K)-e(i,j,K+1))) > 0.0) then
!               Sfn(K) = -Kh(i,K) * (e(i+1,j,K)-e(i,j,K)) * G%IdxCu(I,j)
!               Sfn(K+1) = -Kh(i,K+1) * (e(i+1,j,K+1)-e(i,j,K+1)) * G%IdxCu(I,j)
!               uh_here(k) = (Sfn(K) - Sfn(K+1))*G%dy_Cu(I,j)
!               if (abs(uh_here(k)) * min(G%IareaT(i,j), G%IareaT(i+1,j)) > &
!                   (1e-10*GV%m_to_H)) then
!                 if (uh_here(k) * (h(i+1,j,k) - h(i,j,k)) > 0.0) then
!                   call MOM_error(WARNING, "Corrective u-transport is up the thickness gradient.", .true.)
!                 endif
!                 if (((h(i,j,k) - 4.0*dt*G%IareaT(i,j)*uh_here(k)) - &
!                      (h(i+1,j,k) + 4.0*dt*G%IareaT(i+1,j)*uh_here(k))) * &
!                     (h(i,j,k) - h(i+1,j,k)) < 0.0) then
!                   call MOM_error(WARNING, "Corrective u-transport is too large.", .true.)
!                 endif
!               endif
!             endif
!           else ! v-point
!             if ((h(i,j+1,k) - h(i,j,k)) * &
!                 ((e(i,j+1,K)-e(i,j+1,K+1)) - (e(i,j,K)-e(i,j,K+1))) > 0.0) then
!               Sfn(K) = -Kh(i,K) * (e(i,j+1,K)-e(i,j,K)) * G%IdyCv(i,J)
!               Sfn(K+1) = -Kh(i,K+1) * (e(i,j+1,K+1)-e(i,j,K+1)) * G%IdyCv(i,J)
!               uh_here(k) = (Sfn(K) - Sfn(K+1))*G%dx_Cv(i,J)
!               if (abs(uh_here(K)) * min(G%IareaT(i,j), G%IareaT(i,j+1)) > &
!                   (1e-10*GV%m_to_H)) then
!                 if (uh_here(K) * (h(i,j+1,k) - h(i,j,k)) > 0.0) then
!                   call MOM_error(WARNING, &
!                          "Corrective v-transport is up the thickness gradient.", .true.)
!                 endif
!                 if (((h(i,j,k) - 4.0*dt*G%IareaT(i,j)*uh_here(K)) - &
!                      (h(i,j+1,k) + 4.0*dt*G%IareaT(i,j+1)*uh_here(K))) * &
!                     (h(i,j,k) - h(i,j+1,k)) < 0.0) then
!                   call MOM_error(WARNING, &
!                          "Corrective v-transport is too large.", .true.)
!                 endif
!               endif
!             endif
!           endif ! u- or v- selection.
!          !  de_dx(I,K) = (e(i+1,j,K)-e(i,j,K)) * G%IdxCu(I,j)
!         endif
!       enddo
!     enddo

      if (n==1) then ! This is a u-column.
        do K=k_top+1,nz ; do i=ish,ie
          if (Kh(I,K) > KH_u(I,j,K)) then
            dKh = (Kh(I,K) - KH_u(I,j,K))
            int_slope_u(I,j,K) = dKh / Kh(I,K)
            KH_u(I,j,K) = Kh(I,K)
          endif
        enddo ; enddo
      else ! This is a v-column.
        do K=k_top+1,nz ; do i=ish,ie
          if (Kh(i,K) > KH_v(i,J,K)) then
            dKh = Kh(i,K) - KH_v(i,J,K)
            int_slope_v(i,J,K) = dKh / Kh(i,K)
            KH_v(i,J,K) = Kh(i,K)
          endif
        enddo ; enddo
      endif

    enddo ! j-loop
  enddo  ! n-loop over u- and v- directions.

end subroutine add_detangling_Kh

!> Initialize the thickness diffusion module/structure
subroutine thickness_diffuse_init(Time, G, GV, US, param_file, diag, CDp, CS)
  type(time_type),         intent(in) :: Time    !< Current model time
  type(ocean_grid_type),   intent(in) :: G       !< Ocean grid structure
  type(verticalGrid_type), intent(in) :: GV      !< Vertical grid structure
  type(unit_scale_type),   intent(in) :: US      !< A dimensional unit scaling type
  type(param_file_type),   intent(in) :: param_file !< Parameter file handles
  type(diag_ctrl), target, intent(inout) :: diag !< Diagnostics control structure
  type(cont_diag_ptrs),    intent(inout) :: CDp  !< Continuity equation diagnostics
  type(thickness_diffuse_CS), pointer    :: CS   !< Control structure for thickness diffusion

! This include declares and sets the variable "version".
#include "version_variable.h"
  character(len=40)  :: mdl = "MOM_thickness_diffuse" ! This module's name.
  real :: omega        ! The Earth's rotation rate [T-1 ~> s-1]
  real :: strat_floor  ! A floor for Brunt-Vasaila frequency in the Ferrari et al. 2010,
                       ! streamfunction formulation, expressed as a fraction of planetary
                       ! rotation [nondim].
  logical :: default_2018_answers ! The default setting for the various 2018_ANSWERS flags.

  if (associated(CS)) then
    call MOM_error(WARNING, &
      "Thickness_diffuse_init called with an associated control structure.")
    return
  else ; allocate(CS) ; endif

  CS%diag => diag

  ! Read all relevant parameters and write them to the model log.
  call log_version(param_file, mdl, version, "")
  call get_param(param_file, mdl, "THICKNESSDIFFUSE", CS%thickness_diffuse, &
                 "If true, interface heights are diffused with a "//&
                 "coefficient of KHTH.", default=.false.)
  call get_param(param_file, mdl, "KHTH", CS%Khth, &
                 "The background horizontal thickness diffusivity.", &
                 default=0.0, units="m2 s-1", scale=US%m_to_L**2*US%T_to_s)
  call get_param(param_file, mdl, "KHTH_SLOPE_CFF", CS%KHTH_Slope_Cff, &
                 "The nondimensional coefficient in the Visbeck formula "//&
                 "for the interface depth diffusivity", units="nondim", &
                 default=0.0)
  call get_param(param_file, mdl, "KHTH_MIN", CS%KHTH_Min, &
                 "The minimum horizontal thickness diffusivity.", &
                 default=0.0, units="m2 s-1", scale=US%m_to_L**2*US%T_to_s)
  call get_param(param_file, mdl, "KHTH_MAX", CS%KHTH_Max, &
                 "The maximum horizontal thickness diffusivity.", &
                 default=0.0, units="m2 s-1", scale=US%m_to_L**2*US%T_to_s)
  call get_param(param_file, mdl, "KHTH_MAX_CFL", CS%max_Khth_CFL, &
                 "The maximum value of the local diffusive CFL ratio that "//&
                 "is permitted for the thickness diffusivity. 1.0 is the "//&
                 "marginally unstable value in a pure layered model, but "//&
                 "much smaller numbers (e.g. 0.1) seem to work better for "//&
                 "ALE-based models.", units = "nondimensional", default=0.8)

!  call get_param(param_file, mdl, "USE_QG_LEITH_GM", CS%QG_Leith_GM, &
!               "If true, use the QG Leith viscosity as the GM coefficient.", &
!               default=.false.)

  if (CS%max_Khth_CFL < 0.0) CS%max_Khth_CFL = 0.0
  call get_param(param_file, mdl, "DETANGLE_INTERFACES", CS%detangle_interfaces, &
                 "If defined add 3-d structured enhanced interface height "//&
                 "diffusivities to horizontally smooth jagged layers.", &
                 default=.false.)
  CS%detangle_time = 0.0
  if (CS%detangle_interfaces) &
    call get_param(param_file, mdl, "DETANGLE_TIMESCALE", CS%detangle_time, &
                 "A timescale over which maximally jagged grid-scale "//&
                 "thickness variations are suppressed.  This must be "//&
                 "longer than DT, or 0 to use DT.", units="s", default=0.0, scale=US%s_to_T)
  call get_param(param_file, mdl, "KHTH_SLOPE_MAX", CS%slope_max, &
                 "A slope beyond which the calculated isopycnal slope is "//&
                 "not reliable and is scaled away.", units="nondim", default=0.01, scale=US%L_to_Z)
  call get_param(param_file, mdl, "KD_SMOOTH", CS%kappa_smooth, &
                 "A diapycnal diffusivity that is used to interpolate "//&
                 "more sensible values of T & S into thin layers.", &
                 units="m2 s-1", default=1.0e-6, scale=US%m_to_Z**2*US%T_to_s)
  call get_param(param_file, mdl, "KHTH_USE_FGNV_STREAMFUNCTION", CS%use_FGNV_streamfn, &
                 "If true, use the streamfunction formulation of "//&
                 "Ferrari et al., 2010, which effectively emphasizes "//&
                 "graver vertical modes by smoothing in the vertical.",  &
                 default=.false.)
  call get_param(param_file, mdl, "FGNV_FILTER_SCALE", CS%FGNV_scale, &
                 "A coefficient scaling the vertical smoothing term in the "//&
                 "Ferrari et al., 2010, streamfunction formulation.", &
                 units="nondim", default=1., do_not_log=.not.CS%use_FGNV_streamfn)
  call get_param(param_file, mdl, "FGNV_C_MIN", CS%FGNV_c_min, &
                 "A minium wave speed used in the Ferrari et al., 2010, "//&
                 "streamfunction formulation.", &
                 default=0., units="m s-1", scale=US%m_s_to_L_T, do_not_log=.not.CS%use_FGNV_streamfn)
  call get_param(param_file, mdl, "FGNV_STRAT_FLOOR", strat_floor, &
                 "A floor for Brunt-Vasaila frequency in the Ferrari et al., 2010, "//&
                 "streamfunction formulation, expressed as a fraction of planetary "//&
                 "rotation, OMEGA. This should be tiny but non-zero to avoid degeneracy.", &
                 default=1.e-15, units="nondim", do_not_log=.not.CS%use_FGNV_streamfn)
  call get_param(param_file, mdl, "STANLEY_PRM_DET_COEFF", CS%Stanley_det_coeff, &
                 "The coefficient correlating SGS temperature variance with the mean "//&
                 "temperature gradient in the deterministic part of the Stanley parameterization. "//&
                 "Negative values disable the scheme.", units="nondim", default=-1.0)
  call get_param(param_file, mdl, "OMEGA", omega, &
                 "The rotation rate of the earth.", &
                 default=7.2921e-5, units="s-1", scale=US%T_to_s, do_not_log=.not.CS%use_FGNV_streamfn)
  if (CS%use_FGNV_streamfn) CS%N2_floor = (strat_floor*omega)**2
  call get_param(param_file, mdl, "DEBUG", CS%debug, &
                 "If true, write out verbose debugging data.", &
                 default=.false., debuggingParam=.true.)

  call get_param(param_file, mdl, "MEKE_GM_SRC_ALT", CS%GM_src_alt, &
                 "If true, use the GM energy conversion form S^2*N^2*kappa rather "//&
                 "than the streamfunction for the GM source term.", default=.false.)
  call get_param(param_file, mdl, "MEKE_GEOMETRIC", CS%MEKE_GEOMETRIC, &
                 "If true, uses the GM coefficient formulation from the GEOMETRIC "//&
                 "framework (Marshall et al., 2012).", default=.false.)
  if (CS%MEKE_GEOMETRIC) then
    call get_param(param_file, mdl, "MEKE_GEOMETRIC_EPSILON", CS%MEKE_GEOMETRIC_epsilon, &
                 "Minimum Eady growth rate used in the calculation of GEOMETRIC "//&
                 "thickness diffusivity.", units="s-1", default=1.0e-7, scale=US%T_to_s)
    call get_param(param_file, mdl, "MEKE_GEOMETRIC_ALPHA", CS%MEKE_GEOMETRIC_alpha, &
                 "The nondimensional coefficient governing the efficiency of the GEOMETRIC "//&
                 "thickness diffusion.", units="nondim", default=0.05)

    call get_param(param_file, mdl, "DEFAULT_2018_ANSWERS", default_2018_answers, &
                 "This sets the default value for the various _2018_ANSWERS parameters.", &
                 default=.false.)
    call get_param(param_file, mdl, "MEKE_GEOMETRIC_2018_ANSWERS", CS%MEKE_GEOM_answers_2018, &
                 "If true, use expressions in the MEKE_GEOMETRIC calculation that recover the "//&
                 "answers from the original implementation.  Otherwise, use expressions that "//&
                 "satisfy rotational symmetry.", default=default_2018_answers)
  endif

  call get_param(param_file, mdl, "USE_KH_IN_MEKE", CS%Use_KH_in_MEKE, &
                 "If true, uses the thickness diffusivity calculated here to diffuse MEKE.", &
                 default=.false.)

  call get_param(param_file, mdl, "USE_GME", CS%use_GME_thickness_diffuse, &
                 "If true, use the GM+E backscatter scheme in association "//&
                 "with the Gent and McWilliams parameterization.", default=.false.)

  call get_param(param_file, mdl, "USE_GM_WORK_BUG", CS%use_GM_work_bug, &
                 "If true, compute the top-layer work tendency on the u-grid "//&
                 "with the incorrect sign, for legacy reproducibility.", &
                 default=.false.)

  if (CS%use_GME_thickness_diffuse) then
    call safe_alloc_ptr(CS%KH_u_GME,G%IsdB,G%IedB,G%jsd,G%jed,GV%ke+1)
    call safe_alloc_ptr(CS%KH_v_GME,G%isd,G%ied,G%JsdB,G%JedB,GV%ke+1)
  endif

  CS%id_uhGM = register_diag_field('ocean_model', 'uhGM', diag%axesCuL, Time, &
           'Time Mean Diffusive Zonal Thickness Flux', &
           'kg s-1', conversion=GV%H_to_kg_m2*US%L_to_m**2*US%s_to_T, &
           y_cell_method='sum', v_extensive=.true.)
  if (CS%id_uhGM > 0) call safe_alloc_ptr(CDp%uhGM,G%IsdB,G%IedB,G%jsd,G%jed,GV%ke)
  CS%id_vhGM = register_diag_field('ocean_model', 'vhGM', diag%axesCvL, Time, &
           'Time Mean Diffusive Meridional Thickness Flux', &
           'kg s-1', conversion=GV%H_to_kg_m2*US%L_to_m**2*US%s_to_T, &
           x_cell_method='sum', v_extensive=.true.)
  if (CS%id_vhGM > 0) call safe_alloc_ptr(CDp%vhGM,G%isd,G%ied,G%JsdB,G%JedB,GV%ke)

  CS%id_GMwork = register_diag_field('ocean_model', 'GMwork', diag%axesT1, Time, &
          'Integrated Tendency of Ocean Mesoscale Eddy KE from Parameterized Eddy Advection', &
          'W m-2', conversion=US%RZ3_T3_to_W_m2*US%L_to_Z**2, cmor_field_name='tnkebto', &
          cmor_long_name='Integrated Tendency of Ocean Mesoscale Eddy KE from Parameterized Eddy Advection', &
          cmor_standard_name='tendency_of_ocean_eddy_kinetic_energy_content_due_to_parameterized_eddy_advection')
  if (CS%id_GMwork > 0) call safe_alloc_ptr(CS%GMwork,G%isd,G%ied,G%jsd,G%jed)

  CS%id_KH_u = register_diag_field('ocean_model', 'KHTH_u', diag%axesCui, Time, &
           'Parameterized mesoscale eddy advection diffusivity at U-point', &
           'm2 s-1', conversion=US%L_to_m**2*US%s_to_T)
  CS%id_KH_v = register_diag_field('ocean_model', 'KHTH_v', diag%axesCvi, Time, &
           'Parameterized mesoscale eddy advection diffusivity at V-point', &
           'm2 s-1', conversion=US%L_to_m**2*US%s_to_T)
  CS%id_KH_t = register_diag_field('ocean_model', 'KHTH_t', diag%axesTL, Time, &
          'Ocean Tracer Diffusivity due to Parameterized Mesoscale Advection', &
          'm2 s-1', conversion=US%L_to_m**2*US%s_to_T, &
          cmor_field_name='diftrblo', &
          cmor_long_name='Ocean Tracer Diffusivity due to Parameterized Mesoscale Advection', &
          cmor_standard_name='ocean_tracer_diffusivity_due_to_parameterized_mesoscale_advection')

  CS%id_KH_u1 = register_diag_field('ocean_model', 'KHTH_u1', diag%axesCu1, Time,         &
           'Parameterized mesoscale eddy advection diffusivity at U-points (2-D)', &
           'm2 s-1', conversion=US%L_to_m**2*US%s_to_T)
  CS%id_KH_v1 = register_diag_field('ocean_model', 'KHTH_v1', diag%axesCv1, Time,         &
           'Parameterized mesoscale eddy advection diffusivity at V-points (2-D)', &
           'm2 s-1', conversion=US%L_to_m**2*US%s_to_T)
  CS%id_KH_t1 = register_diag_field('ocean_model', 'KHTH_t1', diag%axesT1, Time, &
           'Parameterized mesoscale eddy advection diffusivity at T-points (2-D)', &
           'm2 s-1', conversion=US%L_to_m**2*US%s_to_T)

  CS%id_slope_x =  register_diag_field('ocean_model', 'neutral_slope_x', diag%axesCui, Time, &
<<<<<<< HEAD
           'Zonal slope of neutral surface', 'nondim')
  if (CS%id_slope_x > 0) call safe_alloc_ptr(CS%diagSlopeX,G%IsdB,G%IedB,G%jsd,G%jed,GV%ke+1)
  CS%id_slope_y =  register_diag_field('ocean_model', 'neutral_slope_y', diag%axesCvi, Time, &
           'Meridional slope of neutral surface', 'nondim')
=======
           'Zonal slope of neutral surface', 'nondim', conversion=US%Z_to_L)
  if (CS%id_slope_x > 0) call safe_alloc_ptr(CS%diagSlopeX,G%IsdB,G%IedB,G%jsd,G%jed,GV%ke+1)
  CS%id_slope_y =  register_diag_field('ocean_model', 'neutral_slope_y', diag%axesCvi, Time, &
           'Meridional slope of neutral surface', 'nondim', conversion=US%Z_to_L)
>>>>>>> f4ba5a39
  if (CS%id_slope_y > 0) call safe_alloc_ptr(CS%diagSlopeY,G%isd,G%ied,G%JsdB,G%JedB,GV%ke+1)
  CS%id_sfn_x =  register_diag_field('ocean_model', 'GM_sfn_x', diag%axesCui, Time, &
           'Parameterized Zonal Overturning Streamfunction', &
           'm3 s-1', conversion=GV%H_to_m*US%L_to_m**2*US%s_to_T)
  CS%id_sfn_y =  register_diag_field('ocean_model', 'GM_sfn_y', diag%axesCvi, Time, &
           'Parameterized Meridional Overturning Streamfunction', &
           'm3 s-1', conversion=GV%H_to_m*US%L_to_m**2*US%s_to_T)
  CS%id_sfn_unlim_x =  register_diag_field('ocean_model', 'GM_sfn_unlim_x', diag%axesCui, Time, &
           'Parameterized Zonal Overturning Streamfunction before limiting/smoothing', &
           'm3 s-1', conversion=US%Z_to_m*US%L_to_m**2*US%s_to_T)
  CS%id_sfn_unlim_y =  register_diag_field('ocean_model', 'GM_sfn_unlim_y', diag%axesCvi, Time, &
           'Parameterized Meridional Overturning Streamfunction before limiting/smoothing', &
           'm3 s-1', conversion=US%Z_to_m*US%L_to_m**2*US%s_to_T)

end subroutine thickness_diffuse_init

!> Copies ubtav and vbtav from private type into arrays
subroutine thickness_diffuse_get_KH(CS, KH_u_GME, KH_v_GME, G, GV)
  type(thickness_diffuse_CS),          pointer     :: CS   !< Control structure for this module
  type(ocean_grid_type),               intent(in)  :: G    !< Grid structure
  type(verticalGrid_type),             intent(in)  :: GV   !< Vertical grid structure
  real, dimension(SZIB_(G),SZJ_(G),SZK_(GV)+1), intent(inout) :: KH_u_GME !< interface height
                                                   !! diffusivities at u-faces [L2 T-1 ~> m2 s-1]
  real, dimension(SZI_(G),SZJB_(G),SZK_(GV)+1), intent(inout) :: KH_v_GME !< interface height
                                                   !! diffusivities at v-faces [L2 T-1 ~> m2 s-1]
  ! Local variables
  integer :: i,j,k

  do k=1,GV%ke+1 ; do j = G%jsc, G%jec ; do I = G%isc-1, G%iec
    KH_u_GME(I,j,k) = CS%KH_u_GME(I,j,k)
  enddo ; enddo ; enddo

  do k=1,GV%ke+1 ; do J = G%jsc-1, G%jec ; do i = G%isc, G%iec
    KH_v_GME(i,J,k) = CS%KH_v_GME(i,J,k)
  enddo ; enddo ; enddo

end subroutine thickness_diffuse_get_KH

!> Deallocate the thickness diffusion control structure
subroutine thickness_diffuse_end(CS)
  type(thickness_diffuse_CS), pointer :: CS !< Control structure for thickness diffusion

  if (associated(CS)) deallocate(CS)
end subroutine thickness_diffuse_end

!> \namespace mom_thickness_diffuse
!!
!! \section section_gm Thickness diffusion (aka Gent-McWilliams)
!!
!! Thickness diffusion is implemented via along-layer mass fluxes
!! \f[
!! h^\dagger \leftarrow h^n - \Delta t \nabla \cdot ( \vec{uh}^* )
!! \f]
!! where the mass fluxes are cast as the difference in vector streamfunction
!!
!! \f[
!! \vec{uh}^* = \delta_k \vec{\psi} .
!! \f]
!!
!! The GM implementation of thickness diffusion made the streamfunction proportional to the potential density slope
!! \f[
!! \vec{\psi} = - \kappa_h \frac{\nabla_z \rho}{\partial_z \rho}
!! = \frac{g\kappa_h}{\rho_o} \frac{\nabla \rho}{N^2} = \kappa_h \frac{M^2}{N^2}
!! \f]
!! but for robustness the scheme is implemented as
!! \f[
!! \vec{\psi} = \kappa_h \frac{M^2}{\sqrt{N^4 + M^4}}
!! \f]
!! since the quantity \f$\frac{M^2}{\sqrt{N^2 + M^2}}\f$ is bounded between $-1$ and $1$ and does not change sign
!! if \f$N^2<0\f$.
!!
!! Optionally, the method of Ferrari et al, 2010, can be used to obtain the streamfunction which solves the
!! vertically elliptic equation:
!! \f[
!! \gamma_F \partial_z c^2 \partial_z \psi - N_*^2 \psi  = ( 1 + \gamma_F ) \kappa_h N_*^2 \frac{M^2}{\sqrt{N^4+M^4}}
!! \f]
!! which recovers the previous streamfunction relation in the limit that \f$ c \rightarrow 0 \f$.
!! Here, \f$c=\max(c_{min},c_g)\f$ is the maximum of either \f$c_{min}\f$ and either the first baroclinic mode
!! wave-speed or the equivalent barotropic mode wave-speed.
!! \f$N_*^2 = \max(N^2,0)\f$ is a non-negative form of the square of the Brunt-Vaisala frequency.
!! The parameter \f$\gamma_F\f$ is used to reduce the vertical smoothing length scale.
!! \f[
!! \kappa_h = \left( \kappa_o + \alpha_{s} L_{s}^2 < S N > + \alpha_{M} \kappa_{M} \right) r(\Delta x,L_d)
!! \f]
!! where \f$ S \f$ is the isoneutral slope magnitude, \f$ N \f$ is the square root of Brunt-Vaisala frequency,
!! \f$\kappa_{M}\f$ is the diffusivity calculated by the MEKE parameterization (mom_meke module) and
!! \f$ r(\Delta x,L_d) \f$ is a function of the local resolution (ratio of grid-spacing, \f$\Delta x\f$,
!! to deformation radius, \f$L_d\f$). The length \f$L_s\f$ is provided by the mom_lateral_mixing_coeffs module
!! (enabled with <code>USE_VARIABLE_MIXING=True</code> and the term \f$<SN>\f$ is the vertical average slope
!! times the Brunt-Vaisala frequency prescribed by Visbeck et al., 1996.
!!
!! The result of the above expression is subsequently bounded by minimum and maximum values, including an upper
!! diffusivity consistent with numerical stability (\f$ \kappa_{cfl} \f$ is calculated internally).
!! \f[
!! \kappa_h \leftarrow \min{\left( \kappa_{max}, \kappa_{cfl}, \max{\left( \kappa_{min}, \kappa_h \right)} \right)}
!!                      f(c_g,z)
!! \f]
!!
!! where \f$f(c_g,z)\f$ is a vertical structure function.
!! \f$f(c_g,z)\f$ is calculated in module mom_lateral_mixing_coeffs.
!! If <code>KHTH_USE_EBT_STRUCT=True</code> then \f$f(c_g,z)\f$ is set to look like the equivalent barotropic
!! modal velocity structure. Otherwise \f$f(c_g,z)=1\f$ and the diffusivity is independent of depth.
!!
!! In order to calculate meaningful slopes in vanished layers, temporary copies of the thermodynamic variables
!! are passed through a vertical smoother, function vert_fill_ts():
!! \f{eqnarray*}{
!! \left[ 1 + \Delta t \kappa_{smth} \frac{\partial^2}{\partial_z^2} \right] \theta & \leftarrow & \theta \\
!! \left[ 1 + \Delta t \kappa_{smth} \frac{\partial^2}{\partial_z^2} \right] s & \leftarrow & s
!! \f}
!!
!! \subsection section_khth_module_parameters Module mom_thickness_diffuse parameters
!!
!! | Symbol                | Module parameter |
!! | ------                | --------------- |
!! | -                     | <code>THICKNESSDIFFUSE</code> |
!! | \f$ \kappa_o \f$      | <code>KHTH</code> |
!! | \f$ \alpha_{s} \f$    | <code>KHTH_SLOPE_CFF</code> |
!! | \f$ \kappa_{min} \f$  | <code>KHTH_MIN</code> |
!! | \f$ \kappa_{max} \f$  | <code>KHTH_MAX</code> |
!! | -                     | <code>KHTH_MAX_CFL</code> |
!! | \f$ \kappa_{smth} \f$ | <code>KD_SMOOTH</code> |
!! | \f$ \alpha_{M} \f$    | <code>MEKE_KHTH_FAC</code> (from mom_meke module) |
!! | -                     | <code>KHTH_USE_EBT_STRUCT</code> (from mom_lateral_mixing_coeffs module) |
!! | -                     | <code>KHTH_USE_FGNV_STREAMFUNCTION</code> |
!! | \f$ \gamma_F \f$      | <code>FGNV_FILTER_SCALE</code> |
!! | \f$ c_{min} \f$       | <code>FGNV_C_MIN</code> |
!!
!! \subsection section_khth_module_reference References
!!
!! Ferrari, R., S.M. Griffies, A.J.G. Nurser and G.K. Vallis, 2010:
!! A boundary-value problem for the parameterized mesoscale eddy transport.
!! Ocean Modelling, 32, 143-156. http://doi.org/10.1016/j.ocemod.2010.01.004
!!
!! Viscbeck, M., J.C. Marshall, H. Jones, 1996:
!! Dynamics of isolated convective regions in the ocean. J. Phys. Oceangr., 26, 1721-1734.
!! http://dx.doi.org/10.1175/1520-0485(1996)026%3C1721:DOICRI%3E2.0.CO;2

end module MOM_thickness_diffuse<|MERGE_RESOLUTION|>--- conflicted
+++ resolved
@@ -578,13 +578,8 @@
                                                                      !! the isopycnal slopes are taken directly from
                                                                      !! the interface slopes without consideration of
                                                                      !! density gradients [nondim].
-<<<<<<< HEAD
-  real, dimension(SZIB_(G),SZJ_(G),SZK_(GV)+1), optional, intent(in)  :: slope_x !< Isopycnal slope at u-points
-  real, dimension(SZI_(G),SZJB_(G),SZK_(GV)+1), optional, intent(in)  :: slope_y !< Isopycnal slope at v-points
-=======
   real, dimension(SZIB_(G),SZJ_(G),SZK_(GV)+1), optional, intent(in)  :: slope_x !< Isopyc. slope at u [Z L-1 ~> nondim]
   real, dimension(SZI_(G),SZJB_(G),SZK_(GV)+1), optional, intent(in)  :: slope_y !< Isopyc. slope at v [Z L-1 ~> nondim]
->>>>>>> f4ba5a39
   ! Local variables
   real, dimension(SZI_(G), SZJ_(G), SZK_(GV)) :: &
     T, &          ! The temperature (or density) [degC], with the values in
@@ -2078,17 +2073,10 @@
            'm2 s-1', conversion=US%L_to_m**2*US%s_to_T)
 
   CS%id_slope_x =  register_diag_field('ocean_model', 'neutral_slope_x', diag%axesCui, Time, &
-<<<<<<< HEAD
-           'Zonal slope of neutral surface', 'nondim')
-  if (CS%id_slope_x > 0) call safe_alloc_ptr(CS%diagSlopeX,G%IsdB,G%IedB,G%jsd,G%jed,GV%ke+1)
-  CS%id_slope_y =  register_diag_field('ocean_model', 'neutral_slope_y', diag%axesCvi, Time, &
-           'Meridional slope of neutral surface', 'nondim')
-=======
            'Zonal slope of neutral surface', 'nondim', conversion=US%Z_to_L)
   if (CS%id_slope_x > 0) call safe_alloc_ptr(CS%diagSlopeX,G%IsdB,G%IedB,G%jsd,G%jed,GV%ke+1)
   CS%id_slope_y =  register_diag_field('ocean_model', 'neutral_slope_y', diag%axesCvi, Time, &
            'Meridional slope of neutral surface', 'nondim', conversion=US%Z_to_L)
->>>>>>> f4ba5a39
   if (CS%id_slope_y > 0) call safe_alloc_ptr(CS%diagSlopeY,G%isd,G%ied,G%JsdB,G%JedB,GV%ke+1)
   CS%id_sfn_x =  register_diag_field('ocean_model', 'GM_sfn_x', diag%axesCui, Time, &
            'Parameterized Zonal Overturning Streamfunction', &
