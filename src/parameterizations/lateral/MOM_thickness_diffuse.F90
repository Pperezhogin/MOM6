--- conflicted
+++ resolved
@@ -1270,32 +1270,13 @@
     enddo
   endif
 
-<<<<<<< HEAD
-
-  !if (find_work) then ; do j=js,je ; do i=is,ie ; do k=nz,1,-1
-  if (find_work) then ; do j=js,je ; do i=is,ie
-    ! Note that the units of Work_v and Work_u are W, while Work_h is W m-2.
-    Work_h = 0.5 * G%IareaT(i,j) * &
-      ((Work_u(I-1,j) + Work_u(I,j)) + (Work_v(i,J-1) + Work_v(i,J)))
-    PE_release_h = -0.25*(KH_u(I,j,k)*(Slope_x_PE(I,j,k)**2) * hN2_x_PE(I,j,k) + &
-                          Kh_u(I-1,j,k)*(Slope_x_PE(I-1,j,k)**2) * hN2_x_PE(I-1,j,k) + &
-                          Kh_v(i,J,k)*(Slope_y_PE(i,J,k)**2) * hN2_y_PE(i,J,k) + &
-                          Kh_v(i,J-1,k)*(Slope_y_PE(i,J-1,k)**2) * hN2_y_PE(i,J-1,k))
-    if (associated(CS%GMwork)) CS%GMwork(i,j) = Work_h
-    if (associated(MEKE)) then ; if (associated(MEKE%GM_src)) then
-      if (CS%GM_src_alt) then
-        MEKE%GM_src(i,j) = MEKE%GM_src(i,j) + US%L_to_m**2*US%m_to_Z*PE_release_h
-      else
-        MEKE%GM_src(i,j) = MEKE%GM_src(i,j) + US%m_to_L**2*US%T_to_s**3*Work_h
-=======
   if (find_work) then
     do j=js,je ; do i=is,ie
       Work_h = 0.5 * G%IareaT(i,j) * &
         ((Work_u(I-1,j) + Work_u(I,j)) + (Work_v(i,J-1) + Work_v(i,J)))
       if (associated(CS%GMwork)) CS%GMwork(i,j) = Work_h
       if (associated(MEKE) .and. associated(MEKE%GM_src) .and. .not. CS%GM_src_alt ) then
-        MEKE%GM_src(i,j) = MEKE%GM_src(i,j) + Work_h
->>>>>>> 69ee7bcd
+        MEKE%GM_src(i,j) = MEKE%GM_src(i,j) + US%m_to_L**2*US%T_to_s**3* Work_h
       endif
     enddo ; enddo
 
@@ -1305,7 +1286,7 @@
           Kh_u(I-1,j,k)*(Slope_x_PE(I-1,j,k)**2) * hN2_x_PE(I-1,j,k) + &
           Kh_v(i,J,k)*(Slope_y_PE(i,J,k)**2) * hN2_y_PE(i,J,k) + &
           Kh_v(i,J-1,k)*(Slope_y_PE(i,J-1,k)**2) * hN2_y_PE(i,J-1,k))
-        MEKE%GM_src(i,j) = MEKE%GM_src(i,j) + PE_release_h
+        MEKE%GM_src(i,j) = MEKE%GM_src(i,j) + US%L_to_m**2*US%m_to_Z*PE_release_h
       enddo ; enddo ; enddo
     endif
   endif
