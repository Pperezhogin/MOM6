--- conflicted
+++ resolved
@@ -10,10 +10,7 @@
 use MOM_cpu_clock,           only : cpu_clock_id, cpu_clock_begin, cpu_clock_end
 use MOM_cpu_clock,           only : CLOCK_MODULE_DRIVER, CLOCK_MODULE, CLOCK_ROUTINE
 use MOM_CVMix_shear,         only : CVMix_shear_is_used
-<<<<<<< HEAD
 use MOM_CVMix_ddiff,         only : CVMix_ddiff_is_used
-=======
->>>>>>> 5a58c345
 use MOM_diabatic_aux,        only : diabatic_aux_init, diabatic_aux_end, diabatic_aux_CS
 use MOM_diabatic_aux,        only : make_frazil, adjust_salt, insert_brine, differential_diffuse_T_S, triDiagTS
 use MOM_diabatic_aux,        only : find_uv_at_h, diagnoseMLDbyDensityDifference, applyBoundaryFluxesInOut
@@ -537,10 +534,7 @@
   if (CS%debug) then
     call MOM_state_chksum("before find_uv_at_h", u, v, h, G, GV, haloshift=0)
   endif
-<<<<<<< HEAD
-
-=======
->>>>>>> 5a58c345
+
   if (CS%use_kappa_shear .or. CS%use_CVMix_shear) then
     if ((CS%ML_mix_first > 0.0) .or. CS%use_geothermal) then
       call find_uv_at_h(u, v, h_orig, u_h, v_h, G, GV, eaml, ebml)
@@ -1950,10 +1944,7 @@
   CS%use_CVMix_ddiff = CVMix_ddiff_is_used(param_file)
   CS%use_kappa_shear = kappa_shear_is_used(param_file)
   CS%use_CVMix_shear = CVMix_shear_is_used(param_file)
-<<<<<<< HEAD
-
-=======
->>>>>>> 5a58c345
+
   if (CS%bulkmixedlayer) then
     call get_param(param_file, mod, "ML_MIX_FIRST", CS%ML_mix_first, &
                  "The fraction of the mixed layer mixing that is applied \n"//&
