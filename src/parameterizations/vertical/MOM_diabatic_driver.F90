--- conflicted
+++ resolved
@@ -1219,7 +1219,6 @@
     if ( associated(fluxes%lamult) ) then
       call KPP_compute_BLD(CS%KPP_CSp, G, GV, US, h, tv%T, tv%S, u, v, tv, &
                            fluxes%ustar, CS%KPP_buoy_flux, Waves=Waves, lamult=fluxes%lamult)
-<<<<<<< HEAD
 
       call KPP_calculate(CS%KPP_CSp, G, GV, US, h, fluxes%ustar, CS%KPP_buoy_flux, Kd_heat, &
                        Kd_salt, visc%Kv_shear, CS%KPP_NLTheat, CS%KPP_NLTscalar, Waves=Waves, lamult=fluxes%lamult)
@@ -1228,16 +1227,6 @@
                            fluxes%ustar, CS%KPP_buoy_flux, Waves=Waves)
 
       call KPP_calculate(CS%KPP_CSp, G, GV, US, h, fluxes%ustar, CS%KPP_buoy_flux, Kd_heat, &
-=======
-
-      call KPP_calculate(CS%KPP_CSp, G, GV, US, h, fluxes%ustar, CS%KPP_buoy_flux, Kd_heat, &
-                       Kd_salt, visc%Kv_shear, CS%KPP_NLTheat, CS%KPP_NLTscalar, Waves=Waves, lamult=fluxes%lamult)
-    else
-      call KPP_compute_BLD(CS%KPP_CSp, G, GV, US, h, tv%T, tv%S, u, v, tv, &
-                           fluxes%ustar, CS%KPP_buoy_flux, Waves=Waves)
-
-      call KPP_calculate(CS%KPP_CSp, G, GV, US, h, fluxes%ustar, CS%KPP_buoy_flux, Kd_heat, &
->>>>>>> 233f982c
                        Kd_salt, visc%Kv_shear, CS%KPP_NLTheat, CS%KPP_NLTscalar, Waves=Waves)
     endif
 
