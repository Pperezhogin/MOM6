--- conflicted
+++ resolved
@@ -92,12 +92,9 @@
                                      !! shear-driven diapycnal diffusivity.
   logical :: use_cvmix_shear         !< If true, use the CVMix module to find the
                                      !! shear-driven diapycnal diffusivity.
-<<<<<<< HEAD
   logical :: use_tidal_mixing        !< If true, activate tidal mixing diffusivity.
-=======
   logical :: use_cvmix_conv          !< If true, use the CVMix module to get enhanced
                                      !! mixing due to convection.
->>>>>>> 78bb40c9
   logical :: use_sponge              !< If true, sponges may be applied anywhere in the
                                      !! domain.  The exact location and properties of
                                      !! those sponges are set by calls to
@@ -226,12 +223,8 @@
   type(optics_type),            pointer :: optics                => NULL()
   type(diag_to_Z_CS),           pointer :: diag_to_Z_CSp         => NULL()
   type(KPP_CS),                 pointer :: KPP_CSp               => NULL()
-<<<<<<< HEAD
   type(tidal_mixing_cs),        pointer :: tidal_mixing_csp      => NULL()
-  type(diffConvection_CS),      pointer :: Conv_CSp              => NULL()
-=======
   type(cvmix_conv_cs),          pointer :: cvmix_conv_csp        => NULL()
->>>>>>> 78bb40c9
   type(diapyc_energy_req_CS),   pointer :: diapyc_en_rec_CSp     => NULL()
 
   type(group_pass_type) :: pass_hold_eb_ea !< For group halo pass
@@ -2444,14 +2437,10 @@
     call KPP_end(CS%KPP_CSp)
   endif
 
-<<<<<<< HEAD
   if (CS%use_tidal_mixing) call tidal_mixing_end(CS%tidal_mixing_CSp)
 
-  if (CS%useConvection) call diffConvection_end(CS%Conv_CSp)
-=======
   if (CS%use_cvmix_conv) call cvmix_conv_end(CS%cvmix_conv_csp)
 
->>>>>>> 78bb40c9
   if (CS%use_energetic_PBL) &
     call energetic_PBL_end(CS%energetic_PBL_CSp)
   if (CS%debug_energy_req) &
