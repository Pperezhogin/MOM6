!> This routine drives the diabatic/dianeutral physics for MOM
module MOM_diabatic_driver

! This file is part of MOM6. See LICENSE.md for the license.


use MOM_bulk_mixed_layer,    only : bulkmixedlayer, bulkmixedlayer_init, bulkmixedlayer_CS
use MOM_checksums,           only : hchksum, uchksum, vchksum
use MOM_checksum_packages,   only : MOM_state_chksum, MOM_state_stats
use MOM_cpu_clock,           only : cpu_clock_id, cpu_clock_begin, cpu_clock_end
use MOM_cpu_clock,           only : CLOCK_MODULE_DRIVER, CLOCK_MODULE, CLOCK_ROUTINE
use MOM_CVMix_shear,         only : CVMix_shear_is_used
use MOM_diabatic_aux,        only : diabatic_aux_init, diabatic_aux_end, diabatic_aux_CS
use MOM_diabatic_aux,        only : make_frazil, adjust_salt, insert_brine, differential_diffuse_T_S, triDiagTS
use MOM_diabatic_aux,        only : find_uv_at_h, diagnoseMLDbyDensityDifference, applyBoundaryFluxesInOut
use MOM_diag_mediator,       only : post_data, register_diag_field, safe_alloc_ptr
use MOM_diag_mediator,       only : diag_ctrl, time_type, diag_update_target_grids
use MOM_diag_mediator,       only : diag_ctrl, query_averaging_enabled
use MOM_diag_to_Z,           only : diag_to_Z_CS, register_Zint_diag, calc_Zint_diags
use MOM_diapyc_energy_req,   only : diapyc_energy_req_init, diapyc_energy_req_end
use MOM_diapyc_energy_req,   only : diapyc_energy_req_calc, diapyc_energy_req_test, diapyc_energy_req_CS
use MOM_diffConvection,      only : diffConvection_CS, diffConvection_init
use MOM_diffConvection,      only : diffConvection_calculate, diffConvection_end
use MOM_domains,             only : pass_var, To_West, To_South
use MOM_domains,             only : create_group_pass, do_group_pass, group_pass_type
use MOM_energetic_PBL,       only : energetic_PBL, energetic_PBL_init
use MOM_energetic_PBL,       only : energetic_PBL_end, energetic_PBL_CS
use MOM_energetic_PBL,       only : energetic_PBL_get_MLD
use MOM_entrain_diffusive,   only : entrainment_diffusive, entrain_diffusive_init
use MOM_entrain_diffusive,   only : entrain_diffusive_end, entrain_diffusive_CS
use MOM_EOS,                 only : calculate_density, calculate_2_densities, calculate_TFreeze
use MOM_EOS,                 only : calculate_specific_vol_derivs
use MOM_error_handler,       only : MOM_error, FATAL, WARNING, callTree_showQuery,MOM_mesg
use MOM_error_handler,       only : callTree_enter, callTree_leave, callTree_waypoint
use MOM_file_parser,         only : get_param, log_version, param_file_type, read_param
use MOM_forcing_type,        only : forcing, MOM_forcing_chksum
use MOM_forcing_type,        only : calculateBuoyancyFlux2d, forcing_SinglePointPrint
use MOM_geothermal,          only : geothermal, geothermal_init, geothermal_end, geothermal_CS
use MOM_grid,                only : ocean_grid_type
use MOM_io,                  only : vardesc, var_desc
use MOM_int_tide_input,      only : set_int_tide_input, int_tide_input_init
use MOM_int_tide_input,      only : int_tide_input_end, int_tide_input_CS, int_tide_input_type
use MOM_internal_tides,      only : propagate_int_tide
use MOM_internal_tides,      only : internal_tides_init, internal_tides_end, int_tide_CS
use MOM_kappa_shear,         only : kappa_shear_is_used
use MOM_KPP,                 only : KPP_CS, KPP_init, KPP_calculate, KPP_end
use MOM_KPP,                 only : KPP_NonLocalTransport_temp, KPP_NonLocalTransport_saln
use MOM_opacity,             only : opacity_init, set_opacity, opacity_end, opacity_CS
use MOM_regularize_layers,   only : regularize_layers, regularize_layers_init, regularize_layers_CS
use MOM_set_diffusivity,     only : set_diffusivity, set_BBL_TKE
use MOM_set_diffusivity,     only : set_diffusivity_init, set_diffusivity_end
use MOM_set_diffusivity,     only : set_diffusivity_CS
use MOM_shortwave_abs,       only : absorbRemainingSW, optics_type
use MOM_sponge,              only : apply_sponge, sponge_CS
use MOM_ALE_sponge,          only : apply_ALE_sponge, ALE_sponge_CS
use MOM_time_manager,        only : operator(<=), time_type ! for testing itides (BDM)
use MOM_tracer_flow_control, only : call_tracer_column_fns, tracer_flow_control_CS
use MOM_tracer_diabatic,     only : tracer_vertdiff
use MOM_variables,           only : thermo_var_ptrs, vertvisc_type, accel_diag_ptrs
use MOM_variables,           only : cont_diag_ptrs, MOM_thermovar_chksum, p3d
use MOM_verticalGrid,        only : verticalGrid_type
use MOM_wave_speed,          only : wave_speeds
use time_manager_mod,        only : increment_time ! for testing itides (BDM)
use MOM_wave_interface,      only : wave_parameters_CS
<<<<<<< HEAD

=======
>>>>>>> 19d1e7f9

implicit none ; private

#include <MOM_memory.h>

public diabatic
public diabatic_driver_init
public diabatic_driver_end
public adiabatic
public adiabatic_driver_init

!> Control structure for this module
type, public :: diabatic_CS ;
  logical :: bulkmixedlayer          !< If true, a refined bulk mixed layer is used with
                                     !! nkml sublayers (and additional buffer layers).
  logical :: use_energetic_PBL       !< If true, use the implicit energetics planetary
                                     !! boundary layer scheme to determine the diffusivity
                                     !! in the surface boundary layer.
  logical :: use_kappa_shear         !< If true, use the kappa_shear module to find the
                                     !! shear-driven diapycnal diffusivity.
  logical :: use_cvmix_shear         !< If true, use the CVMix module to find the
                                     !! shear-driven diapycnal diffusivity.
  logical :: use_sponge              !< If true, sponges may be applied anywhere in the
                                     !! domain.  The exact location and properties of
                                     !! those sponges are set by calls to
                                     !! initialize_sponge and set_up_sponge_field.
  logical :: use_geothermal          !< If true, apply geothermal heating.
  logical :: use_int_tides           !< If true, use the code that advances a separate set
                                     !! of equations for the internal tide energy density.
  logical :: ePBL_is_additive        !< If true, the diffusivity from ePBL is added to all
                                     !! other diffusivities. Otherwise, the larger of kappa-
                                     !! shear and ePBL diffusivities are used.
  integer :: nMode = 1               !< Number of baroclinic modes to consider
  logical :: int_tide_source_test    !< If true, apply an arbitrary generation site
                                     !! for internal tide testing (BDM)
  real    :: int_tide_source_x       !< X Location of generation site
                                     !! for internal tide for testing (BDM)
  real    :: int_tide_source_y       !< Y Location of generation site
                                     !! for internal tide for testing (BDM)
  integer :: tlen_days               !< Time interval from start for adding wave source
                                     !! for testing internal tides (BDM)
  logical :: uniform_cg              !< If true, set cg = cg_test everywhere
                                     !! for testing internal tides (BDM)
  real    :: cg_test                 !< Uniform group velocity of internal tide
                                     !! for testing internal tides (BDM)
  type(time_type) :: time_max_source !< For use in testing internal tides (BDM)
  type(time_type) :: time_end        !< For use in testing internal tides (BDM)
  logical :: useALEalgorithm         !< If true, use the ALE algorithm rather than layered
                                     !! isopycnal/stacked shallow water mode. This logical
                                     !! passed by argument to diabatic_driver_init.
  logical :: aggregate_FW_forcing    !< Determines whether net incoming/outgoing surface
                                     !! FW fluxes are applied separately or combined before
                                     !! being applied.
  real :: ML_mix_first               !< The nondimensional fraction of the mixed layer
                                     !! algorithm that is applied before diffusive mixing.
                                     !! The default is 0, while 0.5 gives Strang splitting
                                     !! and 1 is a sensible value too.  Note that if there
                                     !! are convective instabilities in the initial state,
                                     !! the first call may do much more than the second.
  integer :: NKBL                    !< The number of buffer layers (if bulk_mixed_layer)
  logical :: massless_match_targets  !< If true (the default), keep the T & S
                                     !! consistent with the target values.
  logical :: mix_boundary_tracers    !< If true, mix the passive tracers in massless
                                     !! layers at the bottom into the interior as though
                                     !! a diffusivity of Kd_min_tr (see below) were
                                     !! operating.
  real    :: Kd_BBL_tr               !< A bottom boundary layer tracer diffusivity that
                                     !! will allow for explicitly specified bottom fluxes
                                     !! in m2 s-1.  The entrainment at the bottom is at
                                     !! least sqrt(Kd_BBL_tr*dt) over the same distance.
  real    :: Kd_min_tr               !< A minimal diffusivity that should always be
                                     !! applied to tracers, especially in massless layers
                                     !! near the bottom, in m2 s-1.

  logical :: useKPP                  !< use CVmix/KPP diffusivities and non-local transport
  logical :: salt_reject_below_ML    !< If true, add salt below mixed layer (layer mode only)
  logical :: KPPisPassive            !< If true, KPP is in passive mode, not changing answers.
  logical :: useConvection           !< If true, calculate large diffusivities when column
                                     !! is statically unstable.
  logical :: debug                   !< If true, write verbose checksums for debugging purposes.
  logical :: debugConservation       !< If true, monitor conservation and extrema.
  logical :: tracer_tridiag          !< If true, use tracer_vertdiff instead of tridiagTS for
                                     !< vertical diffusion of T and S
  logical :: debug_energy_req        !  If true, test the mixing energy requirement code.
  type(diag_ctrl), pointer :: diag   !< structure used to regulate timing of diagnostic output
  real :: MLDdensityDifference       !< Density difference used to determine MLD_user
  integer :: nsw                     !< SW_NBANDS

  integer :: id_cg1      = -1                 ! diag handle for mode-1 speed (BDM)
  integer, allocatable, dimension(:) :: id_cn ! diag handle for all mode speeds (BDM)
  integer :: id_dudt_dia = -1, id_dvdt_dia = -1, id_wd           = -1
  integer :: id_ea       = -1, id_eb       = -1, id_Kd_z         = -1
  integer :: id_Kd_heat  = -1, id_Kd_salt  = -1, id_Kd_interface = -1, id_Kd_ePBL  = -1
  integer :: id_Tdif_z   = -1, id_Tadv_z   = -1, id_Sdif_z       = -1, id_Sadv_z   = -1
  integer :: id_Tdif     = -1, id_Tadv     = -1, id_Sdif         = -1, id_Sadv     = -1
  integer :: id_MLD_003  = -1, id_MLD_0125  = -1, id_MLD_user     = -1, id_mlotstsq = -1
  integer :: id_subMLN2  = -1, id_brine_lay = -1

  integer :: id_diabatic_diff_temp_tend     = -1
  integer :: id_diabatic_diff_saln_tend     = -1
  integer :: id_diabatic_diff_heat_tend     = -1
  integer :: id_diabatic_diff_salt_tend     = -1
  integer :: id_diabatic_diff_heat_tend_2d  = -1
  integer :: id_diabatic_diff_salt_tend_2d  = -1
  logical :: diabatic_diff_tendency_diag    = .false.

  integer :: id_boundary_forcing_temp_tend    = -1
  integer :: id_boundary_forcing_saln_tend    = -1
  integer :: id_boundary_forcing_heat_tend    = -1
  integer :: id_boundary_forcing_salt_tend    = -1
  integer :: id_boundary_forcing_heat_tend_2d = -1
  integer :: id_boundary_forcing_salt_tend_2d = -1
  logical :: boundary_forcing_tendency_diag   = .false.

  integer :: id_frazil_temp_tend    = -1
  integer :: id_frazil_heat_tend    = -1
  integer :: id_frazil_heat_tend_2d = -1
  logical :: frazil_tendency_diag   = .false.
  real, allocatable, dimension(:,:,:) :: frazil_heat_diag !< diagnose 3d heat tendency from frazil
  real, allocatable, dimension(:,:,:) :: frazil_temp_diag !< diagnose 3d temp tendency from frazil

  real    :: ppt2mks = 0.001

  type(diabatic_aux_CS),        pointer :: diabatic_aux_CSp      => NULL()
  type(entrain_diffusive_CS),   pointer :: entrain_diffusive_CSp => NULL()
  type(bulkmixedlayer_CS),      pointer :: bulkmixedlayer_CSp    => NULL()
  type(energetic_PBL_CS),       pointer :: energetic_PBL_CSp     => NULL()
  type(regularize_layers_CS),   pointer :: regularize_layers_CSp => NULL()
  type(geothermal_CS),          pointer :: geothermal_CSp        => NULL()
  type(int_tide_CS),            pointer :: int_tide_CSp          => NULL()
  type(int_tide_input_CS),      pointer :: int_tide_input_CSp    => NULL()
  type(int_tide_input_type),    pointer :: int_tide_input        => NULL()
  type(opacity_CS),             pointer :: opacity_CSp           => NULL()
  type(set_diffusivity_CS),     pointer :: set_diff_CSp          => NULL()
  type(sponge_CS),              pointer :: sponge_CSp            => NULL()
  type(ALE_sponge_CS),          pointer :: ALE_sponge_CSp        => NULL()
  type(tracer_flow_control_CS), pointer :: tracer_flow_CSp       => NULL()
  type(optics_type),            pointer :: optics                => NULL()
  type(diag_to_Z_CS),           pointer :: diag_to_Z_CSp         => NULL()
  type(KPP_CS),                 pointer :: KPP_CSp               => NULL()
  type(diffConvection_CS),      pointer :: Conv_CSp              => NULL()
  type(diapyc_energy_req_CS),   pointer :: diapyc_en_rec_CSp     => NULL() 

  type(group_pass_type) :: pass_hold_eb_ea !< For group halo pass

  ! Data arrays for communicating between components
  real, allocatable, dimension(:,:,:) :: KPP_NLTheat    !< KPP non-local transport for heat (m/s)
  real, allocatable, dimension(:,:,:) :: KPP_NLTscalar  !< KPP non-local transport for scalars (m/s)
  real, allocatable, dimension(:,:,:) :: KPP_buoy_flux  !< KPP forcing buoyancy flux (m^2/s^3)
  real, allocatable, dimension(:,:)   :: KPP_temp_flux  !< KPP effective temperature flux (K m/s)
  real, allocatable, dimension(:,:)   :: KPP_salt_flux  !< KPP effective salt flux (ppt m/s)

end type diabatic_CS

! clock ids
integer :: id_clock_entrain, id_clock_mixedlayer, id_clock_set_diffusivity
integer :: id_clock_tracers, id_clock_tridiag, id_clock_pass, id_clock_sponge
integer :: id_clock_geothermal, id_clock_differential_diff, id_clock_remap
integer :: id_clock_kpp

contains

!>  This subroutine imposes the diapycnal mass fluxes and the
!!  accompanying diapycnal advection of momentum and tracers.
subroutine diabatic(u, v, h, tv, fluxes, visc, ADp, CDp, dt, G, GV, CS, WAVES)
  type(ocean_grid_type),                     intent(inout) :: G      !< ocean grid structure
  type(verticalGrid_type),                   intent(in)    :: GV     !< ocean vertical grid structure
  real, dimension(SZIB_(G),SZJ_(G),SZK_(G)), intent(inout) :: u      !< zonal velocity (m/s)
  real, dimension(SZI_(G),SZJB_(G),SZK_(G)), intent(inout) :: v      !< meridional velocity (m/s)
  real, dimension(SZI_(G),SZJ_(G),SZK_(G)),  intent(inout) :: h      !< thickness (m for Bouss / kg/m2 for non-Bouss)
  type(thermo_var_ptrs),                     intent(inout) :: tv     !< points to thermodynamic fields; unused have NULL ptrs
  type(forcing),                             intent(inout) :: fluxes !< points to forcing fields; unused fields have NULL ptrs
  type(vertvisc_type),                       intent(inout) :: visc   !< vertical viscosities, BBL properies, and related
  type(accel_diag_ptrs),                     intent(inout) :: ADp    !< points to accelerations in momentum equations,
                                                                     !! to enable the later derived diagn, like energy budgets
  type(cont_diag_ptrs),                      intent(inout) :: CDp    !< points to terms in continuity equations
  real,                                      intent(in)    :: dt     !< time increment (seconds)
  type(diabatic_CS),                         pointer       :: CS     !< module control structure
  type(Wave_parameters_CS), pointer, optional           :: Waves
  real, dimension(SZI_(G),SZJ_(G),SZK_(G)) :: &
    ea,     &    ! amount of fluid entrained from the layer above within
                 ! one time step  (m for Bouss, kg/m^2 for non-Bouss)
    eb,     &    ! amount of fluid entrained from the layer below within
                 ! one time step  (m for Bouss, kg/m^2 for non-Bouss)
    Kd,     &    ! diapycnal diffusivity of layers (m^2/sec)
    h_orig, &    ! initial layer thicknesses (m for Bouss, kg/m^2 for non-Bouss)
    h_prebound, &    ! initial layer thicknesses (m for Bouss, kg/m^2 for non-Bouss)
    hold,   &    ! layer thickness before diapycnal entrainment, and later
                 ! the initial layer thicknesses (if a mixed layer is used),
                 ! (m for Bouss, kg/m^2 for non-Bouss)
    dSV_dT, &    ! The partial derivatives of specific volume with temperature
    dSV_dS, &    ! and salinity in m^3/(kg K) and m^3/(kg ppt).
    cTKE,   &    ! convective TKE requirements for each layer in J/m^2.
    u_h,    &    ! zonal and meridional velocities at thickness points after
    v_h          ! entrainment (m/s)

  real, dimension(SZI_(G),SZJ_(G),CS%nMode) :: &
    cn       ! baroclinic gravity wave speeds (formerly cg1 - BDM)

  real, dimension(SZI_(G),SZJ_(G)) :: &
    Rcv_ml   ! coordinate density of mixed layer, used for applying sponges

  real, dimension(SZI_(G),SZJ_(G),G%ke) :: h_diag                ! diagnostic array for thickness
  real, dimension(SZI_(G),SZJ_(G),G%ke) :: temp_diag             ! diagnostic array for temp
  real, dimension(SZI_(G),SZJ_(G),G%ke) :: saln_diag             ! diagnostic array for salinity
  real, dimension(SZI_(G),SZJ_(G))      :: tendency_2d           ! depth integrated content tendency for diagn
  real, dimension(SZI_(G),SZJ_(G))      :: TKE_itidal_input_test ! override of energy input for testing (BDM)

  real :: net_ent  ! The net of ea-eb at an interface.

  real, dimension(SZI_(G),SZJ_(G),SZK_(G)), target :: &
             ! These are targets so that the space can be shared with eaml & ebml.
    eatr, &  ! The equivalent of ea and eb for tracers, which differ from ea and
    ebtr     ! eb in that they tend to homogenize tracers in massless layers
             ! near the boundaries (m for Bouss and kg/m^2 for non-Bouss)

  real, dimension(SZI_(G),SZJ_(G),SZK_(G)+1), target :: &
    Kd_int,   & ! diapycnal diffusivity of interfaces (m^2/s)
    Kd_heat,  & ! diapycnal diffusivity of heat (m^2/s)
    Kd_salt,  & ! diapycnal diffusivity of salt and passive tracers (m^2/s)
    Kd_ePBL,  & ! test array of diapycnal diffusivities at interfaces (m^2/s)
    Tdif_flx, & ! diffusive diapycnal heat flux across interfaces (K m/s)
    Tadv_flx, & ! advective diapycnal heat flux across interfaces (K m/s)
    Sdif_flx, & ! diffusive diapycnal salt flux across interfaces (ppt m/s)
    Sadv_flx    ! advective diapycnal salt flux across interfaces (ppt m/s)

  ! The following 5 variables are only used with a bulk mixed layer.
  real, pointer, dimension(:,:,:) :: &
    eaml, &  ! The equivalent of ea and eb due to mixed layer processes,
    ebml     ! (m for Bouss and kg/m^2 for non-Bouss).  These will be
             ! pointers to eatr and ebtr so as to reuse the memory as
             ! the arrays are not needed at the same time.

  integer :: kb(SZI_(G),SZJ_(G)) ! index of the lightest layer denser
                                 ! than the buffer laye (nondimensional)

  real :: p_ref_cv(SZI_(G))      ! Reference pressure for the potential
                                 ! density which defines the coordinate
                                 ! variable, set to P_Ref, in Pa.

  logical :: in_boundary(SZI_(G)) ! True if there are no massive layers below,
                                  ! where massive is defined as sufficiently thick that
                                  ! the no-flux boundary conditions have not restricted
                                  ! the entrainment - usually sqrt(Kd*dt).

  real :: b_denom_1    ! The first term in the denominator of b1
                       ! (m for Bouss, kg/m^2 for non-Bouss)
  real :: h_neglect    ! A thickness that is so small it is usually lost
                       ! in roundoff and can be neglected
                       ! (m for Bouss and kg/m^2 for non-Bouss)
  real :: h_neglect2   ! h_neglect^2  (m^2 for Bouss, kg^2/m^4 for non-Bouss)
  real :: add_ent      ! Entrainment that needs to be added when mixing tracers
                       ! (m for Bouss and kg/m^2 for non-Bouss)
  real :: eaval        ! eaval is 2*ea at velocity grid points (m for Bouss, kg/m^2 for non-Bouss)
  real :: hval         ! hval is 2*h at velocity grid points (m for Bouss, kg/m^2 for non-Bouss)
  real :: h_tr         ! h_tr is h at tracer points with a tiny thickness
                       ! added to ensure positive definiteness (m for Bouss, kg/m^2 for non-Bouss)
  real :: Tr_ea_BBL    ! The diffusive tracer thickness in the BBL that is
                       ! coupled to the bottom within a timestep (m)

  real :: htot(SZIB_(G))             ! The summed thickness from the bottom, in m.
  real :: b1(SZIB_(G)), d1(SZIB_(G)) ! b1, c1, and d1 are variables used by the
  real :: c1(SZIB_(G),SZK_(G))       ! tridiagonal solver.

  real :: Ent_int ! The diffusive entrainment rate at an interface
                  ! (H units = m for Bouss, kg/m^2 for non-Bouss).
  real :: dt_mix  ! amount of time over which to apply mixing (seconds)
  real :: Idt     ! inverse time step (1/s)

  type(p3d) :: z_ptrs(7)  ! pointers to diagnostics to be interpolated to depth
  integer :: num_z_diags  ! number of diagnostics to be interpolated to depth
  integer :: z_ids(7)     ! id numbers of diagnostics to be interpolated to depth
  logical :: showCallTree ! If true, show the call tree
  integer :: i, j, k, is, ie, js, je, Isq, Ieq, Jsq, Jeq, nz, nkmb, m

  integer :: ig, jg      ! global indices for testing testing itide point source (BDM)
  logical :: avg_enabled ! for testing internal tides (BDM)
  real :: Kd_add_here    ! An added diffusivity in m2/s

  is   = G%isc  ; ie  = G%iec  ; js  = G%jsc  ; je  = G%jec ; nz = G%ke
  Isq  = G%IscB ; Ieq = G%IecB ; Jsq = G%JscB ; Jeq = G%JecB
  nkmb = GV%nk_rho_varies
  h_neglect = GV%H_subroundoff ; h_neglect2 = h_neglect*h_neglect
  Kd_heat(:,:,:) = 0.0 ; Kd_salt(:,:,:) = 0.0


  if (nz == 1) return
  showCallTree = callTree_showQuery()
  if (showCallTree) call callTree_enter("diabatic(), MOM_diabatic_driver.F90")

  ! set equivalence between the same bits of memory for these arrays
  eaml => eatr ; ebml => ebtr

  ! inverse time step
  Idt = 1.0 / dt

  if (.not. associated(CS)) call MOM_error(FATAL, "MOM_diabatic_driver: "// &
         "Module must be initialized before it is used.")

  if (CS%debug) then
    call MOM_state_chksum("Start of diabatic ", u, v, h, G, GV, haloshift=0)
    call MOM_forcing_chksum("Start of diabatic", fluxes, G, haloshift=0)
  endif
  if (CS%debugConservation) call MOM_state_stats('Start of diabatic', u, v, h, tv%T, tv%S, G)

  if (CS%debug_energy_req) &
    call diapyc_energy_req_test(h, dt, tv, G, GV, CS%diapyc_en_rec_CSp)


  call cpu_clock_begin(id_clock_set_diffusivity)
  call set_BBL_TKE(u, v, h, fluxes, visc, G, GV, CS%set_diff_CSp)
  call cpu_clock_end(id_clock_set_diffusivity)

  ! Frazil formation keeps the temperature above the freezing point.
  ! make_frazil is deliberately called at both the beginning and at
  ! the end of the diabatic processes.
  if (ASSOCIATED(tv%T) .AND. ASSOCIATED(tv%frazil)) then

    if(CS%frazil_tendency_diag) then
      do k=1,nz ; do j=js,je ; do i=is,ie
        temp_diag(i,j,k) = tv%T(i,j,k)
      enddo ; enddo ; enddo
    endif

    if (ASSOCIATED(fluxes%p_surf_full)) then
      call make_frazil(h, tv, G, GV, CS%diabatic_aux_CSp, fluxes%p_surf_full)
    else
      call make_frazil(h, tv, G, GV, CS%diabatic_aux_CSp)
    endif
    if (showCallTree) call callTree_waypoint("done with 1st make_frazil (diabatic)")

    if (CS%frazil_tendency_diag) then
      call diagnose_frazil_tendency(tv, h, temp_diag, dt, G, GV, CS, 1)
    endif

  endif

  if (CS%debugConservation) call MOM_state_stats('1st make_frazil', u, v, h, tv%T, tv%S, G)

  if ((CS%ML_mix_first > 0.0) .or. CS%use_geothermal) then
!$OMP parallel do default(none) shared(is,ie,js,je,nz,h_orig,h,eaml,ebml)
    do k=1,nz ; do j=js,je ; do i=is,ie
      h_orig(i,j,k) = h(i,j,k) ; eaml(i,j,k) = 0.0 ; ebml(i,j,k) = 0.0
    enddo ; enddo ; enddo
  endif

  if (CS%use_geothermal) then
    call cpu_clock_begin(id_clock_geothermal)
    call geothermal(h, tv, dt, eaml, ebml, G, GV, CS%geothermal_CSp)
    call cpu_clock_end(id_clock_geothermal)
    if (showCallTree) call callTree_waypoint("geothermal (diabatic)")
    if (CS%debugConservation) call MOM_state_stats('geothermal', u, v, h, tv%T, tv%S, G)
  endif


  ! Whenever thickness changes let the diag manager know, target grids
  ! for vertical remapping may need to be regenerated.
  call diag_update_target_grids(CS%diag)

  ! Set_opacity estimates the optical properties of the water column.
  ! It will need to be modified later to include information about the
  ! biological properties and layer thicknesses.
  if (associated(CS%optics)) &
    call set_opacity(CS%optics, fluxes, G, GV, CS%opacity_CSp)

  if (CS%bulkmixedlayer) then
    if (CS%debug) then
      call MOM_forcing_chksum("Before mixedlayer", fluxes, G, haloshift=0)
    endif

    if (CS%ML_mix_first > 0.0) then
!  This subroutine
!    (1) Cools the mixed layer.
!    (2) Performs convective adjustment by mixed layer entrainment.
!    (3) Heats the mixed layer and causes it to detrain to
!        Monin-Obukhov depth or minimum mixed layer depth.
!    (4) Uses any remaining TKE to drive mixed layer entrainment.
!    (5) Possibly splits buffer layer into two isopycnal layers (when using isopycnal coordinate)
      call find_uv_at_h(u, v, h, u_h, v_h, G, GV)

      call cpu_clock_begin(id_clock_mixedlayer)
      if (CS%ML_mix_first < 1.0) then
        ! Changes: h, tv%T, tv%S, eaml and ebml  (G is also inout???)
        call bulkmixedlayer(h, u_h, v_h, tv, fluxes, dt*CS%ML_mix_first, &
                            eaml,ebml, G, GV, CS%bulkmixedlayer_CSp, CS%optics, &
                            CS%aggregate_FW_forcing, dt, last_call=.false.)
        if (CS%salt_reject_below_ML) &
          call insert_brine(h, tv, G, GV, fluxes, nkmb, CS%diabatic_aux_CSp, &
                            dt*CS%ML_mix_first, CS%id_brine_lay)
      else
        ! Changes: h, tv%T, tv%S, eaml and ebml  (G is also inout???)
        call bulkmixedlayer(h, u_h, v_h, tv, fluxes, dt, eaml, ebml, &
                        G, GV, CS%bulkmixedlayer_CSp, CS%optics, &
                        CS%aggregate_FW_forcing, dt, last_call=.true.)
      endif

      !  Keep salinity from falling below a small but positive threshold.
      !  This constraint is needed for SIS1 ice model, which can extract
      !  more salt than is present in the ocean. SIS2 does not suffer
      !  from this limitation, in which case we can let salinity=0 and still
      !  have salt conserved with SIS2 ice. So for SIS2, we can run with
      !  BOUND_SALINITY=False in MOM.F90.
      if (ASSOCIATED(tv%S) .and. ASSOCIATED(tv%salt_deficit)) &
        call adjust_salt(h, tv, G, GV, CS%diabatic_aux_CSp)
      call cpu_clock_end(id_clock_mixedlayer)
      if (CS%debug) then
        call MOM_state_chksum("After mixedlayer ", u, v, h, G, GV, haloshift=0)
        call MOM_forcing_chksum("After mixedlayer", fluxes, G, haloshift=0)
      endif
      if (showCallTree) call callTree_waypoint("done with 1st bulkmixedlayer (diabatic)")
      if (CS%debugConservation) call MOM_state_stats('1st bulkmixedlayer', u, v, h, tv%T, tv%S, G)
    endif
  endif

  if (CS%debug) then
    call MOM_state_chksum("before find_uv_at_h", u, v, h, G, GV, haloshift=0)
  endif
  if (CS%use_kappa_shear .or. CS%use_CVMix_shear) then
    if ((CS%ML_mix_first > 0.0) .or. CS%use_geothermal) then
      call find_uv_at_h(u, v, h_orig, u_h, v_h, G, GV, eaml, ebml)
      if (CS%debug) then
        call hchksum(eaml, "after find_uv_at_h eaml",G%HI)
        call hchksum(ebml, "after find_uv_at_h ebml",G%HI)
      endif
    else
      call find_uv_at_h(u, v, h, u_h, v_h, G, GV)
    endif
    if (showCallTree) call callTree_waypoint("done with find_uv_at_h (diabatic)")
  endif

  if (CS%use_int_tides) then
    !   This block provides an interface for the unresolved low-mode internal
    ! tide module (BDM).

    ! PROVIDE ENERGY DISTRIBUTION (calculate time-varying energy source)
    call set_int_tide_input(u, v, h, tv, fluxes, CS%int_tide_input, dt, G, GV, &
                            CS%int_tide_input_CSp)
    ! CALCULATE MODAL VELOCITIES
    cn(:,:,:) = 0.0
    if (CS%uniform_cg) then
       ! SET TO CONSTANT VALUE TO TEST PROPAGATE CODE
       do m=1,CS%nMode ; cn(:,:,m) = CS%cg_test ; enddo
    else
       call wave_speeds(h, tv, G, GV, CS%nMode, cn, full_halos=.true.)
       ! uncomment the lines below for a hard-coded cn that changes linearly with latitude
       !do j=G%jsd,G%jed ; do i=G%isd,G%ied
       !  cn(i,j,:) = ((7.-1.)/14000000.)*G%geoLatBu(i,j) + (1.-((7.-1.)/14000000.)*-7000000.)
       !enddo ; enddo
    endif

    if (CS%int_tide_source_test) then
      ! BUILD 2D ARRAY WITH POINT SOURCE FOR TESTING
      !  This block of code should be moved into set_int_tide_input. -RWH
      TKE_itidal_input_test(:,:) = 0.0
      avg_enabled = query_averaging_enabled(CS%diag,time_end=CS%time_end)
      if (CS%time_end <= CS%time_max_source) then
        do j=G%jsc,G%jec ; do i=G%isc,G%iec
          !INPUT ARBITRARY ENERGY POINT SOURCE
          if ((G%idg_offset + i == CS%int_tide_source_x) .and. &
              (G%jdg_offset + j == CS%int_tide_source_y)) then
            TKE_itidal_input_test(i,j) = 1.0
          endif
        enddo ; enddo
      endif
      ! CALL ROUTINE USING PRESCRIBED KE FOR TESTING
      call propagate_int_tide(h, tv, cn, TKE_itidal_input_test, &
                            CS%int_tide_input%tideamp, CS%int_tide_input%Nb, dt, G, GV, CS%int_tide_CSp)
    else
      ! CALL ROUTINE USING CALCULATED KE INPUT
      call propagate_int_tide(h, tv, cn, CS%int_tide_input%TKE_itidal_input, &
                              CS%int_tide_input%tideamp, CS%int_tide_input%Nb, dt, G, GV, CS%int_tide_CSp)
    endif
    if (showCallTree) call callTree_waypoint("done with propagate_int_tide (diabatic)")
  endif

  call cpu_clock_begin(id_clock_set_diffusivity)
  ! Sets: Kd, Kd_int, visc%Kd_extra_T, visc%Kd_extra_S
  ! Also changes: visc%Kd_turb, visc%TKE_turb (not clear that TKE_turb is used as input ????)
  ! And sets visc%Kv_turb
  call set_diffusivity(u, v, h, u_h, v_h, tv, fluxes, CS%optics, visc, dt, G, GV, CS%set_diff_CSp, Kd, Kd_int)
  call cpu_clock_end(id_clock_set_diffusivity)
  if (showCallTree) call callTree_waypoint("done with set_diffusivity (diabatic)")

  if (CS%debug) then
    call MOM_state_chksum("after set_diffusivity ", u, v, h, G, GV, haloshift=0)
    call MOM_forcing_chksum("after set_diffusivity ", fluxes, G, haloshift=0)
    call MOM_thermovar_chksum("after set_diffusivity ", tv, G)
    call hchksum(Kd, "after set_diffusivity Kd",G%HI,haloshift=0)
    call hchksum(Kd_Int, "after set_diffusivity Kd_Int",G%HI,haloshift=0)
  endif


  if (CS%useKPP) then
    call cpu_clock_begin(id_clock_kpp)
    ! KPP needs the surface buoyancy flux but does not update state variables.
    ! We could make this call higher up to avoid a repeat unpacking of the surface fluxes.
    ! Sets: CS%KPP_buoy_flux, CS%KPP_temp_flux, CS%KPP_salt_flux
    ! NOTE: CS%KPP_buoy_flux, CS%KPP_temp_flux, CS%KPP_salt_flux are returned as rates (i.e. stuff per second)
    ! unlike other instances where the fluxes are integrated in time over a time-step.
    call calculateBuoyancyFlux2d(G, GV, fluxes, CS%optics, h, tv%T, tv%S, tv, &
                                 CS%KPP_buoy_flux, CS%KPP_temp_flux, CS%KPP_salt_flux)
    ! The KPP scheme calculates boundary layer diffusivities and non-local transport.
    ! MOM6 implementation of KPP matches the boundary layer to zero interior diffusivity,
    ! since the matching to nonzero interior diffusivity can be problematic.
    ! Changes: Kd_int. Sets: KPP_NLTheat, KPP_NLTscalar

!$OMP parallel default(none) shared(is,ie,js,je,nz,Kd_salt,Kd_int,visc,CS,Kd_heat)
!$OMP do
      do k=1,nz+1 ; do j=js,je ; do i=is,ie
        Kd_salt(i,j,k) = Kd_int(i,j,k)
        Kd_heat(i,j,k) = Kd_int(i,j,k)
      enddo ; enddo ; enddo
    if (associated(visc%Kd_extra_S)) then
!$OMP do
      do k=1,nz+1 ; do j=js,je ; do i=is,ie
        Kd_salt(i,j,k) = Kd_salt(i,j,k) + visc%Kd_extra_S(i,j,k)
      enddo ; enddo ; enddo
    endif
    if (associated(visc%Kd_extra_T)) then
!$OMP do
      do k=1,nz+1 ; do j=js,je ; do i=is,ie
        Kd_heat(i,j,k) = Kd_heat(i,j,k) + visc%Kd_extra_T(i,j,k)
      enddo ; enddo ; enddo
    endif
!$OMP end parallel

    call KPP_calculate(CS%KPP_CSp, G, GV, h, tv%T, tv%S, u, v, tv%eqn_of_state, &
      fluxes%ustar, CS%KPP_buoy_flux, Kd_heat, Kd_salt, visc%Kv_turb, CS%KPP_NLTheat, CS%KPP_NLTscalar,Waves=Waves)
!$OMP parallel default(none) shared(is,ie,js,je,nz,Kd_salt,Kd_int,visc,CS,Kd_heat)

    if (.not. CS%KPPisPassive) then
!$OMP do
      do k=1,nz+1 ; do j=js,je ; do i=is,ie
        Kd_int(i,j,k) = min( Kd_salt(i,j,k),  Kd_heat(i,j,k) )
      enddo ; enddo ; enddo
      if (associated(visc%Kd_extra_S)) then
!$OMP do
        do k=1,nz+1 ; do j=js,je ; do i=is,ie
          visc%Kd_extra_S(i,j,k) = Kd_salt(i,j,k) - Kd_int(i,j,k)
        enddo ; enddo ; enddo
      endif
      if (associated(visc%Kd_extra_T)) then
!$OMP do
        do k=1,nz+1 ; do j=js,je ; do i=is,ie
          visc%Kd_extra_T(i,j,k) = Kd_heat(i,j,k) - Kd_int(i,j,k)
        enddo ; enddo ; enddo
      endif
    endif ! not passive
!$OMP end parallel
    call cpu_clock_end(id_clock_kpp)
    if (showCallTree) call callTree_waypoint("done with KPP_calculate (diabatic)")
    if (CS%debug) then
      call MOM_state_chksum("after KPP", u, v, h, G, GV, haloshift=0)
      call MOM_forcing_chksum("after KPP", fluxes, G, haloshift=0)
      call MOM_thermovar_chksum("after KPP", tv, G)
      call hchksum(Kd, "after KPP Kd",G%HI,haloshift=0)
      call hchksum(Kd_Int, "after KPP Kd_Int",G%HI,haloshift=0)
    endif

  endif  ! endif for KPP

  ! Check for static instabilities and increase Kd_int where unstable
  if (CS%useConvection) call diffConvection_calculate(CS%Conv_CSp, &
         G, GV, h, tv%T, tv%S, tv%eqn_of_state, Kd_int)

  if (CS%useKPP) then

    call cpu_clock_begin(id_clock_kpp)
    if (CS%debug) then
      call hchksum(CS%KPP_temp_flux*GV%H_to_m, "before KPP_applyNLT netHeat",G%HI,haloshift=0)
      call hchksum(CS%KPP_salt_flux*GV%H_to_m, "before KPP_applyNLT netSalt",G%HI,haloshift=0)
      call hchksum(CS%KPP_NLTheat, "before KPP_applyNLT NLTheat",G%HI,haloshift=0)
      call hchksum(CS%KPP_NLTscalar, "before KPP_applyNLT NLTscalar",G%HI,haloshift=0)
    endif
    ! Apply non-local transport of heat and salt
    ! Changes: tv%T, tv%S
    call KPP_NonLocalTransport_temp(CS%KPP_CSp, G, GV, h, CS%KPP_NLTheat,   CS%KPP_temp_flux, dt, tv%T, tv%C_p)
    call KPP_NonLocalTransport_saln(CS%KPP_CSp, G, GV, h, CS%KPP_NLTscalar, CS%KPP_salt_flux, dt, tv%S)
    call cpu_clock_end(id_clock_kpp)
    if (showCallTree) call callTree_waypoint("done with KPP_applyNonLocalTransport (diabatic)")
    if (CS%debugConservation) call MOM_state_stats('KPP_applyNonLocalTransport', u, v, h, tv%T, tv%S, G)

    if (CS%debug) then
      call MOM_state_chksum("after KPP_applyNLT ", u, v, h, G, GV, haloshift=0)
      call MOM_forcing_chksum("after KPP_applyNLT ", fluxes, G, haloshift=0)
      call MOM_thermovar_chksum("after KPP_applyNLT ", tv, G)
    endif

  endif ! endif for KPP

  ! Differential diffusion done here.
  ! Changes: tv%T, tv%S
  ! If using matching within the KPP scheme, then this step needs to provide
  ! a diffusivity and happen before KPP.  But generally in MOM, we do not match
  ! KPP boundary layer to interior, so this diffusivity can be computed when convenient.
  if (associated(visc%Kd_extra_T) .and. associated(visc%Kd_extra_S) .and. associated(tv%T)) then
    call cpu_clock_begin(id_clock_differential_diff)

    call differential_diffuse_T_S(h, tv, visc, dt, G, GV)
    call cpu_clock_end(id_clock_differential_diff)
    if (showCallTree) call callTree_waypoint("done with differential_diffuse_T_S (diabatic)")
    if (CS%debugConservation) call MOM_state_stats('differential_diffuse_T_S', u, v, h, tv%T, tv%S, G)

    ! increment heat and salt diffusivity.
    ! CS%useKPP==.true. already has extra_T and extra_S included
    if(.not. CS%useKPP) then
      do K=2,nz ; do j=js,je ; do i=is,ie
        Kd_heat(i,j,K) = Kd_heat(i,j,K) + visc%Kd_extra_T(i,j,K)
        Kd_salt(i,j,K) = Kd_salt(i,j,K) + visc%Kd_extra_S(i,j,K)
      enddo ; enddo ; enddo
    endif


  endif


  ! This block sets ea, eb from Kd or Kd_int.
  ! If using ALE algorithm, set ea=eb=Kd_int on interfaces for
  ! use in the tri-diagonal solver.
  ! Otherwise, call entrainment_diffusive() which sets ea and eb
  ! based on KD and target densities (ie. does remapping as well).
  if (CS%useALEalgorithm) then

    do j=js,je ; do i=is,ie
      ea(i,j,1) = 0.
    enddo ; enddo
!$OMP parallel do default(none) shared(is,ie,js,je,nz,h_neglect,h,ea,GV,dt,Kd_int,eb) &
!$OMP                          private(hval)
    do k=2,nz ; do j=js,je ; do i=is,ie
      hval=1.0/(h_neglect + 0.5*(h(i,j,k-1) + h(i,j,k)))
      ea(i,j,k) = (GV%m_to_H**2) * dt * hval * Kd_int(i,j,k)
      eb(i,j,k-1) = ea(i,j,k)
    enddo ; enddo ; enddo
    do j=js,je ; do i=is,ie
      eb(i,j,nz) = 0.
    enddo ; enddo
    if (showCallTree) call callTree_waypoint("done setting ea,eb from Kd_int (diabatic)")

  else ! .not. CS%useALEalgorithm
    ! When not using ALE, calculate layer entrainments/detrainments from
    ! diffusivities and differences between layer and target densities
    call cpu_clock_begin(id_clock_entrain)
    ! Calculate appropriately limited diapycnal mass fluxes to account
    ! for diapycnal diffusion and advection.  Sets: ea, eb. Changes: kb
    call Entrainment_diffusive(u, v, h, tv, fluxes, dt, G, GV, CS%entrain_diffusive_CSp, &
                               ea, eb, kb, Kd_Lay=Kd, Kd_int=Kd_int)
    call cpu_clock_end(id_clock_entrain)
    if (showCallTree) call callTree_waypoint("done with Entrainment_diffusive (diabatic)")

  endif ! endif for (CS%useALEalgorithm)

  if (CS%debug) then
    call MOM_forcing_chksum("after calc_entrain ", fluxes, G, haloshift=0)
    call MOM_thermovar_chksum("after calc_entrain ", tv, G)
    call MOM_state_chksum("after calc_entrain ", u, v, h, G, GV, haloshift=0)
    call hchksum(GV%H_to_m*ea, "after calc_entrain ea",G%HI,haloshift=0)
    call hchksum(GV%H_to_m*eb, "after calc_entrain eb",G%HI,haloshift=0)
  endif

  ! Apply forcing when using the ALE algorithm
  if (CS%useALEalgorithm) then
    call cpu_clock_begin(id_clock_remap)

    ! Changes made to following fields:  h, tv%T and tv%S.

    ! save prior values for diagnostics
    if(CS%boundary_forcing_tendency_diag) then
      do k=1,nz ; do j=js,je ; do i=is,ie
        h_diag(i,j,k)    = h(i,j,k)
        temp_diag(i,j,k) = tv%T(i,j,k)
        saln_diag(i,j,k) = tv%S(i,j,k)
      enddo ; enddo ; enddo
    endif

    do k=1,nz ; do j=js,je ; do i=is,ie
        h_prebound(i,j,k) = h(i,j,k)
    enddo ; enddo ; enddo
    if (CS%use_energetic_PBL) then
      call applyBoundaryFluxesInOut(CS%diabatic_aux_CSp, G, GV, dt, fluxes, CS%optics, &
                          h, tv, CS%aggregate_FW_forcing, cTKE, dSV_dT, dSV_dS)

      if (CS%debug) then
        call hchksum(ea, "after applyBoundaryFluxes ea",G%HI,haloshift=0)
        call hchksum(eb, "after applyBoundaryFluxes eb",G%HI,haloshift=0)
        call hchksum(cTKE, "after applyBoundaryFluxes cTKE",G%HI,haloshift=0)
        call hchksum(dSV_dT, "after applyBoundaryFluxes dSV_dT",G%HI,haloshift=0)
        call hchksum(dSV_dS, "after applyBoundaryFluxes dSV_dS",G%HI,haloshift=0)
      endif

      call find_uv_at_h(u, v, h, u_h, v_h, G, GV)
      call energetic_PBL(h, u_h, v_h, tv, fluxes, dt, Kd_ePBL, G, GV, &
                         CS%energetic_PBL_CSp, dSV_dT, dSV_dS, cTKE)

      ! If visc%MLD exists, copy the ePBL's MLD into it
      if (associated(visc%MLD)) then
        call energetic_PBL_get_MLD(CS%energetic_PBL_CSp, visc%MLD, G)
        call pass_var(visc%MLD, G%domain)
      endif

      ! Augment the diffusivities due to those diagnosed in energetic_PBL.
      do K=2,nz ; do j=js,je ; do i=is,ie

        if (CS%ePBL_is_additive) then
          Kd_add_here = Kd_ePBL(i,j,K)
          visc%Kv_turb(i,j,K) = visc%Kv_turb(i,j,K) + Kd_ePBL(i,j,K)
        else
          Kd_add_here = max(Kd_ePBL(i,j,K) - visc%Kd_turb(i,j,K), 0.0)
          visc%Kv_turb(i,j,K) = max(visc%Kv_turb(i,j,K), Kd_ePBL(i,j,K))
        endif
        Ent_int = Kd_add_here * (GV%m_to_H**2 * dt) / &
                    (0.5*(h(i,j,k-1) + h(i,j,k)) + h_neglect)
        eb(i,j,k-1) = eb(i,j,k-1) + Ent_int
        ea(i,j,k) = ea(i,j,k) + Ent_int
        Kd_int(i,j,K)  = Kd_int(i,j,K) + Kd_add_here

        ! for diagnostics
        Kd_heat(i,j,K) = Kd_heat(i,j,K) + Kd_int(i,j,K)
        Kd_salt(i,j,K) = Kd_salt(i,j,K) + Kd_int(i,j,K)

      enddo ; enddo ; enddo

      if (CS%debug) then
        call hchksum(ea, "after ePBL ea",G%HI,haloshift=0)
        call hchksum(eb, "after ePBL eb",G%HI,haloshift=0)
        call hchksum(Kd_ePBL, "after ePBL Kd_ePBL",G%HI,haloshift=0)
      endif

    else
      call applyBoundaryFluxesInOut(CS%diabatic_aux_CSp, G, GV, dt, fluxes, CS%optics, &
                                    h, tv, CS%aggregate_FW_forcing)

    endif   ! endif for CS%use_energetic_PBL

    ! diagnose the tendencies due to boundary forcing
    if(CS%boundary_forcing_tendency_diag) then
      call diagnose_boundary_forcing_tendency(tv, h, temp_diag, saln_diag, h_diag, dt, G, GV, CS)
    endif

    call cpu_clock_end(id_clock_remap)
    if (CS%debug) then
      call MOM_forcing_chksum("after applyBoundaryFluxes ", fluxes, G, haloshift=0)
      call MOM_thermovar_chksum("after applyBoundaryFluxes ", tv, G)
      call MOM_state_chksum("after applyBoundaryFluxes ", u, v, h, G, GV, haloshift=0)
    endif
    if (showCallTree) call callTree_waypoint("done with applyBoundaryFluxes (diabatic)")
    if (CS%debugConservation)  call MOM_state_stats('applyBoundaryFluxes', u, v, h, tv%T, tv%S, G)

  endif   ! endif for (CS%useALEalgorithm)

  ! Update h according to divergence of the difference between
  ! ea and eb. We keep a record of the original h in hold.
  ! In the following, the checks for negative values are to guard
  ! against instances where entrainment drives a layer to
  ! negative thickness.  This situation will never happen if
  ! enough iterations are permitted in Calculate_Entrainment.
  ! Even if too few iterations are allowed, it is still guarded
  ! against.  In other words the checks are probably unnecessary.
!$OMP parallel do default(none) shared(is,ie,js,je,nz,hold,h,eb,ea,GV)
  do j=js,je
    do i=is,ie
      hold(i,j,1) = h(i,j,1)
      h(i,j,1) = h(i,j,1) + (eb(i,j,1) - ea(i,j,2))
      hold(i,j,nz) = h(i,j,nz)
      h(i,j,nz) = h(i,j,nz) + (ea(i,j,nz) - eb(i,j,nz-1))
      if (h(i,j,1) <= 0.0) then
        h(i,j,1) = GV%Angstrom
      endif
      if (h(i,j,nz) <= 0.0) then
        h(i,j,nz) = GV%Angstrom
      endif
    enddo
    do k=2,nz-1 ; do i=is,ie
      hold(i,j,k) = h(i,j,k)
      h(i,j,k) = h(i,j,k) + ((ea(i,j,k) - eb(i,j,k-1)) + &
                    (eb(i,j,k) - ea(i,j,k+1)))
      if (h(i,j,k) <= 0.0) then
        h(i,j,k) = GV%Angstrom
      endif
    enddo ; enddo
  enddo
  if (CS%debug) then
    call MOM_state_chksum("after negative check ", u, v, h, G, GV, haloshift=0)
    call MOM_forcing_chksum("after negative check ", fluxes, G, haloshift=0)
    call MOM_thermovar_chksum("after negative check ", tv, G)
  endif
  if (showCallTree) call callTree_waypoint("done with h=ea-eb (diabatic)")
  if (CS%debugConservation) call MOM_state_stats('h=ea-eb', u, v, h, tv%T, tv%S, G)


  ! Here, T and S are updated according to ea and eb.
  ! If using the bulk mixed layer, T and S are also updated
  ! by surface fluxes (in fluxes%*).
  ! This is a very long block.
  if (CS%bulkmixedlayer) then

    if (ASSOCIATED(tv%T)) then
      call cpu_clock_begin(id_clock_tridiag)
      ! Temperature and salinity (as state variables) are treated
      ! differently from other tracers to insure massless layers that
      ! are lighter than the mixed layer have temperatures and salinities
      ! that correspond to their prescribed densities.
      if (CS%massless_match_targets) then
!$OMP parallel do default (none) shared(is,ie,js,je,nkmb,hold,h_neglect,eb,ea,nz,kb,tv) &
!$OMP                           private(h_tr,b1,d1,c1,b_denom_1)
        do j=js,je
          do i=is,ie
            h_tr = hold(i,j,1) + h_neglect
            b1(i) = 1.0 / (h_tr + eb(i,j,1))
            d1(i) = h_tr * b1(i)
            tv%T(i,j,1) = b1(i) * (h_tr*tv%T(i,j,1))
            tv%S(i,j,1) = b1(i) * (h_tr*tv%S(i,j,1))
          enddo
          do k=2,nkmb ; do i=is,ie
            c1(i,k) = eb(i,j,k-1) * b1(i)
            h_tr = hold(i,j,k) + h_neglect
            b_denom_1 = h_tr + d1(i)*ea(i,j,k)
            b1(i) = 1.0 / (b_denom_1 + eb(i,j,k))
            if (k<nkmb) d1(i) = b_denom_1 * b1(i)
            tv%T(i,j,k) = b1(i) * (h_tr*tv%T(i,j,k) + ea(i,j,k)*tv%T(i,j,k-1))
            tv%S(i,j,k) = b1(i) * (h_tr*tv%S(i,j,k) + ea(i,j,k)*tv%S(i,j,k-1))
          enddo ; enddo

          do k=nkmb+1,nz ; do i=is,ie
            if (k == kb(i,j)) then
              c1(i,k) = eb(i,j,k-1) * b1(i)
              d1(i) = (((eb(i,j,nkmb)-eb(i,j,k-1)) + hold(i,j,nkmb) + h_neglect) + &
                       d1(i)*ea(i,j,nkmb)) * b1(i)
              h_tr = hold(i,j,k) + h_neglect
              b_denom_1 = h_tr + d1(i)*ea(i,j,k)
              b1(i) = 1.0 / (b_denom_1 + eb(i,j,k))
              d1(i) = b_denom_1 * b1(i)
              tv%T(i,j,k) = b1(i) * (h_tr*tv%T(i,j,k) + ea(i,j,k)*tv%T(i,j,nkmb))
              tv%S(i,j,k) = b1(i) * (h_tr*tv%S(i,j,k) + ea(i,j,k)*tv%S(i,j,nkmb))
            elseif (k > kb(i,j)) then
              c1(i,k) = eb(i,j,k-1) * b1(i)
              h_tr = hold(i,j,k) + h_neglect
              b_denom_1 = h_tr + d1(i)*ea(i,j,k)
              b1(i) = 1.0 / (b_denom_1 + eb(i,j,k))
              d1(i) = b_denom_1 * b1(i)
              tv%T(i,j,k) = b1(i) * (h_tr*tv%T(i,j,k) + ea(i,j,k)*tv%T(i,j,k-1))
              tv%S(i,j,k) = b1(i) * (h_tr*tv%S(i,j,k) + ea(i,j,k)*tv%S(i,j,k-1))
            elseif (eb(i,j,k) < eb(i,j,k-1)) then ! (note that k < kb(i,j))
              !   The bottommost buffer layer might entrain all the mass from some
              ! of the interior layers that are thin and lighter in the coordinate
              ! density than that buffer layer.  The T and S of these newly
              ! massless interior layers are unchanged.
              tv%T(i,j,nkmb) = tv%T(i,j,nkmb) + b1(i) * (eb(i,j,k-1) - eb(i,j,k)) * tv%T(i,j,k)
              tv%S(i,j,nkmb) = tv%S(i,j,nkmb) + b1(i) * (eb(i,j,k-1) - eb(i,j,k)) * tv%S(i,j,k)
            endif
          enddo ; enddo

          do k=nz-1,nkmb,-1 ; do i=is,ie
            if (k >= kb(i,j)) then
              tv%T(i,j,k) = tv%T(i,j,k) + c1(i,k+1)*tv%T(i,j,k+1)
              tv%S(i,j,k) = tv%S(i,j,k) + c1(i,k+1)*tv%S(i,j,k+1)
            endif
          enddo ; enddo
          do i=is,ie ; if (kb(i,j) <= nz) then
            tv%T(i,j,nkmb) = tv%T(i,j,nkmb) + c1(i,kb(i,j))*tv%T(i,j,kb(i,j))
            tv%S(i,j,nkmb) = tv%S(i,j,nkmb) + c1(i,kb(i,j))*tv%S(i,j,kb(i,j))
          endif ; enddo
          do k=nkmb-1,1,-1 ; do i=is,ie
            tv%T(i,j,k) = tv%T(i,j,k) + c1(i,k+1)*tv%T(i,j,k+1)
            tv%S(i,j,k) = tv%S(i,j,k) + c1(i,k+1)*tv%S(i,j,k+1)
          enddo ; enddo
        enddo ! end of j loop
      else ! .not. massless_match_targets
        ! This simpler form allows T & S to be too dense for the layers
        ! between the buffer layers and the interior.
        ! Changes: T, S
        if (CS%tracer_tridiag) then
          call tracer_vertdiff(hold, ea, eb, dt, tv%T, G, GV)
          call tracer_vertdiff(hold, ea, eb, dt, tv%S, G, GV) 
        else    
          call triDiagTS(G, GV, is, ie, js, je, hold, ea, eb, tv%T, tv%S)
        endif  
      endif ! massless_match_targets
      call cpu_clock_end(id_clock_tridiag)

    endif ! endif for ASSOCIATED(T)
    if (CS%debugConservation) call MOM_state_stats('BML tridiag', u, v, h, tv%T, tv%S, G)

    if ((CS%ML_mix_first > 0.0) .or. CS%use_geothermal) then
      ! The mixed layer code has already been called, but there is some needed
      ! bookkeeping.
!$OMP parallel do default(none) shared(is,ie,js,je,nz,hold,h_orig,ea,eaml,eb,ebml)
      do k=1,nz ; do j=js,je ; do i=is,ie
        hold(i,j,k) = h_orig(i,j,k)
        ea(i,j,k) = ea(i,j,k) + eaml(i,j,k)
        eb(i,j,k) = eb(i,j,k) + ebml(i,j,k)
      enddo ; enddo ; enddo
      if (CS%debug) then
        call hchksum(GV%H_to_m*ea, "after ea = ea + eaml",G%HI,haloshift=0)
        call hchksum(GV%H_to_m*eb, "after eb = eb + ebml",G%HI,haloshift=0)
      endif
    endif

    if (CS%ML_mix_first < 1.0) then
    !  Call the mixed layer code now, perhaps for a second time.
    !  This subroutine (1)  Cools the mixed layer.
    !    (2) Performs convective adjustment by mixed layer entrainment.
    !    (3) Heats the mixed layer and causes it to detrain to
    !        Monin-Obukhov depth or minimum mixed layer depth.
    !    (4) Uses any remaining TKE to drive mixed layer entrainment.
    !    (5) Possibly splits the buffer layer into two isopycnal layers.

      call find_uv_at_h(u, v, hold, u_h, v_h, G, GV, ea, eb)
      if (CS%debug) call MOM_state_chksum("find_uv_at_h1 ", u, v, h, G, GV, haloshift=0)

      dt_mix = min(dt,dt*(1.0 - CS%ML_mix_first))
      call cpu_clock_begin(id_clock_mixedlayer)
      ! Changes: h, tv%T, tv%S, ea and eb  (G is also inout???)
      call bulkmixedlayer(h, u_h, v_h, tv, fluxes, dt_mix, ea, eb, &
                      G, GV, CS%bulkmixedlayer_CSp, CS%optics, &
                      CS%aggregate_FW_forcing, dt, last_call=.true.)

      if (CS%salt_reject_below_ML) &
        call insert_brine(h, tv, G, GV, fluxes, nkmb, CS%diabatic_aux_CSp, dt_mix, &
                          CS%id_brine_lay)

      !  Keep salinity from falling below a small but positive threshold.
      !  This constraint is needed for SIS1 ice model, which can extract
      !  more salt than is present in the ocean. SIS2 does not suffer
      !  from this limitation, in which case we can let salinity=0 and still
      !  have salt conserved with SIS2 ice. So for SIS2, we can run with
      !  BOUND_SALINITY=False in MOM.F90.
      if (ASSOCIATED(tv%S) .and. ASSOCIATED(tv%salt_deficit)) &
        call adjust_salt(h, tv, G, GV, CS%diabatic_aux_CSp)

      call cpu_clock_end(id_clock_mixedlayer)
      if (showCallTree) call callTree_waypoint("done with 2nd bulkmixedlayer (diabatic)")
      if (CS%debugConservation) call MOM_state_stats('2nd bulkmixedlayer', u, v, h, tv%T, tv%S, G)
    endif

  else  ! following block for when NOT using BULKMIXEDLAYER


    ! calculate change in temperature & salinity due to dia-coordinate surface diffusion
    if (ASSOCIATED(tv%T)) then

      if (CS%debug) then
        call hchksum(GV%H_to_m*ea, "before triDiagTS ea ",G%HI,haloshift=0)
        call hchksum(GV%H_to_m*eb, "before triDiagTS eb ",G%HI,haloshift=0)
      endif
      call cpu_clock_begin(id_clock_tridiag)

      if(CS%diabatic_diff_tendency_diag) then
        do k=1,nz ; do j=js,je ; do i=is,ie
          temp_diag(i,j,k) = tv%T(i,j,k)
          saln_diag(i,j,k) = tv%S(i,j,k)
        enddo ; enddo ; enddo
      endif

      ! Changes T and S via the tridiagonal solver; no change to h
      if(CS%tracer_tridiag) then
          call tracer_vertdiff(hold, ea, eb, dt, tv%T, G, GV)
          call tracer_vertdiff(hold, ea, eb, dt, tv%S, G, GV)
      else    
        call triDiagTS(G, GV, is, ie, js, je, hold, ea, eb, tv%T, tv%S)
      endif  

      ! diagnose temperature, salinity, heat, and salt tendencies
      if(CS%diabatic_diff_tendency_diag) then
         call diagnose_diabatic_diff_tendency(tv, hold, temp_diag, saln_diag, dt, G, GV, CS)
      endif

      call cpu_clock_end(id_clock_tridiag)
      if (showCallTree) call callTree_waypoint("done with triDiagTS (diabatic)")

    endif  ! endif corresponding to if (ASSOCIATED(tv%T))
    if (CS%debugConservation) call MOM_state_stats('triDiagTS', u, v, h, tv%T, tv%S, G)


  endif  ! endif for the BULKMIXEDLAYER block


  if (CS%debug) then
    call MOM_state_chksum("after mixed layer ", u, v, h, G, GV, haloshift=0)
    call MOM_thermovar_chksum("after mixed layer ", tv, G)
    call hchksum(ea, "after mixed layer ea", G%HI)
    call hchksum(eb, "after mixed layer eb", G%HI)
  endif

  if (.not. CS%useALEalgorithm) then
    call cpu_clock_begin(id_clock_remap)
    call regularize_layers(h, tv, dt, ea, eb, G, GV, CS%regularize_layers_CSp)
    call cpu_clock_end(id_clock_remap)
    if (showCallTree) call callTree_waypoint("done with regularize_layers (diabatic)")
    if (CS%debugConservation) call MOM_state_stats('regularize_layers', u, v, h, tv%T, tv%S, G)
  endif

  ! Whenever thickness changes let the diag manager know, as the
  ! target grids for vertical remapping may need to be regenerated.
  call diag_update_target_grids(CS%diag)

  ! diagnostics
  if ((CS%id_Tdif > 0) .or. (CS%id_Tdif_z > 0) .or. &
      (CS%id_Tadv > 0) .or. (CS%id_Tadv_z > 0)) then
    do j=js,je ; do i=is,ie
      Tdif_flx(i,j,1) = 0.0 ; Tdif_flx(i,j,nz+1) = 0.0
      Tadv_flx(i,j,1) = 0.0 ; Tadv_flx(i,j,nz+1) = 0.0
    enddo ; enddo
!$OMP parallel do default(none) shared(is,ie,js,je,nz,Tdif_flx,Idt,ea,eb,Tadv_flx,tv)
    do K=2,nz ; do j=js,je ; do i=is,ie
      Tdif_flx(i,j,K) = (Idt * 0.5*(ea(i,j,k) + eb(i,j,k-1))) * &
                        (tv%T(i,j,k-1) - tv%T(i,j,k))
      Tadv_flx(i,j,K) = (Idt * (ea(i,j,k) - eb(i,j,k-1))) * &
                    0.5*(tv%T(i,j,k-1) + tv%T(i,j,k))
    enddo ; enddo ; enddo
  endif
  if ((CS%id_Sdif > 0) .or. (CS%id_Sdif_z > 0) .or. &
      (CS%id_Sadv > 0) .or. (CS%id_Sadv_z > 0)) then
    do j=js,je ; do i=is,ie
      Sdif_flx(i,j,1) = 0.0 ; Sdif_flx(i,j,nz+1) = 0.0
      Sadv_flx(i,j,1) = 0.0 ; Sadv_flx(i,j,nz+1) = 0.0
    enddo ; enddo
!$OMP parallel do default(none) shared(is,ie,js,je,nz,Sdif_flx,Idt,ea,eb,Sadv_flx,tv)
    do K=2,nz ; do j=js,je ; do i=is,ie
      Sdif_flx(i,j,K) = (Idt * 0.5*(ea(i,j,k) + eb(i,j,k-1))) * &
                        (tv%S(i,j,k-1) - tv%S(i,j,k))
      Sadv_flx(i,j,K) = (Idt * (ea(i,j,k) - eb(i,j,k-1))) * &
                    0.5*(tv%S(i,j,k-1) + tv%S(i,j,k))
    enddo ; enddo ; enddo
  endif

  ! mixing of passive tracers from massless boundary layers to interior
  call cpu_clock_begin(id_clock_tracers)
  if (CS%mix_boundary_tracers) then
    Tr_ea_BBL = sqrt(dt*CS%Kd_BBL_tr)
!$OMP parallel do default(none) shared(is,ie,js,je,ebtr,nz,G,GV,h,dt,CS,h_neglect,  &
!$OMP                                  ea,eb,Tr_ea_BBL,eatr,visc,hold,h_neglect2 )  &
!$OMP                          private(htot,in_boundary,add_ent)
    do j=js,je
      do i=is,ie
        ebtr(i,j,nz) = eb(i,j,nz)
        htot(i) = 0.0
        in_boundary(i) = (G%mask2dT(i,j) > 0.0)
      enddo
      do k=nz,2,-1 ; do i=is,ie
        if (in_boundary(i)) then
          htot(i) = htot(i) + h(i,j,k)
          !   If diapycnal mixing has been suppressed because this is a massless
          ! layer near the bottom, add some mixing of tracers between these
          ! layers.  This flux is based on the harmonic mean of the two
          ! thicknesses, as this corresponds pretty closely (to within
          ! differences in the density jumps between layers) with what is done
          ! in the calculation of the fluxes in the first place.  Kd_min_tr
          ! should be much less than the values that have been set in Kd,
          ! perhaps a molecular diffusivity.
          add_ent = ((dt * CS%Kd_min_tr) * GV%m_to_H**2) * &
                    ((h(i,j,k-1)+h(i,j,k)+h_neglect) / &
                     (h(i,j,k-1)*h(i,j,k)+h_neglect2)) - &
                    0.5*(ea(i,j,k) + eb(i,j,k-1))
          if (htot(i) < Tr_ea_BBL) then
            add_ent = max(0.0, add_ent, &
                          (Tr_ea_BBL - htot(i)) - min(ea(i,j,k),eb(i,j,k-1)))
          elseif (add_ent < 0.0) then
            add_ent = 0.0 ; in_boundary(i) = .false.
          endif

          ebtr(i,j,k-1) = eb(i,j,k-1) + add_ent
          eatr(i,j,k) = ea(i,j,k) + add_ent
        else
          ebtr(i,j,k-1) = eb(i,j,k-1) ; eatr(i,j,k) = ea(i,j,k)
        endif
        if (associated(visc%Kd_extra_S)) then ; if (visc%Kd_extra_S(i,j,k) > 0.0) then
          add_ent = ((dt * visc%Kd_extra_S(i,j,k)) * GV%m_to_H**2) / &
             (0.25 * ((h(i,j,k-1) + h(i,j,k)) + (hold(i,j,k-1) + hold(i,j,k))) + &
              h_neglect)
          ebtr(i,j,k-1) = ebtr(i,j,k-1) + add_ent
          eatr(i,j,k) = eatr(i,j,k) + add_ent
        endif ; endif
      enddo ; enddo
      do i=is,ie ; eatr(i,j,1) = ea(i,j,1) ; enddo
        
    enddo

    if (CS%useALEalgorithm) then
    ! For passive tracers, the changes in thickness due to boundary fluxes has yet to be applied
    ! so hold should be h_orig
      call call_tracer_column_fns(h_prebound, h, ea, eb, fluxes, dt, G, GV, tv, &
                                CS%optics, CS%tracer_flow_CSp, CS%debug, &
                                evap_CFL_limit = CS%diabatic_aux_CSp%evap_CFL_limit, &
                                minimum_forcing_depth = CS%diabatic_aux_CSp%minimum_forcing_depth)
    else
      call call_tracer_column_fns(hold, h, eatr, ebtr, fluxes, dt, G, GV, tv, &
                                CS%optics, CS%tracer_flow_CSp, CS%debug)
    endif

  elseif (associated(visc%Kd_extra_S)) then  ! extra diffusivity for passive tracers

    do j=js,je ; do i=is,ie
      ebtr(i,j,nz) = eb(i,j,nz) ; eatr(i,j,1) = ea(i,j,1)
    enddo ; enddo
!$OMP parallel do default(none) shared(nz,is,ie,js,je,visc,dt,GV,h,hold,h_neglect,&
!$OMP                                  ebtr,eb,eatr,ea )                          &
!$OMP                          private(add_ent)
    do k=nz,2,-1 ; do j=js,je ; do i=is,ie
      if (visc%Kd_extra_S(i,j,k) > 0.0) then
        add_ent = ((dt * visc%Kd_extra_S(i,j,k)) * GV%m_to_H**2) / &
           (0.25 * ((h(i,j,k-1) + h(i,j,k)) + (hold(i,j,k-1) + hold(i,j,k))) + &
            h_neglect)
      else
        add_ent = 0.0
      endif
      ebtr(i,j,k-1) = eb(i,j,k-1) + add_ent
      eatr(i,j,k) = ea(i,j,k) + add_ent
    enddo ; enddo ; enddo

    if (CS%useALEalgorithm) then
    ! For passive tracers, the changes in thickness due to boundary fluxes has yet to be applied
      call call_tracer_column_fns(h_prebound, h, eatr, ebtr, fluxes, dt, G, GV, tv, &
                                  CS%optics, CS%tracer_flow_CSp, CS%debug,&
                                  evap_CFL_limit = CS%diabatic_aux_CSp%evap_CFL_limit, &
                                  minimum_forcing_depth = CS%diabatic_aux_CSp%minimum_forcing_depth)
    else
      call call_tracer_column_fns(hold, h, eatr, ebtr, fluxes, dt, G, GV, tv, &
                                  CS%optics, CS%tracer_flow_CSp, CS%debug)
    endif

  else
    if (CS%useALEalgorithm) then
    ! For passive tracers, the changes in thickness due to boundary fluxes has yet to be applied
      call call_tracer_column_fns(h_prebound, h, eatr, ebtr, fluxes, dt, G, GV, tv, &
                                  CS%optics, CS%tracer_flow_CSp, CS%debug, &
                                  evap_CFL_limit = CS%diabatic_aux_CSp%evap_CFL_limit, &
                                  minimum_forcing_depth = CS%diabatic_aux_CSp%minimum_forcing_depth)
    else
      call call_tracer_column_fns(hold, h, ea, eb, fluxes, dt, G, GV, tv, &
                                  CS%optics, CS%tracer_flow_CSp, CS%debug)
    endif

  endif  ! (CS%mix_boundary_tracers)



  call cpu_clock_end(id_clock_tracers)


  ! sponges
  if (CS%use_sponge) then
    call cpu_clock_begin(id_clock_sponge)
    if (associated(CS%ALE_sponge_CSp)) then
      ! ALE sponge
      call apply_ALE_sponge(h, dt, G, CS%ALE_sponge_CSp)
    else
      ! Layer mode sponge
      if (CS%bulkmixedlayer .and. ASSOCIATED(tv%eqn_of_state)) then
        do i=is,ie ; p_ref_cv(i) = tv%P_Ref ; enddo
!$OMP parallel do default(none) shared(js,je,p_ref_cv,Rcv_ml,is,ie,tv)
        do j=js,je
           call calculate_density(tv%T(:,j,1), tv%S(:,j,1), p_ref_cv, Rcv_ml(:,j), &
                               is, ie-is+1, tv%eqn_of_state)
        enddo
        call apply_sponge(h, dt, G, GV, ea, eb, CS%sponge_CSp, Rcv_ml)
      else
        call apply_sponge(h, dt, G, GV, ea, eb, CS%sponge_CSp)
      endif
    endif
    call cpu_clock_end(id_clock_sponge)
    if (CS%debug) then
      call MOM_state_chksum("apply_sponge ", u, v, h, G, GV, haloshift=0)
      call MOM_thermovar_chksum("apply_sponge ", tv, G)
    endif
  endif ! CS%use_sponge


!$OMP parallel default(none) shared(is,ie,js,je,nz,CDp,Idt,G,GV,ea,eb,CS,hold) private(net_ent)
!   Save the diapycnal mass fluxes as a diagnostic field.
  if (ASSOCIATED(CDp%diapyc_vel)) then
!$OMP do
    do j=js,je
      do K=2,nz ; do i=is,ie
        CDp%diapyc_vel(i,j,K) = Idt * (GV%H_to_m * (ea(i,j,k) - eb(i,j,k-1)))
      enddo ; enddo
      do i=is,ie
        CDp%diapyc_vel(i,j,1) = 0.0
        CDp%diapyc_vel(i,j,nz+1) = 0.0
      enddo
    enddo
  endif

! For momentum, it is only the net flux that homogenizes within
! the mixed layer.  Vertical viscosity that is proportional to the
! mixed layer turbulence is applied elsewhere.
  if (CS%bulkmixedlayer) then
    if (CS%debug) then
      call hchksum(ea, "before net flux rearrangement ea",G%HI)
      call hchksum(eb, "before net flux rearrangement eb",G%HI)
    endif
!$OMP do
    do j=js,je
      do K=2,GV%nkml ; do i=is,ie
        net_ent = ea(i,j,k) - eb(i,j,k-1)
        ea(i,j,k) = max(net_ent, 0.0)
        eb(i,j,k-1) = max(-net_ent, 0.0)
      enddo ; enddo
    enddo
    if (CS%debug) then
      call hchksum(ea, "after net flux rearrangement ea",G%HI)
      call hchksum(eb, "after net flux rearrangement eb",G%HI)
    endif
  endif


! Initialize halo regions of ea, eb, and hold to default values.
!$OMP do
  do k=1,nz
    do i=is-1,ie+1
      hold(i,js-1,k) = GV%Angstrom ; ea(i,js-1,k) = 0.0 ; eb(i,js-1,k) = 0.0
      hold(i,je+1,k) = GV%Angstrom ; ea(i,je+1,k) = 0.0 ; eb(i,je+1,k) = 0.0
    enddo
    do j=js,je
      hold(is-1,j,k) = GV%Angstrom ; ea(is-1,j,k) = 0.0 ; eb(is-1,j,k) = 0.0
      hold(ie+1,j,k) = GV%Angstrom ; ea(ie+1,j,k) = 0.0 ; eb(ie+1,j,k) = 0.0
    enddo
  enddo
!$OMP end parallel

  call cpu_clock_begin(id_clock_pass)
  if (G%symmetric) then
    call create_group_pass(CS%pass_hold_eb_ea,hold,G%Domain)
    call create_group_pass(CS%pass_hold_eb_ea,eb,G%Domain)
    call create_group_pass(CS%pass_hold_eb_ea,ea,G%Domain)
  else
    call create_group_pass(CS%pass_hold_eb_ea,hold,G%Domain,To_West+To_South)
    call create_group_pass(CS%pass_hold_eb_ea,eb,G%Domain,To_West+To_South)
    call create_group_pass(CS%pass_hold_eb_ea,ea,G%Domain,To_West+To_South)
  endif
  call do_group_pass(CS%pass_hold_eb_ea,G%Domain)
  call cpu_clock_end(id_clock_pass)

  if (.not. CS%useALEalgorithm) then
    !  Use a tridiagonal solver to determine effect of the diapycnal
    !  advection on velocity field. It is assumed that water leaves
    !  or enters the ocean with the surface velocity.
    if (CS%debug) then
      call MOM_state_chksum("before u/v tridiag ", u, v, h, G, GV, haloshift=0)
      call hchksum(ea, "before u/v tridiag ea",G%HI)
      call hchksum(eb, "before u/v tridiag eb",G%HI)
      call hchksum(hold, "before u/v tridiag hold",G%HI)
    endif
    call cpu_clock_begin(id_clock_tridiag)
!$OMP parallel do default(none) shared(js,je,Isq,Ieq,ADp,u,hold,ea,h_neglect,eb,nz,Idt) &
!$OMP                          private(hval,b1,d1,c1,eaval)
    do j=js,je
      do I=Isq,Ieq
        if (ASSOCIATED(ADp%du_dt_dia)) ADp%du_dt_dia(I,j,1) = u(I,j,1)
        hval = (hold(i,j,1) + hold(i+1,j,1)) + (ea(i,j,1) + ea(i+1,j,1)) + h_neglect
        b1(I) = 1.0 / (hval + (eb(i,j,1) + eb(i+1,j,1)))
        d1(I) = hval * b1(I)
        u(I,j,1) = b1(I) * (hval * u(I,j,1))
      enddo
      do k=2,nz ; do I=Isq,Ieq
        if (ASSOCIATED(ADp%du_dt_dia)) ADp%du_dt_dia(I,j,k) = u(I,j,k)
        c1(I,k) = (eb(i,j,k-1)+eb(i+1,j,k-1)) * b1(I)
        eaval = ea(i,j,k) + ea(i+1,j,k)
        hval = hold(i,j,k) + hold(i+1,j,k) + h_neglect
        b1(I) = 1.0 / ((eb(i,j,k) + eb(i+1,j,k)) + (hval + d1(I)*eaval))
        d1(I) = (hval + d1(I)*eaval) * b1(I)
        u(I,j,k) = (hval*u(I,j,k) + eaval*u(I,j,k-1))*b1(I)
      enddo ; enddo
      do k=nz-1,1,-1 ; do I=Isq,Ieq
        u(I,j,k) = u(I,j,k) + c1(I,k+1)*u(I,j,k+1)
        if (ASSOCIATED(ADp%du_dt_dia)) &
          ADp%du_dt_dia(I,j,k) = (u(I,j,k) - ADp%du_dt_dia(I,j,k)) * Idt
      enddo ; enddo
      if (ASSOCIATED(ADp%du_dt_dia)) then
        do I=Isq,Ieq
          ADp%du_dt_dia(I,j,nz) = (u(I,j,nz)-ADp%du_dt_dia(I,j,nz)) * Idt
        enddo
      endif
    enddo
    if (CS%debug) then
      call MOM_state_chksum("aft 1st loop tridiag ", u, v, h, G, GV, haloshift=0)
    endif
!$OMP parallel do default(none) shared(Jsq,Jeq,is,ie,ADp,v,hold,ea,h_neglect,eb,nz,Idt) &
!$OMP                          private(hval,b1,d1,c1,eaval)
    do J=Jsq,Jeq
      do i=is,ie
        if (ASSOCIATED(ADp%dv_dt_dia)) ADp%dv_dt_dia(i,J,1) = v(i,J,1)
        hval = (hold(i,j,1) + hold(i,j+1,1)) + (ea(i,j,1) + ea(i,j+1,1)) + h_neglect
        b1(i) = 1.0 / (hval + (eb(i,j,1) + eb(i,j+1,1)))
        d1(I) = hval * b1(I)
        v(i,J,1) = b1(i) * (hval * v(i,J,1))
      enddo
      do k=2,nz ; do i=is,ie
        if (ASSOCIATED(ADp%dv_dt_dia)) ADp%dv_dt_dia(i,J,k) = v(i,J,k)
        c1(i,k) = (eb(i,j,k-1)+eb(i,j+1,k-1)) * b1(i)
        eaval = ea(i,j,k) + ea(i,j+1,k)
        hval = hold(i,j,k) + hold(i,j+1,k) + h_neglect
        b1(i) = 1.0 / ((eb(i,j,k) + eb(i,j+1,k)) + (hval + d1(i)*eaval))
        d1(i) = (hval + d1(i)*eaval) * b1(i)
        v(i,J,k) = (hval*v(i,J,k) + eaval*v(i,J,k-1))*b1(i)
      enddo ; enddo
      do k=nz-1,1,-1 ; do i=is,ie
        v(i,J,k) = v(i,J,k) + c1(i,k+1)*v(i,J,k+1)
        if (ASSOCIATED(ADp%dv_dt_dia)) &
          ADp%dv_dt_dia(i,J,k) = (v(i,J,k) - ADp%dv_dt_dia(i,J,k)) * Idt
      enddo ; enddo
      if (ASSOCIATED(ADp%dv_dt_dia)) then
        do i=is,ie
          ADp%dv_dt_dia(i,J,nz) = (v(i,J,nz)-ADp%dv_dt_dia(i,J,nz)) * Idt
        enddo
      endif
    enddo
    call cpu_clock_end(id_clock_tridiag)
    if (CS%debug) then
      call MOM_state_chksum("after u/v tridiag ", u, v, h, G, GV, haloshift=0)
    endif
  endif ! useALEalgorithm

  ! Frazil formation keeps temperature above the freezing point.
  ! make_frazil is deliberately called at both the beginning and at
  ! the end of the diabatic processes.
  if (ASSOCIATED(tv%T) .AND. ASSOCIATED(tv%frazil)) then

    if(CS%frazil_tendency_diag) then
      do k=1,nz ; do j=js,je ; do i=is,ie
        temp_diag(i,j,k) = tv%T(i,j,k)
      enddo ; enddo ; enddo
    endif

    if (ASSOCIATED(fluxes%p_surf_full)) then
      call make_frazil(h, tv, G, GV, CS%diabatic_aux_CSp, fluxes%p_surf_full)
    else
      call make_frazil(h, tv, G, GV, CS%diabatic_aux_CSp)
    endif

    if (CS%frazil_tendency_diag) then
      call diagnose_frazil_tendency(tv, h, temp_diag, dt, G, GV, CS, 2)
    endif

    if (showCallTree) call callTree_waypoint("done with 2nd make_frazil (diabatic)")
    if (CS%debugConservation) call MOM_state_stats('2nd make_frazil', u, v, h, tv%T, tv%S, G)

  endif  ! endif for frazil


  ! Diagnose the diapycnal diffusivities and other related quantities.
  if (CS%id_Kd_interface > 0) call post_data(CS%id_Kd_interface, Kd_int,  CS%diag)
  if (CS%id_Kd_heat      > 0) call post_data(CS%id_Kd_heat,      Kd_heat, CS%diag)
  if (CS%id_Kd_salt      > 0) call post_data(CS%id_Kd_salt,      Kd_salt, CS%diag)
  if (CS%id_Kd_ePBL      > 0) call post_data(CS%id_Kd_ePBL,      Kd_ePBL, CS%diag)

  if (CS%id_ea       > 0) call post_data(CS%id_ea,       ea, CS%diag)
  if (CS%id_eb       > 0) call post_data(CS%id_eb,       eb, CS%diag)

  if (CS%id_dudt_dia > 0) call post_data(CS%id_dudt_dia, ADp%du_dt_dia,  CS%diag)
  if (CS%id_dvdt_dia > 0) call post_data(CS%id_dvdt_dia, ADp%dv_dt_dia,  CS%diag)
  if (CS%id_wd       > 0) call post_data(CS%id_wd,       CDp%diapyc_vel, CS%diag)

  if (CS%id_MLD_003 > 0 .or. CS%id_subMLN2 > 0 .or. CS%id_mlotstsq > 0) then
    call diagnoseMLDbyDensityDifference(CS%id_MLD_003, h, tv, 0.03, G, GV, CS%diag, &
                                        id_N2subML=CS%id_subMLN2, id_MLDsq=CS%id_mlotstsq)
  endif
  if (CS%id_MLD_0125 > 0) then
    call diagnoseMLDbyDensityDifference(CS%id_MLD_0125, h, tv, 0.125, G, GV, CS%diag)
  endif
  if (CS%id_MLD_user > 0) then
    call diagnoseMLDbyDensityDifference(CS%id_MLD_user, h, tv, CS%MLDdensityDifference, G, GV, CS%diag)
  endif

  if (CS%id_Tdif > 0) call post_data(CS%id_Tdif, Tdif_flx, CS%diag)
  if (CS%id_Tadv > 0) call post_data(CS%id_Tadv, Tadv_flx, CS%diag)
  if (CS%id_Sdif > 0) call post_data(CS%id_Sdif, Sdif_flx, CS%diag)
  if (CS%id_Sadv > 0) call post_data(CS%id_Sadv, Sadv_flx, CS%diag)
  if (CS%use_int_tides) then
    if (CS%id_cg1 > 0) call post_data(CS%id_cg1, cn(:,:,1),CS%diag)
    do m=1,CS%nMode
      if (CS%id_cn(m) > 0) call post_data(CS%id_cn(m),cn(:,:,m),CS%diag)
    enddo
  endif

  num_z_diags = 0
  if (CS%id_Kd_z > 0) then
    num_z_diags = num_z_diags + 1
    z_ids(num_z_diags) = CS%id_Kd_z ; z_ptrs(num_z_diags)%p => Kd_int
  endif
  if (CS%id_Tdif_z > 0) then
    num_z_diags = num_z_diags + 1
    z_ids(num_z_diags) = CS%id_Tdif_z ; z_ptrs(num_z_diags)%p => Tdif_flx
  endif
  if (CS%id_Tadv_z > 0) then
    num_z_diags = num_z_diags + 1
    z_ids(num_z_diags) = CS%id_Tadv_z ; z_ptrs(num_z_diags)%p => Tadv_flx
  endif
  if (CS%id_Sdif_z > 0) then
    num_z_diags = num_z_diags + 1
    z_ids(num_z_diags) = CS%id_Sdif_z ; z_ptrs(num_z_diags)%p => Sdif_flx
  endif
  if (CS%id_Sadv_z > 0) then
    num_z_diags = num_z_diags + 1
    z_ids(num_z_diags) = CS%id_Sadv_z ; z_ptrs(num_z_diags)%p => Sadv_flx
  endif

  if (num_z_diags > 0) &
    call calc_Zint_diags(h, z_ptrs, z_ids, num_z_diags, G, GV, CS%diag_to_Z_CSp)

  if (CS%debugConservation) call MOM_state_stats('leaving diabatic', u, v, h, tv%T, tv%S, G)
  if (showCallTree) call callTree_leave("diabatic()")

end subroutine diabatic


!> Routine called for adiabatic physics
subroutine adiabatic(h, tv, fluxes, dt, G, GV, CS)
  type(ocean_grid_type),                    intent(inout) :: G      !< ocean grid structure
  real, dimension(SZI_(G),SZJ_(G),SZK_(G)), intent(inout) :: h      !< thickness (m for Bouss or kg/m2 for non-Bouss)
  type(thermo_var_ptrs),                    intent(inout) :: tv     !< points to thermodynamic fields
  type(forcing),                            intent(inout) :: fluxes !< boundary fluxes
  real,                                     intent(in)    :: dt     !< time step (seconds)
  type(verticalGrid_type),                  intent(in)    :: GV     !< ocean vertical grid structure
  type(diabatic_CS),                        pointer       :: CS     !< module control structure

  real, dimension(SZI_(G),SZJ_(G),SZK_(G)) :: zeros  ! An array of zeros.

  zeros(:,:,:) = 0.0

  call call_tracer_column_fns(h, h, zeros, zeros, fluxes, dt, G, GV, tv, &
                              CS%optics, CS%tracer_flow_CSp, CS%debug)

end subroutine adiabatic


!> This routine diagnoses tendencies from application of diabatic diffusion
!! using ALE algorithm. Note that layer thickness is not altered by
!! diabatic diffusion.
subroutine diagnose_diabatic_diff_tendency(tv, h, temp_old, saln_old, dt, G, GV, CS)
  type(ocean_grid_type),                     intent(in) :: G        !< ocean grid structure
  type(verticalGrid_type),                   intent(in) :: GV       !< ocean vertical grid structure
  type(thermo_var_ptrs),                     intent(in) :: tv       !< points to updated thermodynamic fields
  real, dimension(SZI_(G),SZJ_(G),SZK_(G)),  intent(in) :: h        !< thickness (m or kg/m2)
  real, dimension(SZI_(G),SZJ_(G),SZK_(G)),  intent(in) :: temp_old !< temperature prior to diabatic physics
  real, dimension(SZI_(G),SZJ_(G),SZK_(G)),  intent(in) :: saln_old !< salinity prior to diabatic physics (PPT)
  real,                                      intent(in) :: dt       !< time step (sec)
  type(diabatic_CS),                         pointer    :: CS       !< module control structure

  real, dimension(SZI_(G),SZJ_(G),SZK_(G)) :: work_3d
  real, dimension(SZI_(G),SZJ_(G))         :: work_2d
  real    :: Idt
  integer :: i, j, k, is, ie, js, je, nz

  is  = G%isc ; ie = G%iec ; js = G%jsc ; je = G%jec ; nz = G%ke
  Idt = 1/dt
  work_3d(:,:,:) = 0.0
  work_2d(:,:)   = 0.0


  ! temperature tendency
  do k=1,nz ; do j=js,je ; do i=is,ie
    work_3d(i,j,k) = (tv%T(i,j,k)-temp_old(i,j,k))*Idt
  enddo ; enddo ; enddo
  if(CS%id_diabatic_diff_temp_tend > 0) then
    call post_data(CS%id_diabatic_diff_temp_tend, work_3d, CS%diag)
  endif

  ! heat tendency
  if(CS%id_diabatic_diff_heat_tend > 0 .or. CS%id_diabatic_diff_heat_tend_2d > 0) then
    do k=1,nz ; do j=js,je ; do i=is,ie
      work_3d(i,j,k) = h(i,j,k) * GV%H_to_kg_m2 * tv%C_p * work_3d(i,j,k)
    enddo ; enddo ; enddo
    if(CS%id_diabatic_diff_heat_tend > 0) then
      call post_data(CS%id_diabatic_diff_heat_tend, work_3d, CS%diag)
    endif
    if(CS%id_diabatic_diff_heat_tend_2d > 0) then
      do j=js,je ; do i=is,ie
        work_2d(i,j) = 0.0
        do k=1,nz
          work_2d(i,j) = work_2d(i,j) + work_3d(i,j,k)
        enddo
      enddo ; enddo
      call post_data(CS%id_diabatic_diff_heat_tend_2d, work_2d, CS%diag)
    endif
  endif

  ! salinity tendency
  do k=1,nz ; do j=js,je ; do i=is,ie
    work_3d(i,j,k) = (tv%S(i,j,k)-saln_old(i,j,k))*Idt
  enddo ; enddo ; enddo
  if(CS%id_diabatic_diff_saln_tend > 0) then
    call post_data(CS%id_diabatic_diff_saln_tend, work_3d, CS%diag)
  endif

  ! salt tendency
  if(CS%id_diabatic_diff_salt_tend > 0 .or. CS%id_diabatic_diff_salt_tend_2d > 0) then
    do k=1,nz ; do j=js,je ; do i=is,ie
      work_3d(i,j,k) = h(i,j,k) * GV%H_to_kg_m2 * CS%ppt2mks * work_3d(i,j,k)
    enddo ; enddo ; enddo
    if(CS%id_diabatic_diff_salt_tend > 0) then
      call post_data(CS%id_diabatic_diff_salt_tend, work_3d, CS%diag)
    endif
    if(CS%id_diabatic_diff_salt_tend_2d > 0) then
      do j=js,je ; do i=is,ie
        work_2d(i,j) = 0.0
        do k=1,nz
          work_2d(i,j) = work_2d(i,j) + work_3d(i,j,k)
        enddo
      enddo ; enddo
      call post_data(CS%id_diabatic_diff_salt_tend_2d, work_2d, CS%diag)
    endif
  endif

end subroutine diagnose_diabatic_diff_tendency


!> This routine diagnoses tendencies from application of boundary fluxes.
!! These impacts are generally 3d, in particular for penetrative shortwave.
!! Other fluxes contribute 3d in cases when the layers vanish or are very thin,
!! in which case we distribute the flux into k > 1 layers.
subroutine diagnose_boundary_forcing_tendency(tv, h, temp_old, saln_old, h_old, &
                                              dt, G, GV, CS)
  type(ocean_grid_type),                    intent(in) :: G        !< ocean grid structure
  type(verticalGrid_type),                  intent(in) :: GV       !< ocean vertical grid structure
  type(thermo_var_ptrs),                    intent(in) :: tv       !< points to updated thermodynamic fields
  real, dimension(SZI_(G),SZJ_(G),SZK_(G)), intent(in) :: h        !< thickness after boundary flux application (m or kg/m2)
  real, dimension(SZI_(G),SZJ_(G),SZK_(G)), intent(in) :: temp_old !< temperature prior to boundary flux application
  real, dimension(SZI_(G),SZJ_(G),SZK_(G)), intent(in) :: saln_old !< salinity prior to boundary flux application (PPT)
  real, dimension(SZI_(G),SZJ_(G),SZK_(G)), intent(in) :: h_old    !< thickness prior to boundary flux application (m or kg/m2)
  real,                                     intent(in) :: dt       !< time step (sec)
  type(diabatic_CS),                        pointer    :: CS       !< module control structure

  real, dimension(SZI_(G),SZJ_(G),SZK_(G)) :: work_3d
  real, dimension(SZI_(G),SZJ_(G))         :: work_2d
  real    :: Idt
  integer :: i, j, k, is, ie, js, je, nz

  is  = G%isc ; ie = G%iec ; js = G%jsc ; je = G%jec ; nz = G%ke
  Idt = 1/dt
  work_3d(:,:,:) = 0.0
  work_2d(:,:)   = 0.0

  ! temperature tendency
  if(CS%id_boundary_forcing_temp_tend > 0) then
    do k=1,nz ; do j=js,je ; do i=is,ie
      work_3d(i,j,k) = (tv%T(i,j,k)-temp_old(i,j,k))*Idt
    enddo ; enddo ; enddo
    call post_data(CS%id_boundary_forcing_temp_tend, work_3d, CS%diag)
  endif

  ! heat tendency
  if(CS%id_boundary_forcing_heat_tend > 0 .or. CS%id_boundary_forcing_heat_tend_2d > 0) then
    do k=1,nz ; do j=js,je ; do i=is,ie
      work_3d(i,j,k) = GV%H_to_kg_m2 * tv%C_p * Idt * (h(i,j,k) * tv%T(i,j,k) - h_old(i,j,k) * temp_old(i,j,k))
    enddo ; enddo ; enddo
    if(CS%id_boundary_forcing_heat_tend > 0) then
      call post_data(CS%id_boundary_forcing_heat_tend, work_3d, CS%diag)
    endif
    if(CS%id_boundary_forcing_heat_tend_2d > 0) then
      do j=js,je ; do i=is,ie
        work_2d(i,j) = 0.0
        do k=1,nz
          work_2d(i,j) = work_2d(i,j) + work_3d(i,j,k)
        enddo
      enddo ; enddo
      call post_data(CS%id_boundary_forcing_heat_tend_2d, work_2d, CS%diag)
    endif
  endif


  ! salinity tendency
  if(CS%id_boundary_forcing_saln_tend > 0) then
    do k=1,nz ; do j=js,je ; do i=is,ie
      work_3d(i,j,k) = (tv%S(i,j,k)-saln_old(i,j,k))*Idt
    enddo ; enddo ; enddo
    call post_data(CS%id_boundary_forcing_saln_tend, work_3d, CS%diag)
  endif

  ! salt tendency
  if(CS%id_boundary_forcing_salt_tend > 0 .or. CS%id_boundary_forcing_salt_tend_2d > 0) then
    do k=1,nz ; do j=js,je ; do i=is,ie
      work_3d(i,j,k) = GV%H_to_kg_m2 * CS%ppt2mks * Idt * (h(i,j,k) * tv%S(i,j,k) - h_old(i,j,k) * saln_old(i,j,k))
    enddo ; enddo ; enddo
    if(CS%id_boundary_forcing_salt_tend > 0) then
      call post_data(CS%id_boundary_forcing_salt_tend, work_3d, CS%diag)
    endif
    if(CS%id_boundary_forcing_salt_tend_2d > 0) then
      do j=js,je ; do i=is,ie
        work_2d(i,j) = 0.0
        do k=1,nz
          work_2d(i,j) = work_2d(i,j) + work_3d(i,j,k)
        enddo
      enddo ; enddo
      call post_data(CS%id_boundary_forcing_salt_tend_2d, work_2d, CS%diag)
    endif
  endif

end subroutine diagnose_boundary_forcing_tendency


!> This routine diagnoses tendencies for temperature and heat from frazil formation.
!! This routine is called twice from within subroutine diabatic; at start and at
!! end of the diabatic processes. The impacts from frazil are generally a function
!! of depth.  Hence, when checking heat budget, be sure to remove HFSIFRAZIL from HFDS in k=1.
subroutine diagnose_frazil_tendency(tv, h, temp_old, dt, G, GV, CS, ncall)
  type(ocean_grid_type),                    intent(in) :: G        !< ocean grid structure
  type(verticalGrid_type),                  intent(in) :: GV       !< ocean vertical grid structure
  type(thermo_var_ptrs),                    intent(in) :: tv       !< points to updated thermodynamic fields
  real, dimension(SZI_(G),SZJ_(G),SZK_(G)), intent(in) :: h        !< thickness (m or kg/m2)
  real, dimension(SZI_(G),SZJ_(G),SZK_(G)), intent(in) :: temp_old !< temperature prior to frazil formation
  real,                                     intent(in) :: dt       !< time step (sec)
  integer,                                  intent(in) :: ncall    !< the first or second call of this routine
  type(diabatic_CS),                        pointer    :: CS       !< module control structure

  real, dimension(SZI_(G),SZJ_(G))         :: work_2d
  real    :: Idt
  integer :: i, j, k, is, ie, js, je, nz

  is  = G%isc ; ie = G%iec ; js = G%jsc ; je = G%jec ; nz = G%ke
  Idt = 1/dt
  work_2d(:,:) = 0.0

  ! zero the tendencies at start of first call
  if(ncall == 1) then
    CS%frazil_heat_diag(:,:,:) = 0.0
    CS%frazil_temp_diag(:,:,:) = 0.0
  endif

  ! temperature tendency
  if(CS%id_frazil_temp_tend > 0) then
    do k=1,nz ; do j=js,je ; do i=is,ie
      CS%frazil_temp_diag(i,j,k) = CS%frazil_temp_diag(i,j,k) + Idt * (tv%T(i,j,k)-temp_old(i,j,k))
    enddo ; enddo ; enddo
    if(ncall == 2) then
      call post_data(CS%id_frazil_temp_tend, CS%frazil_temp_diag(:,:,:), CS%diag)
    endif
  endif

  ! heat tendency
  if(CS%id_frazil_heat_tend > 0 .or. CS%id_frazil_heat_tend_2d > 0) then
    do k=1,nz ; do j=js,je ; do i=is,ie
      CS%frazil_heat_diag(i,j,k) = CS%frazil_heat_diag(i,j,k) + &
                                   GV%H_to_kg_m2 * tv%C_p * h(i,j,k) * Idt * (tv%T(i,j,k)-temp_old(i,j,k))
    enddo ; enddo ; enddo
    if(CS%id_frazil_heat_tend  > 0 .and. ncall == 2) then
      call post_data(CS%id_frazil_heat_tend, CS%frazil_heat_diag(:,:,:), CS%diag)
    endif

    ! As a consistency check, we must have
    ! FRAZIL_HEAT_TENDENCY_2d = HFSIFRAZIL
    if(CS%id_frazil_heat_tend_2d > 0 .and. ncall == 2) then
      do j=js,je ; do i=is,ie
        work_2d(i,j) = 0.0
        do k=1,nz
          work_2d(i,j) = work_2d(i,j) + CS%frazil_heat_diag(i,j,k)
        enddo
      enddo ; enddo
      call post_data(CS%id_frazil_heat_tend_2d, work_2d, CS%diag)
    endif
  endif


end subroutine diagnose_frazil_tendency


!> A simplified version of diabatic_driver_init that will allow
!! tracer column functions to be called without allowing any
!! of the diabatic processes to be used.
subroutine adiabatic_driver_init(Time, G, param_file, diag, CS, &
                                tracer_flow_CSp, diag_to_Z_CSp)
  type(time_type),         intent(in)    :: Time              !< current model time
  type(ocean_grid_type),   intent(in)    :: G                 !< model grid structure
  type(param_file_type),   intent(in)    :: param_file        !< the file to parse for parameter values
  type(diag_ctrl), target, intent(inout) :: diag              !< regulates diagnostic output
  type(diabatic_CS),       pointer       :: CS                !< module control structure
  type(tracer_flow_control_CS), pointer  :: tracer_flow_CSp   !< points to control structure of tracer flow control module
  type(diag_to_Z_CS),      pointer       :: diag_to_Z_CSp     !< pointer to Z-diagnostics control structure

! This "include" declares and sets the variable "version".
#include "version_variable.h"
  character(len=40)  :: mod  = "MOM_diabatic_driver" ! This module's name.

  if (associated(CS)) then
    call MOM_error(WARNING, "adiabatic_driver_init called with an "// &
                            "associated control structure.")
    return
  else ; allocate(CS) ; endif

  CS%diag => diag
  if (associated(tracer_flow_CSp)) CS%tracer_flow_CSp => tracer_flow_CSp
  if (associated(diag_to_Z_CSp)) CS%diag_to_Z_CSp => diag_to_Z_CSp

! Set default, read and log parameters
  call log_version(param_file, mod, version, &
                   "The following parameters are used for diabatic processes.")

end subroutine adiabatic_driver_init


!> This routine initializes the diabatic driver module.
subroutine diabatic_driver_init(Time, G, GV, param_file, useALEalgorithm, diag, &
                                ADp, CDp, CS, tracer_flow_CSp, sponge_CSp, &
                                ALE_sponge_CSp, diag_to_Z_CSp)
  type(time_type),         intent(in)    :: Time             !< model time
  type(ocean_grid_type),   intent(inout) :: G                !< model grid structure
  type(verticalGrid_type), intent(in)    :: GV               !< model vertical grid structure
  type(param_file_type),   intent(in)    :: param_file       !< file to parse for parameter values
  logical,                 intent(in)    :: useALEalgorithm  !< logical for whether to use ALE remapping
  type(diag_ctrl), target, intent(inout) :: diag             !< structure to regulate diagnostic output
  type(accel_diag_ptrs),   intent(inout) :: ADp              !< pointers to accelerations in momentum equations,
                                                             !! to enable diagnostics, like energy budgets
  type(cont_diag_ptrs),    intent(inout) :: CDp              !< pointers to terms in continuity equations
  type(diabatic_CS),       pointer       :: CS               !< module control structure
  type(tracer_flow_control_CS), pointer  :: tracer_flow_CSp  !< pointer to control structure of tracer flow control module
  type(sponge_CS),         pointer       :: sponge_CSp       !< pointer to the sponge module control structure
  type(ALE_sponge_CS),     pointer       :: ALE_sponge_CSp   !< pointer to the ALE sponge module control structure
  type(diag_to_Z_CS),      pointer       :: diag_to_Z_CSp    !< pointer to the Z-diagnostics control structure

  real    :: Kd
  integer :: num_mode
  logical :: use_temperature, differentialDiffusion
  type(vardesc) :: vd

! This "include" declares and sets the variable "version".
#include "version_variable.h"
  character(len=40)  :: mod  = "MOM_diabatic_driver" ! This module's name.
  character(len=48)  :: thickness_units
  character(len=40)  :: var_name
  character(len=160) :: var_descript
  integer :: isd, ied, jsd, jed, IsdB, IedB, JsdB, JedB, nz, nbands, m
  logical :: LLangmuirEF
  isd  = G%isd  ; ied  = G%ied  ; jsd  = G%jsd  ; jed  = G%jed ; nz = G%ke
  IsdB = G%IsdB ; IedB = G%IedB ; JsdB = G%JsdB ; JedB = G%JedB

  if (associated(CS)) then
    call MOM_error(WARNING, "diabatic_driver_init called with an "// &
                            "associated control structure.")
    return
  else
    allocate(CS)
  endif

  CS%diag => diag
  if (associated(tracer_flow_CSp)) CS%tracer_flow_CSp => tracer_flow_CSp
  if (associated(sponge_CSp))      CS%sponge_CSp      => sponge_CSp
  if (associated(ALE_sponge_CSp))  CS%ALE_sponge_CSp  => ALE_sponge_CSp
  if (associated(diag_to_Z_CSp))   CS%diag_to_Z_CSp   => diag_to_Z_CSp

  CS%useALEalgorithm = useALEalgorithm
  CS%bulkmixedlayer = (GV%nkml > 0)

  ! Set default, read and log parameters
  call log_version(param_file, mod, version, &
                   "The following parameters are used for diabatic processes.")

  call get_param(param_file, mod, "SPONGE", CS%use_sponge, &
                 "If true, sponges may be applied anywhere in the domain. \n"//&
                 "The exact location and properties of those sponges are \n"//&
                 "specified via calls to initialize_sponge and possibly \n"//&
                 "set_up_sponge_field.", default=.false.)
  call get_param(param_file, mod, "ENABLE_THERMODYNAMICS", use_temperature, &
                 "If true, temperature and salinity are used as state \n"//&
                 "variables.", default=.true.)
  call get_param(param_file, mod, "ENERGETICS_SFC_PBL", CS%use_energetic_PBL, &
                 "If true, use an implied energetics planetary boundary \n"//&
                 "layer scheme to determine the diffusivity and viscosity \n"//&
                 "in the surface boundary layer.", default=.false.)
  call get_param(param_file, mod, "EPBL_IS_ADDITIVE", CS%ePBL_is_additive, &
                 "If true, the diffusivity from ePBL is added to all\n"//&
                 "other diffusivities. Otherwise, the larger of kappa-\n"//&
                 "shear and ePBL diffusivities are used.", default=.true.)
  call get_param(param_file, mod, "DOUBLE_DIFFUSION", differentialDiffusion, &
                 "If true, apply parameterization of double-diffusion.", &
                 default=.false. )
  CS%use_kappa_shear = kappa_shear_is_used(param_file)
  CS%use_CVMix_shear = cvmix_shear_is_used(param_file)
  if (CS%bulkmixedlayer) then
    call get_param(param_file, mod, "ML_MIX_FIRST", CS%ML_mix_first, &
                 "The fraction of the mixed layer mixing that is applied \n"//&
                 "before interior diapycnal mixing.  0 by default.", &
                 units="nondim", default=0.0)
    call get_param(param_file, mod, "NKBL", CS%nkbl, default=2, do_not_log=.true.)
  else
    CS%ML_mix_first = 0.0
  endif
  if (use_temperature) then
    call get_param(param_file, mod, "DO_GEOTHERMAL", CS%use_geothermal, &
                 "If true, apply geothermal heating.", default=.false.)
  else
    CS%use_geothermal = .false.
  endif
  call get_param(param_file, mod, "INTERNAL_TIDES", CS%use_int_tides, &
                 "If true, use the code that advances a separate set of \n"//&
                 "equations for the internal tide energy density.", default=.false.)
  CS%nMode = 1
  if (CS%use_int_tides) then
    ! SET NUMBER OF MODES TO CONSIDER
    call get_param(param_file, mod, "INTERNAL_TIDE_MODES", CS%nMode, &
                 "The number of distinct internal tide modes \n"//&
                 "that will be calculated.", default=1, do_not_log=.true.)

    ! The following parameters are used in testing the internal tide code.
    ! GET LOCATION AND DURATION OF ENERGY POINT SOURCE FOR TESTING (BDM)
    call get_param(param_file, mod, "INTERNAL_TIDE_SOURCE_TEST", CS%int_tide_source_test, &
                 "If true, apply an arbitrary generation site for internal tide testing", &
                 default=.false.)
    if(CS%int_tide_source_test)then
      call get_param(param_file, mod, "INTERNAL_TIDE_SOURCE_X", CS%int_tide_source_x, &
                 "X Location of generation site for internal tide", default=1.)
      call get_param(param_file, mod, "INTERNAL_TIDE_SOURCE_Y", CS%int_tide_source_y, &
                 "Y Location of generation site for internal tide", default=1.)
      call get_param(param_file, mod, "INTERNAL_TIDE_SOURCE_TLEN_DAYS", CS%tlen_days, &
                 "Time interval from start of experiment for adding wave source", &
                 units="days", default=0)
      CS%time_max_source = increment_time(Time,0,days=CS%tlen_days)
    endif
    ! GET UNIFORM MODE VELOCITY FOR TESTING (BDM)
    call get_param(param_file, mod, "UNIFORM_CG", CS%uniform_cg, &
                 "If true, set cg = cg_test everywhere for test case", default=.false.)
    if(CS%uniform_cg)then
      call get_param(param_file, mod, "CG_TEST", CS%cg_test, &
                 "Uniform group velocity of internal tide for test case", default=1.)
    endif
  endif

  call get_param(param_file, mod, "MASSLESS_MATCH_TARGETS", &
                                CS%massless_match_targets, &
                 "If true, the temperature and salinity of massless layers \n"//&
                 "are kept consistent with their target densities. \n"//&
                 "Otherwise the properties of massless layers evolve \n"//&
                 "diffusively to match massive neighboring layers.", &
                 default=.true.)

  call get_param(param_file, mod, "AGGREGATE_FW_FORCING", CS%aggregate_FW_forcing, &
                 "If true, the net incoming and outgoing fresh water fluxes are combined\n"//&
                 "and applied as either incoming or outgoing depending on the sign of the net.\n"//&
                 "If false, the net incoming fresh water flux is added to the model and\n"//&
                 "thereafter the net outgoing is removed from the updated state."//&
                 "into the first non-vanished layer for which the column remains stable", &
                 default=.true.)

  call get_param(param_file, mod, "DEBUG", CS%debug, &
                 "If true, write out verbose debugging data.", default=.false.)
  call get_param(param_file, mod, "DEBUG_CONSERVATION", CS%debugConservation, &
                 "If true, monitor conservation and extrema.", default=.false.)

  call get_param(param_file, mod, "DEBUG_ENERGY_REQ", CS%debug_energy_req, &
                 "If true, debug the energy requirements.", default=.false., do_not_log=.true.)
  call get_param(param_file, mod, "MIX_BOUNDARY_TRACERS", CS%mix_boundary_tracers, &
                 "If true, mix the passive tracers in massless layers at \n"//&
                 "the bottom into the interior as though a diffusivity of \n"//&
                 "KD_MIN_TR were operating.", default=.true.)

  if (CS%mix_boundary_tracers) then
    call get_param(param_file, mod, "KD", Kd, fail_if_missing=.true.)
    call get_param(param_file, mod, "KD_MIN_TR", CS%Kd_min_tr, &
                 "A minimal diffusivity that should always be applied to \n"//&
                 "tracers, especially in massless layers near the bottom. \n"//&
                 "The default is 0.1*KD.", units="m2 s-1", default=0.1*Kd)
    call get_param(param_file, mod, "KD_BBL_TR", CS%Kd_BBL_tr, &
                 "A bottom boundary layer tracer diffusivity that will \n"//&
                 "allow for explicitly specified bottom fluxes. The \n"//&
                 "entrainment at the bottom is at least sqrt(Kd_BBL_tr*dt) \n"//&
                 "over the same distance.", units="m2 s-1", default=0.)
  endif
  
  call get_param(param_file, mod, "TRACER_TRIDIAG", CS%tracer_tridiag, &
                 "If true, use the passive tracer tridiagonal solver for T and S\n", &
                 default=.false.)
                 

  ! Register all available diagnostics for this module.
  if (GV%Boussinesq) then ; thickness_units = "meter"
  else ; thickness_units = "kilogram meter-2" ; endif

  CS%id_ea = register_diag_field('ocean_model','ea',diag%axesTL,Time, &
      'Layer entrainment from above per timestep','meter')
  CS%id_eb = register_diag_field('ocean_model','eb',diag%axesTL,Time, &
      'Layer entrainment from below per timestep', 'meter')
  CS%id_dudt_dia = register_diag_field('ocean_model','dudt_dia',diag%axesCuL,Time, &
      'Zonal Acceleration from Diapycnal Mixing', 'meter second-2')
  CS%id_dvdt_dia = register_diag_field('ocean_model','dvdt_dia',diag%axesCvL,Time, &
      'Meridional Acceleration from Diapycnal Mixing', 'meter second-2')
  CS%id_wd = register_diag_field('ocean_model','wd',diag%axesTi,Time, &
      'Diapycnal Velocity', 'meter second-1')
  if (CS%use_int_tides) then
    CS%id_cg1 = register_diag_field('ocean_model','cn1', diag%axesT1, &
                 Time, 'First baroclinic mode (eigen) speed', 'm s-1')
    allocate(CS%id_cn(CS%nMode)) ; CS%id_cn(:) = -1
    do m=1,CS%nMode
      write(var_name, '("cn_mode",i1)') m
      write(var_descript, '("Baroclinic (eigen) speed of mode ",i1)') m
      CS%id_cn(m) = register_diag_field('ocean_model',var_name, diag%axesT1, &
                   Time, var_descript, 'm s-1')
      call MOM_mesg("Registering "//trim(var_name)//", Described as: "//var_descript, 5)
    enddo
  endif

  CS%id_Tdif = register_diag_field('ocean_model',"Tflx_dia_diff",diag%axesTi, &
      Time, "Diffusive diapycnal temperature flux across interfaces", &
      "degC meter second-1")
  CS%id_Tadv = register_diag_field('ocean_model',"Tflx_dia_adv",diag%axesTi, &
      Time, "Advective diapycnal temperature flux across interfaces", &
      "degC meter second-1")
  CS%id_Sdif = register_diag_field('ocean_model',"Sflx_dia_diff",diag%axesTi, &
      Time, "Diffusive diapycnal salnity flux across interfaces", &
      "PSU meter second-1")
  CS%id_Sadv = register_diag_field('ocean_model',"Sflx_dia_adv",diag%axesTi, &
      Time, "Advective diapycnal salnity flux across interfaces", &
      "PSU meter second-1")
  CS%id_MLD_003 = register_diag_field('ocean_model','MLD_003',diag%axesT1,Time,        &
      'Mixed layer depth (delta rho = 0.03)', 'meter', cmor_field_name='mlotst',       &
      cmor_long_name='Ocean Mixed Layer Thickness Defined by Sigma T', cmor_units='m', &
      cmor_standard_name='ocean_mixed_layer_thickness_defined_by_sigma_t')
  CS%id_mlotstsq = register_diag_field('ocean_model','mlotstsq',diag%axesT1,Time,      &
      long_name='Square of Ocean Mixed Layer Thickness Defined by Sigma T',            &
      standard_name='square_of_ocean_mixed_layer_thickness_defined_by_sigma_t',units='m2')
  CS%id_MLD_0125 = register_diag_field('ocean_model','MLD_0125',diag%axesT1,Time, &
      'Mixed layer depth (delta rho = 0.125)', 'meter')
  CS%id_subMLN2  = register_diag_field('ocean_model','subML_N2',diag%axesT1,Time, &
      'Squared buoyancy frequency below mixed layer', 's-2')
  CS%id_MLD_user = register_diag_field('ocean_model','MLD_user',diag%axesT1,Time, &
      'Mixed layer depth (used defined)', 'meter')
  call get_param(param_file, mod, "DIAG_MLD_DENSITY_DIFF", CS%MLDdensityDifference, &
                 "The density difference used to determine a diagnostic mixed\n"//&
                 "layer depth, MLD_user, following the definition of Levitus 1982. \n"//&
                 "The MLD is the depth at which the density is larger than the\n"//&
                 "surface density by the specified amount.", units='kg/m3', default=0.1)

  ! diagnostics making use of the z-gridding code
  if (associated(diag_to_Z_CSp)) then
    vd = var_desc("Kd", "meter2 second-1", &
                  "Diapycnal diffusivity at interfaces, interpolated to z", z_grid='z')
    CS%id_Kd_z = register_Zint_diag(vd, CS%diag_to_Z_CSp, Time)
    vd = var_desc("Tflx_dia_dif", "degC meter second-1", &
                  "Diffusive diapycnal temperature flux across interfaces, interpolated to z", &
                  z_grid='z')
    CS%id_Tdif_z = register_Zint_diag(vd, CS%diag_to_Z_CSp, Time)
    vd = var_desc("Tflx_dia_adv", "degC meter second-1", &
                  "Advective diapycnal temperature flux across interfaces, interpolated to z",&
                  z_grid='z')
    CS%id_Tadv_z = register_Zint_diag(vd, CS%diag_to_Z_CSp, Time)
    vd = var_desc("Sflx_dia_dif", "PSU meter second-1", &
                  "Diffusive diapycnal salinity flux across interfaces, interpolated to z",&
                  z_grid='z')
    CS%id_Sdif_z = register_Zint_diag(vd, CS%diag_to_Z_CSp, Time)
    vd = var_desc("Sflx_dia_adv", "PSU meter second-1", &
                  "Advective diapycnal salinity flux across interfaces, interpolated to z",&
                  z_grid='z')
    CS%id_Sadv_z = register_Zint_diag(vd, CS%diag_to_Z_CSp, Time)
  endif

  if (CS%id_dudt_dia > 0) call safe_alloc_ptr(ADp%du_dt_dia,IsdB,IedB,jsd,jed,nz)
  if (CS%id_dvdt_dia > 0) call safe_alloc_ptr(ADp%dv_dt_dia,isd,ied,JsdB,JedB,nz)
  if (CS%id_wd > 0)       call safe_alloc_ptr(CDp%diapyc_vel,isd,ied,jsd,jed,nz+1)

  !call set_diffusivity_init(Time, G, param_file, diag, CS%set_diff_CSp, diag_to_Z_CSp, CS%int_tide_CSp)
  CS%id_Kd_interface = register_diag_field('ocean_model', 'Kd_interface', diag%axesTi, Time, &
      'Total diapycnal diffusivity at interfaces', 'meter2 second-1')
  if (CS%use_energetic_PBL) then
      CS%id_Kd_ePBL = register_diag_field('ocean_model', 'Kd_ePBL', diag%axesTi, Time, &
          'ePBL diapycnal diffusivity at interfaces', 'meter2 second-1')
  endif

  CS%id_Kd_heat = register_diag_field('ocean_model', 'Kd_heat', diag%axesTi, Time, &
      'Total diapycnal diffusivity for heat at interfaces', 'meter2 second-1',     &
       cmor_field_name='difvho', cmor_units='m2 s-1',                              &
       cmor_standard_name='ocean_vertical_heat_diffusivity',                       &
       cmor_long_name='Net diapycnal diffusivity for ocean heat')
  CS%id_Kd_salt = register_diag_field('ocean_model', 'Kd_salt', diag%axesTi, Time, &
      'Total diapycnal diffusivity for salt at interfaces', 'meter2 second-1',     &
       cmor_field_name='difvso', cmor_units='m2 s-1',                              &
       cmor_standard_name='ocean_vertical_salt_diffusivity',                       &
       cmor_long_name='Net diapycnal diffusivity for ocean salt')

  
  ! CS%useKPP is set to True if KPP-scheme is to be used, False otherwise.
  ! KPP_init() allocated CS%KPP_Csp and also sets CS%KPPisPassive
  CS%useKPP = KPP_init(param_file, G, diag, Time, CS%KPP_CSp, passive=CS%KPPisPassive)
  if (CS%useKPP) then
    allocate( CS%KPP_NLTheat(isd:ied,jsd:jed,nz+1) )   ; CS%KPP_NLTheat(:,:,:)   = 0.
    allocate( CS%KPP_NLTscalar(isd:ied,jsd:jed,nz+1) ) ; CS%KPP_NLTscalar(:,:,:) = 0.
    allocate( CS%KPP_buoy_flux(isd:ied,jsd:jed,nz+1) ) ; CS%KPP_buoy_flux(:,:,:) = 0.
    allocate( CS%KPP_temp_flux(isd:ied,jsd:jed) )      ; CS%KPP_temp_flux(:,:)   = 0.
    allocate( CS%KPP_salt_flux(isd:ied,jsd:jed) )      ; CS%KPP_salt_flux(:,:)   = 0.
  endif

  call get_param(param_file, mod, "SALT_REJECT_BELOW_ML", CS%salt_reject_below_ML, &
                 "If true, place salt from brine rejection below the mixed layer,\n"// &
                 "into the first non-vanished layer for which the column remains stable", &
                 default=.false.)

  if (CS%salt_reject_below_ML) then
      CS%id_brine_lay = register_diag_field('ocean_model','brine_layer',diag%axesT1,Time, &
      'Brine insertion layer','none')
  endif


  ! diagnostics for tendencies of temp and saln due to diabatic processes;
  ! available only for ALE algorithm.
  if (CS%useALEalgorithm) then
    CS%id_diabatic_diff_temp_tend = register_diag_field('ocean_model', &
        'diabatic_diff_temp_tendency', diag%axesTL, Time,              &
        'Diabatic diffusion temperature tendency', 'Degree C per second')
    if(CS%id_diabatic_diff_temp_tend > 0) then
      CS%diabatic_diff_tendency_diag = .true.
    endif

    CS%id_diabatic_diff_saln_tend = register_diag_field('ocean_model',&
        'diabatic_diff_saln_tendency', diag%axesTL, Time,             &
        'Diabatic diffusion salinity tendency', 'PPT per second')
    if(CS%id_diabatic_diff_saln_tend > 0) then
      CS%diabatic_diff_tendency_diag = .true.
    endif

    CS%id_diabatic_diff_heat_tend = register_diag_field('ocean_model',                                                 &
        'diabatic_heat_tendency', diag%axesTL, Time,                                                                   &
        'Diabatic diffusion heat tendency',                                                                            &
        'Watts/m2',cmor_field_name='opottempdiff', cmor_units='W m-2',                                                 &
        cmor_standard_name=                                                                                            &
        'tendency_of_sea_water_potential_temperature_expressed_as_heat_content_due_to_parameterized_dianeutral_mixing',&
        cmor_long_name =                                                                                               &
        'Tendency of sea water potential temperature expressed as heat content due to parameterized dianeutral mixing')
    if(CS%id_diabatic_diff_heat_tend > 0) then
      CS%diabatic_diff_tendency_diag = .true.
    endif

    CS%id_diabatic_diff_salt_tend = register_diag_field('ocean_model',                                     &
        'diabatic_salt_tendency', diag%axesTL, Time,                                                       &
        'Diabatic diffusion of salt tendency',                                                             &
        'kg/(m2 * s)',cmor_field_name='osaltdiff', cmor_units='kg m-2 s-1',                                &
        cmor_standard_name=                                                                                &
        'tendency_of_sea_water_salinity_expressed_as_salt_content_due_to_parameterized_dianeutral_mixing', &
        cmor_long_name =                                                                                   &
        'Tendency of sea water salinity expressed as salt content due to parameterized dianeutral mixing')
    if(CS%id_diabatic_diff_salt_tend > 0) then
      CS%diabatic_diff_tendency_diag = .true.
    endif

    ! This diagnostic should equal to roundoff if all is working well.
    CS%id_diabatic_diff_heat_tend_2d = register_diag_field('ocean_model',                                                               &
        'diabatic_heat_tendency_2d', diag%axesT1, Time,                                                                                 &
        'Depth integrated diabatic diffusion heat tendency',                                                                            &
        'Watts/m2',cmor_field_name='opottempdiff_2d', cmor_units='W m-2',                                                               &
        cmor_standard_name=                                                                                                             &
        'tendency_of_sea_water_potential_temperature_expressed_as_heat_content_due_to_parameterized_dianeutral_mixing_depth_integrated',&
        cmor_long_name =                                                                                                                &
        'Tendency of sea water potential temperature expressed as heat content due to parameterized dianeutral mixing depth integrated')
    if(CS%id_diabatic_diff_heat_tend_2d > 0) then
      CS%diabatic_diff_tendency_diag = .true.
    endif

    ! This diagnostic should equal to roundoff if all is working well.
    CS%id_diabatic_diff_salt_tend_2d = register_diag_field('ocean_model',                                                  &
        'diabatic_salt_tendency_2d', diag%axesT1, Time,                                                                    &
        'Depth integrated diabatic diffusion salt tendency',                                                               &
        'kg/(m2 * s)',cmor_field_name='osaltdiff_2d', cmor_units='kg m-2 s-1',                                             &
        cmor_standard_name=                                                                                                &
        'tendency_of_sea_water_salinity_expressed_as_salt_content_due_to_parameterized_dianeutral_mixing_depth_integrated',&
        cmor_long_name =                                                                                                   &
        'Tendency of sea water salinity expressed as salt content due to parameterized dianeutral mixing depth integrated')
    if(CS%id_diabatic_diff_salt_tend_2d > 0) then
      CS%diabatic_diff_tendency_diag = .true.
    endif

    ! diagnostics for tendencies of temp and saln due to boundary forcing;
    ! available only for ALE algorithm.
    CS%id_boundary_forcing_temp_tend = register_diag_field('ocean_model',&
        'boundary_forcing_temp_tendency', diag%axesTL, Time,             &
        'Boundary forcing temperature tendency', 'Degree C per second')
    if(CS%id_boundary_forcing_temp_tend > 0) then
      CS%boundary_forcing_tendency_diag = .true.
    endif

    CS%id_boundary_forcing_saln_tend = register_diag_field('ocean_model',&
        'boundary_forcing_saln_tendency', diag%axesTL, Time,             &
        'Boundary forcing saln tendency', 'PPT per second')
    if(CS%id_boundary_forcing_saln_tend > 0) then
      CS%boundary_forcing_tendency_diag = .true.
    endif

    CS%id_boundary_forcing_heat_tend = register_diag_field('ocean_model',&
        'boundary_forcing_heat_tendency', diag%axesTL, Time,             &
        'Boundary forcing heat tendency','Watts/m2')
    if(CS%id_boundary_forcing_heat_tend > 0) then
      CS%boundary_forcing_tendency_diag = .true.
    endif

    CS%id_boundary_forcing_salt_tend = register_diag_field('ocean_model',&
        'boundary_forcing_salt_tendency', diag%axesTL, Time,             &
        'Boundary forcing salt tendency','kg m-2 s-1')
    if(CS%id_boundary_forcing_salt_tend > 0) then
      CS%boundary_forcing_tendency_diag = .true.
    endif

    ! This diagnostic should equal to surface heat flux if all is working well.
    CS%id_boundary_forcing_heat_tend_2d = register_diag_field('ocean_model',&
        'boundary_forcing_heat_tendency_2d', diag%axesT1, Time,             &
        'Depth integrated boundary forcing of ocean heat','Watts/m2')
    if(CS%id_boundary_forcing_heat_tend_2d > 0) then
      CS%boundary_forcing_tendency_diag = .true.
    endif

    ! This diagnostic should equal to surface salt flux if all is working well.
    CS%id_boundary_forcing_salt_tend_2d = register_diag_field('ocean_model',&
        'boundary_forcing_salt_tendency_2d', diag%axesT1, Time,             &
        'Depth integrated boundary forcing of ocean salt','kg m-2 s-1')
    if(CS%id_boundary_forcing_salt_tend_2d > 0) then
      CS%boundary_forcing_tendency_diag = .true.
    endif
  endif

  ! diagnostics for tendencies of temp and heat due to frazil

  ! diagnostic for tendency of temp due to frazil
  CS%id_frazil_temp_tend = register_diag_field('ocean_model',&
      'frazil_temp_tendency', diag%axesTL, Time,             &
      'Temperature tendency due to frazil formation', 'Degree C per second')
  if(CS%id_frazil_temp_tend > 0) then
    CS%frazil_tendency_diag = .true.
  endif

  ! diagnostic for tendency of heat due to frazil
  CS%id_frazil_heat_tend = register_diag_field('ocean_model',&
      'frazil_heat_tendency', diag%axesTL, Time,             &
      'Heat tendency due to frazil formation','Watts/m2')
  if(CS%id_frazil_heat_tend > 0) then
    CS%frazil_tendency_diag = .true.
  endif

  ! if all is working propertly, this diagnostic should equal to hfsifrazil
  CS%id_frazil_heat_tend_2d = register_diag_field('ocean_model',&
      'frazil_heat_tendency_2d', diag%axesT1, Time,             &
      'Depth integrated heat tendency due to frazil formation','Watts/m2')
  if(CS%id_frazil_heat_tend_2d > 0) then
    CS%frazil_tendency_diag = .true.
  endif

  if(CS%frazil_tendency_diag) then
    allocate(CS%frazil_temp_diag(isd:ied,jsd:jed,nz) ) ; CS%frazil_temp_diag(:,:,:) = 0.
    allocate(CS%frazil_heat_diag(isd:ied,jsd:jed,nz) ) ; CS%frazil_heat_diag(:,:,:) = 0.
  endif


  ! CS%useConvection is set to True IF convection will be used, otherwise False.
  ! CS%Conv_CSp is allocated by diffConvection_init()
  CS%useConvection = diffConvection_init(param_file, G, diag, Time, CS%Conv_CSp)

  call entrain_diffusive_init(Time, G, GV, param_file, diag, CS%entrain_diffusive_CSp)

  ! initialize the geothermal heating module
  if (CS%use_geothermal) &
    call geothermal_init(Time, G, param_file, diag, CS%geothermal_CSp)

  ! initialize module for internal tide induced mixing
  if (CS%use_int_tides) then
    call int_tide_input_init(Time, G, GV, param_file, diag, CS%int_tide_input_CSp, &
                             CS%int_tide_input)
    call internal_tides_init(Time, G, GV, param_file, diag, CS%int_tide_CSp)
  endif

  ! initialize module for setting diffusivities
  call set_diffusivity_init(Time, G, GV, param_file, diag, CS%set_diff_CSp, diag_to_Z_CSp, CS%int_tide_CSp)


  ! set up the clocks for this module
  id_clock_entrain = cpu_clock_id('(Ocean diabatic entrain)', grain=CLOCK_MODULE)
  if (CS%bulkmixedlayer) &
    id_clock_mixedlayer = cpu_clock_id('(Ocean mixed layer)', grain=CLOCK_MODULE)
  id_clock_remap = cpu_clock_id('(Ocean vert remap)', grain=CLOCK_MODULE)
  if (CS%use_geothermal) &
    id_clock_geothermal = cpu_clock_id('(Ocean geothermal)', grain=CLOCK_ROUTINE)
  id_clock_set_diffusivity = cpu_clock_id('(Ocean set_diffusivity)', grain=CLOCK_MODULE)
  id_clock_kpp = cpu_clock_id('(Ocean KPP)', grain=CLOCK_MODULE)
  id_clock_tracers = cpu_clock_id('(Ocean tracer_columns)', grain=CLOCK_MODULE_DRIVER+5)
  if (CS%use_sponge) &
    id_clock_sponge = cpu_clock_id('(Ocean sponges)', grain=CLOCK_MODULE)
  id_clock_tridiag = cpu_clock_id('(Ocean diabatic tridiag)', grain=CLOCK_ROUTINE)
  id_clock_pass = cpu_clock_id('(Ocean diabatic message passing)', grain=CLOCK_ROUTINE)
  id_clock_differential_diff = -1 ; if (differentialDiffusion) &
    id_clock_differential_diff = cpu_clock_id('(Ocean differential diffusion)', grain=CLOCK_ROUTINE)

  ! initialize the auxiliary diabatic driver module
  call diabatic_aux_init(Time, G, GV, param_file, diag, CS%diabatic_aux_CSp, &
                         CS%useALEalgorithm, CS%use_energetic_PBL)

  ! initialize the boundary layer modules
  if (CS%bulkmixedlayer) &
    call bulkmixedlayer_init(Time, G, GV, param_file, diag, CS%bulkmixedlayer_CSp)
  if (CS%use_energetic_PBL) &
    call energetic_PBL_init(Time, G, GV, param_file, diag, CS%energetic_PBL_CSp)

  call regularize_layers_init(Time, G, param_file, diag, CS%regularize_layers_CSp)

  if (CS%debug_energy_req) &
    call diapyc_energy_req_init(Time, G, param_file, diag, CS%diapyc_en_rec_CSp)

  ! obtain information about the number of bands for penetrative shortwave
  if (use_temperature) then
    call get_param(param_file, mod, "PEN_SW_NBANDS", nbands, default=1)
    if (nbands > 0) then
      allocate(CS%optics)
      call opacity_init(Time, G, param_file, diag, CS%tracer_flow_CSp, CS%opacity_CSp, CS%optics)
    endif
  endif
  CS%nsw = 0
  if (ASSOCIATED(CS%optics)) CS%nsw = CS%optics%nbands


end subroutine diabatic_driver_init


!> Routine to close the diabatic driver module
subroutine diabatic_driver_end(CS)
  type(diabatic_CS), pointer :: CS    !< module control structure

  if (.not.associated(CS)) return

  call diabatic_aux_end(CS%diabatic_aux_CSp)

  call entrain_diffusive_end(CS%entrain_diffusive_CSp)
  call set_diffusivity_end(CS%set_diff_CSp)
  if (CS%useKPP) then
    deallocate( CS%KPP_NLTheat )
    deallocate( CS%KPP_NLTscalar )
    deallocate( CS%KPP_buoy_flux )
    deallocate( CS%KPP_temp_flux )
    deallocate( CS%KPP_salt_flux )
    call KPP_end(CS%KPP_CSp)
  endif
  if (CS%useConvection) call diffConvection_end(CS%Conv_CSp)
  if (CS%use_energetic_PBL) &
    call energetic_PBL_end(CS%energetic_PBL_CSp)
  if (CS%debug_energy_req) &
    call diapyc_energy_req_end(CS%diapyc_en_rec_CSp)

  if (associated(CS%optics)) then
    call opacity_end(CS%opacity_CSp, CS%optics)
    deallocate(CS%optics)
  endif
  if (associated(CS)) deallocate(CS)

end subroutine diabatic_driver_end


!> \namespace mom_diabatic_driver
!!
!!  By Robert Hallberg, Alistair Adcroft, and Stephen Griffies
!!
!!    This program contains the subroutine that, along with the
!!  subroutines that it calls, implements diapycnal mass and momentum
!!  fluxes and a bulk mixed layer.  The diapycnal diffusion can be
!!  used without the bulk mixed layer.
!!
!!  \section section_diabatic Outline of MOM diabatic
!!
!!  * diabatic first determines the (diffusive) diapycnal mass fluxes
!!  based on the convergence of the buoyancy fluxes within each layer.
!!
!!  * The dual-stream entrainment scheme of MacDougall and Dewar (JPO,
!!  1997) is used for combined diapycnal advection and diffusion,
!!  calculated implicitly and potentially with the Richardson number
!!  dependent mixing, as described by Hallberg (MWR, 2000).
!!
!!  * Diapycnal advection is the residual of diapycnal diffusion,
!!  so the fully implicit upwind differencing scheme that is used is
!!  entirely appropriate.
!!
!!  * The downward buoyancy flux in each layer is determined from
!!  an implicit calculation based on the previously
!!  calculated flux of the layer above and an estimated flux in the
!!  layer below.  This flux is subject to the following conditions:
!!  (1) the flux in the top and bottom layers are set by the boundary
!!  conditions, and (2) no layer may be driven below an Angstrom thick-
!!  ness.  If there is a bulk mixed layer, the buffer layer is treated
!!  as a fixed density layer with vanishingly small diffusivity.
!!
!!    diabatic takes 5 arguments:  the two velocities (u and v), the
!!  thicknesses (h), a structure containing the forcing fields, and
!!  the length of time over which to act (dt).  The velocities and
!!  thickness are taken as inputs and modified within the subroutine.
!!  There is no limit on the time step.
!!
!!
!!  \section section_gridlayout MOM grid layout
!!
!!  A small fragment of the grid is shown below:
!!
!! \verbatim
!!    j+1  x ^ x ^ x
!!
!!    j+1  > o > o >
!!
!!    j    x ^ x ^ x
!!
!!    j    > o > o >
!!
!!    j-1  x ^ x ^ x
!!
!!        i-1  i  i+1
!!
!!           i  i+1
!!
!! \endverbatim
!!
!!  Fields at each point
!!  * x =  q, CoriolisBu
!!  * ^ =  v, PFv, CAv, vh, diffv, tauy, vbt, vhtr
!!  * > =  u, PFu, CAu, uh, diffu, taux, ubt, uhtr
!!  * o =  h, bathyT, eta, T, S, tr
!!
!!  The boundaries always run through q grid points (x).
!!

end module MOM_diabatic_driver<|MERGE_RESOLUTION|>--- conflicted
+++ resolved
@@ -62,10 +62,7 @@
 use MOM_wave_speed,          only : wave_speeds
 use time_manager_mod,        only : increment_time ! for testing itides (BDM)
 use MOM_wave_interface,      only : wave_parameters_CS
-<<<<<<< HEAD
-
-=======
->>>>>>> 19d1e7f9
+
 
 implicit none ; private
 
@@ -757,7 +754,7 @@
 
       call find_uv_at_h(u, v, h, u_h, v_h, G, GV)
       call energetic_PBL(h, u_h, v_h, tv, fluxes, dt, Kd_ePBL, G, GV, &
-                         CS%energetic_PBL_CSp, dSV_dT, dSV_dS, cTKE)
+                         CS%energetic_PBL_CSp, dSV_dT, dSV_dS, cTKE, waves=waves)
 
       ! If visc%MLD exists, copy the ePBL's MLD into it
       if (associated(visc%MLD)) then
