!> This routine drives the diabatic/dianeutral physics for MOM
module MOM_diabatic_driver

! This file is part of MOM6. See LICENSE.md for the license.


use MOM_bulk_mixed_layer,    only : bulkmixedlayer, bulkmixedlayer_init, bulkmixedlayer_CS
use MOM_debugging,           only : hchksum
use MOM_checksum_packages,   only : MOM_state_chksum, MOM_state_stats
use MOM_cpu_clock,           only : cpu_clock_id, cpu_clock_begin, cpu_clock_end
use MOM_cpu_clock,           only : CLOCK_MODULE_DRIVER, CLOCK_MODULE, CLOCK_ROUTINE
use MOM_CVMix_shear,         only : CVMix_shear_is_used
use MOM_diabatic_aux,        only : diabatic_aux_init, diabatic_aux_end, diabatic_aux_CS
use MOM_diabatic_aux,        only : make_frazil, adjust_salt, insert_brine, differential_diffuse_T_S, triDiagTS
use MOM_diabatic_aux,        only : find_uv_at_h, diagnoseMLDbyDensityDifference, applyBoundaryFluxesInOut
use MOM_diag_mediator,       only : post_data, register_diag_field, safe_alloc_ptr
use MOM_diag_mediator,       only : diag_ctrl, time_type, diag_update_remap_grids
use MOM_diag_mediator,       only : diag_ctrl, query_averaging_enabled, enable_averaging, disable_averaging
use MOM_diag_mediator,       only : diag_grid_storage, diag_grid_storage_init, diag_grid_storage_end
use MOM_diag_mediator,       only : diag_copy_diag_to_storage, diag_copy_storage_to_diag
use MOM_diag_mediator,       only : diag_save_grids, diag_restore_grids
use MOM_diag_to_Z,           only : diag_to_Z_CS, register_Zint_diag, calc_Zint_diags
use MOM_diapyc_energy_req,   only : diapyc_energy_req_init, diapyc_energy_req_end
use MOM_diapyc_energy_req,   only : diapyc_energy_req_calc, diapyc_energy_req_test, diapyc_energy_req_CS
use MOM_CVMix_conv,          only : CVMix_conv_init, CVMix_conv_cs
use MOM_CVMix_conv,          only : CVMix_conv_end, calculate_CVMix_conv
use MOM_domains,             only : pass_var, To_West, To_South, To_All, Omit_Corners
use MOM_domains,             only : create_group_pass, do_group_pass, group_pass_type
use MOM_tidal_mixing,        only : tidal_mixing_init, tidal_mixing_cs
use MOM_tidal_mixing,        only : tidal_mixing_end
use MOM_energetic_PBL,       only : energetic_PBL, energetic_PBL_init
use MOM_energetic_PBL,       only : energetic_PBL_end, energetic_PBL_CS
use MOM_energetic_PBL,       only : energetic_PBL_get_MLD
use MOM_entrain_diffusive,   only : entrainment_diffusive, entrain_diffusive_init
use MOM_entrain_diffusive,   only : entrain_diffusive_end, entrain_diffusive_CS
use MOM_EOS,                 only : calculate_density, calculate_TFreeze
use MOM_EOS,                 only : calculate_specific_vol_derivs
use MOM_error_handler,       only : MOM_error, FATAL, WARNING, callTree_showQuery,MOM_mesg
use MOM_error_handler,       only : callTree_enter, callTree_leave, callTree_waypoint
use MOM_file_parser,         only : get_param, log_version, param_file_type, read_param
use MOM_forcing_type,        only : forcing, MOM_forcing_chksum
use MOM_forcing_type,        only : calculateBuoyancyFlux2d, forcing_SinglePointPrint
use MOM_geothermal,          only : geothermal, geothermal_init, geothermal_end, geothermal_CS
use MOM_grid,                only : ocean_grid_type
use MOM_io,                  only : vardesc, var_desc
use MOM_int_tide_input,      only : set_int_tide_input, int_tide_input_init
use MOM_int_tide_input,      only : int_tide_input_end, int_tide_input_CS, int_tide_input_type
use MOM_interface_heights,   only : find_eta
use MOM_internal_tides,      only : propagate_int_tide
use MOM_internal_tides,      only : internal_tides_init, internal_tides_end, int_tide_CS
use MOM_kappa_shear,         only : kappa_shear_is_used
use MOM_KPP,                 only : KPP_CS, KPP_init, KPP_calculate, KPP_end, KPP_get_BLD
use MOM_KPP,                 only : KPP_NonLocalTransport_temp, KPP_NonLocalTransport_saln
use MOM_opacity,             only : opacity_init, set_opacity, opacity_end, opacity_CS
use MOM_regularize_layers,   only : regularize_layers, regularize_layers_init, regularize_layers_CS
use MOM_set_diffusivity,     only : set_diffusivity, set_BBL_TKE
use MOM_set_diffusivity,     only : set_diffusivity_init, set_diffusivity_end
use MOM_set_diffusivity,     only : set_diffusivity_CS
use MOM_shortwave_abs,       only : absorbRemainingSW, optics_type
use MOM_sponge,              only : apply_sponge, sponge_CS
use MOM_ALE_sponge,          only : apply_ALE_sponge, ALE_sponge_CS
use MOM_time_manager,        only : operator(-), set_time
use MOM_time_manager,        only : operator(<=), time_type ! for testing itides (BDM)
use MOM_tracer_flow_control, only : call_tracer_column_fns, tracer_flow_control_CS
use MOM_tracer_diabatic,     only : tracer_vertdiff
use MOM_variables,           only : thermo_var_ptrs, vertvisc_type, accel_diag_ptrs
use MOM_variables,           only : cont_diag_ptrs, MOM_thermovar_chksum, p3d
use MOM_verticalGrid,        only : verticalGrid_type
use MOM_wave_speed,          only : wave_speeds
use time_manager_mod,        only : increment_time ! for testing itides (BDM)
use MOM_wave_interface,      only : wave_parameters_CS


implicit none ; private

#include <MOM_memory.h>

public diabatic
public diabatic_driver_init
public diabatic_driver_end
public extract_diabatic_member
public adiabatic
public adiabatic_driver_init

!> Control structure for this module
type, public:: diabatic_CS ; private
  logical :: bulkmixedlayer          !< If true, a refined bulk mixed layer is used with
                                     !! nkml sublayers (and additional buffer layers).
  logical :: use_energetic_PBL       !< If true, use the implicit energetics planetary
                                     !! boundary layer scheme to determine the diffusivity
                                     !! in the surface boundary layer.
  logical :: use_kappa_shear         !< If true, use the kappa_shear module to find the
                                     !! shear-driven diapycnal diffusivity.
  logical :: use_CVMix_shear         !< If true, use the CVMix module to find the
                                     !! shear-driven diapycnal diffusivity.
  logical :: use_tidal_mixing        !< If true, activate tidal mixing diffusivity.
  logical :: use_CVMix_conv          !< If true, use the CVMix module to get enhanced
                                     !! mixing due to convection.
  logical :: use_sponge              !< If true, sponges may be applied anywhere in the
                                     !! domain.  The exact location and properties of
                                     !! those sponges are set by calls to
                                     !! initialize_sponge and set_up_sponge_field.
  logical :: use_geothermal          !< If true, apply geothermal heating.
  logical :: use_int_tides           !< If true, use the code that advances a separate set
                                     !! of equations for the internal tide energy density.
  logical :: ePBL_is_additive        !< If true, the diffusivity from ePBL is added to all
                                     !! other diffusivities. Otherwise, the larger of kappa-
                                     !! shear and ePBL diffusivities are used.
  integer :: nMode = 1               !< Number of baroclinic modes to consider
  logical :: int_tide_source_test    !< If true, apply an arbitrary generation site
                                     !! for internal tide testing (BDM)
  real    :: int_tide_source_x       !< X Location of generation site
                                     !! for internal tide for testing (BDM)
  real    :: int_tide_source_y       !< Y Location of generation site
                                     !! for internal tide for testing (BDM)
  integer :: tlen_days               !< Time interval from start for adding wave source
                                     !! for testing internal tides (BDM)
  logical :: uniform_cg              !< If true, set cg = cg_test everywhere
                                     !! for testing internal tides (BDM)
  real    :: cg_test                 !< Uniform group velocity of internal tide
                                     !! for testing internal tides (BDM)
  type(time_type) :: time_max_source !< For use in testing internal tides (BDM)
  type(time_type) :: time_end        !< For use in testing internal tides (BDM)
  logical :: useALEalgorithm         !< If true, use the ALE algorithm rather than layered
                                     !! isopycnal/stacked shallow water mode. This logical
                                     !! passed by argument to diabatic_driver_init.
  logical :: aggregate_FW_forcing    !< Determines whether net incoming/outgoing surface
                                     !! FW fluxes are applied separately or combined before
                                     !! being applied.
  real :: ML_mix_first               !< The nondimensional fraction of the mixed layer
                                     !! algorithm that is applied before diffusive mixing.
                                     !! The default is 0, while 0.5 gives Strang splitting
                                     !! and 1 is a sensible value too.  Note that if there
                                     !! are convective instabilities in the initial state,
                                     !! the first call may do much more than the second.
  integer :: NKBL                    !< The number of buffer layers (if bulk_mixed_layer)
  logical :: massless_match_targets  !< If true (the default), keep the T & S
                                     !! consistent with the target values.
  logical :: mix_boundary_tracers    !< If true, mix the passive tracers in massless
                                     !! layers at the bottom into the interior as though
                                     !! a diffusivity of Kd_min_tr (see below) were
                                     !! operating.
  real    :: Kd_BBL_tr               !< A bottom boundary layer tracer diffusivity that
                                     !! will allow for explicitly specified bottom fluxes
                                     !! in m2 s-1.  The entrainment at the bottom is at
                                     !! least sqrt(Kd_BBL_tr*dt) over the same distance.
  real    :: Kd_min_tr               !< A minimal diffusivity that should always be
                                     !! applied to tracers, especially in massless layers
                                     !! near the bottom, in m2 s-1.
  real    :: minimum_forcing_depth = 0.001 !< The smallest depth over which heat and freshwater
                                           !! fluxes is applied, in m.
  real    :: evap_CFL_limit = 0.8    !< The largest fraction of a layer that can be
                                     !! evaporated in one time-step (non-dim).

  logical :: useKPP = .false.        !< use CVMix/KPP diffusivities and non-local transport
  logical :: salt_reject_below_ML    !< If true, add salt below mixed layer (layer mode only)
  logical :: KPPisPassive            !< If true, KPP is in passive mode, not changing answers.
  logical :: debug                   !< If true, write verbose checksums for debugging purposes.
  logical :: debugConservation       !< If true, monitor conservation and extrema.
  logical :: tracer_tridiag          !< If true, use tracer_vertdiff instead of tridiagTS for
                                     !< vertical diffusion of T and S
  logical :: debug_energy_req        !  If true, test the mixing energy requirement code.
  type(diag_ctrl), pointer :: diag   !< structure used to regulate timing of diagnostic output
  real :: MLDdensityDifference       !< Density difference used to determine MLD_user
  integer :: nsw                     !< SW_NBANDS

  integer :: id_cg1      = -1                 ! diag handle for mode-1 speed (BDM)
  integer, allocatable, dimension(:) :: id_cn ! diag handle for all mode speeds (BDM)
  integer :: id_dudt_dia = -1, id_dvdt_dia = -1, id_wd           = -1
  integer :: id_ea       = -1, id_eb       = -1, id_Kd_z         = -1
  integer :: id_Kd_heat  = -1, id_Kd_salt  = -1, id_Kd_interface = -1, id_Kd_ePBL  = -1
  integer :: id_Tdif_z   = -1, id_Tadv_z   = -1, id_Sdif_z       = -1, id_Sadv_z   = -1
  integer :: id_Tdif     = -1, id_Tadv     = -1, id_Sdif         = -1, id_Sadv     = -1
  integer :: id_MLD_003  = -1, id_MLD_0125  = -1, id_MLD_user     = -1, id_mlotstsq = -1
  integer :: id_subMLN2  = -1, id_brine_lay = -1

  ! diagnostic for fields prior to applying diapycnal physics
  integer :: id_u_predia = -1, id_v_predia = -1, id_h_predia = -1
  integer :: id_T_predia = -1, id_S_predia = -1, id_e_predia = -1

  integer :: id_diabatic_diff_temp_tend     = -1
  integer :: id_diabatic_diff_saln_tend     = -1
  integer :: id_diabatic_diff_heat_tend     = -1
  integer :: id_diabatic_diff_salt_tend     = -1
  integer :: id_diabatic_diff_heat_tend_2d  = -1
  integer :: id_diabatic_diff_salt_tend_2d  = -1
  integer :: id_diabatic_diff_h= -1
  logical :: diabatic_diff_tendency_diag    = .false.

  integer :: id_boundary_forcing_h       = -1
  integer :: id_boundary_forcing_h_tendency   = -1
  integer :: id_boundary_forcing_temp_tend    = -1
  integer :: id_boundary_forcing_saln_tend    = -1
  integer :: id_boundary_forcing_heat_tend    = -1
  integer :: id_boundary_forcing_salt_tend    = -1
  integer :: id_boundary_forcing_heat_tend_2d = -1
  integer :: id_boundary_forcing_salt_tend_2d = -1
  logical :: boundary_forcing_tendency_diag   = .false.

  integer :: id_frazil_h    = -1
  integer :: id_frazil_temp_tend    = -1
  integer :: id_frazil_heat_tend    = -1
  integer :: id_frazil_heat_tend_2d = -1
  logical :: frazil_tendency_diag   = .false.
  real, allocatable, dimension(:,:,:) :: frazil_heat_diag !< diagnose 3d heat tendency from frazil
  real, allocatable, dimension(:,:,:) :: frazil_temp_diag !< diagnose 3d temp tendency from frazil

  real    :: ppt2mks = 0.001

  type(diabatic_aux_CS),        pointer :: diabatic_aux_CSp      => NULL()
  type(entrain_diffusive_CS),   pointer :: entrain_diffusive_CSp => NULL()
  type(bulkmixedlayer_CS),      pointer :: bulkmixedlayer_CSp    => NULL()
  type(energetic_PBL_CS),       pointer :: energetic_PBL_CSp     => NULL()
  type(regularize_layers_CS),   pointer :: regularize_layers_CSp => NULL()
  type(geothermal_CS),          pointer :: geothermal_CSp        => NULL()
  type(int_tide_CS),            pointer :: int_tide_CSp          => NULL()
  type(int_tide_input_CS),      pointer :: int_tide_input_CSp    => NULL()
  type(int_tide_input_type),    pointer :: int_tide_input        => NULL()
  type(opacity_CS),             pointer :: opacity_CSp           => NULL()
  type(set_diffusivity_CS),     pointer :: set_diff_CSp          => NULL()
  type(sponge_CS),              pointer :: sponge_CSp            => NULL()
  type(ALE_sponge_CS),          pointer :: ALE_sponge_CSp        => NULL()
  type(tracer_flow_control_CS), pointer :: tracer_flow_CSp       => NULL()
  type(optics_type),            pointer :: optics                => NULL()
  type(diag_to_Z_CS),           pointer :: diag_to_Z_CSp         => NULL()
  type(KPP_CS),                 pointer :: KPP_CSp               => NULL()
  type(tidal_mixing_cs),        pointer :: tidal_mixing_csp      => NULL()
  type(CVMix_conv_cs),          pointer :: CVMix_conv_csp        => NULL()
  type(diapyc_energy_req_CS),   pointer :: diapyc_en_rec_CSp     => NULL()

  type(group_pass_type) :: pass_hold_eb_ea !< For group halo pass
  type(group_pass_type) :: pass_Kv         !< For group halo pass
  type(diag_grid_storage) :: diag_grids_prev!< Stores diagnostic grids at some previous point in the algorithm
  ! Data arrays for communicating between components
  real, allocatable, dimension(:,:,:) :: KPP_NLTheat    !< KPP non-local transport for heat (m/s)
  real, allocatable, dimension(:,:,:) :: KPP_NLTscalar  !< KPP non-local transport for scalars (m/s)
  real, allocatable, dimension(:,:,:) :: KPP_buoy_flux  !< KPP forcing buoyancy flux (m^2/s^3)
  real, allocatable, dimension(:,:)   :: KPP_temp_flux  !< KPP effective temperature flux (K m/s)
  real, allocatable, dimension(:,:)   :: KPP_salt_flux  !< KPP effective salt flux (ppt m/s)

  type(time_type), pointer :: Time !< Pointer to model time (needed for sponges)
end type diabatic_CS

! clock ids
integer :: id_clock_entrain, id_clock_mixedlayer, id_clock_set_diffusivity
integer :: id_clock_tracers, id_clock_tridiag, id_clock_pass, id_clock_sponge
integer :: id_clock_geothermal, id_clock_differential_diff, id_clock_remap
integer :: id_clock_kpp

contains

!>  This subroutine imposes the diapycnal mass fluxes and the
!!  accompanying diapycnal advection of momentum and tracers.
subroutine diabatic(u, v, h, tv, Hml, fluxes, visc, ADp, CDp, dt, Time_end, G, GV, CS, WAVES)
  type(ocean_grid_type),                     intent(inout) :: G         !< ocean grid structure
  type(verticalGrid_type),                   intent(in)    :: GV        !< ocean vertical grid structure
  real, dimension(SZIB_(G),SZJ_(G),SZK_(G)), intent(inout) :: u         !< zonal velocity (m/s)
  real, dimension(SZI_(G),SZJB_(G),SZK_(G)), intent(inout) :: v         !< meridional velocity (m/s)
  real, dimension(SZI_(G),SZJ_(G),SZK_(G)),  intent(inout) :: h         !< thickness (m for Bouss / kg/m2 for non-Bouss)
  type(thermo_var_ptrs),                     intent(inout) :: tv        !< points to thermodynamic fields;
                                                                        !! unused have NULL ptrs
  real, dimension(:,:),                      pointer       :: Hml       !< active mixed layer depth
  type(forcing),                             intent(inout) :: fluxes    !< points to forcing fields
                                                                        !! unused fields have NULL ptrs
  type(vertvisc_type),                       intent(inout) :: visc      !< vertical viscosities, BBL properies, and
  type(accel_diag_ptrs),                     intent(inout) :: ADp       !< related points to accelerations in momentum
                                                                        !! equations, to enable the later derived
                                                                        !! diagnostics, like energy budgets
  type(cont_diag_ptrs),                      intent(inout) :: CDp       !< points to terms in continuity equations
  real,                                      intent(in)    :: dt        !< time increment (seconds)
  type(time_type),                           intent(in)    :: Time_end  !< Time at the end of the interval
  type(diabatic_CS),                         pointer       :: CS        !< module control structure
  type(Wave_parameters_CS), pointer, optional              :: Waves     !< Surface gravity waves

  real, dimension(SZI_(G),SZJ_(G),SZK_(G)) :: &
    ea,     &    ! amount of fluid entrained from the layer above within
                 ! one time step  (m for Bouss, kg/m^2 for non-Bouss)
    eb,     &    ! amount of fluid entrained from the layer below within
                 ! one time step  (m for Bouss, kg/m^2 for non-Bouss)
    Kd,     &    ! diapycnal diffusivity of layers (m^2/sec)
    h_orig, &    ! initial layer thicknesses (m for Bouss, kg/m^2 for non-Bouss)
    h_prebound, &    ! initial layer thicknesses (m for Bouss, kg/m^2 for non-Bouss)
    hold,   &    ! layer thickness before diapycnal entrainment, and later
                 ! the initial layer thicknesses (if a mixed layer is used),
                 ! (m for Bouss, kg/m^2 for non-Bouss)
    dSV_dT, &    ! The partial derivatives of specific volume with temperature
    dSV_dS, &    ! and salinity in m^3/(kg K) and m^3/(kg ppt).
    cTKE,   &    ! convective TKE requirements for each layer in J/m^2.
    u_h,    &    ! zonal and meridional velocities at thickness points after
    v_h          ! entrainment (m/s)

  real, dimension(SZI_(G),SZJ_(G),CS%nMode) :: &
    cn       ! baroclinic gravity wave speeds (formerly cg1 - BDM)

  real, dimension(SZI_(G),SZJ_(G)) :: &
    Rcv_ml, &   ! coordinate density of mixed layer, used for applying sponges
    SkinBuoyFlux! 2d surface buoyancy flux (m2/s3), used by ePBL
  real, dimension(SZI_(G),SZJ_(G),G%ke) :: h_diag                ! diagnostic array for thickness
  real, dimension(SZI_(G),SZJ_(G),G%ke) :: temp_diag             ! diagnostic array for temp
  real, dimension(SZI_(G),SZJ_(G),G%ke) :: saln_diag             ! diagnostic array for salinity
  real, dimension(SZI_(G),SZJ_(G))      :: tendency_2d           ! depth integrated content tendency for diagn
  real, dimension(SZI_(G),SZJ_(G))      :: TKE_itidal_input_test ! override of energy input for testing (BDM)

  real :: net_ent  ! The net of ea-eb at an interface.

  real, dimension(SZI_(G),SZJ_(G),SZK_(G)), target :: &
             ! These are targets so that the space can be shared with eaml & ebml.
    eatr, &  ! The equivalent of ea and eb for tracers, which differ from ea and
    ebtr     ! eb in that they tend to homogenize tracers in massless layers
             ! near the boundaries (m for Bouss and kg/m^2 for non-Bouss)

  real, dimension(SZI_(G),SZJ_(G),SZK_(G)+1), target :: &
    Kd_int,   & ! diapycnal diffusivity of interfaces (m^2/s)
    Kd_heat,  & ! diapycnal diffusivity of heat (m^2/s)
    Kd_salt,  & ! diapycnal diffusivity of salt and passive tracers (m^2/s)
    Kd_ePBL,  & ! test array of diapycnal diffusivities at interfaces (m^2/s)
    eta, &      ! Interface heights before diapycnal mixing, in m.
    Tdif_flx, & ! diffusive diapycnal heat flux across interfaces (K m/s)
    Tadv_flx, & ! advective diapycnal heat flux across interfaces (K m/s)
    Sdif_flx, & ! diffusive diapycnal salt flux across interfaces (ppt m/s)
    Sadv_flx    ! advective diapycnal salt flux across interfaces (ppt m/s)

  ! The following 5 variables are only used with a bulk mixed layer.
  real, pointer, dimension(:,:,:) :: &
    eaml, &  ! The equivalent of ea and eb due to mixed layer processes,
    ebml     ! (m for Bouss and kg/m^2 for non-Bouss).  These will be
             ! pointers to eatr and ebtr so as to reuse the memory as
             ! the arrays are not needed at the same time.

  integer :: kb(SZI_(G),SZJ_(G)) ! index of the lightest layer denser
                                 ! than the buffer laye (nondimensional)

  real :: p_ref_cv(SZI_(G))      ! Reference pressure for the potential
                                 ! density which defines the coordinate
                                 ! variable, set to P_Ref, in Pa.

  logical :: in_boundary(SZI_(G)) ! True if there are no massive layers below,
                                  ! where massive is defined as sufficiently thick that
                                  ! the no-flux boundary conditions have not restricted
                                  ! the entrainment - usually sqrt(Kd*dt).

  real :: b_denom_1    ! The first term in the denominator of b1
                       ! (m for Bouss, kg/m^2 for non-Bouss)
  real :: h_neglect    ! A thickness that is so small it is usually lost
                       ! in roundoff and can be neglected
                       ! (m for Bouss and kg/m^2 for non-Bouss)
  real :: h_neglect2   ! h_neglect^2  (m^2 for Bouss, kg^2/m^4 for non-Bouss)
  real :: add_ent      ! Entrainment that needs to be added when mixing tracers
                       ! (m for Bouss and kg/m^2 for non-Bouss)
  real :: eaval        ! eaval is 2*ea at velocity grid points (m for Bouss, kg/m^2 for non-Bouss)
  real :: hval         ! hval is 2*h at velocity grid points (m for Bouss, kg/m^2 for non-Bouss)
  real :: h_tr         ! h_tr is h at tracer points with a tiny thickness
                       ! added to ensure positive definiteness (m for Bouss, kg/m^2 for non-Bouss)
  real :: Tr_ea_BBL    ! The diffusive tracer thickness in the BBL that is
                       ! coupled to the bottom within a timestep (m)

  real :: htot(SZIB_(G))             ! The summed thickness from the bottom, in m.
  real :: b1(SZIB_(G)), d1(SZIB_(G)) ! b1, c1, and d1 are variables used by the
  real :: c1(SZIB_(G),SZK_(G))       ! tridiagonal solver.

  real :: Ent_int ! The diffusive entrainment rate at an interface
                  ! (H units = m for Bouss, kg/m^2 for non-Bouss).
  real :: dt_mix  ! amount of time over which to apply mixing (seconds)
  real :: Idt     ! inverse time step (1/s)

  type(p3d) :: z_ptrs(7)  ! pointers to diagnostics to be interpolated to depth
  integer :: num_z_diags  ! number of diagnostics to be interpolated to depth
  integer :: z_ids(7)     ! id numbers of diagnostics to be interpolated to depth
  integer :: dir_flag     ! An integer encoding the directions in which to do halo updates.
  logical :: showCallTree ! If true, show the call tree
  integer :: i, j, k, is, ie, js, je, Isq, Ieq, Jsq, Jeq, nz, nkmb, m

  integer :: ig, jg      ! global indices for testing testing itide point source (BDM)
  logical :: avg_enabled ! for testing internal tides (BDM)
  real :: Kd_add_here    ! An added diffusivity in m2/s

  is   = G%isc  ; ie  = G%iec  ; js  = G%jsc  ; je  = G%jec ; nz = G%ke
  Isq  = G%IscB ; Ieq = G%IecB ; Jsq = G%JscB ; Jeq = G%JecB
  nkmb = GV%nk_rho_varies
  h_neglect = GV%H_subroundoff ; h_neglect2 = h_neglect*h_neglect
  Kd_heat(:,:,:) = 0.0 ; Kd_salt(:,:,:) = 0.0


  if (nz == 1) return
  showCallTree = callTree_showQuery()
  if (showCallTree) call callTree_enter("diabatic(), MOM_diabatic_driver.F90")


  ! Offer diagnostics of various state varables at the start of diabatic;
  ! these are mostly for debugging purposes.
  if (CS%id_u_predia > 0) call post_data(CS%id_u_predia, u, CS%diag)
  if (CS%id_v_predia > 0) call post_data(CS%id_v_predia, v, CS%diag)
  if (CS%id_h_predia > 0) call post_data(CS%id_h_predia, h, CS%diag)
  if (CS%id_T_predia > 0) call post_data(CS%id_T_predia, tv%T, CS%diag)
  if (CS%id_S_predia > 0) call post_data(CS%id_S_predia, tv%S, CS%diag)
  if (CS%id_e_predia > 0) then
    call find_eta(h, tv, GV%g_Earth, G, GV, eta)
    call post_data(CS%id_e_predia, eta, CS%diag)
  endif


  ! set equivalence between the same bits of memory for these arrays
  eaml => eatr ; ebml => ebtr

  ! inverse time step
  Idt = 1.0 / dt

  if (.not. associated(CS)) call MOM_error(FATAL, "MOM_diabatic_driver: "// &
         "Module must be initialized before it is used.")

  if (CS%debug) then
    call MOM_state_chksum("Start of diabatic ", u, v, h, G, GV, haloshift=0)
    call MOM_forcing_chksum("Start of diabatic", fluxes, G, haloshift=0)
  endif
  if (CS%debugConservation) call MOM_state_stats('Start of diabatic', u, v, h, tv%T, tv%S, G)

  if (CS%debug_energy_req) &
    call diapyc_energy_req_test(h, dt, tv, G, GV, CS%diapyc_en_rec_CSp)


  call cpu_clock_begin(id_clock_set_diffusivity)
  call set_BBL_TKE(u, v, h, fluxes, visc, G, GV, CS%set_diff_CSp)
  call cpu_clock_end(id_clock_set_diffusivity)

  ! Frazil formation keeps the temperature above the freezing point.
  ! make_frazil is deliberately called at both the beginning and at
  ! the end of the diabatic processes.
  if (ASSOCIATED(tv%T) .AND. ASSOCIATED(tv%frazil)) then
    ! For frazil diagnostic, the first call covers the first half of the time step
    call enable_averaging(0.5*dt, Time_end - set_time(int(floor(0.5*dt+0.5))), CS%diag)
    if(CS%frazil_tendency_diag) then
      do k=1,nz ; do j=js,je ; do i=is,ie
        temp_diag(i,j,k) = tv%T(i,j,k)
      enddo ; enddo ; enddo
    endif

    if (ASSOCIATED(fluxes%p_surf_full)) then
      call make_frazil(h, tv, G, GV, CS%diabatic_aux_CSp, fluxes%p_surf_full)
    else
      call make_frazil(h, tv, G, GV, CS%diabatic_aux_CSp)
    endif
    if (showCallTree) call callTree_waypoint("done with 1st make_frazil (diabatic)")

    if (CS%frazil_tendency_diag) then
      call diagnose_frazil_tendency(tv, h, temp_diag, 0.5*dt, G, GV, CS)
      if (CS%id_frazil_h > 0) call post_data(CS%id_frazil_h, h, CS%diag)
    endif
    call disable_averaging(CS%diag)
  endif
  ! For all other diabatic subroutines, the averaging window should be the entire diabatic timestep
  call enable_averaging(dt, Time_end, CS%diag)
  if (CS%debugConservation) call MOM_state_stats('1st make_frazil', u, v, h, tv%T, tv%S, G)

  if ((CS%ML_mix_first > 0.0) .or. CS%use_geothermal) then
!$OMP parallel do default(none) shared(is,ie,js,je,nz,h_orig,h,eaml,ebml)
    do k=1,nz ; do j=js,je ; do i=is,ie
      h_orig(i,j,k) = h(i,j,k) ; eaml(i,j,k) = 0.0 ; ebml(i,j,k) = 0.0
    enddo ; enddo ; enddo
  endif

  if (CS%use_geothermal) then
    call cpu_clock_begin(id_clock_geothermal)
    call geothermal(h, tv, dt, eaml, ebml, G, GV, CS%geothermal_CSp)
    call cpu_clock_end(id_clock_geothermal)
    if (showCallTree) call callTree_waypoint("geothermal (diabatic)")
    if (CS%debugConservation) call MOM_state_stats('geothermal', u, v, h, tv%T, tv%S, G)
  endif

  ! Whenever thickness changes let the diag manager know, target grids
  ! for vertical remapping may need to be regenerated.
  call diag_update_remap_grids(CS%diag)

  ! Set_opacity estimates the optical properties of the water column.
  ! It will need to be modified later to include information about the
  ! biological properties and layer thicknesses.
  if (associated(CS%optics)) &
    call set_opacity(CS%optics, fluxes, G, GV, CS%opacity_CSp)

  if (CS%bulkmixedlayer) then
    if (CS%debug) then
      call MOM_forcing_chksum("Before mixedlayer", fluxes, G, haloshift=0)
    endif

    if (CS%ML_mix_first > 0.0) then
!  This subroutine
!    (1) Cools the mixed layer.
!    (2) Performs convective adjustment by mixed layer entrainment.
!    (3) Heats the mixed layer and causes it to detrain to
!        Monin-Obukhov depth or minimum mixed layer depth.
!    (4) Uses any remaining TKE to drive mixed layer entrainment.
!    (5) Possibly splits buffer layer into two isopycnal layers (when using isopycnal coordinate)
      call find_uv_at_h(u, v, h, u_h, v_h, G, GV)

      call cpu_clock_begin(id_clock_mixedlayer)
      if (CS%ML_mix_first < 1.0) then
        ! Changes: h, tv%T, tv%S, eaml and ebml  (G is also inout???)
        call bulkmixedlayer(h, u_h, v_h, tv, fluxes, dt*CS%ML_mix_first, &
                            eaml,ebml, G, GV, CS%bulkmixedlayer_CSp, CS%optics, &
                            Hml, CS%aggregate_FW_forcing, dt, last_call=.false.)
        if (CS%salt_reject_below_ML) &
          call insert_brine(h, tv, G, GV, fluxes, nkmb, CS%diabatic_aux_CSp, &
                            dt*CS%ML_mix_first, CS%id_brine_lay)
      else
        ! Changes: h, tv%T, tv%S, eaml and ebml  (G is also inout???)
        call bulkmixedlayer(h, u_h, v_h, tv, fluxes, dt, eaml, ebml, &
                        G, GV, CS%bulkmixedlayer_CSp, CS%optics, &
                        Hml, CS%aggregate_FW_forcing, dt, last_call=.true.)
      endif

      !  Keep salinity from falling below a small but positive threshold.
      !  This constraint is needed for SIS1 ice model, which can extract
      !  more salt than is present in the ocean. SIS2 does not suffer
      !  from this limitation, in which case we can let salinity=0 and still
      !  have salt conserved with SIS2 ice. So for SIS2, we can run with
      !  BOUND_SALINITY=False in MOM.F90.
      if (ASSOCIATED(tv%S) .and. ASSOCIATED(tv%salt_deficit)) &
        call adjust_salt(h, tv, G, GV, CS%diabatic_aux_CSp)
      call cpu_clock_end(id_clock_mixedlayer)
      if (CS%debug) then
        call MOM_state_chksum("After mixedlayer ", u, v, h, G, GV, haloshift=0)
        call MOM_forcing_chksum("After mixedlayer", fluxes, G, haloshift=0)
      endif
      if (showCallTree) call callTree_waypoint("done with 1st bulkmixedlayer (diabatic)")
      if (CS%debugConservation) call MOM_state_stats('1st bulkmixedlayer', u, v, h, tv%T, tv%S, G)
    endif
  endif

  if (CS%debug) then
    call MOM_state_chksum("before find_uv_at_h", u, v, h, G, GV, haloshift=0)
  endif
  if (CS%use_kappa_shear .or. CS%use_CVMix_shear) then
    if ((CS%ML_mix_first > 0.0) .or. CS%use_geothermal) then
      call find_uv_at_h(u, v, h_orig, u_h, v_h, G, GV, eaml, ebml)
      if (CS%debug) then
        call hchksum(eaml, "after find_uv_at_h eaml",G%HI, scale=GV%H_to_m)
        call hchksum(ebml, "after find_uv_at_h ebml",G%HI, scale=GV%H_to_m)
      endif
    else
      call find_uv_at_h(u, v, h, u_h, v_h, G, GV)
    endif
    if (showCallTree) call callTree_waypoint("done with find_uv_at_h (diabatic)")
  endif

  if (CS%use_int_tides) then
    !   This block provides an interface for the unresolved low-mode internal
    ! tide module (BDM).

    ! PROVIDE ENERGY DISTRIBUTION (calculate time-varying energy source)
    call set_int_tide_input(u, v, h, tv, fluxes, CS%int_tide_input, dt, G, GV, &
                            CS%int_tide_input_CSp)
    ! CALCULATE MODAL VELOCITIES
    cn(:,:,:) = 0.0
    if (CS%uniform_cg) then
       ! SET TO CONSTANT VALUE TO TEST PROPAGATE CODE
       do m=1,CS%nMode ; cn(:,:,m) = CS%cg_test ; enddo
    else
       call wave_speeds(h, tv, G, GV, CS%nMode, cn, full_halos=.true.)
       ! uncomment the lines below for a hard-coded cn that changes linearly with latitude
       !do j=G%jsd,G%jed ; do i=G%isd,G%ied
       !  cn(i,j,:) = ((7.-1.)/14000000.)*G%geoLatBu(i,j) + (1.-((7.-1.)/14000000.)*-7000000.)
       !enddo ; enddo
    endif

    if (CS%int_tide_source_test) then
      ! BUILD 2D ARRAY WITH POINT SOURCE FOR TESTING
      !  This block of code should be moved into set_int_tide_input. -RWH
      TKE_itidal_input_test(:,:) = 0.0
      avg_enabled = query_averaging_enabled(CS%diag,time_end=CS%time_end)
      if (CS%time_end <= CS%time_max_source) then
        do j=G%jsc,G%jec ; do i=G%isc,G%iec
          !INPUT ARBITRARY ENERGY POINT SOURCE
          if ((G%idg_offset + i == CS%int_tide_source_x) .and. &
              (G%jdg_offset + j == CS%int_tide_source_y)) then
            TKE_itidal_input_test(i,j) = 1.0
          endif
        enddo ; enddo
      endif
      ! CALL ROUTINE USING PRESCRIBED KE FOR TESTING
      call propagate_int_tide(h, tv, cn, TKE_itidal_input_test, &
                            CS%int_tide_input%tideamp, CS%int_tide_input%Nb, dt, G, GV, CS%int_tide_CSp)
    else
      ! CALL ROUTINE USING CALCULATED KE INPUT
      call propagate_int_tide(h, tv, cn, CS%int_tide_input%TKE_itidal_input, &
                              CS%int_tide_input%tideamp, CS%int_tide_input%Nb, dt, G, GV, CS%int_tide_CSp)
    endif
    if (showCallTree) call callTree_waypoint("done with propagate_int_tide (diabatic)")
  endif

  call cpu_clock_begin(id_clock_set_diffusivity)
  ! Sets: Kd, Kd_int, visc%Kd_extra_T, visc%Kd_extra_S
  ! Also changes: visc%Kd_shear, visc%TKE_turb (not clear that TKE_turb is used as input ????
  ! And sets visc%Kv_shear
  call set_diffusivity(u, v, h, u_h, v_h, tv, fluxes, CS%optics, visc, dt, G, GV, CS%set_diff_CSp, Kd, Kd_int)
  call cpu_clock_end(id_clock_set_diffusivity)
  if (showCallTree) call callTree_waypoint("done with set_diffusivity (diabatic)")

  if (CS%debug) then
    call MOM_state_chksum("after set_diffusivity ", u, v, h, G, GV, haloshift=0)
    call MOM_forcing_chksum("after set_diffusivity ", fluxes, G, haloshift=0)
    call MOM_thermovar_chksum("after set_diffusivity ", tv, G)
    call hchksum(Kd, "after set_diffusivity Kd",G%HI,haloshift=0)
    call hchksum(Kd_Int, "after set_diffusivity Kd_Int",G%HI,haloshift=0)
  endif


  if (CS%useKPP) then
    call cpu_clock_begin(id_clock_kpp)
    ! KPP needs the surface buoyancy flux but does not update state variables.
    ! We could make this call higher up to avoid a repeat unpacking of the surface fluxes.
    ! Sets: CS%KPP_buoy_flux, CS%KPP_temp_flux, CS%KPP_salt_flux
    ! NOTE: CS%KPP_buoy_flux, CS%KPP_temp_flux, CS%KPP_salt_flux are returned as rates (i.e. stuff per second)
    ! unlike other instances where the fluxes are integrated in time over a time-step.
    call calculateBuoyancyFlux2d(G, GV, fluxes, CS%optics, h, tv%T, tv%S, tv, &
                                 CS%KPP_buoy_flux, CS%KPP_temp_flux, CS%KPP_salt_flux)
    ! The KPP scheme calculates boundary layer diffusivities and non-local transport.
    ! MOM6 implementation of KPP matches the boundary layer to zero interior diffusivity,
    ! since the matching to nonzero interior diffusivity can be problematic.
    ! Changes: Kd_int. Sets: KPP_NLTheat, KPP_NLTscalar

!$OMP parallel default(none) shared(is,ie,js,je,nz,Kd_salt,Kd_int,visc,CS,Kd_heat)
!$OMP do
      do k=1,nz+1 ; do j=js,je ; do i=is,ie
        Kd_salt(i,j,k) = Kd_int(i,j,k)
        Kd_heat(i,j,k) = Kd_int(i,j,k)
      enddo ; enddo ; enddo
    if (associated(visc%Kd_extra_S)) then
!$OMP do
      do k=1,nz+1 ; do j=js,je ; do i=is,ie
        Kd_salt(i,j,k) = Kd_salt(i,j,k) + visc%Kd_extra_S(i,j,k)
      enddo ; enddo ; enddo
    endif
    if (associated(visc%Kd_extra_T)) then
!$OMP do
      do k=1,nz+1 ; do j=js,je ; do i=is,ie
        Kd_heat(i,j,k) = Kd_heat(i,j,k) + visc%Kd_extra_T(i,j,k)
      enddo ; enddo ; enddo
    endif
!$OMP end parallel

    call KPP_calculate(CS%KPP_CSp, G, GV, h, tv%T, tv%S, u, v, tv%eqn_of_state, &
<<<<<<< HEAD
      fluxes%ustar, CS%KPP_buoy_flux, Kd_heat, Kd_salt, visc%Kv_turb, CS%KPP_NLTheat, &
      CS%KPP_NLTscalar, Waves=Waves)
=======
      fluxes%ustar, CS%KPP_buoy_flux, Kd_heat, Kd_salt, visc%Kv_shear, CS%KPP_NLTheat, CS%KPP_NLTscalar)
>>>>>>> 77a97ba8
!$OMP parallel default(none) shared(is,ie,js,je,nz,Kd_salt,Kd_int,visc,CS,Kd_heat)

    if (associated(Hml)) then
      call KPP_get_BLD(CS%KPP_CSp, Hml(:,:), G)
      call pass_var(Hml, G%domain, halo=1)
    endif

    if (.not. CS%KPPisPassive) then
!$OMP do
      do k=1,nz+1 ; do j=js,je ; do i=is,ie
        Kd_int(i,j,k) = min( Kd_salt(i,j,k),  Kd_heat(i,j,k) )
      enddo ; enddo ; enddo
      if (associated(visc%Kd_extra_S)) then
!$OMP do
        do k=1,nz+1 ; do j=js,je ; do i=is,ie
          visc%Kd_extra_S(i,j,k) = Kd_salt(i,j,k) - Kd_int(i,j,k)
        enddo ; enddo ; enddo
      endif
      if (associated(visc%Kd_extra_T)) then
!$OMP do
        do k=1,nz+1 ; do j=js,je ; do i=is,ie
          visc%Kd_extra_T(i,j,k) = Kd_heat(i,j,k) - Kd_int(i,j,k)
        enddo ; enddo ; enddo
      endif
    endif ! not passive
!$OMP end parallel
    call cpu_clock_end(id_clock_kpp)
    if (showCallTree) call callTree_waypoint("done with KPP_calculate (diabatic)")
    if (CS%debug) then
      call MOM_state_chksum("after KPP", u, v, h, G, GV, haloshift=0)
      call MOM_forcing_chksum("after KPP", fluxes, G, haloshift=0)
      call MOM_thermovar_chksum("after KPP", tv, G)
      call hchksum(Kd, "after KPP Kd",G%HI,haloshift=0)
      call hchksum(Kd_Int, "after KPP Kd_Int",G%HI,haloshift=0)
    endif

  endif  ! endif for KPP

  ! Add vertical diff./visc. due to convection (computed via CVMix)
  if (CS%use_CVMix_conv) then
    call calculate_CVMix_conv(h, tv, G, GV, CS%CVMix_conv_csp, Hml)

      !!!!!!!! GMM, the following needs to be checked !!!!!!!!!!!!!!!!!!!!!!!!!!!!!!!!!!
      do k=1,nz ; do j=js,je ; do i=is,ie
        Kd_int(i,j,k) = Kd_int(i,j,k) + CS%CVMix_conv_csp%kd_conv(i,j,k)
        visc%Kv_slow(i,j,k) = visc%Kv_slow(i,j,k) + CS%CVMix_conv_csp%kv_conv(i,j,k)
      enddo ; enddo ; enddo
      !!!!!!!!!!!!!!!!!!!!!!!!!!!!!!!!!!!!!!!!!!!!!!!!!!!!!!!!!!!!!!!!!!!!!!!!!!!!!!!!!!

  endif

  if (CS%useKPP) then

    call cpu_clock_begin(id_clock_kpp)
    if (CS%debug) then
      call hchksum(CS%KPP_temp_flux, "before KPP_applyNLT netHeat",G%HI,haloshift=0, scale=GV%H_to_m)
      call hchksum(CS%KPP_salt_flux, "before KPP_applyNLT netSalt",G%HI,haloshift=0, scale=GV%H_to_m)
      call hchksum(CS%KPP_NLTheat, "before KPP_applyNLT NLTheat",G%HI,haloshift=0)
      call hchksum(CS%KPP_NLTscalar, "before KPP_applyNLT NLTscalar",G%HI,haloshift=0)
    endif
    ! Apply non-local transport of heat and salt
    ! Changes: tv%T, tv%S
    call KPP_NonLocalTransport_temp(CS%KPP_CSp, G, GV, h, CS%KPP_NLTheat,   CS%KPP_temp_flux, dt, tv%T, tv%C_p)
    call KPP_NonLocalTransport_saln(CS%KPP_CSp, G, GV, h, CS%KPP_NLTscalar, CS%KPP_salt_flux, dt, tv%S)
    call cpu_clock_end(id_clock_kpp)
    if (showCallTree) call callTree_waypoint("done with KPP_applyNonLocalTransport (diabatic)")
    if (CS%debugConservation) call MOM_state_stats('KPP_applyNonLocalTransport', u, v, h, tv%T, tv%S, G)

    if (CS%debug) then
      call MOM_state_chksum("after KPP_applyNLT ", u, v, h, G, GV, haloshift=0)
      call MOM_forcing_chksum("after KPP_applyNLT ", fluxes, G, haloshift=0)
      call MOM_thermovar_chksum("after KPP_applyNLT ", tv, G)
    endif

  endif ! endif for KPP

  ! Differential diffusion done here.
  ! Changes: tv%T, tv%S
  ! If using matching within the KPP scheme, then this step needs to provide
  ! a diffusivity and happen before KPP.  But generally in MOM, we do not match
  ! KPP boundary layer to interior, so this diffusivity can be computed when convenient.
  if (associated(visc%Kd_extra_T) .and. associated(visc%Kd_extra_S) .and. associated(tv%T)) then
    call cpu_clock_begin(id_clock_differential_diff)

    call differential_diffuse_T_S(h, tv, visc, dt, G, GV)
    call cpu_clock_end(id_clock_differential_diff)
    if (showCallTree) call callTree_waypoint("done with differential_diffuse_T_S (diabatic)")
    if (CS%debugConservation) call MOM_state_stats('differential_diffuse_T_S', u, v, h, tv%T, tv%S, G)

    ! increment heat and salt diffusivity.
    ! CS%useKPP==.true. already has extra_T and extra_S included
    if(.not. CS%useKPP) then
      do K=2,nz ; do j=js,je ; do i=is,ie
        Kd_heat(i,j,K) = Kd_heat(i,j,K) + visc%Kd_extra_T(i,j,K)
        Kd_salt(i,j,K) = Kd_salt(i,j,K) + visc%Kd_extra_S(i,j,K)
      enddo ; enddo ; enddo
    endif


  endif


  ! This block sets ea, eb from Kd or Kd_int.
  ! If using ALE algorithm, set ea=eb=Kd_int on interfaces for
  ! use in the tri-diagonal solver.
  ! Otherwise, call entrainment_diffusive() which sets ea and eb
  ! based on KD and target densities (ie. does remapping as well).
  if (CS%useALEalgorithm) then

    do j=js,je ; do i=is,ie
      ea(i,j,1) = 0.
    enddo ; enddo
!$OMP parallel do default(none) shared(is,ie,js,je,nz,h_neglect,h,ea,GV,dt,Kd_int,eb) &
!$OMP                          private(hval)
    do k=2,nz ; do j=js,je ; do i=is,ie
      hval=1.0/(h_neglect + 0.5*(h(i,j,k-1) + h(i,j,k)))
      ea(i,j,k) = (GV%m_to_H**2) * dt * hval * Kd_int(i,j,k)
      eb(i,j,k-1) = ea(i,j,k)
    enddo ; enddo ; enddo
    do j=js,je ; do i=is,ie
      eb(i,j,nz) = 0.
    enddo ; enddo
    if (showCallTree) call callTree_waypoint("done setting ea,eb from Kd_int (diabatic)")

  else ! .not. CS%useALEalgorithm
    ! When not using ALE, calculate layer entrainments/detrainments from
    ! diffusivities and differences between layer and target densities
    call cpu_clock_begin(id_clock_entrain)
    ! Calculate appropriately limited diapycnal mass fluxes to account
    ! for diapycnal diffusion and advection.  Sets: ea, eb. Changes: kb
    call Entrainment_diffusive(u, v, h, tv, fluxes, dt, G, GV, CS%entrain_diffusive_CSp, &
                               ea, eb, kb, Kd_Lay=Kd, Kd_int=Kd_int)
    call cpu_clock_end(id_clock_entrain)
    if (showCallTree) call callTree_waypoint("done with Entrainment_diffusive (diabatic)")

  endif ! endif for (CS%useALEalgorithm)

  if (CS%debug) then
    call MOM_forcing_chksum("after calc_entrain ", fluxes, G, haloshift=0)
    call MOM_thermovar_chksum("after calc_entrain ", tv, G)
    call MOM_state_chksum("after calc_entrain ", u, v, h, G, GV, haloshift=0)
    call hchksum(ea, "after calc_entrain ea", G%HI, haloshift=0, scale=GV%H_to_m)
    call hchksum(eb, "after calc_entrain eb", G%HI, haloshift=0, scale=GV%H_to_m)
  endif

  ! Save fields before boundary forcing is applied for tendency diagnostics
  if(CS%boundary_forcing_tendency_diag) then
    do k=1,nz ; do j=js,je ; do i=is,ie
      h_diag(i,j,k)    = h(i,j,k)
      temp_diag(i,j,k) = tv%T(i,j,k)
      saln_diag(i,j,k) = tv%S(i,j,k)
    enddo ; enddo ; enddo
  endif

  ! Apply forcing when using the ALE algorithm
  if (CS%useALEalgorithm) then
    call cpu_clock_begin(id_clock_remap)

    ! Changes made to following fields:  h, tv%T and tv%S.

    do k=1,nz ; do j=js,je ; do i=is,ie
        h_prebound(i,j,k) = h(i,j,k)
    enddo ; enddo ; enddo
    if (CS%use_energetic_PBL) then

      skinbuoyflux(:,:) = 0.0
      call applyBoundaryFluxesInOut(CS%diabatic_aux_CSp, G, GV, dt, fluxes, CS%optics, &
              h, tv, CS%aggregate_FW_forcing, CS%evap_CFL_limit,                         &
              CS%minimum_forcing_depth, cTKE, dSV_dT, dSV_dS, SkinBuoyFlux=SkinBuoyFlux)

      if (CS%debug) then
        call hchksum(ea, "after applyBoundaryFluxes ea",G%HI,haloshift=0, scale=GV%H_to_m)
        call hchksum(eb, "after applyBoundaryFluxes eb",G%HI,haloshift=0, scale=GV%H_to_m)
        call hchksum(cTKE, "after applyBoundaryFluxes cTKE",G%HI,haloshift=0)
        call hchksum(dSV_dT, "after applyBoundaryFluxes dSV_dT",G%HI,haloshift=0)
        call hchksum(dSV_dS, "after applyBoundaryFluxes dSV_dS",G%HI,haloshift=0)
      endif

      call find_uv_at_h(u, v, h, u_h, v_h, G, GV)
      call energetic_PBL(h, u_h, v_h, tv, fluxes, dt, Kd_ePBL, G, GV, &
           CS%energetic_PBL_CSp, dSV_dT, dSV_dS, cTKE, SkinBuoyFlux, waves=waves)

      ! If visc%MLD exists, copy the ePBL's MLD into it
      if (associated(visc%MLD)) then
        call energetic_PBL_get_MLD(CS%energetic_PBL_CSp, visc%MLD, G)
        call pass_var(visc%MLD, G%domain, halo=1)
        Hml(:,:) = visc%MLD(:,:)
      endif

      ! Augment the diffusivities due to those diagnosed in energetic_PBL.
      do K=2,nz ; do j=js,je ; do i=is,ie

        if (CS%ePBL_is_additive) then
          Kd_add_here = Kd_ePBL(i,j,K)
          visc%Kv_shear(i,j,K) = visc%Kv_shear(i,j,K) + Kd_ePBL(i,j,K)
        else
          Kd_add_here = max(Kd_ePBL(i,j,K) - visc%Kd_shear(i,j,K), 0.0)
          visc%Kv_shear(i,j,K) = max(visc%Kv_shear(i,j,K), Kd_ePBL(i,j,K))
        endif
        Ent_int = Kd_add_here * (GV%m_to_H**2 * dt) / &
                    (0.5*(h(i,j,k-1) + h(i,j,k)) + h_neglect)
        eb(i,j,k-1) = eb(i,j,k-1) + Ent_int
        ea(i,j,k) = ea(i,j,k) + Ent_int
        Kd_int(i,j,K)  = Kd_int(i,j,K) + Kd_add_here

        ! for diagnostics
        Kd_heat(i,j,K) = Kd_heat(i,j,K) + Kd_int(i,j,K)
        Kd_salt(i,j,K) = Kd_salt(i,j,K) + Kd_int(i,j,K)

      enddo ; enddo ; enddo

      if (CS%debug) then
        call hchksum(ea, "after ePBL ea",G%HI,haloshift=0, scale=GV%H_to_m)
        call hchksum(eb, "after ePBL eb",G%HI,haloshift=0, scale=GV%H_to_m)
        call hchksum(Kd_ePBL, "after ePBL Kd_ePBL",G%HI,haloshift=0)
      endif

    else
      call applyBoundaryFluxesInOut(CS%diabatic_aux_CSp, G, GV, dt, fluxes, CS%optics, &
                                    h, tv, CS%aggregate_FW_forcing, &
                                    CS%evap_CFL_limit, CS%minimum_forcing_depth)

    endif   ! endif for CS%use_energetic_PBL

    ! diagnose the tendencies due to boundary forcing
    ! At this point, the diagnostic grids have not been updated since the call to the boundary layer scheme
    !  so all tendency diagnostics need to be posted on h_diag, and grids rebuilt afterwards
    if(CS%boundary_forcing_tendency_diag) then
      call diagnose_boundary_forcing_tendency(tv, h, temp_diag, saln_diag, h_diag, dt, G, GV, CS)
      if (CS%id_boundary_forcing_h > 0) call post_data(CS%id_boundary_forcing_h, h, CS%diag, alt_h = h_diag)
    endif
    ! Boundary fluxes may have changed T, S, and h
    call diag_update_remap_grids(CS%diag)

    call cpu_clock_end(id_clock_remap)
    if (CS%debug) then
      call MOM_forcing_chksum("after applyBoundaryFluxes ", fluxes, G, haloshift=0)
      call MOM_thermovar_chksum("after applyBoundaryFluxes ", tv, G)
      call MOM_state_chksum("after applyBoundaryFluxes ", u, v, h, G, GV, haloshift=0)
    endif
    if (showCallTree) call callTree_waypoint("done with applyBoundaryFluxes (diabatic)")
    if (CS%debugConservation)  call MOM_state_stats('applyBoundaryFluxes', u, v, h, tv%T, tv%S, G)

  endif   ! endif for (CS%useALEalgorithm)

  ! Update h according to divergence of the difference between
  ! ea and eb. We keep a record of the original h in hold.
  ! In the following, the checks for negative values are to guard
  ! against instances where entrainment drives a layer to
  ! negative thickness.  This situation will never happen if
  ! enough iterations are permitted in Calculate_Entrainment.
  ! Even if too few iterations are allowed, it is still guarded
  ! against.  In other words the checks are probably unnecessary.
  !$OMP parallel do default(shared)
  do j=js,je
    do i=is,ie
      hold(i,j,1) = h(i,j,1)
      h(i,j,1) = h(i,j,1) + (eb(i,j,1) - ea(i,j,2))
      hold(i,j,nz) = h(i,j,nz)
      h(i,j,nz) = h(i,j,nz) + (ea(i,j,nz) - eb(i,j,nz-1))
      if (h(i,j,1) <= 0.0) then
        h(i,j,1) = GV%Angstrom
      endif
      if (h(i,j,nz) <= 0.0) then
        h(i,j,nz) = GV%Angstrom
      endif
    enddo
    do k=2,nz-1 ; do i=is,ie
      hold(i,j,k) = h(i,j,k)
      h(i,j,k) = h(i,j,k) + ((ea(i,j,k) - eb(i,j,k-1)) + &
                    (eb(i,j,k) - ea(i,j,k+1)))
      if (h(i,j,k) <= 0.0) then
        h(i,j,k) = GV%Angstrom
      endif
    enddo ; enddo
  enddo
  ! Checks for negative thickness may have changed layer thicknesses
  call diag_update_remap_grids(CS%diag)

  if (CS%debug) then
    call MOM_state_chksum("after negative check ", u, v, h, G, GV, haloshift=0)
    call MOM_forcing_chksum("after negative check ", fluxes, G, haloshift=0)
    call MOM_thermovar_chksum("after negative check ", tv, G)
  endif
  if (showCallTree) call callTree_waypoint("done with h=ea-eb (diabatic)")
  if (CS%debugConservation) call MOM_state_stats('h=ea-eb', u, v, h, tv%T, tv%S, G)


  ! Here, T and S are updated according to ea and eb.
  ! If using the bulk mixed layer, T and S are also updated
  ! by surface fluxes (in fluxes%*).
  ! This is a very long block.
  if (CS%bulkmixedlayer) then

    if (ASSOCIATED(tv%T)) then
      call cpu_clock_begin(id_clock_tridiag)
      ! Temperature and salinity (as state variables) are treated
      ! differently from other tracers to insure massless layers that
      ! are lighter than the mixed layer have temperatures and salinities
      ! that correspond to their prescribed densities.
      if (CS%massless_match_targets) then
        !$OMP parallel do default (shared) private(h_tr,b1,d1,c1,b_denom_1)
        do j=js,je
          do i=is,ie
            h_tr = hold(i,j,1) + h_neglect
            b1(i) = 1.0 / (h_tr + eb(i,j,1))
            d1(i) = h_tr * b1(i)
            tv%T(i,j,1) = b1(i) * (h_tr*tv%T(i,j,1))
            tv%S(i,j,1) = b1(i) * (h_tr*tv%S(i,j,1))
          enddo
          do k=2,nkmb ; do i=is,ie
            c1(i,k) = eb(i,j,k-1) * b1(i)
            h_tr = hold(i,j,k) + h_neglect
            b_denom_1 = h_tr + d1(i)*ea(i,j,k)
            b1(i) = 1.0 / (b_denom_1 + eb(i,j,k))
            if (k<nkmb) d1(i) = b_denom_1 * b1(i)
            tv%T(i,j,k) = b1(i) * (h_tr*tv%T(i,j,k) + ea(i,j,k)*tv%T(i,j,k-1))
            tv%S(i,j,k) = b1(i) * (h_tr*tv%S(i,j,k) + ea(i,j,k)*tv%S(i,j,k-1))
          enddo ; enddo

          do k=nkmb+1,nz ; do i=is,ie
            if (k == kb(i,j)) then
              c1(i,k) = eb(i,j,k-1) * b1(i)
              d1(i) = (((eb(i,j,nkmb)-eb(i,j,k-1)) + hold(i,j,nkmb) + h_neglect) + &
                       d1(i)*ea(i,j,nkmb)) * b1(i)
              h_tr = hold(i,j,k) + h_neglect
              b_denom_1 = h_tr + d1(i)*ea(i,j,k)
              b1(i) = 1.0 / (b_denom_1 + eb(i,j,k))
              d1(i) = b_denom_1 * b1(i)
              tv%T(i,j,k) = b1(i) * (h_tr*tv%T(i,j,k) + ea(i,j,k)*tv%T(i,j,nkmb))
              tv%S(i,j,k) = b1(i) * (h_tr*tv%S(i,j,k) + ea(i,j,k)*tv%S(i,j,nkmb))
            elseif (k > kb(i,j)) then
              c1(i,k) = eb(i,j,k-1) * b1(i)
              h_tr = hold(i,j,k) + h_neglect
              b_denom_1 = h_tr + d1(i)*ea(i,j,k)
              b1(i) = 1.0 / (b_denom_1 + eb(i,j,k))
              d1(i) = b_denom_1 * b1(i)
              tv%T(i,j,k) = b1(i) * (h_tr*tv%T(i,j,k) + ea(i,j,k)*tv%T(i,j,k-1))
              tv%S(i,j,k) = b1(i) * (h_tr*tv%S(i,j,k) + ea(i,j,k)*tv%S(i,j,k-1))
            elseif (eb(i,j,k) < eb(i,j,k-1)) then ! (note that k < kb(i,j))
              !   The bottommost buffer layer might entrain all the mass from some
              ! of the interior layers that are thin and lighter in the coordinate
              ! density than that buffer layer.  The T and S of these newly
              ! massless interior layers are unchanged.
              tv%T(i,j,nkmb) = tv%T(i,j,nkmb) + b1(i) * (eb(i,j,k-1) - eb(i,j,k)) * tv%T(i,j,k)
              tv%S(i,j,nkmb) = tv%S(i,j,nkmb) + b1(i) * (eb(i,j,k-1) - eb(i,j,k)) * tv%S(i,j,k)
            endif
          enddo ; enddo

          do k=nz-1,nkmb,-1 ; do i=is,ie
            if (k >= kb(i,j)) then
              tv%T(i,j,k) = tv%T(i,j,k) + c1(i,k+1)*tv%T(i,j,k+1)
              tv%S(i,j,k) = tv%S(i,j,k) + c1(i,k+1)*tv%S(i,j,k+1)
            endif
          enddo ; enddo
          do i=is,ie ; if (kb(i,j) <= nz) then
            tv%T(i,j,nkmb) = tv%T(i,j,nkmb) + c1(i,kb(i,j))*tv%T(i,j,kb(i,j))
            tv%S(i,j,nkmb) = tv%S(i,j,nkmb) + c1(i,kb(i,j))*tv%S(i,j,kb(i,j))
          endif ; enddo
          do k=nkmb-1,1,-1 ; do i=is,ie
            tv%T(i,j,k) = tv%T(i,j,k) + c1(i,k+1)*tv%T(i,j,k+1)
            tv%S(i,j,k) = tv%S(i,j,k) + c1(i,k+1)*tv%S(i,j,k+1)
          enddo ; enddo
        enddo ! end of j loop
      else ! .not. massless_match_targets
        ! This simpler form allows T & S to be too dense for the layers
        ! between the buffer layers and the interior.
        ! Changes: T, S
        if (CS%tracer_tridiag) then
          call tracer_vertdiff(hold, ea, eb, dt, tv%T, G, GV)
          call tracer_vertdiff(hold, ea, eb, dt, tv%S, G, GV)
        else
          call triDiagTS(G, GV, is, ie, js, je, hold, ea, eb, tv%T, tv%S)
        endif
      endif ! massless_match_targets
      call cpu_clock_end(id_clock_tridiag)

    endif ! endif for ASSOCIATED(T)
    if (CS%debugConservation) call MOM_state_stats('BML tridiag', u, v, h, tv%T, tv%S, G)

    if ((CS%ML_mix_first > 0.0) .or. CS%use_geothermal) then
      ! The mixed layer code has already been called, but there is some needed
      ! bookkeeping.
      !$OMP parallel do default(shared)
      do k=1,nz ; do j=js,je ; do i=is,ie
        hold(i,j,k) = h_orig(i,j,k)
        ea(i,j,k) = ea(i,j,k) + eaml(i,j,k)
        eb(i,j,k) = eb(i,j,k) + ebml(i,j,k)
      enddo ; enddo ; enddo
      if (CS%debug) then
        call hchksum(ea, "after ea = ea + eaml",G%HI,haloshift=0, scale=GV%H_to_m)
        call hchksum(eb, "after eb = eb + ebml",G%HI,haloshift=0, scale=GV%H_to_m)
      endif
    endif

    if (CS%ML_mix_first < 1.0) then
    !  Call the mixed layer code now, perhaps for a second time.
    !  This subroutine (1)  Cools the mixed layer.
    !    (2) Performs convective adjustment by mixed layer entrainment.
    !    (3) Heats the mixed layer and causes it to detrain to
    !        Monin-Obukhov depth or minimum mixed layer depth.
    !    (4) Uses any remaining TKE to drive mixed layer entrainment.
    !    (5) Possibly splits the buffer layer into two isopycnal layers.

      call find_uv_at_h(u, v, hold, u_h, v_h, G, GV, ea, eb)
      if (CS%debug) call MOM_state_chksum("find_uv_at_h1 ", u, v, h, G, GV, haloshift=0)

      dt_mix = min(dt,dt*(1.0 - CS%ML_mix_first))
      call cpu_clock_begin(id_clock_mixedlayer)
      ! Changes: h, tv%T, tv%S, ea and eb  (G is also inout???)
      call bulkmixedlayer(h, u_h, v_h, tv, fluxes, dt_mix, ea, eb, &
                      G, GV, CS%bulkmixedlayer_CSp, CS%optics, &
                      Hml, CS%aggregate_FW_forcing, dt, last_call=.true.)

      if (CS%salt_reject_below_ML) &
        call insert_brine(h, tv, G, GV, fluxes, nkmb, CS%diabatic_aux_CSp, dt_mix, &
                          CS%id_brine_lay)

      !  Keep salinity from falling below a small but positive threshold.
      !  This constraint is needed for SIS1 ice model, which can extract
      !  more salt than is present in the ocean. SIS2 does not suffer
      !  from this limitation, in which case we can let salinity=0 and still
      !  have salt conserved with SIS2 ice. So for SIS2, we can run with
      !  BOUND_SALINITY=False in MOM.F90.
      if (ASSOCIATED(tv%S) .and. ASSOCIATED(tv%salt_deficit)) &
        call adjust_salt(h, tv, G, GV, CS%diabatic_aux_CSp)

      call cpu_clock_end(id_clock_mixedlayer)
      if (showCallTree) call callTree_waypoint("done with 2nd bulkmixedlayer (diabatic)")
      if (CS%debugConservation) call MOM_state_stats('2nd bulkmixedlayer', u, v, h, tv%T, tv%S, G)
    endif

  else  ! following block for when NOT using BULKMIXEDLAYER


    ! calculate change in temperature & salinity due to dia-coordinate surface diffusion
    if (ASSOCIATED(tv%T)) then

      if (CS%debug) then
        call hchksum(ea, "before triDiagTS ea ",G%HI,haloshift=0, scale=GV%H_to_m)
        call hchksum(eb, "before triDiagTS eb ",G%HI,haloshift=0, scale=GV%H_to_m)
      endif
      call cpu_clock_begin(id_clock_tridiag)

      !  Keep salinity from falling below a small but positive threshold.
      !  This constraint is needed for SIS1 ice model, which can extract
      !  more salt than is present in the ocean. SIS2 does not suffer
      !  from this limitation, in which case we can let salinity=0 and still
      !  have salt conserved with SIS2 ice. So for SIS2, we can run with
      !  BOUND_SALINITY=False in MOM.F90.
      if (ASSOCIATED(tv%S) .and. ASSOCIATED(tv%salt_deficit)) &
        call adjust_salt(h, tv, G, GV, CS%diabatic_aux_CSp)

      if(CS%diabatic_diff_tendency_diag) then
        do k=1,nz ; do j=js,je ; do i=is,ie
          temp_diag(i,j,k) = tv%T(i,j,k)
          saln_diag(i,j,k) = tv%S(i,j,k)
        enddo ; enddo ; enddo
      endif

      ! Changes T and S via the tridiagonal solver; no change to h
      if(CS%tracer_tridiag) then
          call tracer_vertdiff(hold, ea, eb, dt, tv%T, G, GV)
          call tracer_vertdiff(hold, ea, eb, dt, tv%S, G, GV)
      else
        call triDiagTS(G, GV, is, ie, js, je, hold, ea, eb, tv%T, tv%S)
      endif

      ! diagnose temperature, salinity, heat, and salt tendencies
      ! Note: hold here refers to the thicknesses from before the dual-entraintment when using
      ! the bulk mixed layer scheme. Otherwise in ALE-mode, layer thicknesses will have changed
      ! In either case, tendencies should be posted on hold
      if(CS%diabatic_diff_tendency_diag) then
        call diagnose_diabatic_diff_tendency(tv, hold, temp_diag, saln_diag, dt, G, GV, CS)
        if (CS%id_diabatic_diff_h > 0) call post_data(CS%id_diabatic_diff_h, hold, CS%diag, alt_h = hold)
      endif

      call cpu_clock_end(id_clock_tridiag)
      if (showCallTree) call callTree_waypoint("done with triDiagTS (diabatic)")

    endif  ! endif corresponding to if (ASSOCIATED(tv%T))
    if (CS%debugConservation) call MOM_state_stats('triDiagTS', u, v, h, tv%T, tv%S, G)


  endif  ! endif for the BULKMIXEDLAYER block


  if (CS%debug) then
    call MOM_state_chksum("after mixed layer ", u, v, h, G, GV, haloshift=0)
    call MOM_thermovar_chksum("after mixed layer ", tv, G)
    call hchksum(ea, "after mixed layer ea", G%HI, scale=GV%H_to_m)
    call hchksum(eb, "after mixed layer eb", G%HI, scale=GV%H_to_m)
  endif

  if (.not. CS%useALEalgorithm) then
    call cpu_clock_begin(id_clock_remap)
    call regularize_layers(h, tv, dt, ea, eb, G, GV, CS%regularize_layers_CSp)
    call cpu_clock_end(id_clock_remap)
    if (showCallTree) call callTree_waypoint("done with regularize_layers (diabatic)")
    if (CS%debugConservation) call MOM_state_stats('regularize_layers', u, v, h, tv%T, tv%S, G)
  endif

  ! Whenever thickness changes let the diag manager know, as the
  ! target grids for vertical remapping may need to be regenerated.
  call diag_update_remap_grids(CS%diag)

  ! diagnostics
  if ((CS%id_Tdif > 0) .or. (CS%id_Tdif_z > 0) .or. &
      (CS%id_Tadv > 0) .or. (CS%id_Tadv_z > 0)) then
    do j=js,je ; do i=is,ie
      Tdif_flx(i,j,1) = 0.0 ; Tdif_flx(i,j,nz+1) = 0.0
      Tadv_flx(i,j,1) = 0.0 ; Tadv_flx(i,j,nz+1) = 0.0
    enddo ; enddo
    !$OMP parallel do default(shared)
    do K=2,nz ; do j=js,je ; do i=is,ie
      Tdif_flx(i,j,K) = (Idt * 0.5*(ea(i,j,k) + eb(i,j,k-1))) * &
                        (tv%T(i,j,k-1) - tv%T(i,j,k))
      Tadv_flx(i,j,K) = (Idt * (ea(i,j,k) - eb(i,j,k-1))) * &
                    0.5*(tv%T(i,j,k-1) + tv%T(i,j,k))
    enddo ; enddo ; enddo
  endif
  if ((CS%id_Sdif > 0) .or. (CS%id_Sdif_z > 0) .or. &
      (CS%id_Sadv > 0) .or. (CS%id_Sadv_z > 0)) then
    do j=js,je ; do i=is,ie
      Sdif_flx(i,j,1) = 0.0 ; Sdif_flx(i,j,nz+1) = 0.0
      Sadv_flx(i,j,1) = 0.0 ; Sadv_flx(i,j,nz+1) = 0.0
    enddo ; enddo
    !$OMP parallel do default(shared)
    do K=2,nz ; do j=js,je ; do i=is,ie
      Sdif_flx(i,j,K) = (Idt * 0.5*(ea(i,j,k) + eb(i,j,k-1))) * &
                        (tv%S(i,j,k-1) - tv%S(i,j,k))
      Sadv_flx(i,j,K) = (Idt * (ea(i,j,k) - eb(i,j,k-1))) * &
                    0.5*(tv%S(i,j,k-1) + tv%S(i,j,k))
    enddo ; enddo ; enddo
  endif

  ! mixing of passive tracers from massless boundary layers to interior
  call cpu_clock_begin(id_clock_tracers)
  if (CS%mix_boundary_tracers) then
    Tr_ea_BBL = sqrt(dt*CS%Kd_BBL_tr)
    !$OMP parallel do default(shared) private(htot,in_boundary,add_ent)
    do j=js,je
      do i=is,ie
        ebtr(i,j,nz) = eb(i,j,nz)
        htot(i) = 0.0
        in_boundary(i) = (G%mask2dT(i,j) > 0.0)
      enddo
      do k=nz,2,-1 ; do i=is,ie
        if (in_boundary(i)) then
          htot(i) = htot(i) + h(i,j,k)
          !   If diapycnal mixing has been suppressed because this is a massless
          ! layer near the bottom, add some mixing of tracers between these
          ! layers.  This flux is based on the harmonic mean of the two
          ! thicknesses, as this corresponds pretty closely (to within
          ! differences in the density jumps between layers) with what is done
          ! in the calculation of the fluxes in the first place.  Kd_min_tr
          ! should be much less than the values that have been set in Kd,
          ! perhaps a molecular diffusivity.
          add_ent = ((dt * CS%Kd_min_tr) * GV%m_to_H**2) * &
                    ((h(i,j,k-1)+h(i,j,k)+h_neglect) / &
                     (h(i,j,k-1)*h(i,j,k)+h_neglect2)) - &
                    0.5*(ea(i,j,k) + eb(i,j,k-1))
          if (htot(i) < Tr_ea_BBL) then
            add_ent = max(0.0, add_ent, &
                          (Tr_ea_BBL - htot(i)) - min(ea(i,j,k),eb(i,j,k-1)))
          elseif (add_ent < 0.0) then
            add_ent = 0.0 ; in_boundary(i) = .false.
          endif

          ebtr(i,j,k-1) = eb(i,j,k-1) + add_ent
          eatr(i,j,k) = ea(i,j,k) + add_ent
        else
          ebtr(i,j,k-1) = eb(i,j,k-1) ; eatr(i,j,k) = ea(i,j,k)
        endif
        if (associated(visc%Kd_extra_S)) then ; if (visc%Kd_extra_S(i,j,k) > 0.0) then
          add_ent = ((dt * visc%Kd_extra_S(i,j,k)) * GV%m_to_H**2) / &
             (0.25 * ((h(i,j,k-1) + h(i,j,k)) + (hold(i,j,k-1) + hold(i,j,k))) + &
              h_neglect)
          ebtr(i,j,k-1) = ebtr(i,j,k-1) + add_ent
          eatr(i,j,k) = eatr(i,j,k) + add_ent
        endif ; endif
      enddo ; enddo
      do i=is,ie ; eatr(i,j,1) = ea(i,j,1) ; enddo

    enddo

    if (CS%useALEalgorithm) then
    ! For passive tracers, the changes in thickness due to boundary fluxes has yet to be applied
    ! so hold should be h_orig
      call call_tracer_column_fns(h_prebound, h, ea, eb, fluxes, Hml, dt, G, GV, tv, &
                                CS%optics, CS%tracer_flow_CSp, CS%debug, &
                                evap_CFL_limit = CS%evap_CFL_limit, &
                                minimum_forcing_depth = CS%minimum_forcing_depth)
    else
      call call_tracer_column_fns(hold, h, eatr, ebtr, fluxes, Hml, dt, G, GV, tv, &
                                CS%optics, CS%tracer_flow_CSp, CS%debug)
    endif

  elseif (associated(visc%Kd_extra_S)) then  ! extra diffusivity for passive tracers

    do j=js,je ; do i=is,ie
      ebtr(i,j,nz) = eb(i,j,nz) ; eatr(i,j,1) = ea(i,j,1)
    enddo ; enddo
    !$OMP parallel do default(shared) private(add_ent)
    do k=nz,2,-1 ; do j=js,je ; do i=is,ie
      if (visc%Kd_extra_S(i,j,k) > 0.0) then
        add_ent = ((dt * visc%Kd_extra_S(i,j,k)) * GV%m_to_H**2) / &
           (0.25 * ((h(i,j,k-1) + h(i,j,k)) + (hold(i,j,k-1) + hold(i,j,k))) + &
            h_neglect)
      else
        add_ent = 0.0
      endif
      ebtr(i,j,k-1) = eb(i,j,k-1) + add_ent
      eatr(i,j,k) = ea(i,j,k) + add_ent
    enddo ; enddo ; enddo

    if (CS%useALEalgorithm) then
    ! For passive tracers, the changes in thickness due to boundary fluxes has yet to be applied
      call call_tracer_column_fns(h_prebound, h, eatr, ebtr, fluxes, Hml, dt, G, GV, tv, &
                                  CS%optics, CS%tracer_flow_CSp, CS%debug,&
                                  evap_CFL_limit = CS%evap_CFL_limit, &
                                  minimum_forcing_depth = CS%minimum_forcing_depth)
    else
      call call_tracer_column_fns(hold, h, eatr, ebtr, fluxes, Hml, dt, G, GV, tv, &
                                  CS%optics, CS%tracer_flow_CSp, CS%debug)
    endif

  else
    if (CS%useALEalgorithm) then
    ! For passive tracers, the changes in thickness due to boundary fluxes has yet to be applied
      call call_tracer_column_fns(h_prebound, h, eatr, ebtr, fluxes, Hml, dt, G, GV, tv, &
                                  CS%optics, CS%tracer_flow_CSp, CS%debug, &
                                  evap_CFL_limit = CS%evap_CFL_limit, &
                                  minimum_forcing_depth = CS%minimum_forcing_depth)
    else
      call call_tracer_column_fns(hold, h, ea, eb, fluxes, Hml, dt, G, GV, tv, &
                                  CS%optics, CS%tracer_flow_CSp, CS%debug)
    endif

  endif  ! (CS%mix_boundary_tracers)



  call cpu_clock_end(id_clock_tracers)


  ! sponges
  if (CS%use_sponge) then
    call cpu_clock_begin(id_clock_sponge)
    if (associated(CS%ALE_sponge_CSp)) then
      ! ALE sponge
      call apply_ALE_sponge(h, dt, G, CS%ALE_sponge_CSp, CS%Time)
    else
      ! Layer mode sponge
      if (CS%bulkmixedlayer .and. ASSOCIATED(tv%eqn_of_state)) then
        do i=is,ie ; p_ref_cv(i) = tv%P_Ref ; enddo
        !$OMP parallel do default(shared)
        do j=js,je
           call calculate_density(tv%T(:,j,1), tv%S(:,j,1), p_ref_cv, Rcv_ml(:,j), &
                               is, ie-is+1, tv%eqn_of_state)
        enddo
        call apply_sponge(h, dt, G, GV, ea, eb, CS%sponge_CSp, Rcv_ml)
      else
        call apply_sponge(h, dt, G, GV, ea, eb, CS%sponge_CSp)
      endif
    endif
    call cpu_clock_end(id_clock_sponge)
    if (CS%debug) then
      call MOM_state_chksum("apply_sponge ", u, v, h, G, GV, haloshift=0)
      call MOM_thermovar_chksum("apply_sponge ", tv, G)
    endif
  endif ! CS%use_sponge


!   Save the diapycnal mass fluxes as a diagnostic field.
  if (ASSOCIATED(CDp%diapyc_vel)) then
    !$OMP parallel do default(shared)
    do j=js,je
      do K=2,nz ; do i=is,ie
        CDp%diapyc_vel(i,j,K) = Idt * (GV%H_to_m * (ea(i,j,k) - eb(i,j,k-1)))
      enddo ; enddo
      do i=is,ie
        CDp%diapyc_vel(i,j,1) = 0.0
        CDp%diapyc_vel(i,j,nz+1) = 0.0
      enddo
    enddo
  endif

! For momentum, it is only the net flux that homogenizes within
! the mixed layer.  Vertical viscosity that is proportional to the
! mixed layer turbulence is applied elsewhere.
  if (CS%bulkmixedlayer) then
    if (CS%debug) then
      call hchksum(ea, "before net flux rearrangement ea",G%HI, scale=GV%H_to_m)
      call hchksum(eb, "before net flux rearrangement eb",G%HI, scale=GV%H_to_m)
    endif
    !$OMP parallel do default(shared) private(net_ent)
    do j=js,je
      do K=2,GV%nkml ; do i=is,ie
        net_ent = ea(i,j,k) - eb(i,j,k-1)
        ea(i,j,k) = max(net_ent, 0.0)
        eb(i,j,k-1) = max(-net_ent, 0.0)
      enddo ; enddo
    enddo
    if (CS%debug) then
      call hchksum(ea, "after net flux rearrangement ea",G%HI, scale=GV%H_to_m)
      call hchksum(eb, "after net flux rearrangement eb",G%HI, scale=GV%H_to_m)
    endif
  endif

! Initialize halo regions of ea, eb, and hold to default values.
  !$OMP parallel do default(shared)
  do k=1,nz
    do i=is-1,ie+1
      hold(i,js-1,k) = GV%Angstrom ; ea(i,js-1,k) = 0.0 ; eb(i,js-1,k) = 0.0
      hold(i,je+1,k) = GV%Angstrom ; ea(i,je+1,k) = 0.0 ; eb(i,je+1,k) = 0.0
    enddo
    do j=js,je
      hold(is-1,j,k) = GV%Angstrom ; ea(is-1,j,k) = 0.0 ; eb(is-1,j,k) = 0.0
      hold(ie+1,j,k) = GV%Angstrom ; ea(ie+1,j,k) = 0.0 ; eb(ie+1,j,k) = 0.0
    enddo
  enddo

  call cpu_clock_begin(id_clock_pass)
  if (G%symmetric) then ; dir_flag = To_All+Omit_Corners
  else ; dir_flag = To_West+To_South+Omit_Corners ; endif
  call create_group_pass(CS%pass_hold_eb_ea, hold, G%Domain, dir_flag, halo=1)
  call create_group_pass(CS%pass_hold_eb_ea, eb, G%Domain, dir_flag, halo=1)
  call create_group_pass(CS%pass_hold_eb_ea, ea, G%Domain, dir_flag, halo=1)
  call do_group_pass(CS%pass_hold_eb_ea, G%Domain)
  ! visc%Kv_shear is not in the group pass because it has larger vertical extent.
  if (associated(visc%Kv_shear)) &
    call pass_var(visc%Kv_shear, G%Domain, To_All+Omit_Corners, halo=1)
  call cpu_clock_end(id_clock_pass)

  if (.not. CS%useALEalgorithm) then
    !  Use a tridiagonal solver to determine effect of the diapycnal
    !  advection on velocity field. It is assumed that water leaves
    !  or enters the ocean with the surface velocity.
    if (CS%debug) then
      call MOM_state_chksum("before u/v tridiag ", u, v, h, G, GV, haloshift=0)
      call hchksum(ea, "before u/v tridiag ea",G%HI, scale=GV%H_to_m)
      call hchksum(eb, "before u/v tridiag eb",G%HI, scale=GV%H_to_m)
      call hchksum(hold, "before u/v tridiag hold",G%HI, scale=GV%H_to_m)
    endif
    call cpu_clock_begin(id_clock_tridiag)
    !$OMP parallel do default(shared) private(hval,b1,d1,c1,eaval)
    do j=js,je
      do I=Isq,Ieq
        if (ASSOCIATED(ADp%du_dt_dia)) ADp%du_dt_dia(I,j,1) = u(I,j,1)
        hval = (hold(i,j,1) + hold(i+1,j,1)) + (ea(i,j,1) + ea(i+1,j,1)) + h_neglect
        b1(I) = 1.0 / (hval + (eb(i,j,1) + eb(i+1,j,1)))
        d1(I) = hval * b1(I)
        u(I,j,1) = b1(I) * (hval * u(I,j,1))
      enddo
      do k=2,nz ; do I=Isq,Ieq
        if (ASSOCIATED(ADp%du_dt_dia)) ADp%du_dt_dia(I,j,k) = u(I,j,k)
        c1(I,k) = (eb(i,j,k-1)+eb(i+1,j,k-1)) * b1(I)
        eaval = ea(i,j,k) + ea(i+1,j,k)
        hval = hold(i,j,k) + hold(i+1,j,k) + h_neglect
        b1(I) = 1.0 / ((eb(i,j,k) + eb(i+1,j,k)) + (hval + d1(I)*eaval))
        d1(I) = (hval + d1(I)*eaval) * b1(I)
        u(I,j,k) = (hval*u(I,j,k) + eaval*u(I,j,k-1))*b1(I)
      enddo ; enddo
      do k=nz-1,1,-1 ; do I=Isq,Ieq
        u(I,j,k) = u(I,j,k) + c1(I,k+1)*u(I,j,k+1)
        if (ASSOCIATED(ADp%du_dt_dia)) &
          ADp%du_dt_dia(I,j,k) = (u(I,j,k) - ADp%du_dt_dia(I,j,k)) * Idt
      enddo ; enddo
      if (ASSOCIATED(ADp%du_dt_dia)) then
        do I=Isq,Ieq
          ADp%du_dt_dia(I,j,nz) = (u(I,j,nz)-ADp%du_dt_dia(I,j,nz)) * Idt
        enddo
      endif
    enddo
    if (CS%debug) then
      call MOM_state_chksum("aft 1st loop tridiag ", u, v, h, G, GV, haloshift=0)
    endif
    !$OMP parallel do default(shared) private(hval,b1,d1,c1,eaval)
    do J=Jsq,Jeq
      do i=is,ie
        if (ASSOCIATED(ADp%dv_dt_dia)) ADp%dv_dt_dia(i,J,1) = v(i,J,1)
        hval = (hold(i,j,1) + hold(i,j+1,1)) + (ea(i,j,1) + ea(i,j+1,1)) + h_neglect
        b1(i) = 1.0 / (hval + (eb(i,j,1) + eb(i,j+1,1)))
        d1(I) = hval * b1(I)
        v(i,J,1) = b1(i) * (hval * v(i,J,1))
      enddo
      do k=2,nz ; do i=is,ie
        if (ASSOCIATED(ADp%dv_dt_dia)) ADp%dv_dt_dia(i,J,k) = v(i,J,k)
        c1(i,k) = (eb(i,j,k-1)+eb(i,j+1,k-1)) * b1(i)
        eaval = ea(i,j,k) + ea(i,j+1,k)
        hval = hold(i,j,k) + hold(i,j+1,k) + h_neglect
        b1(i) = 1.0 / ((eb(i,j,k) + eb(i,j+1,k)) + (hval + d1(i)*eaval))
        d1(i) = (hval + d1(i)*eaval) * b1(i)
        v(i,J,k) = (hval*v(i,J,k) + eaval*v(i,J,k-1))*b1(i)
      enddo ; enddo
      do k=nz-1,1,-1 ; do i=is,ie
        v(i,J,k) = v(i,J,k) + c1(i,k+1)*v(i,J,k+1)
        if (ASSOCIATED(ADp%dv_dt_dia)) &
          ADp%dv_dt_dia(i,J,k) = (v(i,J,k) - ADp%dv_dt_dia(i,J,k)) * Idt
      enddo ; enddo
      if (ASSOCIATED(ADp%dv_dt_dia)) then
        do i=is,ie
          ADp%dv_dt_dia(i,J,nz) = (v(i,J,nz)-ADp%dv_dt_dia(i,J,nz)) * Idt
        enddo
      endif
    enddo
    call cpu_clock_end(id_clock_tridiag)
    if (CS%debug) then
      call MOM_state_chksum("after u/v tridiag ", u, v, h, G, GV, haloshift=0)
    endif
  endif ! useALEalgorithm

  call disable_averaging(CS%diag)
  ! Frazil formation keeps temperature above the freezing point.
  ! make_frazil is deliberately called at both the beginning and at
  ! the end of the diabatic processes.
  if (ASSOCIATED(tv%T) .AND. ASSOCIATED(tv%frazil)) then
    call enable_averaging(0.5*dt, Time_end, CS%diag)
    if(CS%frazil_tendency_diag) then
      do k=1,nz ; do j=js,je ; do i=is,ie
        temp_diag(i,j,k) = tv%T(i,j,k)
      enddo ; enddo ; enddo
    endif

    if (ASSOCIATED(fluxes%p_surf_full)) then
      call make_frazil(h, tv, G, GV, CS%diabatic_aux_CSp, fluxes%p_surf_full)
    else
      call make_frazil(h, tv, G, GV, CS%diabatic_aux_CSp)
    endif

    if (CS%frazil_tendency_diag) then
      call diagnose_frazil_tendency(tv, h, temp_diag, 0.5*dt, G, GV, CS)
      if (CS%id_frazil_h > 0 ) call post_data(CS%id_frazil_h, h, CS%diag)
    endif

    if (showCallTree) call callTree_waypoint("done with 2nd make_frazil (diabatic)")
    if (CS%debugConservation) call MOM_state_stats('2nd make_frazil', u, v, h, tv%T, tv%S, G)
    call disable_averaging(CS%diag)

  endif  ! endif for frazil

  ! Diagnose the diapycnal diffusivities and other related quantities.
  call enable_averaging(dt, Time_end, CS%diag)

  if (CS%id_Kd_interface > 0) call post_data(CS%id_Kd_interface, Kd_int,  CS%diag)
  if (CS%id_Kd_heat      > 0) call post_data(CS%id_Kd_heat,      Kd_heat, CS%diag)
  if (CS%id_Kd_salt      > 0) call post_data(CS%id_Kd_salt,      Kd_salt, CS%diag)
  if (CS%id_Kd_ePBL      > 0) call post_data(CS%id_Kd_ePBL,      Kd_ePBL, CS%diag)

  if (CS%id_ea       > 0) call post_data(CS%id_ea,       ea, CS%diag)
  if (CS%id_eb       > 0) call post_data(CS%id_eb,       eb, CS%diag)

  if (CS%id_dudt_dia > 0) call post_data(CS%id_dudt_dia, ADp%du_dt_dia,  CS%diag)
  if (CS%id_dvdt_dia > 0) call post_data(CS%id_dvdt_dia, ADp%dv_dt_dia,  CS%diag)
  if (CS%id_wd       > 0) call post_data(CS%id_wd,       CDp%diapyc_vel, CS%diag)

  if (CS%id_MLD_003 > 0 .or. CS%id_subMLN2 > 0 .or. CS%id_mlotstsq > 0) then
    call diagnoseMLDbyDensityDifference(CS%id_MLD_003, h, tv, 0.03, G, GV, CS%diag, &
                                        id_N2subML=CS%id_subMLN2, id_MLDsq=CS%id_mlotstsq)
  endif
  if (CS%id_MLD_0125 > 0) then
    call diagnoseMLDbyDensityDifference(CS%id_MLD_0125, h, tv, 0.125, G, GV, CS%diag)
  endif
  if (CS%id_MLD_user > 0) then
    call diagnoseMLDbyDensityDifference(CS%id_MLD_user, h, tv, CS%MLDdensityDifference, G, GV, CS%diag)
  endif

  if (CS%id_Tdif > 0) call post_data(CS%id_Tdif, Tdif_flx, CS%diag)
  if (CS%id_Tadv > 0) call post_data(CS%id_Tadv, Tadv_flx, CS%diag)
  if (CS%id_Sdif > 0) call post_data(CS%id_Sdif, Sdif_flx, CS%diag)
  if (CS%id_Sadv > 0) call post_data(CS%id_Sadv, Sadv_flx, CS%diag)
  if (CS%use_int_tides) then
    if (CS%id_cg1 > 0) call post_data(CS%id_cg1, cn(:,:,1),CS%diag)
    do m=1,CS%nMode
      if (CS%id_cn(m) > 0) call post_data(CS%id_cn(m),cn(:,:,m),CS%diag)
    enddo
  endif

  call disable_averaging(CS%diag)

  num_z_diags = 0
  if (CS%id_Kd_z > 0) then
    num_z_diags = num_z_diags + 1
    z_ids(num_z_diags) = CS%id_Kd_z ; z_ptrs(num_z_diags)%p => Kd_int
  endif
  if (CS%id_Tdif_z > 0) then
    num_z_diags = num_z_diags + 1
    z_ids(num_z_diags) = CS%id_Tdif_z ; z_ptrs(num_z_diags)%p => Tdif_flx
  endif
  if (CS%id_Tadv_z > 0) then
    num_z_diags = num_z_diags + 1
    z_ids(num_z_diags) = CS%id_Tadv_z ; z_ptrs(num_z_diags)%p => Tadv_flx
  endif
  if (CS%id_Sdif_z > 0) then
    num_z_diags = num_z_diags + 1
    z_ids(num_z_diags) = CS%id_Sdif_z ; z_ptrs(num_z_diags)%p => Sdif_flx
  endif
  if (CS%id_Sadv_z > 0) then
    num_z_diags = num_z_diags + 1
    z_ids(num_z_diags) = CS%id_Sadv_z ; z_ptrs(num_z_diags)%p => Sadv_flx
  endif

  if (num_z_diags > 0) &
    call calc_Zint_diags(h, z_ptrs, z_ids, num_z_diags, G, GV, CS%diag_to_Z_CSp)

  if (CS%debugConservation) call MOM_state_stats('leaving diabatic', u, v, h, tv%T, tv%S, G)
  if (showCallTree) call callTree_leave("diabatic()")

end subroutine diabatic

!> Returns pointers or values of members within the diabatic_CS type. For extensibility,
!! each returned argument is an optional argument
subroutine extract_diabatic_member(CS, opacity_CSp, optics_CSp, &
                                   evap_CFL_limit, minimum_forcing_depth)
  type(diabatic_CS),  intent(in   ) :: CS
  ! All output arguments are optional
  type(opacity_CS),   pointer, optional, intent(  out) :: opacity_CSp
  type(optics_type),  pointer, optional, intent(  out) :: optics_CSp
  real,                        optional, intent(  out) :: evap_CFL_limit
  real,                        optional, intent(  out) :: minimum_forcing_depth

  ! Pointers to control structures
  if (present(opacity_CSp)) opacity_CSp => CS%opacity_CSp
  if (present(optics_CSp))  optics_CSp  => CS%optics

  ! Constants within diabatic_CS
  if (present(evap_CFL_limit))        evap_CFL_limit = CS%evap_CFL_limit
  if (present(minimum_forcing_depth)) minimum_forcing_depth = CS%minimum_forcing_depth

end subroutine

!> Routine called for adiabatic physics
subroutine adiabatic(h, tv, fluxes, dt, G, GV, CS)
  type(ocean_grid_type),                    intent(inout) :: G      !< ocean grid structure
  real, dimension(SZI_(G),SZJ_(G),SZK_(G)), intent(inout) :: h      !< thickness (m for Bouss or kg/m2 for non-Bouss)
  type(thermo_var_ptrs),                    intent(inout) :: tv     !< points to thermodynamic fields
  type(forcing),                            intent(inout) :: fluxes !< boundary fluxes
  real,                                     intent(in)    :: dt     !< time step (seconds)
  type(verticalGrid_type),                  intent(in)    :: GV     !< ocean vertical grid structure
  type(diabatic_CS),                        pointer       :: CS     !< module control structure

  real, dimension(SZI_(G),SZJ_(G),SZK_(G)) :: zeros  ! An array of zeros.

  zeros(:,:,:) = 0.0

  call call_tracer_column_fns(h, h, zeros, zeros, fluxes, zeros(:,:,1), dt, G, GV, tv, &
                              CS%optics, CS%tracer_flow_CSp, CS%debug)

end subroutine adiabatic


!> This routine diagnoses tendencies from application of diabatic diffusion
!! using ALE algorithm. Note that layer thickness is not altered by
!! diabatic diffusion.
subroutine diagnose_diabatic_diff_tendency(tv, h, temp_old, saln_old, dt, G, GV, CS)
  type(ocean_grid_type),                     intent(in) :: G        !< ocean grid structure
  type(verticalGrid_type),                   intent(in) :: GV       !< ocean vertical grid structure
  type(thermo_var_ptrs),                     intent(in) :: tv       !< points to updated thermodynamic fields
  real, dimension(SZI_(G),SZJ_(G),SZK_(G)),  intent(in) :: h        !< thickness (m or kg/m2)
  real, dimension(SZI_(G),SZJ_(G),SZK_(G)),  intent(in) :: temp_old !< temperature prior to diabatic physics
  real, dimension(SZI_(G),SZJ_(G),SZK_(G)),  intent(in) :: saln_old !< salinity prior to diabatic physics (PPT)
  real,                                      intent(in) :: dt       !< time step (sec)
  type(diabatic_CS),                         pointer    :: CS       !< module control structure

  real, dimension(SZI_(G),SZJ_(G),SZK_(G)) :: work_3d
  real, dimension(SZI_(G),SZJ_(G))         :: work_2d
  real    :: Idt
  integer :: i, j, k, is, ie, js, je, nz

  is  = G%isc ; ie = G%iec ; js = G%jsc ; je = G%jec ; nz = G%ke
  Idt = 1/dt
  work_3d(:,:,:) = 0.0
  work_2d(:,:)   = 0.0


  ! temperature tendency
  do k=1,nz ; do j=js,je ; do i=is,ie
    work_3d(i,j,k) = (tv%T(i,j,k)-temp_old(i,j,k))*Idt
  enddo ; enddo ; enddo
  if(CS%id_diabatic_diff_temp_tend > 0) then
    call post_data(CS%id_diabatic_diff_temp_tend, work_3d, CS%diag, alt_h = h)
  endif

  ! heat tendency
  if(CS%id_diabatic_diff_heat_tend > 0 .or. CS%id_diabatic_diff_heat_tend_2d > 0) then
    do k=1,nz ; do j=js,je ; do i=is,ie
      work_3d(i,j,k) = h(i,j,k) * GV%H_to_kg_m2 * tv%C_p * work_3d(i,j,k)
    enddo ; enddo ; enddo
    if(CS%id_diabatic_diff_heat_tend > 0) then
      call post_data(CS%id_diabatic_diff_heat_tend, work_3d, CS%diag, alt_h = h)
    endif
    if(CS%id_diabatic_diff_heat_tend_2d > 0) then
      do j=js,je ; do i=is,ie
        work_2d(i,j) = 0.0
        do k=1,nz
          work_2d(i,j) = work_2d(i,j) + work_3d(i,j,k)
        enddo
      enddo ; enddo
      call post_data(CS%id_diabatic_diff_heat_tend_2d, work_2d, CS%diag)
    endif
  endif

  ! salinity tendency
  if(CS%id_diabatic_diff_saln_tend > 0) then
    do k=1,nz ; do j=js,je ; do i=is,ie
      work_3d(i,j,k) = (tv%S(i,j,k)-saln_old(i,j,k))*Idt
    enddo ; enddo ; enddo
    call post_data(CS%id_diabatic_diff_saln_tend, work_3d, CS%diag, alt_h = h)
  endif

  ! salt tendency
  if(CS%id_diabatic_diff_salt_tend > 0 .or. CS%id_diabatic_diff_salt_tend_2d > 0) then
    do k=1,nz ; do j=js,je ; do i=is,ie
      work_3d(i,j,k) = h(i,j,k) * GV%H_to_kg_m2 * CS%ppt2mks * work_3d(i,j,k)
    enddo ; enddo ; enddo
    if(CS%id_diabatic_diff_salt_tend > 0) then
      call post_data(CS%id_diabatic_diff_salt_tend, work_3d, CS%diag, alt_h = h)
    endif
    if(CS%id_diabatic_diff_salt_tend_2d > 0) then
      do j=js,je ; do i=is,ie
        work_2d(i,j) = 0.0
        do k=1,nz
          work_2d(i,j) = work_2d(i,j) + work_3d(i,j,k)
        enddo
      enddo ; enddo
      call post_data(CS%id_diabatic_diff_salt_tend_2d, work_2d, CS%diag)
    endif
  endif

end subroutine diagnose_diabatic_diff_tendency


!> This routine diagnoses tendencies from application of boundary fluxes.
!! These impacts are generally 3d, in particular for penetrative shortwave.
!! Other fluxes contribute 3d in cases when the layers vanish or are very thin,
!! in which case we distribute the flux into k > 1 layers.
subroutine diagnose_boundary_forcing_tendency(tv, h, temp_old, saln_old, h_old, &
                                              dt, G, GV, CS)
  type(ocean_grid_type),                    intent(in) :: G        !< ocean grid structure
  type(verticalGrid_type),                  intent(in) :: GV       !< ocean vertical grid structure
  type(thermo_var_ptrs),                    intent(in) :: tv       !< points to updated thermodynamic fields
  real, dimension(SZI_(G),SZJ_(G),SZK_(G)), intent(in) :: h        !< thickness after boundary flux application (m or kg/m2)
  real, dimension(SZI_(G),SZJ_(G),SZK_(G)), intent(in) :: temp_old !< temperature prior to boundary flux application
  real, dimension(SZI_(G),SZJ_(G),SZK_(G)), intent(in) :: saln_old !< salinity prior to boundary flux application (PPT)
  real, dimension(SZI_(G),SZJ_(G),SZK_(G)), intent(in) :: h_old    !< thickness prior to boundary flux application (m or kg/m2)
  real,                                     intent(in) :: dt       !< time step (sec)
  type(diabatic_CS),                        pointer    :: CS       !< module control structure

  real, dimension(SZI_(G),SZJ_(G),SZK_(G)) :: work_3d
  real, dimension(SZI_(G),SZJ_(G))         :: work_2d
  real    :: Idt
  integer :: i, j, k, is, ie, js, je, nz

  is  = G%isc ; ie = G%iec ; js = G%jsc ; je = G%jec ; nz = G%ke
  Idt = 1/dt
  work_3d(:,:,:) = 0.0
  work_2d(:,:)   = 0.0

  ! Thickness tendency
  if(CS%id_boundary_forcing_h_tendency > 0) then
    do k=1,nz ; do j=js,je ; do i=is,ie
      work_3d(i,j,k) = (h(i,j,k) - h_old(i,j,k))*Idt
    enddo ; enddo ; enddo
    call post_data(CS%id_boundary_forcing_h_tendency, work_3d, CS%diag, alt_h = h_old)
  endif

  ! temperature tendency
  if(CS%id_boundary_forcing_temp_tend > 0) then
    do k=1,nz ; do j=js,je ; do i=is,ie
      work_3d(i,j,k) = (tv%T(i,j,k)-temp_old(i,j,k))*Idt
    enddo ; enddo ; enddo
    call post_data(CS%id_boundary_forcing_temp_tend, work_3d, CS%diag, alt_h = h_old)
  endif

  ! heat tendency
  if(CS%id_boundary_forcing_heat_tend > 0 .or. CS%id_boundary_forcing_heat_tend_2d > 0) then
    do k=1,nz ; do j=js,je ; do i=is,ie
      work_3d(i,j,k) = GV%H_to_kg_m2 * tv%C_p * Idt * (h(i,j,k) * tv%T(i,j,k) - h_old(i,j,k) * temp_old(i,j,k))
    enddo ; enddo ; enddo
    if(CS%id_boundary_forcing_heat_tend > 0) then
      call post_data(CS%id_boundary_forcing_heat_tend, work_3d, CS%diag, alt_h = h_old)
    endif
    if(CS%id_boundary_forcing_heat_tend_2d > 0) then
      do j=js,je ; do i=is,ie
        work_2d(i,j) = 0.0
        do k=1,nz
          work_2d(i,j) = work_2d(i,j) + work_3d(i,j,k)
        enddo
      enddo ; enddo
      call post_data(CS%id_boundary_forcing_heat_tend_2d, work_2d, CS%diag)
    endif
  endif

  ! salinity tendency
  if(CS%id_boundary_forcing_saln_tend > 0) then
    do k=1,nz ; do j=js,je ; do i=is,ie
      work_3d(i,j,k) = (tv%S(i,j,k)-saln_old(i,j,k))*Idt
    enddo ; enddo ; enddo
    call post_data(CS%id_boundary_forcing_saln_tend, work_3d, CS%diag, alt_h = h_old)
  endif

  ! salt tendency
  if(CS%id_boundary_forcing_salt_tend > 0 .or. CS%id_boundary_forcing_salt_tend_2d > 0) then
    do k=1,nz ; do j=js,je ; do i=is,ie
      work_3d(i,j,k) = GV%H_to_kg_m2 * CS%ppt2mks * Idt * (h(i,j,k) * tv%S(i,j,k) - h_old(i,j,k) * saln_old(i,j,k))
    enddo ; enddo ; enddo
    if(CS%id_boundary_forcing_salt_tend > 0) then
      call post_data(CS%id_boundary_forcing_salt_tend, work_3d, CS%diag, alt_h = h_old)
    endif
    if(CS%id_boundary_forcing_salt_tend_2d > 0) then
      do j=js,je ; do i=is,ie
        work_2d(i,j) = 0.0
        do k=1,nz
          work_2d(i,j) = work_2d(i,j) + work_3d(i,j,k)
        enddo
      enddo ; enddo
      call post_data(CS%id_boundary_forcing_salt_tend_2d, work_2d, CS%diag)
    endif
  endif

end subroutine diagnose_boundary_forcing_tendency


!> This routine diagnoses tendencies for temperature and heat from frazil formation.
!! This routine is called twice from within subroutine diabatic; at start and at
!! end of the diabatic processes. The impacts from frazil are generally a function
!! of depth.  Hence, when checking heat budget, be sure to remove HFSIFRAZIL from HFDS in k=1.
subroutine diagnose_frazil_tendency(tv, h, temp_old, dt, G, GV, CS)
  type(ocean_grid_type),                    intent(in) :: G        !< ocean grid structure
  type(verticalGrid_type),                  intent(in) :: GV       !< ocean vertical grid structure
  type(diabatic_CS),                        pointer    :: CS       !< module control structure
  type(thermo_var_ptrs),                    intent(in) :: tv       !< points to updated thermodynamic fields
  real, dimension(SZI_(G),SZJ_(G),SZK_(G)), intent(in) :: h        !< thickness (m or kg/m2)
  real, dimension(SZI_(G),SZJ_(G),SZK_(G)), intent(in) :: temp_old !< temperature prior to frazil formation
  real,                                     intent(in) :: dt       !< time step (sec)

  real, dimension(SZI_(G),SZJ_(G))         :: work_2d
  real    :: Idt
  integer :: i, j, k, is, ie, js, je, nz

  is  = G%isc ; ie = G%iec ; js = G%jsc ; je = G%jec ; nz = G%ke
  Idt = 1/dt

  ! temperature tendency
  if (CS%id_frazil_temp_tend > 0) then
    do k=1,nz ; do j=js,je ; do i=is,ie
      CS%frazil_temp_diag(i,j,k) = Idt * (tv%T(i,j,k)-temp_old(i,j,k))
    enddo ; enddo ; enddo
    call post_data(CS%id_frazil_temp_tend, CS%frazil_temp_diag(:,:,:), CS%diag)
  endif

  ! heat tendency
  if (CS%id_frazil_heat_tend > 0 .or. CS%id_frazil_heat_tend_2d > 0) then
    do k=1,nz ; do j=js,je ; do i=is,ie
      CS%frazil_heat_diag(i,j,k) = GV%H_to_kg_m2 * tv%C_p * h(i,j,k) * Idt * (tv%T(i,j,k)-temp_old(i,j,k))
    enddo ; enddo ; enddo
    if (CS%id_frazil_heat_tend > 0) call post_data(CS%id_frazil_heat_tend, CS%frazil_heat_diag(:,:,:), CS%diag)

    ! As a consistency check, we must have
    ! FRAZIL_HEAT_TENDENCY_2d = HFSIFRAZIL
    if(CS%id_frazil_heat_tend_2d > 0) then
      do j=js,je ; do i=is,ie
        work_2d(i,j) = 0.0
        do k=1,nz
          work_2d(i,j) = work_2d(i,j) + CS%frazil_heat_diag(i,j,k)
        enddo
      enddo ; enddo
      call post_data(CS%id_frazil_heat_tend_2d, work_2d, CS%diag)
    endif
  endif

end subroutine diagnose_frazil_tendency


!> A simplified version of diabatic_driver_init that will allow
!! tracer column functions to be called without allowing any
!! of the diabatic processes to be used.
subroutine adiabatic_driver_init(Time, G, param_file, diag, CS, &
                                tracer_flow_CSp, diag_to_Z_CSp)
  type(time_type),         intent(in)    :: Time              !< current model time
  type(ocean_grid_type),   intent(in)    :: G                 !< model grid structure
  type(param_file_type),   intent(in)    :: param_file        !< the file to parse for parameter values
  type(diag_ctrl), target, intent(inout) :: diag              !< regulates diagnostic output
  type(diabatic_CS),       pointer       :: CS                !< module control structure
  type(tracer_flow_control_CS), pointer  :: tracer_flow_CSp   !< points to control structure of tracer flow control module
  type(diag_to_Z_CS),      pointer       :: diag_to_Z_CSp     !< pointer to Z-diagnostics control structure

! This "include" declares and sets the variable "version".
#include "version_variable.h"
  character(len=40)  :: mod  = "MOM_diabatic_driver" ! This module's name.

  if (associated(CS)) then
    call MOM_error(WARNING, "adiabatic_driver_init called with an "// &
                            "associated control structure.")
    return
  else ; allocate(CS) ; endif

  CS%diag => diag
  if (associated(tracer_flow_CSp)) CS%tracer_flow_CSp => tracer_flow_CSp
  if (associated(diag_to_Z_CSp)) CS%diag_to_Z_CSp => diag_to_Z_CSp

! Set default, read and log parameters
  call log_version(param_file, mod, version, &
                   "The following parameters are used for diabatic processes.")

end subroutine adiabatic_driver_init


!> This routine initializes the diabatic driver module.
subroutine diabatic_driver_init(Time, G, GV, param_file, useALEalgorithm, diag, &
                                ADp, CDp, CS, tracer_flow_CSp, sponge_CSp, &
                                ALE_sponge_CSp, diag_to_Z_CSp)
  type(time_type), target                :: Time             !< model time
  type(ocean_grid_type),   intent(inout) :: G                !< model grid structure
  type(verticalGrid_type), intent(in)    :: GV               !< model vertical grid structure
  type(param_file_type),   intent(in)    :: param_file       !< file to parse for parameter values
  logical,                 intent(in)    :: useALEalgorithm  !< logical for whether to use ALE remapping
  type(diag_ctrl), target, intent(inout) :: diag             !< structure to regulate diagnostic output
  type(accel_diag_ptrs),   intent(inout) :: ADp              !< pointers to accelerations in momentum equations,
                                                             !! to enable diagnostics, like energy budgets
  type(cont_diag_ptrs),    intent(inout) :: CDp              !< pointers to terms in continuity equations
  type(diabatic_CS),       pointer       :: CS               !< module control structure
  type(tracer_flow_control_CS), pointer  :: tracer_flow_CSp  !< pointer to control structure of tracer flow control module
  type(sponge_CS),         pointer       :: sponge_CSp       !< pointer to the sponge module control structure
  type(ALE_sponge_CS),     pointer       :: ALE_sponge_CSp   !< pointer to the ALE sponge module control structure
  type(diag_to_Z_CS),      pointer       :: diag_to_Z_CSp    !< pointer to the Z-diagnostics control structure

  real    :: Kd
  integer :: num_mode
  logical :: use_temperature, differentialDiffusion
  type(vardesc) :: vd

! This "include" declares and sets the variable "version".
#include "version_variable.h"
  character(len=40)  :: mod  = "MOM_diabatic_driver" ! This module's name.
  character(len=48)  :: thickness_units
  character(len=40)  :: var_name
  character(len=160) :: var_descript
  integer :: isd, ied, jsd, jed, IsdB, IedB, JsdB, JedB, nz, nbands, m
  isd  = G%isd  ; ied  = G%ied  ; jsd  = G%jsd  ; jed  = G%jed ; nz = G%ke
  IsdB = G%IsdB ; IedB = G%IedB ; JsdB = G%JsdB ; JedB = G%JedB

  if (associated(CS)) then
    call MOM_error(WARNING, "diabatic_driver_init called with an "// &
                            "associated control structure.")
    return
  else
    allocate(CS)
  endif

  CS%diag => diag
  CS%Time => Time

  if (associated(tracer_flow_CSp)) CS%tracer_flow_CSp => tracer_flow_CSp
  if (associated(sponge_CSp))      CS%sponge_CSp      => sponge_CSp
  if (associated(ALE_sponge_CSp))  CS%ALE_sponge_CSp  => ALE_sponge_CSp
  if (associated(diag_to_Z_CSp))   CS%diag_to_Z_CSp   => diag_to_Z_CSp

  CS%useALEalgorithm = useALEalgorithm
  CS%bulkmixedlayer = (GV%nkml > 0)

  ! Set default, read and log parameters
  call log_version(param_file, mod, version, &
                   "The following parameters are used for diabatic processes.")

  call get_param(param_file, mod, "SPONGE", CS%use_sponge, &
                 "If true, sponges may be applied anywhere in the domain. \n"//&
                 "The exact location and properties of those sponges are \n"//&
                 "specified via calls to initialize_sponge and possibly \n"//&
                 "set_up_sponge_field.", default=.false.)
  call get_param(param_file, mod, "ENABLE_THERMODYNAMICS", use_temperature, &
                 "If true, temperature and salinity are used as state \n"//&
                 "variables.", default=.true.)
  call get_param(param_file, mod, "ENERGETICS_SFC_PBL", CS%use_energetic_PBL, &
                 "If true, use an implied energetics planetary boundary \n"//&
                 "layer scheme to determine the diffusivity and viscosity \n"//&
                 "in the surface boundary layer.", default=.false.)
  call get_param(param_file, mod, "EPBL_IS_ADDITIVE", CS%ePBL_is_additive, &
                 "If true, the diffusivity from ePBL is added to all\n"//&
                 "other diffusivities. Otherwise, the larger of kappa-\n"//&
                 "shear and ePBL diffusivities are used.", default=.true.)
  call get_param(param_file, mod, "DOUBLE_DIFFUSION", differentialDiffusion, &
                 "If true, apply parameterization of double-diffusion.", &
                 default=.false. )
  CS%use_kappa_shear = kappa_shear_is_used(param_file)
  CS%use_CVMix_shear = CVMix_shear_is_used(param_file)
  if (CS%bulkmixedlayer) then
    call get_param(param_file, mod, "ML_MIX_FIRST", CS%ML_mix_first, &
                 "The fraction of the mixed layer mixing that is applied \n"//&
                 "before interior diapycnal mixing.  0 by default.", &
                 units="nondim", default=0.0)
    call get_param(param_file, mod, "NKBL", CS%nkbl, default=2, do_not_log=.true.)
  else
    CS%ML_mix_first = 0.0
  endif
  if (use_temperature) then
    call get_param(param_file, mod, "DO_GEOTHERMAL", CS%use_geothermal, &
                 "If true, apply geothermal heating.", default=.false.)
  else
    CS%use_geothermal = .false.
  endif
  call get_param(param_file, mod, "INTERNAL_TIDES", CS%use_int_tides, &
                 "If true, use the code that advances a separate set of \n"//&
                 "equations for the internal tide energy density.", default=.false.)
  CS%nMode = 1
  if (CS%use_int_tides) then
    ! SET NUMBER OF MODES TO CONSIDER
    call get_param(param_file, mod, "INTERNAL_TIDE_MODES", CS%nMode, &
                 "The number of distinct internal tide modes \n"//&
                 "that will be calculated.", default=1, do_not_log=.true.)

    ! The following parameters are used in testing the internal tide code.
    ! GET LOCATION AND DURATION OF ENERGY POINT SOURCE FOR TESTING (BDM)
    call get_param(param_file, mod, "INTERNAL_TIDE_SOURCE_TEST", CS%int_tide_source_test, &
                 "If true, apply an arbitrary generation site for internal tide testing", &
                 default=.false.)
    if(CS%int_tide_source_test)then
      call get_param(param_file, mod, "INTERNAL_TIDE_SOURCE_X", CS%int_tide_source_x, &
                 "X Location of generation site for internal tide", default=1.)
      call get_param(param_file, mod, "INTERNAL_TIDE_SOURCE_Y", CS%int_tide_source_y, &
                 "Y Location of generation site for internal tide", default=1.)
      call get_param(param_file, mod, "INTERNAL_TIDE_SOURCE_TLEN_DAYS", CS%tlen_days, &
                 "Time interval from start of experiment for adding wave source", &
                 units="days", default=0)
      CS%time_max_source = increment_time(Time,0,days=CS%tlen_days)
    endif
    ! GET UNIFORM MODE VELOCITY FOR TESTING (BDM)
    call get_param(param_file, mod, "UNIFORM_CG", CS%uniform_cg, &
                 "If true, set cg = cg_test everywhere for test case", default=.false.)
    if(CS%uniform_cg)then
      call get_param(param_file, mod, "CG_TEST", CS%cg_test, &
                 "Uniform group velocity of internal tide for test case", default=1.)
    endif
  endif

  call get_param(param_file, mod, "MASSLESS_MATCH_TARGETS", &
                                CS%massless_match_targets, &
                 "If true, the temperature and salinity of massless layers \n"//&
                 "are kept consistent with their target densities. \n"//&
                 "Otherwise the properties of massless layers evolve \n"//&
                 "diffusively to match massive neighboring layers.", &
                 default=.true.)

  call get_param(param_file, mod, "AGGREGATE_FW_FORCING", CS%aggregate_FW_forcing, &
                 "If true, the net incoming and outgoing fresh water fluxes are combined\n"//&
                 "and applied as either incoming or outgoing depending on the sign of the net.\n"//&
                 "If false, the net incoming fresh water flux is added to the model and\n"//&
                 "thereafter the net outgoing is removed from the updated state."//&
                 "into the first non-vanished layer for which the column remains stable", &
                 default=.true.)

  call get_param(param_file, mod, "DEBUG", CS%debug, &
                 "If true, write out verbose debugging data.", &
                 default=.false., debuggingParam=.true.)
  call get_param(param_file, mod, "DEBUG_CONSERVATION", CS%debugConservation, &
                 "If true, monitor conservation and extrema.", &
                 default=.false., debuggingParam=.true.)

  call get_param(param_file, mod, "DEBUG_ENERGY_REQ", CS%debug_energy_req, &
                 "If true, debug the energy requirements.", default=.false., do_not_log=.true.)
  call get_param(param_file, mod, "MIX_BOUNDARY_TRACERS", CS%mix_boundary_tracers, &
                 "If true, mix the passive tracers in massless layers at \n"//&
                 "the bottom into the interior as though a diffusivity of \n"//&
                 "KD_MIN_TR were operating.", default=.true.)

  if (CS%mix_boundary_tracers) then
    call get_param(param_file, mod, "KD", Kd, fail_if_missing=.true.)
    call get_param(param_file, mod, "KD_MIN_TR", CS%Kd_min_tr, &
                 "A minimal diffusivity that should always be applied to \n"//&
                 "tracers, especially in massless layers near the bottom. \n"//&
                 "The default is 0.1*KD.", units="m2 s-1", default=0.1*Kd)
    call get_param(param_file, mod, "KD_BBL_TR", CS%Kd_BBL_tr, &
                 "A bottom boundary layer tracer diffusivity that will \n"//&
                 "allow for explicitly specified bottom fluxes. The \n"//&
                 "entrainment at the bottom is at least sqrt(Kd_BBL_tr*dt) \n"//&
                 "over the same distance.", units="m2 s-1", default=0.)
  endif

  call get_param(param_file, mod, "TRACER_TRIDIAG", CS%tracer_tridiag, &
                 "If true, use the passive tracer tridiagonal solver for T and S\n", &
                 default=.false.)

  call get_param(param_file, mod, "MINIMUM_FORCING_DEPTH", CS%minimum_forcing_depth, &
                 "The smallest depth over which forcing can be applied. This\n"//&
                 "only takes effect when near-surface layers become thin\n"//&
                 "relative to this scale, in which case the forcing tendencies\n"//&
                 "scaled down by distributing the forcing over this depth scale.", &
                 units="m", default=0.001)
  call get_param(param_file, mod, "EVAP_CFL_LIMIT", CS%evap_CFL_limit, &
                 "The largest fraction of a layer than can be lost to forcing\n"//&
                 "(e.g. evaporation, sea-ice formation) in one time-step. The unused\n"//&
                 "mass loss is passed down through the column.", &
                 units="nondim", default=0.8)


  ! Register all available diagnostics for this module.
  if (GV%Boussinesq) then ; thickness_units = "m"
  else ; thickness_units = "kg m-2" ; endif

  CS%id_ea = register_diag_field('ocean_model','ea',diag%axesTL,Time, &
      'Layer entrainment from above per timestep','m')
  CS%id_eb = register_diag_field('ocean_model','eb',diag%axesTL,Time, &
      'Layer entrainment from below per timestep', 'm')
  CS%id_dudt_dia = register_diag_field('ocean_model','dudt_dia',diag%axesCuL,Time, &
      'Zonal Acceleration from Diapycnal Mixing', 'm s-2')
  CS%id_dvdt_dia = register_diag_field('ocean_model','dvdt_dia',diag%axesCvL,Time, &
      'Meridional Acceleration from Diapycnal Mixing', 'm s-2')
  CS%id_wd = register_diag_field('ocean_model','wd',diag%axesTi,Time, &
      'Diapycnal Velocity', 'm s-1')
  if (CS%use_int_tides) then
    CS%id_cg1 = register_diag_field('ocean_model','cn1', diag%axesT1, &
                 Time, 'First baroclinic mode (eigen) speed', 'm s-1')
    allocate(CS%id_cn(CS%nMode)) ; CS%id_cn(:) = -1
    do m=1,CS%nMode
      write(var_name, '("cn_mode",i1)') m
      write(var_descript, '("Baroclinic (eigen) speed of mode ",i1)') m
      CS%id_cn(m) = register_diag_field('ocean_model',var_name, diag%axesT1, &
                   Time, var_descript, 'm s-1')
      call MOM_mesg("Registering "//trim(var_name)//", Described as: "//var_descript, 5)
    enddo
  endif

  CS%id_Tdif = register_diag_field('ocean_model',"Tflx_dia_diff",diag%axesTi, &
      Time, "Diffusive diapycnal temperature flux across interfaces", &
      "degC m s-1")
  CS%id_Tadv = register_diag_field('ocean_model',"Tflx_dia_adv",diag%axesTi, &
      Time, "Advective diapycnal temperature flux across interfaces", &
      "degC m s-1")
  CS%id_Sdif = register_diag_field('ocean_model',"Sflx_dia_diff",diag%axesTi, &
      Time, "Diffusive diapycnal salnity flux across interfaces", &
      "psu m s-1")
  CS%id_Sadv = register_diag_field('ocean_model',"Sflx_dia_adv",diag%axesTi, &
      Time, "Advective diapycnal salnity flux across interfaces", &
      "psu m s-1")
  CS%id_MLD_003 = register_diag_field('ocean_model','MLD_003',diag%axesT1,Time,        &
      'Mixed layer depth (delta rho = 0.03)', 'm', cmor_field_name='mlotst',       &
      cmor_long_name='Ocean Mixed Layer Thickness Defined by Sigma T', &
      cmor_standard_name='ocean_mixed_layer_thickness_defined_by_sigma_t')
  CS%id_mlotstsq = register_diag_field('ocean_model','mlotstsq',diag%axesT1,Time,      &
      long_name='Square of Ocean Mixed Layer Thickness Defined by Sigma T',            &
      standard_name='square_of_ocean_mixed_layer_thickness_defined_by_sigma_t',units='m2')
  CS%id_MLD_0125 = register_diag_field('ocean_model','MLD_0125',diag%axesT1,Time, &
      'Mixed layer depth (delta rho = 0.125)', 'm')
  CS%id_subMLN2  = register_diag_field('ocean_model','subML_N2',diag%axesT1,Time, &
      'Squared buoyancy frequency below mixed layer', 's-2')
  CS%id_MLD_user = register_diag_field('ocean_model','MLD_user',diag%axesT1,Time, &
      'Mixed layer depth (used defined)', 'm')
  call get_param(param_file, mod, "DIAG_MLD_DENSITY_DIFF", CS%MLDdensityDifference, &
                 "The density difference used to determine a diagnostic mixed\n"//&
                 "layer depth, MLD_user, following the definition of Levitus 1982. \n"//&
                 "The MLD is the depth at which the density is larger than the\n"//&
                 "surface density by the specified amount.", units='kg/m3', default=0.1)

  ! diagnostics making use of the z-gridding code
  if (associated(diag_to_Z_CSp)) then
    vd = var_desc("Kd_interface", "m2 s-1", &
                  "Diapycnal diffusivity at interfaces, interpolated to z", z_grid='z')
    CS%id_Kd_z = register_Zint_diag(vd, CS%diag_to_Z_CSp, Time)
    vd = var_desc("Tflx_dia_diff", "degC m s-1", &
                  "Diffusive diapycnal temperature flux across interfaces, interpolated to z", &
                  z_grid='z')
    CS%id_Tdif_z = register_Zint_diag(vd, CS%diag_to_Z_CSp, Time)
    vd = var_desc("Tflx_dia_adv", "degC m s-1", &
                  "Advective diapycnal temperature flux across interfaces, interpolated to z",&
                  z_grid='z')
    CS%id_Tadv_z = register_Zint_diag(vd, CS%diag_to_Z_CSp, Time)
    vd = var_desc("Sflx_dia_diff", "psu m s-1", &
                  "Diffusive diapycnal salinity flux across interfaces, interpolated to z",&
                  z_grid='z')
    CS%id_Sdif_z = register_Zint_diag(vd, CS%diag_to_Z_CSp, Time)
    vd = var_desc("Sflx_dia_adv", "psu m s-1", &
                  "Advective diapycnal salinity flux across interfaces, interpolated to z",&
                  z_grid='z')
    CS%id_Sadv_z = register_Zint_diag(vd, CS%diag_to_Z_CSp, Time)
  endif

  if (CS%id_dudt_dia > 0) call safe_alloc_ptr(ADp%du_dt_dia,IsdB,IedB,jsd,jed,nz)
  if (CS%id_dvdt_dia > 0) call safe_alloc_ptr(ADp%dv_dt_dia,isd,ied,JsdB,JedB,nz)
  if (CS%id_wd > 0)       call safe_alloc_ptr(CDp%diapyc_vel,isd,ied,jsd,jed,nz+1)

  ! diagnostics for values prior to diabatic and prior to ALE
  CS%id_u_predia = register_diag_field('ocean_model', 'u_predia', diag%axesCuL, Time, &
      'Zonal velocity before diabatic forcing', 'm s-1')
  CS%id_v_predia = register_diag_field('ocean_model', 'v_predia', diag%axesCvL, Time, &
      'Meridional velocity before diabatic forcing', 'm s-1')
  CS%id_h_predia = register_diag_field('ocean_model', 'h_predia', diag%axesTL, Time, &
      'Layer Thickness before diabatic forcing', thickness_units, v_extensive=.true.)
  CS%id_e_predia = register_diag_field('ocean_model', 'e_predia', diag%axesTi, Time, &
      'Interface Heights before diabatic forcing', 'm')
  if (use_temperature) then
    CS%id_T_predia = register_diag_field('ocean_model', 'temp_predia', diag%axesTL, Time, &
        'Potential Temperature', 'degC')
    CS%id_S_predia = register_diag_field('ocean_model', 'salt_predia', diag%axesTL, Time, &
        'Salinity', 'PSU')
  endif


  !call set_diffusivity_init(Time, G, param_file, diag, CS%set_diff_CSp, diag_to_Z_CSp, CS%int_tide_CSp)
  CS%id_Kd_interface = register_diag_field('ocean_model', 'Kd_interface', diag%axesTi, Time, &
      'Total diapycnal diffusivity at interfaces', 'm2 s-1')
  if (CS%use_energetic_PBL) then
      CS%id_Kd_ePBL = register_diag_field('ocean_model', 'Kd_ePBL', diag%axesTi, Time, &
          'ePBL diapycnal diffusivity at interfaces', 'm2 s-1')
  endif

  CS%id_Kd_heat = register_diag_field('ocean_model', 'Kd_heat', diag%axesTi, Time, &
      'Total diapycnal diffusivity for heat at interfaces', 'm2 s-1',     &
       cmor_field_name='difvho',                                                   &
       cmor_standard_name='ocean_vertical_heat_diffusivity',                       &
       cmor_long_name='Ocean vertical heat diffusivity')
  CS%id_Kd_salt = register_diag_field('ocean_model', 'Kd_salt', diag%axesTi, Time, &
      'Total diapycnal diffusivity for salt at interfaces', 'm2 s-1',     &
       cmor_field_name='difvso',                                                   &
       cmor_standard_name='ocean_vertical_salt_diffusivity',                       &
       cmor_long_name='Ocean vertical salt diffusivity')

  ! CS%useKPP is set to True if KPP-scheme is to be used, False otherwise.
  ! KPP_init() allocated CS%KPP_Csp and also sets CS%KPPisPassive
  CS%useKPP = KPP_init(param_file, G, diag, Time, CS%KPP_CSp, passive=CS%KPPisPassive)
  if (CS%useKPP) then
    allocate( CS%KPP_NLTheat(isd:ied,jsd:jed,nz+1) )   ; CS%KPP_NLTheat(:,:,:)   = 0.
    allocate( CS%KPP_NLTscalar(isd:ied,jsd:jed,nz+1) ) ; CS%KPP_NLTscalar(:,:,:) = 0.
  endif
  if (CS%useKPP) then
    allocate( CS%KPP_buoy_flux(isd:ied,jsd:jed,nz+1) ) ; CS%KPP_buoy_flux(:,:,:) = 0.
    allocate( CS%KPP_temp_flux(isd:ied,jsd:jed) )      ; CS%KPP_temp_flux(:,:)   = 0.
    allocate( CS%KPP_salt_flux(isd:ied,jsd:jed) )      ; CS%KPP_salt_flux(:,:)   = 0.
  endif

  call get_param(param_file, mod, "SALT_REJECT_BELOW_ML", CS%salt_reject_below_ML, &
                 "If true, place salt from brine rejection below the mixed layer,\n"// &
                 "into the first non-vanished layer for which the column remains stable", &
                 default=.false.)

  if (CS%salt_reject_below_ML) then
      CS%id_brine_lay = register_diag_field('ocean_model','brine_layer',diag%axesT1,Time, &
      'Brine insertion layer','none')
  endif


  ! diagnostics for tendencies of temp and saln due to diabatic processes;
  ! available only for ALE algorithm.
  ! diagnostics for tendencies of temp and heat due to frazil
  CS%id_diabatic_diff_h = register_diag_field('ocean_model', 'diabatic_diff_h', diag%axesTL, Time, &
      long_name = 'Cell thickness used during diabatic diffusion', units='m', v_extensive=.true.)
  if (CS%useALEalgorithm) then
    CS%id_diabatic_diff_temp_tend = register_diag_field('ocean_model', &
        'diabatic_diff_temp_tendency', diag%axesTL, Time,              &
        'Diabatic diffusion temperature tendency', 'degC s-1')
    if (CS%id_diabatic_diff_temp_tend > 0) then
      CS%diabatic_diff_tendency_diag = .true.
    endif

    CS%id_diabatic_diff_saln_tend = register_diag_field('ocean_model',&
        'diabatic_diff_saln_tendency', diag%axesTL, Time,             &
        'Diabatic diffusion salinity tendency', 'psu s-1')
    if (CS%id_diabatic_diff_saln_tend > 0) then
      CS%diabatic_diff_tendency_diag = .true.
    endif

    CS%id_diabatic_diff_heat_tend = register_diag_field('ocean_model',                                                 &
        'diabatic_heat_tendency', diag%axesTL, Time,                                                                   &
        'Diabatic diffusion heat tendency',                                                                            &
        'W m-2',cmor_field_name='opottempdiff',                                                                        &
        cmor_standard_name=                                                                                            &
        'tendency_of_sea_water_potential_temperature_expressed_as_heat_content_due_to_parameterized_dianeutral_mixing',&
        cmor_long_name =                                                                                               &
        'Tendency of sea water potential temperature expressed as heat content due to parameterized dianeutral mixing',&
        v_extensive=.true.)
    if (CS%id_diabatic_diff_heat_tend > 0) then
      CS%diabatic_diff_tendency_diag = .true.
    endif

    CS%id_diabatic_diff_salt_tend = register_diag_field('ocean_model',                                     &
        'diabatic_salt_tendency', diag%axesTL, Time,                                                       &
        'Diabatic diffusion of salt tendency',                                                             &
        'kg m-2 s-1',cmor_field_name='osaltdiff',                                                          &
        cmor_standard_name=                                                                                &
        'tendency_of_sea_water_salinity_expressed_as_salt_content_due_to_parameterized_dianeutral_mixing', &
        cmor_long_name =                                                                                   &
        'Tendency of sea water salinity expressed as salt content due to parameterized dianeutral mixing', &
        v_extensive=.true.)
    if (CS%id_diabatic_diff_salt_tend > 0) then
      CS%diabatic_diff_tendency_diag = .true.
    endif

    ! This diagnostic should equal to roundoff if all is working well.
    CS%id_diabatic_diff_heat_tend_2d = register_diag_field('ocean_model',                                                               &
        'diabatic_heat_tendency_2d', diag%axesT1, Time,                                                                                 &
        'Depth integrated diabatic diffusion heat tendency',                                                                            &
        'W m-2',cmor_field_name='opottempdiff_2d',                                                                                      &
        cmor_standard_name=                                                                                                             &
        'tendency_of_sea_water_potential_temperature_expressed_as_heat_content_due_to_parameterized_dianeutral_mixing_depth_integrated',&
        cmor_long_name =                                                                                                                &
        'Tendency of sea water potential temperature expressed as heat content due to parameterized dianeutral mixing depth integrated')
    if (CS%id_diabatic_diff_heat_tend_2d > 0) then
      CS%diabatic_diff_tendency_diag = .true.
    endif

    ! This diagnostic should equal to roundoff if all is working well.
    CS%id_diabatic_diff_salt_tend_2d = register_diag_field('ocean_model',                                                  &
        'diabatic_salt_tendency_2d', diag%axesT1, Time,                                                                    &
        'Depth integrated diabatic diffusion salt tendency',                                                               &
        'kg m-2 s-1',cmor_field_name='osaltdiff_2d',                                                                       &
        cmor_standard_name=                                                                                                &
        'tendency_of_sea_water_salinity_expressed_as_salt_content_due_to_parameterized_dianeutral_mixing_depth_integrated',&
        cmor_long_name =                                                                                                   &
        'Tendency of sea water salinity expressed as salt content due to parameterized dianeutral mixing depth integrated')
    if (CS%id_diabatic_diff_salt_tend_2d > 0) then
      CS%diabatic_diff_tendency_diag = .true.
    endif

    ! diagnostics for tendencies of thickness temp and saln due to boundary forcing;
    ! available only for ALE algorithm.
  ! diagnostics for tendencies of temp and heat due to frazil
    CS%id_boundary_forcing_h = register_diag_field('ocean_model', 'boundary_forcing_h', diag%axesTL, Time, &
      long_name = 'Cell thickness after applying boundary forcing', units='m', v_extensive=.true.)
    CS%id_boundary_forcing_h_tendency = register_diag_field('ocean_model',   &
        'boundary_forcing_h_tendency', diag%axesTL, Time,                &
        'Cell thickness tendency due to boundary forcing', 'm s-1',                  &
         v_extensive = .true.)
    if (CS%id_boundary_forcing_h_tendency > 0) then
      CS%boundary_forcing_tendency_diag = .true.
    endif

    CS%id_boundary_forcing_temp_tend = register_diag_field('ocean_model',&
        'boundary_forcing_temp_tendency', diag%axesTL, Time,             &
        'Boundary forcing temperature tendency', 'degC s-1')
    if (CS%id_boundary_forcing_temp_tend > 0) then
      CS%boundary_forcing_tendency_diag = .true.
    endif

    CS%id_boundary_forcing_saln_tend = register_diag_field('ocean_model',&
        'boundary_forcing_saln_tendency', diag%axesTL, Time,             &
        'Boundary forcing saln tendency', 'psu s-1')
    if (CS%id_boundary_forcing_saln_tend > 0) then
      CS%boundary_forcing_tendency_diag = .true.
    endif

    CS%id_boundary_forcing_heat_tend = register_diag_field('ocean_model',&
        'boundary_forcing_heat_tendency', diag%axesTL, Time,             &
        'Boundary forcing heat tendency','W m-2',                        &
        v_extensive = .true.)
    if (CS%id_boundary_forcing_heat_tend > 0) then
      CS%boundary_forcing_tendency_diag = .true.
    endif

    CS%id_boundary_forcing_salt_tend = register_diag_field('ocean_model',&
        'boundary_forcing_salt_tendency', diag%axesTL, Time,             &
        'Boundary forcing salt tendency','kg m-2 s-1',                   &
        v_extensive = .true.)
    if (CS%id_boundary_forcing_salt_tend > 0) then
      CS%boundary_forcing_tendency_diag = .true.
    endif

    ! This diagnostic should equal to surface heat flux if all is working well.
    CS%id_boundary_forcing_heat_tend_2d = register_diag_field('ocean_model',&
        'boundary_forcing_heat_tendency_2d', diag%axesT1, Time,             &
        'Depth integrated boundary forcing of ocean heat','W m-2')
    if (CS%id_boundary_forcing_heat_tend_2d > 0) then
      CS%boundary_forcing_tendency_diag = .true.
    endif

    ! This diagnostic should equal to surface salt flux if all is working well.
    CS%id_boundary_forcing_salt_tend_2d = register_diag_field('ocean_model',&
        'boundary_forcing_salt_tendency_2d', diag%axesT1, Time,             &
        'Depth integrated boundary forcing of ocean salt','kg m-2 s-1')
    if (CS%id_boundary_forcing_salt_tend_2d > 0) then
      CS%boundary_forcing_tendency_diag = .true.
    endif
  endif

  ! diagnostics for tendencies of temp and heat due to frazil
  CS%id_frazil_h = register_diag_field('ocean_model', 'frazil_h', diag%axesTL, Time, &
      long_name = 'Cell Thickness', standard_name='cell_thickness', units='m', v_extensive=.true.)

  ! diagnostic for tendency of temp due to frazil
  CS%id_frazil_temp_tend = register_diag_field('ocean_model',&
      'frazil_temp_tendency', diag%axesTL, Time,             &
      'Temperature tendency due to frazil formation', 'degC s-1')
  if (CS%id_frazil_temp_tend > 0) then
    CS%frazil_tendency_diag = .true.
  endif

  ! diagnostic for tendency of heat due to frazil
  CS%id_frazil_heat_tend = register_diag_field('ocean_model',&
      'frazil_heat_tendency', diag%axesTL, Time,             &
      'Heat tendency due to frazil formation','W m-2', v_extensive = .true.)
  if (CS%id_frazil_heat_tend > 0) then
    CS%frazil_tendency_diag = .true.
  endif

  ! if all is working propertly, this diagnostic should equal to hfsifrazil
  CS%id_frazil_heat_tend_2d = register_diag_field('ocean_model',&
      'frazil_heat_tendency_2d', diag%axesT1, Time,             &
      'Depth integrated heat tendency due to frazil formation','W m-2')
  if (CS%id_frazil_heat_tend_2d > 0) then
    CS%frazil_tendency_diag = .true.
  endif

  if (CS%frazil_tendency_diag) then
    allocate(CS%frazil_temp_diag(isd:ied,jsd:jed,nz) ) ; CS%frazil_temp_diag(:,:,:) = 0.
    allocate(CS%frazil_heat_diag(isd:ied,jsd:jed,nz) ) ; CS%frazil_heat_diag(:,:,:) = 0.
  endif

  ! CS%use_tidal_mixing is set to True if an internal tidal dissipation scheme is to be used.
  CS%use_tidal_mixing = tidal_mixing_init(Time, G, GV, param_file, diag, diag_to_Z_CSp, CS%tidal_mixing_CSp)

  ! CS%use_CVMix_conv is set to True if CVMix convection will be used, otherwise
  ! False.
  CS%use_CVMix_conv = CVMix_conv_init(Time, G, GV, param_file, diag, CS%CVMix_conv_csp)

  call entrain_diffusive_init(Time, G, GV, param_file, diag, CS%entrain_diffusive_CSp)

  ! initialize the geothermal heating module
  if (CS%use_geothermal) &
    call geothermal_init(Time, G, param_file, diag, CS%geothermal_CSp)

  ! initialize module for internal tide induced mixing
  if (CS%use_int_tides) then
    call int_tide_input_init(Time, G, GV, param_file, diag, CS%int_tide_input_CSp, &
                             CS%int_tide_input)
    call internal_tides_init(Time, G, GV, param_file, diag, CS%int_tide_CSp)
  endif

  ! initialize module for setting diffusivities
  call set_diffusivity_init(Time, G, GV, param_file, diag, CS%set_diff_CSp, diag_to_Z_CSp, CS%int_tide_CSp, CS%tidal_mixing_CSp)


  ! set up the clocks for this module
  id_clock_entrain = cpu_clock_id('(Ocean diabatic entrain)', grain=CLOCK_MODULE)
  if (CS%bulkmixedlayer) &
    id_clock_mixedlayer = cpu_clock_id('(Ocean mixed layer)', grain=CLOCK_MODULE)
  id_clock_remap = cpu_clock_id('(Ocean vert remap)', grain=CLOCK_MODULE)
  if (CS%use_geothermal) &
    id_clock_geothermal = cpu_clock_id('(Ocean geothermal)', grain=CLOCK_ROUTINE)
  id_clock_set_diffusivity = cpu_clock_id('(Ocean set_diffusivity)', grain=CLOCK_MODULE)
  id_clock_kpp = cpu_clock_id('(Ocean KPP)', grain=CLOCK_MODULE)
  id_clock_tracers = cpu_clock_id('(Ocean tracer_columns)', grain=CLOCK_MODULE_DRIVER+5)
  if (CS%use_sponge) &
    id_clock_sponge = cpu_clock_id('(Ocean sponges)', grain=CLOCK_MODULE)
  id_clock_tridiag = cpu_clock_id('(Ocean diabatic tridiag)', grain=CLOCK_ROUTINE)
  id_clock_pass = cpu_clock_id('(Ocean diabatic message passing)', grain=CLOCK_ROUTINE)
  id_clock_differential_diff = -1 ; if (differentialDiffusion) &
    id_clock_differential_diff = cpu_clock_id('(Ocean differential diffusion)', grain=CLOCK_ROUTINE)

  ! initialize the auxiliary diabatic driver module
  call diabatic_aux_init(Time, G, GV, param_file, diag, CS%diabatic_aux_CSp, &
                         CS%useALEalgorithm, CS%use_energetic_PBL)

  ! initialize the boundary layer modules
  if (CS%bulkmixedlayer) &
    call bulkmixedlayer_init(Time, G, GV, param_file, diag, CS%bulkmixedlayer_CSp)
  if (CS%use_energetic_PBL) &
    call energetic_PBL_init(Time, G, GV, param_file, diag, CS%energetic_PBL_CSp)

  call regularize_layers_init(Time, G, param_file, diag, CS%regularize_layers_CSp)

  if (CS%debug_energy_req) &
    call diapyc_energy_req_init(Time, G, param_file, diag, CS%diapyc_en_rec_CSp)

  ! obtain information about the number of bands for penetrative shortwave
  if (use_temperature) then
    call get_param(param_file, mod, "PEN_SW_NBANDS", nbands, default=1)
    if (nbands > 0) then
      allocate(CS%optics)
      call opacity_init(Time, G, param_file, diag, CS%tracer_flow_CSp, CS%opacity_CSp, CS%optics)
    endif
  endif
  CS%nsw = 0
  if (ASSOCIATED(CS%optics)) CS%nsw = CS%optics%nbands

  ! Initialize the diagnostic grid storage
  call diag_grid_storage_init(CS%diag_grids_prev, G, diag)

end subroutine diabatic_driver_init


!> Routine to close the diabatic driver module
subroutine diabatic_driver_end(CS)
  type(diabatic_CS), pointer :: CS    !< module control structure

  if (.not.associated(CS)) return

  call diabatic_aux_end(CS%diabatic_aux_CSp)

  call entrain_diffusive_end(CS%entrain_diffusive_CSp)
  call set_diffusivity_end(CS%set_diff_CSp)

 if (CS%useKPP) then
    deallocate( CS%KPP_buoy_flux )
    deallocate( CS%KPP_temp_flux )
    deallocate( CS%KPP_salt_flux )
 endif
  if (CS%useKPP) then
    deallocate( CS%KPP_NLTheat )
    deallocate( CS%KPP_NLTscalar )
    call KPP_end(CS%KPP_CSp)
  endif

  if (CS%use_tidal_mixing) call tidal_mixing_end(CS%tidal_mixing_CSp)

  if (CS%use_CVMix_conv) call CVMix_conv_end(CS%CVMix_conv_csp)

  if (CS%use_energetic_PBL) &
    call energetic_PBL_end(CS%energetic_PBL_CSp)
  if (CS%debug_energy_req) &
    call diapyc_energy_req_end(CS%diapyc_en_rec_CSp)

  if (associated(CS%optics)) then
    call opacity_end(CS%opacity_CSp, CS%optics)
    deallocate(CS%optics)
  endif

  ! GMM, the following is commented out because arrays in
  ! CS%diag_grids_prev are neither pointers or allocatables
  ! and, therefore, cannot be deallocated.

  !call diag_grid_storage_end(CS%diag_grids_prev)

  if (associated(CS)) deallocate(CS)


end subroutine diabatic_driver_end


!> \namespace mom_diabatic_driver
!!
!!  By Robert Hallberg, Alistair Adcroft, and Stephen Griffies
!!
!!    This program contains the subroutine that, along with the
!!  subroutines that it calls, implements diapycnal mass and momentum
!!  fluxes and a bulk mixed layer.  The diapycnal diffusion can be
!!  used without the bulk mixed layer.
!!
!!  \section section_diabatic Outline of MOM diabatic
!!
!!  * diabatic first determines the (diffusive) diapycnal mass fluxes
!!  based on the convergence of the buoyancy fluxes within each layer.
!!
!!  * The dual-stream entrainment scheme of MacDougall and Dewar (JPO,
!!  1997) is used for combined diapycnal advection and diffusion,
!!  calculated implicitly and potentially with the Richardson number
!!  dependent mixing, as described by Hallberg (MWR, 2000).
!!
!!  * Diapycnal advection is the residual of diapycnal diffusion,
!!  so the fully implicit upwind differencing scheme that is used is
!!  entirely appropriate.
!!
!!  * The downward buoyancy flux in each layer is determined from
!!  an implicit calculation based on the previously
!!  calculated flux of the layer above and an estimated flux in the
!!  layer below.  This flux is subject to the following conditions:
!!  (1) the flux in the top and bottom layers are set by the boundary
!!  conditions, and (2) no layer may be driven below an Angstrom thick-
!!  ness.  If there is a bulk mixed layer, the buffer layer is treated
!!  as a fixed density layer with vanishingly small diffusivity.
!!
!!    diabatic takes 5 arguments:  the two velocities (u and v), the
!!  thicknesses (h), a structure containing the forcing fields, and
!!  the length of time over which to act (dt).  The velocities and
!!  thickness are taken as inputs and modified within the subroutine.
!!  There is no limit on the time step.

end module MOM_diabatic_driver<|MERGE_RESOLUTION|>--- conflicted
+++ resolved
@@ -638,12 +638,8 @@
 !$OMP end parallel
 
     call KPP_calculate(CS%KPP_CSp, G, GV, h, tv%T, tv%S, u, v, tv%eqn_of_state, &
-<<<<<<< HEAD
-      fluxes%ustar, CS%KPP_buoy_flux, Kd_heat, Kd_salt, visc%Kv_turb, CS%KPP_NLTheat, &
+      fluxes%ustar, CS%KPP_buoy_flux, Kd_heat, Kd_salt, visc%Kv_shear, CS%KPP_NLTheat, &
       CS%KPP_NLTscalar, Waves=Waves)
-=======
-      fluxes%ustar, CS%KPP_buoy_flux, Kd_heat, Kd_salt, visc%Kv_shear, CS%KPP_NLTheat, CS%KPP_NLTscalar)
->>>>>>> 77a97ba8
 !$OMP parallel default(none) shared(is,ie,js,je,nz,Kd_salt,Kd_int,visc,CS,Kd_heat)
 
     if (associated(Hml)) then
