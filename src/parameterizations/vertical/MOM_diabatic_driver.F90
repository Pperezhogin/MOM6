!> This routine drives the diabatic/dianeutral physics for MOM
module MOM_diabatic_driver

! This file is part of MOM6. See LICENSE.md for the license.


use MOM_bulk_mixed_layer,    only : bulkmixedlayer, bulkmixedlayer_init, bulkmixedlayer_CS
use MOM_debugging,           only : hchksum
use MOM_checksum_packages,   only : MOM_state_chksum, MOM_state_stats
use MOM_cpu_clock,           only : cpu_clock_id, cpu_clock_begin, cpu_clock_end
use MOM_cpu_clock,           only : CLOCK_MODULE_DRIVER, CLOCK_MODULE, CLOCK_ROUTINE
use MOM_CVMix_shear,         only : CVMix_shear_is_used
use MOM_CVMix_ddiff,         only : CVMix_ddiff_is_used
use MOM_diabatic_aux,        only : diabatic_aux_init, diabatic_aux_end, diabatic_aux_CS
use MOM_diabatic_aux,        only : make_frazil, adjust_salt, insert_brine, differential_diffuse_T_S, triDiagTS
use MOM_diabatic_aux,        only : find_uv_at_h, diagnoseMLDbyDensityDifference, applyBoundaryFluxesInOut
use MOM_diag_mediator,       only : post_data, register_diag_field, safe_alloc_ptr
use MOM_diag_mediator,       only : diag_ctrl, time_type, diag_update_remap_grids
use MOM_diag_mediator,       only : diag_ctrl, query_averaging_enabled, enable_averaging, disable_averaging
use MOM_diag_mediator,       only : diag_grid_storage, diag_grid_storage_init, diag_grid_storage_end
use MOM_diag_mediator,       only : diag_copy_diag_to_storage, diag_copy_storage_to_diag
use MOM_diag_mediator,       only : diag_save_grids, diag_restore_grids
use MOM_diag_to_Z,           only : diag_to_Z_CS, register_Zint_diag, calc_Zint_diags
use MOM_diapyc_energy_req,   only : diapyc_energy_req_init, diapyc_energy_req_end
use MOM_diapyc_energy_req,   only : diapyc_energy_req_calc, diapyc_energy_req_test, diapyc_energy_req_CS
use MOM_CVMix_conv,          only : CVMix_conv_init, CVMix_conv_cs
use MOM_CVMix_conv,          only : CVMix_conv_end, calculate_CVMix_conv
use MOM_domains,             only : pass_var, To_West, To_South, To_All, Omit_Corners
use MOM_domains,             only : create_group_pass, do_group_pass, group_pass_type
use MOM_tidal_mixing,        only : tidal_mixing_init, tidal_mixing_cs
use MOM_tidal_mixing,        only : tidal_mixing_end
use MOM_energetic_PBL,       only : energetic_PBL, energetic_PBL_init
use MOM_energetic_PBL,       only : energetic_PBL_end, energetic_PBL_CS
use MOM_energetic_PBL,       only : energetic_PBL_get_MLD
use MOM_entrain_diffusive,   only : entrainment_diffusive, entrain_diffusive_init
use MOM_entrain_diffusive,   only : entrain_diffusive_end, entrain_diffusive_CS
use MOM_EOS,                 only : calculate_density, calculate_TFreeze
use MOM_EOS,                 only : calculate_specific_vol_derivs
use MOM_error_handler,       only : MOM_error, FATAL, WARNING, callTree_showQuery,MOM_mesg
use MOM_error_handler,       only : callTree_enter, callTree_leave, callTree_waypoint
use MOM_file_parser,         only : get_param, log_version, param_file_type, read_param
use MOM_forcing_type,        only : forcing, MOM_forcing_chksum
use MOM_forcing_type,        only : calculateBuoyancyFlux2d, forcing_SinglePointPrint
use MOM_geothermal,          only : geothermal, geothermal_init, geothermal_end, geothermal_CS
use MOM_grid,                only : ocean_grid_type
use MOM_io,                  only : vardesc, var_desc
use MOM_int_tide_input,      only : set_int_tide_input, int_tide_input_init
use MOM_int_tide_input,      only : int_tide_input_end, int_tide_input_CS, int_tide_input_type
use MOM_interface_heights,   only : find_eta
use MOM_internal_tides,      only : propagate_int_tide
use MOM_internal_tides,      only : internal_tides_init, internal_tides_end, int_tide_CS
use MOM_kappa_shear,         only : kappa_shear_is_used
use MOM_KPP,                 only : KPP_CS, KPP_init, KPP_compute_BLD, KPP_calculate
use MOM_KPP,                 only : KPP_end, KPP_get_BLD
use MOM_KPP,                 only : KPP_NonLocalTransport_temp, KPP_NonLocalTransport_saln
use MOM_opacity,             only : opacity_init, set_opacity, opacity_end, opacity_CS
use MOM_regularize_layers,   only : regularize_layers, regularize_layers_init, regularize_layers_CS
use MOM_set_diffusivity,     only : set_diffusivity, set_BBL_TKE
use MOM_set_diffusivity,     only : set_diffusivity_init, set_diffusivity_end
use MOM_set_diffusivity,     only : set_diffusivity_CS
use MOM_shortwave_abs,       only : absorbRemainingSW, optics_type
use MOM_sponge,              only : apply_sponge, sponge_CS
use MOM_ALE_sponge,          only : apply_ALE_sponge, ALE_sponge_CS
use MOM_time_manager,        only : operator(-), set_time
use MOM_time_manager,        only : operator(<=), time_type ! for testing itides (BDM)
use MOM_tracer_flow_control, only : call_tracer_column_fns, tracer_flow_control_CS
use MOM_tracer_diabatic,     only : tracer_vertdiff
use MOM_variables,           only : thermo_var_ptrs, vertvisc_type, accel_diag_ptrs
use MOM_variables,           only : cont_diag_ptrs, MOM_thermovar_chksum, p3d
use MOM_verticalGrid,        only : verticalGrid_type
use MOM_wave_speed,          only : wave_speeds
use time_manager_mod,        only : increment_time ! for testing itides (BDM)
use MOM_wave_interface,      only : wave_parameters_CS


implicit none ; private

#include <MOM_memory.h>

public diabatic
public diabatic_driver_init
public diabatic_driver_end
public extract_diabatic_member
public adiabatic
public adiabatic_driver_init
public legacy_diabatic

!> Control structure for this module
type, public:: diabatic_CS; private
  logical :: bulkmixedlayer          !< If true, a refined bulk mixed layer is used with
                                     !! nkml sublayers (and additional buffer layers).
  logical :: use_energetic_PBL       !< If true, use the implicit energetics planetary
                                     !! boundary layer scheme to determine the diffusivity
                                     !! in the surface boundary layer.
  logical :: use_kappa_shear         !< If true, use the kappa_shear module to find the
                                     !! shear-driven diapycnal diffusivity.
  logical :: use_CVMix_shear         !< If true, use the CVMix module to find the
                                     !! shear-driven diapycnal diffusivity.
  logical :: use_CVMix_ddiff         !< If true, use the CVMix double diffusion module.
  logical :: use_tidal_mixing        !< If true, activate tidal mixing diffusivity.
  logical :: use_CVMix_conv          !< If true, use the CVMix module to get enhanced
                                     !! mixing due to convection.
  logical :: use_sponge              !< If true, sponges may be applied anywhere in the
                                     !! domain.  The exact location and properties of
                                     !! those sponges are set by calls to
                                     !! initialize_sponge and set_up_sponge_field.
  logical :: use_geothermal          !< If true, apply geothermal heating.
  logical :: use_int_tides           !< If true, use the code that advances a separate set
                                     !! of equations for the internal tide energy density.
  logical :: ePBL_is_additive        !< If true, the diffusivity from ePBL is added to all
                                     !! other diffusivities. Otherwise, the larger of kappa-
                                     !! shear and ePBL diffusivities are used.
  integer :: nMode = 1               !< Number of baroclinic modes to consider
  logical :: int_tide_source_test    !< If true, apply an arbitrary generation site
                                     !! for internal tide testing (BDM)
  real    :: int_tide_source_x       !< X Location of generation site
                                     !! for internal tide for testing (BDM)
  real    :: int_tide_source_y       !< Y Location of generation site
                                     !! for internal tide for testing (BDM)
  integer :: tlen_days               !< Time interval from start for adding wave source
                                     !! for testing internal tides (BDM)
  logical :: uniform_cg              !< If true, set cg = cg_test everywhere
                                     !! for testing internal tides (BDM)
  real    :: cg_test                 !< Uniform group velocity of internal tide
                                     !! for testing internal tides (BDM)
  type(time_type) :: time_max_source !< For use in testing internal tides (BDM)
  type(time_type) :: time_end        !< For use in testing internal tides (BDM)
  logical :: useALEalgorithm         !< If true, use the ALE algorithm rather than layered
                                     !! isopycnal/stacked shallow water mode. This logical
                                     !! passed by argument to diabatic_driver_init.
  logical :: aggregate_FW_forcing    !< Determines whether net incoming/outgoing surface
                                     !! FW fluxes are applied separately or combined before
                                     !! being applied.
  real :: ML_mix_first               !< The nondimensional fraction of the mixed layer
                                     !! algorithm that is applied before diffusive mixing.
                                     !! The default is 0, while 0.5 gives Strang splitting
                                     !! and 1 is a sensible value too.  Note that if there
                                     !! are convective instabilities in the initial state,
                                     !! the first call may do much more than the second.
  integer :: NKBL                    !< The number of buffer layers (if bulk_mixed_layer)
  logical :: massless_match_targets  !< If true (the default), keep the T & S
                                     !! consistent with the target values.
  logical :: mix_boundary_tracers    !< If true, mix the passive tracers in massless
                                     !! layers at the bottom into the interior as though
                                     !! a diffusivity of Kd_min_tr (see below) were
                                     !! operating.
  real    :: Kd_BBL_tr               !< A bottom boundary layer tracer diffusivity that
                                     !! will allow for explicitly specified bottom fluxes
                                     !! in m2 s-1.  The entrainment at the bottom is at
                                     !! least sqrt(Kd_BBL_tr*dt) over the same distance.
  real    :: Kd_min_tr               !< A minimal diffusivity that should always be
                                     !! applied to tracers, especially in massless layers
                                     !! near the bottom, in m2 s-1.
  real    :: minimum_forcing_depth = 0.001 !< The smallest depth over which heat and freshwater
                                           !! fluxes is applied, in m.
  real    :: evap_CFL_limit = 0.8    !< The largest fraction of a layer that can be
                                     !! evaporated in one time-step (non-dim).

  logical :: useKPP = .false.        !< use CVMix/KPP diffusivities and non-local transport
  logical :: salt_reject_below_ML    !< If true, add salt below mixed layer (layer mode only)
  logical :: KPPisPassive            !< If true, KPP is in passive mode, not changing answers.
  logical :: debug                   !< If true, write verbose checksums for debugging purposes.
  logical :: debugConservation       !< If true, monitor conservation and extrema.
  logical :: tracer_tridiag          !< If true, use tracer_vertdiff instead of tridiagTS for
                                     !< vertical diffusion of T and S
  logical :: debug_energy_req        !  If true, test the mixing energy requirement code.
  type(diag_ctrl), pointer :: diag   !< structure used to regulate timing of diagnostic output
  real :: MLDdensityDifference       !< Density difference used to determine MLD_user
  integer :: nsw                     !< SW_NBANDS

  integer :: id_cg1      = -1                 ! diag handle for mode-1 speed (BDM)
  integer, allocatable, dimension(:) :: id_cn ! diag handle for all mode speeds (BDM)
  integer :: id_dudt_dia = -1, id_dvdt_dia = -1, id_wd           = -1
  integer :: id_ea       = -1, id_eb       = -1, id_Kd_z         = -1
  integer :: id_Kd_heat  = -1, id_Kd_salt  = -1, id_Kd_interface = -1, id_Kd_ePBL  = -1
  integer :: id_Tdif_z   = -1, id_Tadv_z   = -1, id_Sdif_z       = -1, id_Sadv_z   = -1
  integer :: id_Tdif     = -1, id_Tadv     = -1, id_Sdif         = -1, id_Sadv     = -1
  integer :: id_MLD_003  = -1, id_MLD_0125  = -1, id_MLD_user     = -1, id_mlotstsq = -1
  integer :: id_subMLN2  = -1, id_brine_lay = -1

  ! diagnostic for fields prior to applying diapycnal physics
  integer :: id_u_predia = -1, id_v_predia = -1, id_h_predia = -1
  integer :: id_T_predia = -1, id_S_predia = -1, id_e_predia = -1

  integer :: id_diabatic_diff_temp_tend     = -1
  integer :: id_diabatic_diff_saln_tend     = -1
  integer :: id_diabatic_diff_heat_tend     = -1
  integer :: id_diabatic_diff_salt_tend     = -1
  integer :: id_diabatic_diff_heat_tend_2d  = -1
  integer :: id_diabatic_diff_salt_tend_2d  = -1
  integer :: id_diabatic_diff_h= -1
  logical :: diabatic_diff_tendency_diag    = .false.

  integer :: id_boundary_forcing_h       = -1
  integer :: id_boundary_forcing_h_tendency   = -1
  integer :: id_boundary_forcing_temp_tend    = -1
  integer :: id_boundary_forcing_saln_tend    = -1
  integer :: id_boundary_forcing_heat_tend    = -1
  integer :: id_boundary_forcing_salt_tend    = -1
  integer :: id_boundary_forcing_heat_tend_2d = -1
  integer :: id_boundary_forcing_salt_tend_2d = -1
  logical :: boundary_forcing_tendency_diag   = .false.

  integer :: id_frazil_h    = -1
  integer :: id_frazil_temp_tend    = -1
  integer :: id_frazil_heat_tend    = -1
  integer :: id_frazil_heat_tend_2d = -1
  logical :: frazil_tendency_diag   = .false.
  real, allocatable, dimension(:,:,:) :: frazil_heat_diag !< diagnose 3d heat tendency from frazil
  real, allocatable, dimension(:,:,:) :: frazil_temp_diag !< diagnose 3d temp tendency from frazil

  real    :: ppt2mks = 0.001

  type(diabatic_aux_CS),        pointer :: diabatic_aux_CSp      => NULL()
  type(entrain_diffusive_CS),   pointer :: entrain_diffusive_CSp => NULL()
  type(bulkmixedlayer_CS),      pointer :: bulkmixedlayer_CSp    => NULL()
  type(energetic_PBL_CS),       pointer :: energetic_PBL_CSp     => NULL()
  type(regularize_layers_CS),   pointer :: regularize_layers_CSp => NULL()
  type(geothermal_CS),          pointer :: geothermal_CSp        => NULL()
  type(int_tide_CS),            pointer :: int_tide_CSp          => NULL()
  type(int_tide_input_CS),      pointer :: int_tide_input_CSp    => NULL()
  type(int_tide_input_type),    pointer :: int_tide_input        => NULL()
  type(opacity_CS),             pointer :: opacity_CSp           => NULL()
  type(set_diffusivity_CS),     pointer :: set_diff_CSp          => NULL()
  type(sponge_CS),              pointer :: sponge_CSp            => NULL()
  type(ALE_sponge_CS),          pointer :: ALE_sponge_CSp        => NULL()
  type(tracer_flow_control_CS), pointer :: tracer_flow_CSp       => NULL()
  type(optics_type),            pointer :: optics                => NULL()
  type(diag_to_Z_CS),           pointer :: diag_to_Z_CSp         => NULL()
  type(KPP_CS),                 pointer :: KPP_CSp               => NULL()
  type(tidal_mixing_cs),        pointer :: tidal_mixing_csp      => NULL()
  type(CVMix_conv_cs),          pointer :: CVMix_conv_csp        => NULL()
  type(diapyc_energy_req_CS),   pointer :: diapyc_en_rec_CSp     => NULL()

  type(group_pass_type) :: pass_hold_eb_ea !< For group halo pass
  type(group_pass_type) :: pass_Kv         !< For group halo pass
  type(diag_grid_storage) :: diag_grids_prev!< Stores diagnostic grids at some previous point in the algorithm
  ! Data arrays for communicating between components
  real, allocatable, dimension(:,:,:) :: KPP_NLTheat    !< KPP non-local transport for heat (m/s)
  real, allocatable, dimension(:,:,:) :: KPP_NLTscalar  !< KPP non-local transport for scalars (m/s)
  real, allocatable, dimension(:,:,:) :: KPP_buoy_flux  !< KPP forcing buoyancy flux (m^2/s^3)
  real, allocatable, dimension(:,:)   :: KPP_temp_flux  !< KPP effective temperature flux (K m/s)
  real, allocatable, dimension(:,:)   :: KPP_salt_flux  !< KPP effective salt flux (ppt m/s)

  type(time_type), pointer :: Time !< Pointer to model time (needed for sponges)
end type diabatic_CS

! clock ids
integer :: id_clock_entrain, id_clock_mixedlayer, id_clock_set_diffusivity
integer :: id_clock_tracers, id_clock_tridiag, id_clock_pass, id_clock_sponge
integer :: id_clock_geothermal, id_clock_differential_diff, id_clock_remap
integer :: id_clock_kpp, id_clock_CVMix_ddiff

contains

!>  This subroutine imposes the diapycnal mass fluxes and the
!!  accompanying diapycnal advection of momentum and tracers.
subroutine diabatic(u, v, h, tv, Hml, fluxes, visc, ADp, CDp, dt, Time_end, &
                    G, GV, CS, WAVES)
  type(ocean_grid_type),                     intent(inout) :: G         !< ocean grid structure
  type(verticalGrid_type),                   intent(in)    :: GV        !< ocean vertical grid structure
  real, dimension(SZIB_(G),SZJ_(G),SZK_(G)), intent(inout) :: u         !< zonal velocity (m/s)
  real, dimension(SZI_(G),SZJB_(G),SZK_(G)), intent(inout) :: v         !< meridional velocity (m/s)
  real, dimension(SZI_(G),SZJ_(G),SZK_(G)),  intent(inout) :: h         !< thickness (m for Bouss / kg/m2 for non-Bouss)
  type(thermo_var_ptrs),                     intent(inout) :: tv        !< points to thermodynamic fields
                                                                        !! unused have NULL ptrs
  real, dimension(:,:),                      pointer       :: Hml       !< active mixed layer depth
  type(forcing),                             intent(inout) :: fluxes    !< points to forcing fields
                                                                        !! unused fields have NULL ptrs
  type(vertvisc_type),                       intent(inout) :: visc      !< vertical viscosities, BBL properies, and
  type(accel_diag_ptrs),                     intent(inout) :: ADp       !< related points to accelerations in momentum
                                                                        !! equations, to enable the later derived
                                                                        !! diagnostics, like energy budgets
  type(cont_diag_ptrs),                      intent(inout) :: CDp       !< points to terms in continuity equations
  real,                                      intent(in)    :: dt        !< time increment (seconds)
  type(time_type),                           intent(in)    :: Time_end  !< Time at the end of the interval
  type(diabatic_CS),                         pointer       :: CS        !< module control structure
  type(Wave_parameters_CS),        optional, pointer       :: Waves     !< Surface gravity waves

  ! local variables
  real, dimension(SZI_(G),SZJ_(G),SZK_(G)) :: &
    ea,     &    ! amount of fluid entrained from the layer above within
                 ! one time step  (m for Bouss, kg/m^2 for non-Bouss)
    eb,     &    ! amount of fluid entrained from the layer below within
                 ! one time step  (m for Bouss, kg/m^2 for non-Bouss)
    Kd,     &    ! diapycnal diffusivity of layers (m^2/sec)
    h_orig, &    ! initial layer thicknesses (m for Bouss, kg/m^2 for non-Bouss)
    h_prebound, &    ! initial layer thicknesses (m for Bouss, kg/m^2 for non-Bouss)
    hold,   &    ! layer thickness before diapycnal entrainment, and later
                 ! the initial layer thicknesses (if a mixed layer is used),
                 ! (m for Bouss, kg/m^2 for non-Bouss)
    dSV_dT, &    ! The partial derivatives of specific volume with temperature
    dSV_dS, &    ! and salinity in m^3/(kg K) and m^3/(kg ppt).
    cTKE,   &    ! convective TKE requirements for each layer in J/m^2.
    u_h,    &    ! zonal and meridional velocities at thickness points after
    v_h          ! entrainment (m/s)

  real, dimension(SZI_(G),SZJ_(G),CS%nMode) :: &
    cn       ! baroclinic gravity wave speeds (formerly cg1 - BDM)

  real, dimension(SZI_(G),SZJ_(G)) :: &
    Rcv_ml, &   ! coordinate density of mixed layer, used for applying sponges
    SkinBuoyFlux! 2d surface buoyancy flux (m2/s3), used by ePBL
  real, dimension(SZI_(G),SZJ_(G),G%ke) :: h_diag                ! diagnostic array for thickness
  real, dimension(SZI_(G),SZJ_(G),G%ke) :: temp_diag             ! diagnostic array for temp
  real, dimension(SZI_(G),SZJ_(G),G%ke) :: saln_diag             ! diagnostic array for salinity
  real, dimension(SZI_(G),SZJ_(G))      :: tendency_2d           ! depth integrated content tendency for diagn
  real, dimension(SZI_(G),SZJ_(G))      :: TKE_itidal_input_test ! override of energy input for testing (BDM)

  real :: net_ent  ! The net of ea-eb at an interface.

  real, dimension(SZI_(G),SZJ_(G),SZK_(G)), target :: &
             ! These are targets so that the space can be shared with eaml & ebml.
    eatr, &  ! The equivalent of ea and eb for tracers, which differ from ea and
    ebtr     ! eb in that they tend to homogenize tracers in massless layers
             ! near the boundaries (m for Bouss and kg/m^2 for non-Bouss)

  real, dimension(SZI_(G),SZJ_(G),SZK_(G)+1), target :: &
    Kd_int,   & ! diapycnal diffusivity of interfaces (m^2/s)
    Kd_heat,  & ! diapycnal diffusivity of heat (m^2/s)
    Kd_salt,  & ! diapycnal diffusivity of salt and passive tracers (m^2/s)
    Kd_ePBL,  & ! test array of diapycnal diffusivities at interfaces (m^2/s)
    eta, &      ! Interface heights before diapycnal mixing, in m.
    Tdif_flx, & ! diffusive diapycnal heat flux across interfaces (K m/s)
    Tadv_flx, & ! advective diapycnal heat flux across interfaces (K m/s)
    Sdif_flx, & ! diffusive diapycnal salt flux across interfaces (ppt m/s)
    Sadv_flx    ! advective diapycnal salt flux across interfaces (ppt m/s)

  ! The following 5 variables are only used with a bulk mixed layer.
  real, pointer, dimension(:,:,:) :: &
    eaml, &  ! The equivalent of ea and eb due to mixed layer processes,
    ebml     ! (m for Bouss and kg/m^2 for non-Bouss).  These will be
             ! pointers to eatr and ebtr so as to reuse the memory as
             ! the arrays are not needed at the same time.

  integer :: kb(SZI_(G),SZJ_(G)) ! index of the lightest layer denser
                                 ! than the buffer laye (nondimensional)

  real :: p_ref_cv(SZI_(G))      ! Reference pressure for the potential
                                 ! density which defines the coordinate
                                 ! variable, set to P_Ref, in Pa.

  logical :: in_boundary(SZI_(G)) ! True if there are no massive layers below,
                                  ! where massive is defined as sufficiently thick that
                                  ! the no-flux boundary conditions have not restricted
                                  ! the entrainment - usually sqrt(Kd*dt).

  real :: b_denom_1    ! The first term in the denominator of b1
                       ! (m for Bouss, kg/m^2 for non-Bouss)
  real :: h_neglect    ! A thickness that is so small it is usually lost
                       ! in roundoff and can be neglected
                       ! (m for Bouss and kg/m^2 for non-Bouss)
  real :: h_neglect2   ! h_neglect^2  (m^2 for Bouss, kg^2/m^4 for non-Bouss)
  real :: add_ent      ! Entrainment that needs to be added when mixing tracers
                       ! (m for Bouss and kg/m^2 for non-Bouss)
  real :: eaval        ! eaval is 2*ea at velocity grid points (m for Bouss, kg/m^2 for non-Bouss)
  real :: hval         ! hval is 2*h at velocity grid points (m for Bouss, kg/m^2 for non-Bouss)
  real :: h_tr         ! h_tr is h at tracer points with a tiny thickness
                       ! added to ensure positive definiteness (m for Bouss, kg/m^2 for non-Bouss)
  real :: Tr_ea_BBL    ! The diffusive tracer thickness in the BBL that is
                       ! coupled to the bottom within a timestep (m)

  real :: htot(SZIB_(G))             ! The summed thickness from the bottom, in m.
  real :: b1(SZIB_(G)), d1(SZIB_(G)) ! b1, c1, and d1 are variables used by the
  real :: c1(SZIB_(G),SZK_(G))       ! tridiagonal solver.

  real :: Ent_int ! The diffusive entrainment rate at an interface
                  ! (H units = m for Bouss, kg/m^2 for non-Bouss).
  real :: dt_mix  ! amount of time over which to apply mixing (seconds)
  real :: Idt     ! inverse time step (1/s)

  type(p3d) :: z_ptrs(7)  ! pointers to diagnostics to be interpolated to depth
  integer :: num_z_diags  ! number of diagnostics to be interpolated to depth
  integer :: z_ids(7)     ! id numbers of diagnostics to be interpolated to depth
  integer :: dir_flag     ! An integer encoding the directions in which to do halo updates.
  logical :: showCallTree ! If true, show the call tree
  integer :: i, j, k, is, ie, js, je, Isq, Ieq, Jsq, Jeq, nz, nkmb, m

  integer :: ig, jg      ! global indices for testing testing itide point source (BDM)
  logical :: avg_enabled ! for testing internal tides (BDM)
  real :: Kd_add_here    ! An added diffusivity in m2/s

  is   = G%isc  ; ie  = G%iec  ; js  = G%jsc  ; je  = G%jec ; nz = G%ke
  Isq  = G%IscB ; Ieq = G%IecB ; Jsq = G%JscB ; Jeq = G%JecB
  nkmb = GV%nk_rho_varies
  h_neglect = GV%H_subroundoff ; h_neglect2 = h_neglect*h_neglect
  Kd_heat(:,:,:) = 0.0 ; Kd_salt(:,:,:) = 0.0

<<<<<<< HEAD
  if (nz == 1) return
  showCallTree = callTree_showQuery()
  if (showCallTree) call callTree_enter("diabatic(), MOM_diabatic_driver.F90")


  ! Offer diagnostics of various state varables at the start of diabatic
  ! these are mostly for debugging purposes.
  if (CS%id_u_predia > 0) call post_data(CS%id_u_predia, u, CS%diag)
  if (CS%id_v_predia > 0) call post_data(CS%id_v_predia, v, CS%diag)
  if (CS%id_h_predia > 0) call post_data(CS%id_h_predia, h, CS%diag)
  if (CS%id_T_predia > 0) call post_data(CS%id_T_predia, tv%T, CS%diag)
  if (CS%id_S_predia > 0) call post_data(CS%id_S_predia, tv%S, CS%diag)
  if (CS%id_e_predia > 0) then
    call find_eta(h, tv, GV%g_Earth, G, GV, eta)
    call post_data(CS%id_e_predia, eta, CS%diag)
  endif


  ! set equivalence between the same bits of memory for these arrays
  eaml => eatr ; ebml => ebtr

  ! inverse time step
  Idt = 1.0 / dt

  if (.not. associated(CS)) call MOM_error(FATAL, "MOM_diabatic_driver: "// &
         "Module must be initialized before it is used.")

  if (CS%debug) then
    call MOM_state_chksum("Start of diabatic ", u, v, h, G, GV, haloshift=0)
    call MOM_forcing_chksum("Start of diabatic", fluxes, G, haloshift=0)
  endif
  if (CS%debugConservation) call MOM_state_stats('Start of diabatic', u, v, h, tv%T, tv%S, G)

  if (CS%debug_energy_req) &
    call diapyc_energy_req_test(h, dt, tv, G, GV, CS%diapyc_en_rec_CSp)


  call cpu_clock_begin(id_clock_set_diffusivity)
  call set_BBL_TKE(u, v, h, fluxes, visc, G, GV, CS%set_diff_CSp)
  call cpu_clock_end(id_clock_set_diffusivity)

  ! Frazil formation keeps the temperature above the freezing point.
  ! make_frazil is deliberately called at both the beginning and at
  ! the end of the diabatic processes.
  if (associated(tv%T) .AND. associated(tv%frazil)) then
    ! For frazil diagnostic, the first call covers the first half of the time step
    call enable_averaging(0.5*dt, Time_end - set_time(int(floor(0.5*dt+0.5))), CS%diag)
    if (CS%frazil_tendency_diag) then
      do k=1,nz ; do j=js,je ; do i=is,ie
        temp_diag(i,j,k) = tv%T(i,j,k)
      enddo ; enddo ; enddo
    endif

    if (associated(fluxes%p_surf_full)) then
      call make_frazil(h, tv, G, GV, CS%diabatic_aux_CSp, fluxes%p_surf_full)
    else
      call make_frazil(h, tv, G, GV, CS%diabatic_aux_CSp)
    endif
    if (showCallTree) call callTree_waypoint("done with 1st make_frazil (diabatic)")

    if (CS%frazil_tendency_diag) then
      call diagnose_frazil_tendency(tv, h, temp_diag, 0.5*dt, G, GV, CS)
      if (CS%id_frazil_h > 0) call post_data(CS%id_frazil_h, h, CS%diag)
    endif
    call disable_averaging(CS%diag)
  endif
  ! For all other diabatic subroutines, the averaging window should be the entire diabatic timestep
  call enable_averaging(dt, Time_end, CS%diag)
  if (CS%debugConservation) call MOM_state_stats('1st make_frazil', u, v, h, tv%T, tv%S, G)

  if ((CS%ML_mix_first > 0.0) .or. CS%use_geothermal) then
!$OMP parallel do default(none) shared(is,ie,js,je,nz,h_orig,h,eaml,ebml)
    do k=1,nz ; do j=js,je ; do i=is,ie
      h_orig(i,j,k) = h(i,j,k) ; eaml(i,j,k) = 0.0 ; ebml(i,j,k) = 0.0
    enddo ; enddo ; enddo
  endif

  if (CS%use_geothermal) then
    call cpu_clock_begin(id_clock_geothermal)
    call geothermal(h, tv, dt, eaml, ebml, G, GV, CS%geothermal_CSp)
    call cpu_clock_end(id_clock_geothermal)
    if (showCallTree) call callTree_waypoint("geothermal (diabatic)")
    if (CS%debugConservation) call MOM_state_stats('geothermal', u, v, h, tv%T, tv%S, G)
  endif

  ! Whenever thickness changes let the diag manager know, target grids
  ! for vertical remapping may need to be regenerated.
  call diag_update_remap_grids(CS%diag)

  ! Set_opacity estimates the optical properties of the water column.
  ! It will need to be modified later to include information about the
  ! biological properties and layer thicknesses.
  if (associated(CS%optics)) &
    call set_opacity(CS%optics, fluxes, G, GV, CS%opacity_CSp)

  if (CS%bulkmixedlayer) then
    if (CS%debug) then
      call MOM_forcing_chksum("Before mixedlayer", fluxes, G, haloshift=0)
    endif

    if (CS%ML_mix_first > 0.0) then
    ! This subroutine:
    ! (1) Cools the mixed layer.
    ! (2) Performs convective adjustment by mixed layer entrainment.
    ! (3) Heats the mixed layer and causes it to detrain to
    !     Monin-Obukhov depth or minimum mixed layer depth.
    ! (4) Uses any remaining TKE to drive mixed layer entrainment.
    ! (5) Possibly splits buffer layer into two isopycnal layers (when using isopycnal coordinate)
      call find_uv_at_h(u, v, h, u_h, v_h, G, GV)

      call cpu_clock_begin(id_clock_mixedlayer)
      if (CS%ML_mix_first < 1.0) then
        ! Changes: h, tv%T, tv%S, eaml and ebml  (G is also inout???)
        call bulkmixedlayer(h, u_h, v_h, tv, fluxes, dt*CS%ML_mix_first, &
                            eaml,ebml, G, GV, CS%bulkmixedlayer_CSp, CS%optics, &
                            Hml, CS%aggregate_FW_forcing, dt, last_call=.false.)
        if (CS%salt_reject_below_ML) &
          call insert_brine(h, tv, G, GV, fluxes, nkmb, CS%diabatic_aux_CSp, &
                            dt*CS%ML_mix_first, CS%id_brine_lay)
      else
        ! Changes: h, tv%T, tv%S, eaml and ebml  (G is also inout???)
        call bulkmixedlayer(h, u_h, v_h, tv, fluxes, dt, eaml, ebml, &
                        G, GV, CS%bulkmixedlayer_CSp, CS%optics, &
                        Hml, CS%aggregate_FW_forcing, dt, last_call=.true.)
      endif

      !  Keep salinity from falling below a small but positive threshold.
      !  This constraint is needed for SIS1 ice model, which can extract
      !  more salt than is present in the ocean. SIS2 does not suffer
      !  from this limitation, in which case we can let salinity=0 and still
      !  have salt conserved with SIS2 ice. So for SIS2, we can run with
      !  BOUND_SALINITY=False in MOM.F90.
      if (associated(tv%S) .and. associated(tv%salt_deficit)) &
        call adjust_salt(h, tv, G, GV, CS%diabatic_aux_CSp)
      call cpu_clock_end(id_clock_mixedlayer)
      if (CS%debug) then
        call MOM_state_chksum("After mixedlayer ", u, v, h, G, GV, haloshift=0)
        call MOM_forcing_chksum("After mixedlayer", fluxes, G, haloshift=0)
      endif
      if (showCallTree) call callTree_waypoint("done with 1st bulkmixedlayer (diabatic)")
      if (CS%debugConservation) call MOM_state_stats('1st bulkmixedlayer', u, v, h, tv%T, tv%S, G)
    endif
  endif ! end CS%bulkmixedlayer

  if (CS%debug) then
    call MOM_state_chksum("before find_uv_at_h", u, v, h, G, GV, haloshift=0)
  endif

  if (CS%use_kappa_shear .or. CS%use_CVMix_shear) then
    if ((CS%ML_mix_first > 0.0) .or. CS%use_geothermal) then
      call find_uv_at_h(u, v, h_orig, u_h, v_h, G, GV, eaml, ebml)
      if (CS%debug) then
        call hchksum(eaml, "after find_uv_at_h eaml",G%HI, scale=GV%H_to_m)
        call hchksum(ebml, "after find_uv_at_h ebml",G%HI, scale=GV%H_to_m)
      endif
    else
      call find_uv_at_h(u, v, h, u_h, v_h, G, GV)
    endif
    if (showCallTree) call callTree_waypoint("done with find_uv_at_h (diabatic)")
  endif

  if (CS%use_int_tides) then
    !   This block provides an interface for the unresolved low-mode internal
    ! tide module (BDM).

    ! PROVIDE ENERGY DISTRIBUTION (calculate time-varying energy source)
    call set_int_tide_input(u, v, h, tv, fluxes, CS%int_tide_input, dt, G, GV, &
                            CS%int_tide_input_CSp)
    ! CALCULATE MODAL VELOCITIES
    cn(:,:,:) = 0.0
    if (CS%uniform_cg) then
       ! SET TO CONSTANT VALUE TO TEST PROPAGATE CODE
       do m=1,CS%nMode ; cn(:,:,m) = CS%cg_test ; enddo
    else
       call wave_speeds(h, tv, G, GV, CS%nMode, cn, full_halos=.true.)
       ! uncomment the lines below for a hard-coded cn that changes linearly with latitude
       !do j=G%jsd,G%jed ; do i=G%isd,G%ied
       !  cn(i,j,:) = ((7.-1.)/14000000.)*G%geoLatBu(i,j) + (1.-((7.-1.)/14000000.)*-7000000.)
       !enddo ; enddo
    endif

    if (CS%int_tide_source_test) then
      ! BUILD 2D ARRAY WITH POINT SOURCE FOR TESTING
      !  This block of code should be moved into set_int_tide_input. -RWH
      TKE_itidal_input_test(:,:) = 0.0
      avg_enabled = query_averaging_enabled(CS%diag,time_end=CS%time_end)
      if (CS%time_end <= CS%time_max_source) then
        do j=G%jsc,G%jec ; do i=G%isc,G%iec
          !INPUT ARBITRARY ENERGY POINT SOURCE
          if ((G%idg_offset + i == CS%int_tide_source_x) .and. &
              (G%jdg_offset + j == CS%int_tide_source_y)) then
            TKE_itidal_input_test(i,j) = 1.0
          endif
        enddo ; enddo
      endif
      ! CALL ROUTINE USING PRESCRIBED KE FOR TESTING
      call propagate_int_tide(h, tv, cn, TKE_itidal_input_test, &
                            CS%int_tide_input%tideamp, CS%int_tide_input%Nb, dt, G, GV, CS%int_tide_CSp)
    else
      ! CALL ROUTINE USING CALCULATED KE INPUT
      call propagate_int_tide(h, tv, cn, CS%int_tide_input%TKE_itidal_input, &
                              CS%int_tide_input%tideamp, CS%int_tide_input%Nb, dt, G, GV, CS%int_tide_CSp)
    endif
    if (showCallTree) call callTree_waypoint("done with propagate_int_tide (diabatic)")
  endif ! end CS%use_int_tides

  call cpu_clock_begin(id_clock_set_diffusivity)
  ! Sets: Kd, Kd_int, visc%Kd_extra_T, visc%Kd_extra_S
  ! Also changes: visc%Kd_shear, visc%TKE_turb (not clear that TKE_turb is used as input ????
  ! And sets visc%Kv_shear
  call set_diffusivity(u, v, h, u_h, v_h, tv, fluxes, CS%optics, visc, dt, G, GV, CS%set_diff_CSp, Kd, Kd_int)
  call cpu_clock_end(id_clock_set_diffusivity)
  if (showCallTree) call callTree_waypoint("done with set_diffusivity (diabatic)")

  if (CS%debug) then
    call MOM_state_chksum("after set_diffusivity ", u, v, h, G, GV, haloshift=0)
    call MOM_forcing_chksum("after set_diffusivity ", fluxes, G, haloshift=0)
    call MOM_thermovar_chksum("after set_diffusivity ", tv, G)
    call hchksum(Kd, "after set_diffusivity Kd",G%HI,haloshift=0)
    call hchksum(Kd_Int, "after set_diffusivity Kd_Int",G%HI,haloshift=0)
  endif


  if (CS%useKPP) then
    call cpu_clock_begin(id_clock_kpp)
    ! KPP needs the surface buoyancy flux but does not update state variables.
    ! We could make this call higher up to avoid a repeat unpacking of the surface fluxes.
    ! Sets: CS%KPP_buoy_flux, CS%KPP_temp_flux, CS%KPP_salt_flux
    ! NOTE: CS%KPP_buoy_flux, CS%KPP_temp_flux, CS%KPP_salt_flux are returned as rates (i.e. stuff per second)
    ! unlike other instances where the fluxes are integrated in time over a time-step.
    call calculateBuoyancyFlux2d(G, GV, fluxes, CS%optics, h, tv%T, tv%S, tv, &
                                 CS%KPP_buoy_flux, CS%KPP_temp_flux, CS%KPP_salt_flux)
    ! The KPP scheme calculates boundary layer diffusivities and non-local transport.
    ! MOM6 implementation of KPP matches the boundary layer to zero interior diffusivity,
    ! since the matching to nonzero interior diffusivity can be problematic.
    ! Changes: Kd_int. Sets: KPP_NLTheat, KPP_NLTscalar

!$OMP parallel default(none) shared(is,ie,js,je,nz,Kd_salt,Kd_int,visc,CS,Kd_heat)
!$OMP do
      do k=1,nz+1 ; do j=js,je ; do i=is,ie
        Kd_salt(i,j,k) = Kd_int(i,j,k)
        Kd_heat(i,j,k) = Kd_int(i,j,k)
      enddo ; enddo ; enddo
    if (associated(visc%Kd_extra_S)) then
!$OMP do
      do k=1,nz+1 ; do j=js,je ; do i=is,ie
        Kd_salt(i,j,k) = Kd_salt(i,j,k) + visc%Kd_extra_S(i,j,k)
      enddo ; enddo ; enddo
    endif
    if (associated(visc%Kd_extra_T)) then
!$OMP do
      do k=1,nz+1 ; do j=js,je ; do i=is,ie
        Kd_heat(i,j,k) = Kd_heat(i,j,k) + visc%Kd_extra_T(i,j,k)
      enddo ; enddo ; enddo
    endif
!$OMP end parallel

    call KPP_compute_BLD(CS%KPP_CSp, G, GV, h, tv%T, tv%S, u, v, tv%eqn_of_state, &
      fluxes%ustar, CS%KPP_buoy_flux)

    call KPP_calculate(CS%KPP_CSp, G, GV, h, tv%T, tv%S, u, v, tv%eqn_of_state, &
      fluxes%ustar, CS%KPP_buoy_flux, Kd_heat, Kd_salt, visc%Kv_shear, CS%KPP_NLTheat, &
      CS%KPP_NLTscalar, Waves=Waves)
!$OMP parallel default(none) shared(is,ie,js,je,nz,Kd_salt,Kd_int,visc,CS,G,Kd_heat,Hml)

    if (associated(Hml)) then
      call KPP_get_BLD(CS%KPP_CSp, Hml(:,:), G)
      call pass_var(Hml, G%domain, halo=1)
    endif

    if (.not. CS%KPPisPassive) then
!$OMP do
      do k=1,nz+1 ; do j=js,je ; do i=is,ie
        Kd_int(i,j,k) = min( Kd_salt(i,j,k),  Kd_heat(i,j,k) )
      enddo ; enddo ; enddo
      if (associated(visc%Kd_extra_S)) then
!$OMP do
        do k=1,nz+1 ; do j=js,je ; do i=is,ie
          visc%Kd_extra_S(i,j,k) = Kd_salt(i,j,k) - Kd_int(i,j,k)
        enddo ; enddo ; enddo
      endif
      if (associated(visc%Kd_extra_T)) then
!$OMP do
        do k=1,nz+1 ; do j=js,je ; do i=is,ie
          visc%Kd_extra_T(i,j,k) = Kd_heat(i,j,k) - Kd_int(i,j,k)
        enddo ; enddo ; enddo
      endif
    endif ! not passive
!$OMP end parallel
    call cpu_clock_end(id_clock_kpp)
    if (showCallTree) call callTree_waypoint("done with KPP_calculate (diabatic)")
    if (CS%debug) then
      call MOM_state_chksum("after KPP", u, v, h, G, GV, haloshift=0)
      call MOM_forcing_chksum("after KPP", fluxes, G, haloshift=0)
      call MOM_thermovar_chksum("after KPP", tv, G)
      call hchksum(Kd, "after KPP Kd",G%HI,haloshift=0)
      call hchksum(Kd_Int, "after KPP Kd_Int",G%HI,haloshift=0)
    endif

  endif  ! endif for KPP

  ! Add vertical diff./visc. due to convection (computed via CVMix)
  if (CS%use_CVMix_conv) then
    call calculate_CVMix_conv(h, tv, G, GV, CS%CVMix_conv_csp, Hml)

      !!!!!!!! GMM, the following needs to be checked !!!!!!!!!!!!!!!!!!!!!!!!!!!!!!!!!!
      do k=1,nz ; do j=js,je ; do i=is,ie
        Kd_int(i,j,k) = Kd_int(i,j,k) + CS%CVMix_conv_csp%kd_conv(i,j,k)
        visc%Kv_slow(i,j,k) = visc%Kv_slow(i,j,k) + CS%CVMix_conv_csp%kv_conv(i,j,k)
      enddo ; enddo ; enddo
      !!!!!!!!!!!!!!!!!!!!!!!!!!!!!!!!!!!!!!!!!!!!!!!!!!!!!!!!!!!!!!!!!!!!!!!!!!!!!!!!!!

  endif

  if (CS%useKPP) then

    call cpu_clock_begin(id_clock_kpp)
    if (CS%debug) then
      call hchksum(CS%KPP_temp_flux, "before KPP_applyNLT netHeat",G%HI,haloshift=0, scale=GV%H_to_m)
      call hchksum(CS%KPP_salt_flux, "before KPP_applyNLT netSalt",G%HI,haloshift=0, scale=GV%H_to_m)
      call hchksum(CS%KPP_NLTheat, "before KPP_applyNLT NLTheat",G%HI,haloshift=0)
      call hchksum(CS%KPP_NLTscalar, "before KPP_applyNLT NLTscalar",G%HI,haloshift=0)
    endif
    ! Apply non-local transport of heat and salt
    ! Changes: tv%T, tv%S
    call KPP_NonLocalTransport_temp(CS%KPP_CSp, G, GV, h, CS%KPP_NLTheat,   CS%KPP_temp_flux, dt, tv%T, tv%C_p)
    call KPP_NonLocalTransport_saln(CS%KPP_CSp, G, GV, h, CS%KPP_NLTscalar, CS%KPP_salt_flux, dt, tv%S)
    call cpu_clock_end(id_clock_kpp)
    if (showCallTree) call callTree_waypoint("done with KPP_applyNonLocalTransport (diabatic)")
    if (CS%debugConservation) call MOM_state_stats('KPP_applyNonLocalTransport', u, v, h, tv%T, tv%S, G)

    if (CS%debug) then
      call MOM_state_chksum("after KPP_applyNLT ", u, v, h, G, GV, haloshift=0)
      call MOM_forcing_chksum("after KPP_applyNLT ", fluxes, G, haloshift=0)
      call MOM_thermovar_chksum("after KPP_applyNLT ", tv, G)
    endif

  endif ! endif for KPP

  ! Differential diffusion done here.
  ! Changes: tv%T, tv%S
  ! If using matching within the KPP scheme, then this step needs to provide
  ! a diffusivity and happen before KPP.  But generally in MOM, we do not match
  ! KPP boundary layer to interior, so this diffusivity can be computed when convenient.
  if (associated(visc%Kd_extra_T) .and. associated(visc%Kd_extra_S) .and. associated(tv%T)) then
    call cpu_clock_begin(id_clock_CVMix_ddiff)

    call differential_diffuse_T_S(h, tv, visc, dt, G, GV)
    call cpu_clock_end(id_clock_CVMix_ddiff)
    if (showCallTree) call callTree_waypoint("done with differential_diffuse_T_S (diabatic)")
    if (CS%debugConservation) call MOM_state_stats('differential_diffuse_T_S', u, v, h, tv%T, tv%S, G)

    ! increment heat and salt diffusivity.
    ! CS%useKPP==.true. already has extra_T and extra_S included
    if (.not. CS%useKPP) then
      do K=2,nz ; do j=js,je ; do i=is,ie
        Kd_heat(i,j,K) = Kd_heat(i,j,K) + visc%Kd_extra_T(i,j,K)
        Kd_salt(i,j,K) = Kd_salt(i,j,K) + visc%Kd_extra_S(i,j,K)
      enddo ; enddo ; enddo
    endif

  endif


  ! This block sets ea, eb from Kd or Kd_int.
  ! If using ALE algorithm, set ea=eb=Kd_int on interfaces for
  ! use in the tri-diagonal solver.
  ! Otherwise, call entrainment_diffusive() which sets ea and eb
  ! based on KD and target densities (ie. does remapping as well).
  if (CS%useALEalgorithm) then

    do j=js,je ; do i=is,ie
      ea(i,j,1) = 0.
    enddo ; enddo
!$OMP parallel do default(none) shared(is,ie,js,je,nz,h_neglect,h,ea,GV,dt,Kd_int,eb) &
!$OMP                          private(hval)
    do k=2,nz ; do j=js,je ; do i=is,ie
      hval=1.0/(h_neglect + 0.5*(h(i,j,k-1) + h(i,j,k)))
      ea(i,j,k) = (GV%m_to_H**2) * dt * hval * Kd_int(i,j,k)
      eb(i,j,k-1) = ea(i,j,k)
    enddo ; enddo ; enddo
    do j=js,je ; do i=is,ie
      eb(i,j,nz) = 0.
    enddo ; enddo
    if (showCallTree) call callTree_waypoint("done setting ea,eb from Kd_int (diabatic)")

  else ! .not. CS%useALEalgorithm
    ! When not using ALE, calculate layer entrainments/detrainments from
    ! diffusivities and differences between layer and target densities
    call cpu_clock_begin(id_clock_entrain)
    ! Calculate appropriately limited diapycnal mass fluxes to account
    ! for diapycnal diffusion and advection.  Sets: ea, eb. Changes: kb
    call Entrainment_diffusive(u, v, h, tv, fluxes, dt, G, GV, CS%entrain_diffusive_CSp, &
                               ea, eb, kb, Kd_Lay=Kd, Kd_int=Kd_int)
    call cpu_clock_end(id_clock_entrain)
    if (showCallTree) call callTree_waypoint("done with Entrainment_diffusive (diabatic)")

  endif ! endif for (CS%useALEalgorithm)

  if (CS%debug) then
    call MOM_forcing_chksum("after calc_entrain ", fluxes, G, haloshift=0)
    call MOM_thermovar_chksum("after calc_entrain ", tv, G)
    call MOM_state_chksum("after calc_entrain ", u, v, h, G, GV, haloshift=0)
    call hchksum(ea, "after calc_entrain ea", G%HI, haloshift=0, scale=GV%H_to_m)
    call hchksum(eb, "after calc_entrain eb", G%HI, haloshift=0, scale=GV%H_to_m)
  endif

  ! Save fields before boundary forcing is applied for tendency diagnostics
  if (CS%boundary_forcing_tendency_diag) then
    do k=1,nz ; do j=js,je ; do i=is,ie
      h_diag(i,j,k)    = h(i,j,k)
      temp_diag(i,j,k) = tv%T(i,j,k)
      saln_diag(i,j,k) = tv%S(i,j,k)
    enddo ; enddo ; enddo
  endif

  ! Apply forcing when using the ALE algorithm
  if (CS%useALEalgorithm) then
    call cpu_clock_begin(id_clock_remap)

    ! Changes made to following fields:  h, tv%T and tv%S.

    do k=1,nz ; do j=js,je ; do i=is,ie
        h_prebound(i,j,k) = h(i,j,k)
    enddo ; enddo ; enddo
    if (CS%use_energetic_PBL) then

      skinbuoyflux(:,:) = 0.0
      call applyBoundaryFluxesInOut(CS%diabatic_aux_CSp, G, GV, dt, fluxes, CS%optics, &
              h, tv, CS%aggregate_FW_forcing, CS%evap_CFL_limit,                         &
              CS%minimum_forcing_depth, cTKE, dSV_dT, dSV_dS, SkinBuoyFlux=SkinBuoyFlux)

      if (CS%debug) then
        call hchksum(ea, "after applyBoundaryFluxes ea",G%HI,haloshift=0, scale=GV%H_to_m)
        call hchksum(eb, "after applyBoundaryFluxes eb",G%HI,haloshift=0, scale=GV%H_to_m)
        call hchksum(cTKE, "after applyBoundaryFluxes cTKE",G%HI,haloshift=0)
        call hchksum(dSV_dT, "after applyBoundaryFluxes dSV_dT",G%HI,haloshift=0)
        call hchksum(dSV_dS, "after applyBoundaryFluxes dSV_dS",G%HI,haloshift=0)
      endif

      call find_uv_at_h(u, v, h, u_h, v_h, G, GV)
      call energetic_PBL(h, u_h, v_h, tv, fluxes, dt, Kd_ePBL, G, GV, &
           CS%energetic_PBL_CSp, dSV_dT, dSV_dS, cTKE, SkinBuoyFlux, waves=waves)

      ! If visc%MLD exists, copy the ePBL's MLD into it
      if (associated(visc%MLD)) then
        call energetic_PBL_get_MLD(CS%energetic_PBL_CSp, visc%MLD, G)
        call pass_var(visc%MLD, G%domain, halo=1)
        Hml(:,:) = visc%MLD(:,:)
      endif

      ! Augment the diffusivities due to those diagnosed in energetic_PBL.
      do K=2,nz ; do j=js,je ; do i=is,ie

        if (CS%ePBL_is_additive) then
          Kd_add_here = Kd_ePBL(i,j,K)
          visc%Kv_shear(i,j,K) = visc%Kv_shear(i,j,K) + Kd_ePBL(i,j,K)
        else
          Kd_add_here = max(Kd_ePBL(i,j,K) - visc%Kd_shear(i,j,K), 0.0)
          visc%Kv_shear(i,j,K) = max(visc%Kv_shear(i,j,K), Kd_ePBL(i,j,K))
        endif
        Ent_int = Kd_add_here * (GV%m_to_H**2 * dt) / &
                    (0.5*(h(i,j,k-1) + h(i,j,k)) + h_neglect)
        eb(i,j,k-1) = eb(i,j,k-1) + Ent_int
        ea(i,j,k) = ea(i,j,k) + Ent_int
        Kd_int(i,j,K)  = Kd_int(i,j,K) + Kd_add_here

        ! for diagnostics
        Kd_heat(i,j,K) = Kd_heat(i,j,K) + Kd_int(i,j,K)
        Kd_salt(i,j,K) = Kd_salt(i,j,K) + Kd_int(i,j,K)

      enddo ; enddo ; enddo

      if (CS%debug) then
        call hchksum(ea, "after ePBL ea",G%HI,haloshift=0, scale=GV%H_to_m)
        call hchksum(eb, "after ePBL eb",G%HI,haloshift=0, scale=GV%H_to_m)
        call hchksum(Kd_ePBL, "after ePBL Kd_ePBL",G%HI,haloshift=0)
      endif

    else
      call applyBoundaryFluxesInOut(CS%diabatic_aux_CSp, G, GV, dt, fluxes, CS%optics, &
                                    h, tv, CS%aggregate_FW_forcing, &
                                    CS%evap_CFL_limit, CS%minimum_forcing_depth)

    endif   ! endif for CS%use_energetic_PBL

    ! diagnose the tendencies due to boundary forcing
    ! At this point, the diagnostic grids have not been updated since the call to the boundary layer scheme
    !  so all tendency diagnostics need to be posted on h_diag, and grids rebuilt afterwards
    if (CS%boundary_forcing_tendency_diag) then
      call diagnose_boundary_forcing_tendency(tv, h, temp_diag, saln_diag, h_diag, dt, G, GV, CS)
      if (CS%id_boundary_forcing_h > 0) call post_data(CS%id_boundary_forcing_h, h, CS%diag, alt_h = h_diag)
    endif
    ! Boundary fluxes may have changed T, S, and h
    call diag_update_remap_grids(CS%diag)

    call cpu_clock_end(id_clock_remap)
    if (CS%debug) then
      call MOM_forcing_chksum("after applyBoundaryFluxes ", fluxes, G, haloshift=0)
      call MOM_thermovar_chksum("after applyBoundaryFluxes ", tv, G)
      call MOM_state_chksum("after applyBoundaryFluxes ", u, v, h, G, GV, haloshift=0)
    endif
    if (showCallTree) call callTree_waypoint("done with applyBoundaryFluxes (diabatic)")
    if (CS%debugConservation)  call MOM_state_stats('applyBoundaryFluxes', u, v, h, tv%T, tv%S, G)

  endif   ! endif for (CS%useALEalgorithm)

  ! Update h according to divergence of the difference between
  ! ea and eb. We keep a record of the original h in hold.
  ! In the following, the checks for negative values are to guard
  ! against instances where entrainment drives a layer to
  ! negative thickness.  This situation will never happen if
  ! enough iterations are permitted in Calculate_Entrainment.
  ! Even if too few iterations are allowed, it is still guarded
  ! against.  In other words the checks are probably unnecessary.
  !$OMP parallel do default(shared)
  do j=js,je
    do i=is,ie
      hold(i,j,1) = h(i,j,1)
      h(i,j,1) = h(i,j,1) + (eb(i,j,1) - ea(i,j,2))
      hold(i,j,nz) = h(i,j,nz)
      h(i,j,nz) = h(i,j,nz) + (ea(i,j,nz) - eb(i,j,nz-1))
      if (h(i,j,1) <= 0.0) then
        h(i,j,1) = GV%Angstrom
      endif
      if (h(i,j,nz) <= 0.0) then
        h(i,j,nz) = GV%Angstrom
      endif
    enddo
    do k=2,nz-1 ; do i=is,ie
      hold(i,j,k) = h(i,j,k)
      h(i,j,k) = h(i,j,k) + ((ea(i,j,k) - eb(i,j,k-1)) + &
                    (eb(i,j,k) - ea(i,j,k+1)))
      if (h(i,j,k) <= 0.0) then
        h(i,j,k) = GV%Angstrom
      endif
    enddo ; enddo
  enddo
  ! Checks for negative thickness may have changed layer thicknesses
  call diag_update_remap_grids(CS%diag)

  if (CS%debug) then
    call MOM_state_chksum("after negative check ", u, v, h, G, GV, haloshift=0)
    call MOM_forcing_chksum("after negative check ", fluxes, G, haloshift=0)
    call MOM_thermovar_chksum("after negative check ", tv, G)
  endif
  if (showCallTree) call callTree_waypoint("done with h=ea-eb (diabatic)")
  if (CS%debugConservation) call MOM_state_stats('h=ea-eb', u, v, h, tv%T, tv%S, G)


  ! Here, T and S are updated according to ea and eb.
  ! If using the bulk mixed layer, T and S are also updated
  ! by surface fluxes (in fluxes%*).
  ! This is a very long block.
  if (CS%bulkmixedlayer) then

    if (associated(tv%T)) then
      call cpu_clock_begin(id_clock_tridiag)
      ! Temperature and salinity (as state variables) are treated
      ! differently from other tracers to insure massless layers that
      ! are lighter than the mixed layer have temperatures and salinities
      ! that correspond to their prescribed densities.
      if (CS%massless_match_targets) then
        !$OMP parallel do default (shared) private(h_tr,b1,d1,c1,b_denom_1)
        do j=js,je
          do i=is,ie
            h_tr = hold(i,j,1) + h_neglect
            b1(i) = 1.0 / (h_tr + eb(i,j,1))
            d1(i) = h_tr * b1(i)
            tv%T(i,j,1) = b1(i) * (h_tr*tv%T(i,j,1))
            tv%S(i,j,1) = b1(i) * (h_tr*tv%S(i,j,1))
          enddo
          do k=2,nkmb ; do i=is,ie
            c1(i,k) = eb(i,j,k-1) * b1(i)
            h_tr = hold(i,j,k) + h_neglect
            b_denom_1 = h_tr + d1(i)*ea(i,j,k)
            b1(i) = 1.0 / (b_denom_1 + eb(i,j,k))
            if (k<nkmb) d1(i) = b_denom_1 * b1(i)
            tv%T(i,j,k) = b1(i) * (h_tr*tv%T(i,j,k) + ea(i,j,k)*tv%T(i,j,k-1))
            tv%S(i,j,k) = b1(i) * (h_tr*tv%S(i,j,k) + ea(i,j,k)*tv%S(i,j,k-1))
          enddo ; enddo

          do k=nkmb+1,nz ; do i=is,ie
            if (k == kb(i,j)) then
              c1(i,k) = eb(i,j,k-1) * b1(i)
              d1(i) = (((eb(i,j,nkmb)-eb(i,j,k-1)) + hold(i,j,nkmb) + h_neglect) + &
                       d1(i)*ea(i,j,nkmb)) * b1(i)
              h_tr = hold(i,j,k) + h_neglect
              b_denom_1 = h_tr + d1(i)*ea(i,j,k)
              b1(i) = 1.0 / (b_denom_1 + eb(i,j,k))
              d1(i) = b_denom_1 * b1(i)
              tv%T(i,j,k) = b1(i) * (h_tr*tv%T(i,j,k) + ea(i,j,k)*tv%T(i,j,nkmb))
              tv%S(i,j,k) = b1(i) * (h_tr*tv%S(i,j,k) + ea(i,j,k)*tv%S(i,j,nkmb))
            elseif (k > kb(i,j)) then
              c1(i,k) = eb(i,j,k-1) * b1(i)
              h_tr = hold(i,j,k) + h_neglect
              b_denom_1 = h_tr + d1(i)*ea(i,j,k)
              b1(i) = 1.0 / (b_denom_1 + eb(i,j,k))
              d1(i) = b_denom_1 * b1(i)
              tv%T(i,j,k) = b1(i) * (h_tr*tv%T(i,j,k) + ea(i,j,k)*tv%T(i,j,k-1))
              tv%S(i,j,k) = b1(i) * (h_tr*tv%S(i,j,k) + ea(i,j,k)*tv%S(i,j,k-1))
            elseif (eb(i,j,k) < eb(i,j,k-1)) then ! (note that k < kb(i,j))
              !   The bottommost buffer layer might entrain all the mass from some
              ! of the interior layers that are thin and lighter in the coordinate
              ! density than that buffer layer.  The T and S of these newly
              ! massless interior layers are unchanged.
              tv%T(i,j,nkmb) = tv%T(i,j,nkmb) + b1(i) * (eb(i,j,k-1) - eb(i,j,k)) * tv%T(i,j,k)
              tv%S(i,j,nkmb) = tv%S(i,j,nkmb) + b1(i) * (eb(i,j,k-1) - eb(i,j,k)) * tv%S(i,j,k)
            endif
          enddo ; enddo

          do k=nz-1,nkmb,-1 ; do i=is,ie
            if (k >= kb(i,j)) then
              tv%T(i,j,k) = tv%T(i,j,k) + c1(i,k+1)*tv%T(i,j,k+1)
              tv%S(i,j,k) = tv%S(i,j,k) + c1(i,k+1)*tv%S(i,j,k+1)
            endif
          enddo ; enddo
          do i=is,ie ; if (kb(i,j) <= nz) then
            tv%T(i,j,nkmb) = tv%T(i,j,nkmb) + c1(i,kb(i,j))*tv%T(i,j,kb(i,j))
            tv%S(i,j,nkmb) = tv%S(i,j,nkmb) + c1(i,kb(i,j))*tv%S(i,j,kb(i,j))
          endif ; enddo
          do k=nkmb-1,1,-1 ; do i=is,ie
            tv%T(i,j,k) = tv%T(i,j,k) + c1(i,k+1)*tv%T(i,j,k+1)
            tv%S(i,j,k) = tv%S(i,j,k) + c1(i,k+1)*tv%S(i,j,k+1)
          enddo ; enddo
        enddo ! end of j loop
      else ! .not. massless_match_targets
        ! This simpler form allows T & S to be too dense for the layers
        ! between the buffer layers and the interior.
        ! Changes: T, S
        if (CS%tracer_tridiag) then
          call tracer_vertdiff(hold, ea, eb, dt, tv%T, G, GV)
          call tracer_vertdiff(hold, ea, eb, dt, tv%S, G, GV)
        else
          call triDiagTS(G, GV, is, ie, js, je, hold, ea, eb, tv%T, tv%S)
        endif
      endif ! massless_match_targets
      call cpu_clock_end(id_clock_tridiag)

    endif ! endif for associated(T)
    if (CS%debugConservation) call MOM_state_stats('BML tridiag', u, v, h, tv%T, tv%S, G)

    if ((CS%ML_mix_first > 0.0) .or. CS%use_geothermal) then
      ! The mixed layer code has already been called, but there is some needed
      ! bookkeeping.
      !$OMP parallel do default(shared)
      do k=1,nz ; do j=js,je ; do i=is,ie
        hold(i,j,k) = h_orig(i,j,k)
        ea(i,j,k) = ea(i,j,k) + eaml(i,j,k)
        eb(i,j,k) = eb(i,j,k) + ebml(i,j,k)
      enddo ; enddo ; enddo
      if (CS%debug) then
        call hchksum(ea, "after ea = ea + eaml",G%HI,haloshift=0, scale=GV%H_to_m)
        call hchksum(eb, "after eb = eb + ebml",G%HI,haloshift=0, scale=GV%H_to_m)
      endif
    endif

    if (CS%ML_mix_first < 1.0) then
    !  Call the mixed layer code now, perhaps for a second time.
    !  This subroutine (1)  Cools the mixed layer.
    !    (2) Performs convective adjustment by mixed layer entrainment.
    !    (3) Heats the mixed layer and causes it to detrain to
    !        Monin-Obukhov depth or minimum mixed layer depth.
    !    (4) Uses any remaining TKE to drive mixed layer entrainment.
    !    (5) Possibly splits the buffer layer into two isopycnal layers.

      call find_uv_at_h(u, v, hold, u_h, v_h, G, GV, ea, eb)
      if (CS%debug) call MOM_state_chksum("find_uv_at_h1 ", u, v, h, G, GV, haloshift=0)

      dt_mix = min(dt,dt*(1.0 - CS%ML_mix_first))
      call cpu_clock_begin(id_clock_mixedlayer)
      ! Changes: h, tv%T, tv%S, ea and eb  (G is also inout???)
      call bulkmixedlayer(h, u_h, v_h, tv, fluxes, dt_mix, ea, eb, &
                      G, GV, CS%bulkmixedlayer_CSp, CS%optics, &
                      Hml, CS%aggregate_FW_forcing, dt, last_call=.true.)

      if (CS%salt_reject_below_ML) &
        call insert_brine(h, tv, G, GV, fluxes, nkmb, CS%diabatic_aux_CSp, dt_mix, &
                          CS%id_brine_lay)

      !  Keep salinity from falling below a small but positive threshold.
      !  This constraint is needed for SIS1 ice model, which can extract
      !  more salt than is present in the ocean. SIS2 does not suffer
      !  from this limitation, in which case we can let salinity=0 and still
      !  have salt conserved with SIS2 ice. So for SIS2, we can run with
      !  BOUND_SALINITY=False in MOM.F90.
      if (associated(tv%S) .and. associated(tv%salt_deficit)) &
        call adjust_salt(h, tv, G, GV, CS%diabatic_aux_CSp)

      call cpu_clock_end(id_clock_mixedlayer)
      if (showCallTree) call callTree_waypoint("done with 2nd bulkmixedlayer (diabatic)")
      if (CS%debugConservation) call MOM_state_stats('2nd bulkmixedlayer', u, v, h, tv%T, tv%S, G)
    endif

  else  ! following block for when NOT using BULKMIXEDLAYER


    ! calculate change in temperature & salinity due to dia-coordinate surface diffusion
    if (associated(tv%T)) then

      if (CS%debug) then
        call hchksum(ea, "before triDiagTS ea ",G%HI,haloshift=0, scale=GV%H_to_m)
        call hchksum(eb, "before triDiagTS eb ",G%HI,haloshift=0, scale=GV%H_to_m)
      endif
      call cpu_clock_begin(id_clock_tridiag)

      !  Keep salinity from falling below a small but positive threshold.
      !  This constraint is needed for SIS1 ice model, which can extract
      !  more salt than is present in the ocean. SIS2 does not suffer
      !  from this limitation, in which case we can let salinity=0 and still
      !  have salt conserved with SIS2 ice. So for SIS2, we can run with
      !  BOUND_SALINITY=False in MOM.F90.
      if (associated(tv%S) .and. associated(tv%salt_deficit)) &
        call adjust_salt(h, tv, G, GV, CS%diabatic_aux_CSp)

      if (CS%diabatic_diff_tendency_diag) then
        do k=1,nz ; do j=js,je ; do i=is,ie
          temp_diag(i,j,k) = tv%T(i,j,k)
          saln_diag(i,j,k) = tv%S(i,j,k)
        enddo ; enddo ; enddo
      endif

      ! Changes T and S via the tridiagonal solver; no change to h
      if (CS%tracer_tridiag) then
          call tracer_vertdiff(hold, ea, eb, dt, tv%T, G, GV)
          call tracer_vertdiff(hold, ea, eb, dt, tv%S, G, GV)
      else
        call triDiagTS(G, GV, is, ie, js, je, hold, ea, eb, tv%T, tv%S)
      endif

      ! diagnose temperature, salinity, heat, and salt tendencies
      ! Note: hold here refers to the thicknesses from before the dual-entraintment when using
      ! the bulk mixed layer scheme. Otherwise in ALE-mode, layer thicknesses will have changed
      ! In either case, tendencies should be posted on hold
      if (CS%diabatic_diff_tendency_diag) then
        call diagnose_diabatic_diff_tendency(tv, hold, temp_diag, saln_diag, dt, G, GV, CS)
        if (CS%id_diabatic_diff_h > 0) call post_data(CS%id_diabatic_diff_h, hold, CS%diag, alt_h = hold)
      endif

      call cpu_clock_end(id_clock_tridiag)
      if (showCallTree) call callTree_waypoint("done with triDiagTS (diabatic)")

    endif  ! endif corresponding to if (associated(tv%T))
    if (CS%debugConservation) call MOM_state_stats('triDiagTS', u, v, h, tv%T, tv%S, G)


  endif  ! endif for the BULKMIXEDLAYER block


  if (CS%debug) then
    call MOM_state_chksum("after mixed layer ", u, v, h, G, GV, haloshift=0)
    call MOM_thermovar_chksum("after mixed layer ", tv, G)
    call hchksum(ea, "after mixed layer ea", G%HI, scale=GV%H_to_m)
    call hchksum(eb, "after mixed layer eb", G%HI, scale=GV%H_to_m)
  endif

  if (.not. CS%useALEalgorithm) then
    call cpu_clock_begin(id_clock_remap)
    call regularize_layers(h, tv, dt, ea, eb, G, GV, CS%regularize_layers_CSp)
    call cpu_clock_end(id_clock_remap)
    if (showCallTree) call callTree_waypoint("done with regularize_layers (diabatic)")
    if (CS%debugConservation) call MOM_state_stats('regularize_layers', u, v, h, tv%T, tv%S, G)
  endif

  ! Whenever thickness changes let the diag manager know, as the
  ! target grids for vertical remapping may need to be regenerated.
  call diag_update_remap_grids(CS%diag)

  ! diagnostics
  if ((CS%id_Tdif > 0) .or. (CS%id_Tdif_z > 0) .or. &
      (CS%id_Tadv > 0) .or. (CS%id_Tadv_z > 0)) then
    do j=js,je ; do i=is,ie
      Tdif_flx(i,j,1) = 0.0 ; Tdif_flx(i,j,nz+1) = 0.0
      Tadv_flx(i,j,1) = 0.0 ; Tadv_flx(i,j,nz+1) = 0.0
    enddo ; enddo
    !$OMP parallel do default(shared)
    do K=2,nz ; do j=js,je ; do i=is,ie
      Tdif_flx(i,j,K) = (Idt * 0.5*(ea(i,j,k) + eb(i,j,k-1))) * &
                        (tv%T(i,j,k-1) - tv%T(i,j,k))
      Tadv_flx(i,j,K) = (Idt * (ea(i,j,k) - eb(i,j,k-1))) * &
                    0.5*(tv%T(i,j,k-1) + tv%T(i,j,k))
    enddo ; enddo ; enddo
  endif
  if ((CS%id_Sdif > 0) .or. (CS%id_Sdif_z > 0) .or. &
      (CS%id_Sadv > 0) .or. (CS%id_Sadv_z > 0)) then
    do j=js,je ; do i=is,ie
      Sdif_flx(i,j,1) = 0.0 ; Sdif_flx(i,j,nz+1) = 0.0
      Sadv_flx(i,j,1) = 0.0 ; Sadv_flx(i,j,nz+1) = 0.0
    enddo ; enddo
    !$OMP parallel do default(shared)
    do K=2,nz ; do j=js,je ; do i=is,ie
      Sdif_flx(i,j,K) = (Idt * 0.5*(ea(i,j,k) + eb(i,j,k-1))) * &
                        (tv%S(i,j,k-1) - tv%S(i,j,k))
      Sadv_flx(i,j,K) = (Idt * (ea(i,j,k) - eb(i,j,k-1))) * &
                    0.5*(tv%S(i,j,k-1) + tv%S(i,j,k))
    enddo ; enddo ; enddo
  endif

  ! mixing of passive tracers from massless boundary layers to interior
  call cpu_clock_begin(id_clock_tracers)
  if (CS%mix_boundary_tracers) then
    Tr_ea_BBL = sqrt(dt*CS%Kd_BBL_tr)
    !$OMP parallel do default(shared) private(htot,in_boundary,add_ent)
    do j=js,je
      do i=is,ie
        ebtr(i,j,nz) = eb(i,j,nz)
        htot(i) = 0.0
        in_boundary(i) = (G%mask2dT(i,j) > 0.0)
      enddo
      do k=nz,2,-1 ; do i=is,ie
        if (in_boundary(i)) then
          htot(i) = htot(i) + h(i,j,k)
          !   If diapycnal mixing has been suppressed because this is a massless
          ! layer near the bottom, add some mixing of tracers between these
          ! layers.  This flux is based on the harmonic mean of the two
          ! thicknesses, as this corresponds pretty closely (to within
          ! differences in the density jumps between layers) with what is done
          ! in the calculation of the fluxes in the first place.  Kd_min_tr
          ! should be much less than the values that have been set in Kd,
          ! perhaps a molecular diffusivity.
          add_ent = ((dt * CS%Kd_min_tr) * GV%m_to_H**2) * &
                    ((h(i,j,k-1)+h(i,j,k)+h_neglect) / &
                     (h(i,j,k-1)*h(i,j,k)+h_neglect2)) - &
                    0.5*(ea(i,j,k) + eb(i,j,k-1))
          if (htot(i) < Tr_ea_BBL) then
            add_ent = max(0.0, add_ent, &
                          (Tr_ea_BBL - htot(i)) - min(ea(i,j,k),eb(i,j,k-1)))
          elseif (add_ent < 0.0) then
            add_ent = 0.0 ; in_boundary(i) = .false.
          endif

          ebtr(i,j,k-1) = eb(i,j,k-1) + add_ent
          eatr(i,j,k) = ea(i,j,k) + add_ent
        else
          ebtr(i,j,k-1) = eb(i,j,k-1) ; eatr(i,j,k) = ea(i,j,k)
        endif
        if (associated(visc%Kd_extra_S)) then ; if (visc%Kd_extra_S(i,j,k) > 0.0) then
          add_ent = ((dt * visc%Kd_extra_S(i,j,k)) * GV%m_to_H**2) / &
             (0.25 * ((h(i,j,k-1) + h(i,j,k)) + (hold(i,j,k-1) + hold(i,j,k))) + &
              h_neglect)
          ebtr(i,j,k-1) = ebtr(i,j,k-1) + add_ent
          eatr(i,j,k) = eatr(i,j,k) + add_ent
        endif ; endif
      enddo ; enddo
      do i=is,ie ; eatr(i,j,1) = ea(i,j,1) ; enddo

    enddo

    if (CS%useALEalgorithm) then
    ! For passive tracers, the changes in thickness due to boundary fluxes has yet to be applied
    ! so hold should be h_orig
      call call_tracer_column_fns(h_prebound, h, ea, eb, fluxes, Hml, dt, G, GV, tv, &
                                CS%optics, CS%tracer_flow_CSp, CS%debug, &
                                evap_CFL_limit = CS%evap_CFL_limit, &
                                minimum_forcing_depth = CS%minimum_forcing_depth)
    else
      call call_tracer_column_fns(hold, h, eatr, ebtr, fluxes, Hml, dt, G, GV, tv, &
                                CS%optics, CS%tracer_flow_CSp, CS%debug)
    endif

  elseif (associated(visc%Kd_extra_S)) then  ! extra diffusivity for passive tracers

    do j=js,je ; do i=is,ie
      ebtr(i,j,nz) = eb(i,j,nz) ; eatr(i,j,1) = ea(i,j,1)
    enddo ; enddo
    !$OMP parallel do default(shared) private(add_ent)
    do k=nz,2,-1 ; do j=js,je ; do i=is,ie
      if (visc%Kd_extra_S(i,j,k) > 0.0) then
        add_ent = ((dt * visc%Kd_extra_S(i,j,k)) * GV%m_to_H**2) / &
           (0.25 * ((h(i,j,k-1) + h(i,j,k)) + (hold(i,j,k-1) + hold(i,j,k))) + &
            h_neglect)
      else
        add_ent = 0.0
      endif
      ebtr(i,j,k-1) = eb(i,j,k-1) + add_ent
      eatr(i,j,k) = ea(i,j,k) + add_ent
    enddo ; enddo ; enddo

    if (CS%useALEalgorithm) then
    ! For passive tracers, the changes in thickness due to boundary fluxes has yet to be applied
      call call_tracer_column_fns(h_prebound, h, eatr, ebtr, fluxes, Hml, dt, G, GV, tv, &
                                  CS%optics, CS%tracer_flow_CSp, CS%debug,&
                                  evap_CFL_limit = CS%evap_CFL_limit, &
                                  minimum_forcing_depth = CS%minimum_forcing_depth)
    else
      call call_tracer_column_fns(hold, h, eatr, ebtr, fluxes, Hml, dt, G, GV, tv, &
                                  CS%optics, CS%tracer_flow_CSp, CS%debug)
    endif

  else
    if (CS%useALEalgorithm) then
    ! For passive tracers, the changes in thickness due to boundary fluxes has yet to be applied
      call call_tracer_column_fns(h_prebound, h, eatr, ebtr, fluxes, Hml, dt, G, GV, tv, &
                                  CS%optics, CS%tracer_flow_CSp, CS%debug, &
                                  evap_CFL_limit = CS%evap_CFL_limit, &
                                  minimum_forcing_depth = CS%minimum_forcing_depth)
    else
      call call_tracer_column_fns(hold, h, ea, eb, fluxes, Hml, dt, G, GV, tv, &
                                  CS%optics, CS%tracer_flow_CSp, CS%debug)
    endif

  endif  ! (CS%mix_boundary_tracers)



  call cpu_clock_end(id_clock_tracers)


  ! sponges
  if (CS%use_sponge) then
    call cpu_clock_begin(id_clock_sponge)
    if (associated(CS%ALE_sponge_CSp)) then
      ! ALE sponge
      call apply_ALE_sponge(h, dt, G, CS%ALE_sponge_CSp, CS%Time)
    else
      ! Layer mode sponge
      if (CS%bulkmixedlayer .and. associated(tv%eqn_of_state)) then
        do i=is,ie ; p_ref_cv(i) = tv%P_Ref ; enddo
        !$OMP parallel do default(shared)
        do j=js,je
           call calculate_density(tv%T(:,j,1), tv%S(:,j,1), p_ref_cv, Rcv_ml(:,j), &
                               is, ie-is+1, tv%eqn_of_state)
        enddo
        call apply_sponge(h, dt, G, GV, ea, eb, CS%sponge_CSp, Rcv_ml)
      else
        call apply_sponge(h, dt, G, GV, ea, eb, CS%sponge_CSp)
      endif
    endif
    call cpu_clock_end(id_clock_sponge)
    if (CS%debug) then
      call MOM_state_chksum("apply_sponge ", u, v, h, G, GV, haloshift=0)
      call MOM_thermovar_chksum("apply_sponge ", tv, G)
    endif
  endif ! CS%use_sponge


!   Save the diapycnal mass fluxes as a diagnostic field.
  if (associated(CDp%diapyc_vel)) then
    !$OMP parallel do default(shared)
    do j=js,je
      do K=2,nz ; do i=is,ie
        CDp%diapyc_vel(i,j,K) = Idt * (GV%H_to_m * (ea(i,j,k) - eb(i,j,k-1)))
      enddo ; enddo
      do i=is,ie
        CDp%diapyc_vel(i,j,1) = 0.0
        CDp%diapyc_vel(i,j,nz+1) = 0.0
      enddo
    enddo
  endif

! For momentum, it is only the net flux that homogenizes within
! the mixed layer.  Vertical viscosity that is proportional to the
! mixed layer turbulence is applied elsewhere.
  if (CS%bulkmixedlayer) then
    if (CS%debug) then
      call hchksum(ea, "before net flux rearrangement ea",G%HI, scale=GV%H_to_m)
      call hchksum(eb, "before net flux rearrangement eb",G%HI, scale=GV%H_to_m)
    endif
    !$OMP parallel do default(shared) private(net_ent)
    do j=js,je
      do K=2,GV%nkml ; do i=is,ie
        net_ent = ea(i,j,k) - eb(i,j,k-1)
        ea(i,j,k) = max(net_ent, 0.0)
        eb(i,j,k-1) = max(-net_ent, 0.0)
      enddo ; enddo
    enddo
    if (CS%debug) then
      call hchksum(ea, "after net flux rearrangement ea",G%HI, scale=GV%H_to_m)
      call hchksum(eb, "after net flux rearrangement eb",G%HI, scale=GV%H_to_m)
    endif
  endif

! Initialize halo regions of ea, eb, and hold to default values.
  !$OMP parallel do default(shared)
  do k=1,nz
    do i=is-1,ie+1
      hold(i,js-1,k) = GV%Angstrom ; ea(i,js-1,k) = 0.0 ; eb(i,js-1,k) = 0.0
      hold(i,je+1,k) = GV%Angstrom ; ea(i,je+1,k) = 0.0 ; eb(i,je+1,k) = 0.0
    enddo
    do j=js,je
      hold(is-1,j,k) = GV%Angstrom ; ea(is-1,j,k) = 0.0 ; eb(is-1,j,k) = 0.0
      hold(ie+1,j,k) = GV%Angstrom ; ea(ie+1,j,k) = 0.0 ; eb(ie+1,j,k) = 0.0
    enddo
  enddo

  call cpu_clock_begin(id_clock_pass)
  if (G%symmetric) then ; dir_flag = To_All+Omit_Corners
  else ; dir_flag = To_West+To_South+Omit_Corners ; endif
  call create_group_pass(CS%pass_hold_eb_ea, hold, G%Domain, dir_flag, halo=1)
  call create_group_pass(CS%pass_hold_eb_ea, eb, G%Domain, dir_flag, halo=1)
  call create_group_pass(CS%pass_hold_eb_ea, ea, G%Domain, dir_flag, halo=1)
  call do_group_pass(CS%pass_hold_eb_ea, G%Domain)
  ! visc%Kv_shear is not in the group pass because it has larger vertical extent.
  if (associated(visc%Kv_shear)) &
    call pass_var(visc%Kv_shear, G%Domain, To_All+Omit_Corners, halo=1)
  if (associated(visc%Kv_slow)) &
    call pass_var(visc%Kv_slow, G%Domain, To_All+Omit_Corners, halo=1)

  call cpu_clock_end(id_clock_pass)

  if (.not. CS%useALEalgorithm) then
    !  Use a tridiagonal solver to determine effect of the diapycnal
    !  advection on velocity field. It is assumed that water leaves
    !  or enters the ocean with the surface velocity.
    if (CS%debug) then
      call MOM_state_chksum("before u/v tridiag ", u, v, h, G, GV, haloshift=0)
      call hchksum(ea, "before u/v tridiag ea",G%HI, scale=GV%H_to_m)
      call hchksum(eb, "before u/v tridiag eb",G%HI, scale=GV%H_to_m)
      call hchksum(hold, "before u/v tridiag hold",G%HI, scale=GV%H_to_m)
    endif
    call cpu_clock_begin(id_clock_tridiag)
    !$OMP parallel do default(shared) private(hval,b1,d1,c1,eaval)
    do j=js,je
      do I=Isq,Ieq
        if (associated(ADp%du_dt_dia)) ADp%du_dt_dia(I,j,1) = u(I,j,1)
        hval = (hold(i,j,1) + hold(i+1,j,1)) + (ea(i,j,1) + ea(i+1,j,1)) + h_neglect
        b1(I) = 1.0 / (hval + (eb(i,j,1) + eb(i+1,j,1)))
        d1(I) = hval * b1(I)
        u(I,j,1) = b1(I) * (hval * u(I,j,1))
      enddo
      do k=2,nz ; do I=Isq,Ieq
        if (associated(ADp%du_dt_dia)) ADp%du_dt_dia(I,j,k) = u(I,j,k)
        c1(I,k) = (eb(i,j,k-1)+eb(i+1,j,k-1)) * b1(I)
        eaval = ea(i,j,k) + ea(i+1,j,k)
        hval = hold(i,j,k) + hold(i+1,j,k) + h_neglect
        b1(I) = 1.0 / ((eb(i,j,k) + eb(i+1,j,k)) + (hval + d1(I)*eaval))
        d1(I) = (hval + d1(I)*eaval) * b1(I)
        u(I,j,k) = (hval*u(I,j,k) + eaval*u(I,j,k-1))*b1(I)
      enddo ; enddo
      do k=nz-1,1,-1 ; do I=Isq,Ieq
        u(I,j,k) = u(I,j,k) + c1(I,k+1)*u(I,j,k+1)
        if (associated(ADp%du_dt_dia)) &
          ADp%du_dt_dia(I,j,k) = (u(I,j,k) - ADp%du_dt_dia(I,j,k)) * Idt
      enddo ; enddo
      if (associated(ADp%du_dt_dia)) then
        do I=Isq,Ieq
          ADp%du_dt_dia(I,j,nz) = (u(I,j,nz)-ADp%du_dt_dia(I,j,nz)) * Idt
        enddo
      endif
    enddo
    if (CS%debug) then
      call MOM_state_chksum("aft 1st loop tridiag ", u, v, h, G, GV, haloshift=0)
    endif
    !$OMP parallel do default(shared) private(hval,b1,d1,c1,eaval)
    do J=Jsq,Jeq
      do i=is,ie
        if (associated(ADp%dv_dt_dia)) ADp%dv_dt_dia(i,J,1) = v(i,J,1)
        hval = (hold(i,j,1) + hold(i,j+1,1)) + (ea(i,j,1) + ea(i,j+1,1)) + h_neglect
        b1(i) = 1.0 / (hval + (eb(i,j,1) + eb(i,j+1,1)))
        d1(I) = hval * b1(I)
        v(i,J,1) = b1(i) * (hval * v(i,J,1))
      enddo
      do k=2,nz ; do i=is,ie
        if (associated(ADp%dv_dt_dia)) ADp%dv_dt_dia(i,J,k) = v(i,J,k)
        c1(i,k) = (eb(i,j,k-1)+eb(i,j+1,k-1)) * b1(i)
        eaval = ea(i,j,k) + ea(i,j+1,k)
        hval = hold(i,j,k) + hold(i,j+1,k) + h_neglect
        b1(i) = 1.0 / ((eb(i,j,k) + eb(i,j+1,k)) + (hval + d1(i)*eaval))
        d1(i) = (hval + d1(i)*eaval) * b1(i)
        v(i,J,k) = (hval*v(i,J,k) + eaval*v(i,J,k-1))*b1(i)
      enddo ; enddo
      do k=nz-1,1,-1 ; do i=is,ie
        v(i,J,k) = v(i,J,k) + c1(i,k+1)*v(i,J,k+1)
        if (associated(ADp%dv_dt_dia)) &
          ADp%dv_dt_dia(i,J,k) = (v(i,J,k) - ADp%dv_dt_dia(i,J,k)) * Idt
      enddo ; enddo
      if (associated(ADp%dv_dt_dia)) then
        do i=is,ie
          ADp%dv_dt_dia(i,J,nz) = (v(i,J,nz)-ADp%dv_dt_dia(i,J,nz)) * Idt
        enddo
      endif
    enddo
    call cpu_clock_end(id_clock_tridiag)
    if (CS%debug) then
      call MOM_state_chksum("after u/v tridiag ", u, v, h, G, GV, haloshift=0)
    endif
  endif ! useALEalgorithm

  call disable_averaging(CS%diag)
  ! Frazil formation keeps temperature above the freezing point.
  ! make_frazil is deliberately called at both the beginning and at
  ! the end of the diabatic processes.
  if (associated(tv%T) .AND. associated(tv%frazil)) then
    call enable_averaging(0.5*dt, Time_end, CS%diag)
    if (CS%frazil_tendency_diag) then
      do k=1,nz ; do j=js,je ; do i=is,ie
        temp_diag(i,j,k) = tv%T(i,j,k)
      enddo ; enddo ; enddo
    endif

    if (associated(fluxes%p_surf_full)) then
      call make_frazil(h, tv, G, GV, CS%diabatic_aux_CSp, fluxes%p_surf_full)
    else
      call make_frazil(h, tv, G, GV, CS%diabatic_aux_CSp)
    endif

    if (CS%frazil_tendency_diag) then
      call diagnose_frazil_tendency(tv, h, temp_diag, 0.5*dt, G, GV, CS)
      if (CS%id_frazil_h > 0 ) call post_data(CS%id_frazil_h, h, CS%diag)
    endif

    if (showCallTree) call callTree_waypoint("done with 2nd make_frazil (diabatic)")
    if (CS%debugConservation) call MOM_state_stats('2nd make_frazil', u, v, h, tv%T, tv%S, G)
    call disable_averaging(CS%diag)

  endif  ! endif for frazil

  ! Diagnose the diapycnal diffusivities and other related quantities.
  call enable_averaging(dt, Time_end, CS%diag)

  if (CS%id_Kd_interface > 0) call post_data(CS%id_Kd_interface, Kd_int,  CS%diag)
  if (CS%id_Kd_heat      > 0) call post_data(CS%id_Kd_heat,      Kd_heat, CS%diag)
  if (CS%id_Kd_salt      > 0) call post_data(CS%id_Kd_salt,      Kd_salt, CS%diag)
  if (CS%id_Kd_ePBL      > 0) call post_data(CS%id_Kd_ePBL,      Kd_ePBL, CS%diag)

  if (CS%id_ea       > 0) call post_data(CS%id_ea,       ea, CS%diag)
  if (CS%id_eb       > 0) call post_data(CS%id_eb,       eb, CS%diag)

  if (CS%id_dudt_dia > 0) call post_data(CS%id_dudt_dia, ADp%du_dt_dia,  CS%diag)
  if (CS%id_dvdt_dia > 0) call post_data(CS%id_dvdt_dia, ADp%dv_dt_dia,  CS%diag)
  if (CS%id_wd       > 0) call post_data(CS%id_wd,       CDp%diapyc_vel, CS%diag)

  if (CS%id_MLD_003 > 0 .or. CS%id_subMLN2 > 0 .or. CS%id_mlotstsq > 0) then
    call diagnoseMLDbyDensityDifference(CS%id_MLD_003, h, tv, 0.03, G, GV, CS%diag, &
                                        id_N2subML=CS%id_subMLN2, id_MLDsq=CS%id_mlotstsq)
  endif
  if (CS%id_MLD_0125 > 0) then
    call diagnoseMLDbyDensityDifference(CS%id_MLD_0125, h, tv, 0.125, G, GV, CS%diag)
  endif
  if (CS%id_MLD_user > 0) then
    call diagnoseMLDbyDensityDifference(CS%id_MLD_user, h, tv, CS%MLDdensityDifference, G, GV, CS%diag)
  endif

  if (CS%id_Tdif > 0) call post_data(CS%id_Tdif, Tdif_flx, CS%diag)
  if (CS%id_Tadv > 0) call post_data(CS%id_Tadv, Tadv_flx, CS%diag)
  if (CS%id_Sdif > 0) call post_data(CS%id_Sdif, Sdif_flx, CS%diag)
  if (CS%id_Sadv > 0) call post_data(CS%id_Sadv, Sadv_flx, CS%diag)
  if (CS%use_int_tides) then
    if (CS%id_cg1 > 0) call post_data(CS%id_cg1, cn(:,:,1),CS%diag)
    do m=1,CS%nMode
      if (CS%id_cn(m) > 0) call post_data(CS%id_cn(m),cn(:,:,m),CS%diag)
    enddo
  endif

  call disable_averaging(CS%diag)

  num_z_diags = 0
  if (CS%id_Kd_z > 0) then
    num_z_diags = num_z_diags + 1
    z_ids(num_z_diags) = CS%id_Kd_z ; z_ptrs(num_z_diags)%p => Kd_int
  endif
  if (CS%id_Tdif_z > 0) then
    num_z_diags = num_z_diags + 1
    z_ids(num_z_diags) = CS%id_Tdif_z ; z_ptrs(num_z_diags)%p => Tdif_flx
  endif
  if (CS%id_Tadv_z > 0) then
    num_z_diags = num_z_diags + 1
    z_ids(num_z_diags) = CS%id_Tadv_z ; z_ptrs(num_z_diags)%p => Tadv_flx
  endif
  if (CS%id_Sdif_z > 0) then
    num_z_diags = num_z_diags + 1
    z_ids(num_z_diags) = CS%id_Sdif_z ; z_ptrs(num_z_diags)%p => Sdif_flx
  endif
  if (CS%id_Sadv_z > 0) then
    num_z_diags = num_z_diags + 1
    z_ids(num_z_diags) = CS%id_Sadv_z ; z_ptrs(num_z_diags)%p => Sadv_flx
  endif

  if (num_z_diags > 0) &
    call calc_Zint_diags(h, z_ptrs, z_ids, num_z_diags, G, GV, CS%diag_to_Z_CSp)

  if (CS%debugConservation) call MOM_state_stats('leaving diabatic', u, v, h, tv%T, tv%S, G)
  if (showCallTree) call callTree_leave("diabatic()")

end subroutine diabatic

!> Imposes the diapycnal mass fluxes and the accompanying diapycnal advection of momentum and tracers
!! using the original MOM6 algorithms.
subroutine legacy_diabatic(u, v, h, tv, Hml, fluxes, visc, ADp, CDp, dt, Time_end, &
                    G, GV, CS, WAVES)
  type(ocean_grid_type),                     intent(inout) :: G         !< ocean grid structure
  type(verticalGrid_type),                   intent(in)    :: GV        !< ocean vertical grid structure
  real, dimension(SZIB_(G),SZJ_(G),SZK_(G)), intent(inout) :: u         !< zonal velocity (m/s)
  real, dimension(SZI_(G),SZJB_(G),SZK_(G)), intent(inout) :: v         !< meridional velocity (m/s)
  real, dimension(SZI_(G),SZJ_(G),SZK_(G)),  intent(inout) :: h         !< thickness (m for Bouss / kg/m2 for non-Bouss)
  type(thermo_var_ptrs),                     intent(inout) :: tv        !< points to thermodynamic fields
                                                                        !! unused have NULL ptrs
  real, dimension(:,:),                      pointer       :: Hml       !< active mixed layer depth
  type(forcing),                             intent(inout) :: fluxes    !< points to forcing fields
                                                                        !! unused fields have NULL ptrs
  type(vertvisc_type),                       intent(inout) :: visc      !< vertical viscosities, BBL properies, and
  type(accel_diag_ptrs),                     intent(inout) :: ADp       !< related points to accelerations in momentum
                                                                        !! equations, to enable the later derived
                                                                        !! diagnostics, like energy budgets
  type(cont_diag_ptrs),                      intent(inout) :: CDp       !< points to terms in continuity equations
  real,                                      intent(in)    :: dt        !< time increment (seconds)
  type(time_type),                           intent(in)    :: Time_end  !< Time at the end of the interval
  type(diabatic_CS),                         pointer       :: CS        !< module control structure
  type(Wave_parameters_CS),        optional, pointer       :: Waves     !< Surface gravity waves

  real, dimension(SZI_(G),SZJ_(G),SZK_(G)) :: &
    ea,     &    ! amount of fluid entrained from the layer above within
                 ! one time step  (m for Bouss, kg/m^2 for non-Bouss)
    eb,     &    ! amount of fluid entrained from the layer below within
                 ! one time step  (m for Bouss, kg/m^2 for non-Bouss)
    Kd,     &    ! diapycnal diffusivity of layers (m^2/sec)
    h_orig, &    ! initial layer thicknesses (m for Bouss, kg/m^2 for non-Bouss)
    h_prebound, &    ! initial layer thicknesses (m for Bouss, kg/m^2 for non-Bouss)
    hold,   &    ! layer thickness before diapycnal entrainment, and later
                 ! the initial layer thicknesses (if a mixed layer is used),
                 ! (m for Bouss, kg/m^2 for non-Bouss)
    dSV_dT, &    ! The partial derivatives of specific volume with temperature
    dSV_dS, &    ! and salinity in m^3/(kg K) and m^3/(kg ppt).
    cTKE,   &    ! convective TKE requirements for each layer in J/m^2.
    u_h,    &    ! zonal and meridional velocities at thickness points after
    v_h          ! entrainment (m/s)

  real, dimension(SZI_(G),SZJ_(G),CS%nMode) :: &
    cn       ! baroclinic gravity wave speeds (formerly cg1 - BDM)

  real, dimension(SZI_(G),SZJ_(G)) :: &
    Rcv_ml, &   ! coordinate density of mixed layer, used for applying sponges
    SkinBuoyFlux! 2d surface buoyancy flux (m2/s3), used by ePBL
  real, dimension(SZI_(G),SZJ_(G),G%ke) :: h_diag                ! diagnostic array for thickness
  real, dimension(SZI_(G),SZJ_(G),G%ke) :: temp_diag             ! diagnostic array for temp
  real, dimension(SZI_(G),SZJ_(G),G%ke) :: saln_diag             ! diagnostic array for salinity
  real, dimension(SZI_(G),SZJ_(G))      :: tendency_2d           ! depth integrated content tendency for diagn
  real, dimension(SZI_(G),SZJ_(G))      :: TKE_itidal_input_test ! override of energy input for testing (BDM)

  real :: net_ent  ! The net of ea-eb at an interface.

  real, dimension(SZI_(G),SZJ_(G),SZK_(G)), target :: &
             ! These are targets so that the space can be shared with eaml & ebml.
    eatr, &  ! The equivalent of ea and eb for tracers, which differ from ea and
    ebtr     ! eb in that they tend to homogenize tracers in massless layers
             ! near the boundaries (m for Bouss and kg/m^2 for non-Bouss)

  real, dimension(SZI_(G),SZJ_(G),SZK_(G)+1), target :: &
    Kd_int,   & ! diapycnal diffusivity of interfaces (m^2/s)
    Kd_heat,  & ! diapycnal diffusivity of heat (m^2/s)
    Kd_salt,  & ! diapycnal diffusivity of salt and passive tracers (m^2/s)
    Kd_ePBL,  & ! test array of diapycnal diffusivities at interfaces (m^2/s)
    eta, &      ! Interface heights before diapycnal mixing, in m.
    Tdif_flx, & ! diffusive diapycnal heat flux across interfaces (K m/s)
    Tadv_flx, & ! advective diapycnal heat flux across interfaces (K m/s)
    Sdif_flx, & ! diffusive diapycnal salt flux across interfaces (ppt m/s)
    Sadv_flx    ! advective diapycnal salt flux across interfaces (ppt m/s)

  ! The following 5 variables are only used with a bulk mixed layer.
  real, pointer, dimension(:,:,:) :: &
    eaml, &  ! The equivalent of ea and eb due to mixed layer processes,
    ebml     ! (m for Bouss and kg/m^2 for non-Bouss).  These will be
             ! pointers to eatr and ebtr so as to reuse the memory as
             ! the arrays are not needed at the same time.

  integer :: kb(SZI_(G),SZJ_(G)) ! index of the lightest layer denser
                                 ! than the buffer laye (nondimensional)

  real :: p_ref_cv(SZI_(G))      ! Reference pressure for the potential
                                 ! density which defines the coordinate
                                 ! variable, set to P_Ref, in Pa.

  logical :: in_boundary(SZI_(G)) ! True if there are no massive layers below,
                                  ! where massive is defined as sufficiently thick that
                                  ! the no-flux boundary conditions have not restricted
                                  ! the entrainment - usually sqrt(Kd*dt).

  real :: b_denom_1    ! The first term in the denominator of b1
                       ! (m for Bouss, kg/m^2 for non-Bouss)
  real :: h_neglect    ! A thickness that is so small it is usually lost
                       ! in roundoff and can be neglected
                       ! (m for Bouss and kg/m^2 for non-Bouss)
  real :: h_neglect2   ! h_neglect^2  (m^2 for Bouss, kg^2/m^4 for non-Bouss)
  real :: add_ent      ! Entrainment that needs to be added when mixing tracers
                       ! (m for Bouss and kg/m^2 for non-Bouss)
  real :: eaval        ! eaval is 2*ea at velocity grid points (m for Bouss, kg/m^2 for non-Bouss)
  real :: hval         ! hval is 2*h at velocity grid points (m for Bouss, kg/m^2 for non-Bouss)
  real :: h_tr         ! h_tr is h at tracer points with a tiny thickness
                       ! added to ensure positive definiteness (m for Bouss, kg/m^2 for non-Bouss)
  real :: Tr_ea_BBL    ! The diffusive tracer thickness in the BBL that is
                       ! coupled to the bottom within a timestep (m)

  real :: htot(SZIB_(G))             ! The summed thickness from the bottom, in m.
  real :: b1(SZIB_(G)), d1(SZIB_(G)) ! b1, c1, and d1 are variables used by the
  real :: c1(SZIB_(G),SZK_(G))       ! tridiagonal solver.

  real :: Ent_int ! The diffusive entrainment rate at an interface
                  ! (H units = m for Bouss, kg/m^2 for non-Bouss).
  real :: dt_mix  ! amount of time over which to apply mixing (seconds)
  real :: Idt     ! inverse time step (1/s)

  type(p3d) :: z_ptrs(7)  ! pointers to diagnostics to be interpolated to depth
  integer :: num_z_diags  ! number of diagnostics to be interpolated to depth
  integer :: z_ids(7)     ! id numbers of diagnostics to be interpolated to depth
  integer :: dir_flag     ! An integer encoding the directions in which to do halo updates.
  logical :: showCallTree ! If true, show the call tree
  integer :: i, j, k, is, ie, js, je, Isq, Ieq, Jsq, Jeq, nz, nkmb, m

  integer :: ig, jg      ! global indices for testing testing itide point source (BDM)
  logical :: avg_enabled ! for testing internal tides (BDM)
  real :: Kd_add_here    ! An added diffusivity in m2/s

  is   = G%isc  ; ie  = G%iec  ; js  = G%jsc  ; je  = G%jec ; nz = G%ke
  Isq  = G%IscB ; Ieq = G%IecB ; Jsq = G%JscB ; Jeq = G%JecB
  nkmb = GV%nk_rho_varies
  h_neglect = GV%H_subroundoff ; h_neglect2 = h_neglect*h_neglect
  Kd_heat(:,:,:) = 0.0 ; Kd_salt(:,:,:) = 0.0


=======
>>>>>>> 542be91d
  if (nz == 1) return
  showCallTree = callTree_showQuery()
  if (showCallTree) call callTree_enter("diabatic(), MOM_diabatic_driver.F90")

<<<<<<< HEAD
=======
  if (.not. (CS%useALEalgorithm)) call MOM_error(FATAL, "MOM_diabatic_driver: "// &
         "The ALE algorithm must be enabled when using MOM_diabatic_driver.")

>>>>>>> 542be91d
  ! Offer diagnostics of various state varables at the start of diabatic
  ! these are mostly for debugging purposes.
  if (CS%id_u_predia > 0) call post_data(CS%id_u_predia, u, CS%diag)
  if (CS%id_v_predia > 0) call post_data(CS%id_v_predia, v, CS%diag)
  if (CS%id_h_predia > 0) call post_data(CS%id_h_predia, h, CS%diag)
  if (CS%id_T_predia > 0) call post_data(CS%id_T_predia, tv%T, CS%diag)
  if (CS%id_S_predia > 0) call post_data(CS%id_S_predia, tv%S, CS%diag)
  if (CS%id_e_predia > 0) then
    call find_eta(h, tv, GV%g_Earth, G, GV, eta)
    call post_data(CS%id_e_predia, eta, CS%diag)
  endif

  ! set equivalence between the same bits of memory for these arrays
  eaml => eatr ; ebml => ebtr

  ! inverse time step
  Idt = 1.0 / dt

  if (.not. associated(CS)) call MOM_error(FATAL, "MOM_diabatic_driver: "// &
         "Module must be initialized before it is used.")

  if (CS%debug) then
    call MOM_state_chksum("Start of diabatic ", u, v, h, G, GV, haloshift=0)
    call MOM_forcing_chksum("Start of diabatic", fluxes, G, haloshift=0)
  endif
  if (CS%debugConservation) call MOM_state_stats('Start of diabatic', u, v, h, tv%T, tv%S, G)

  if (CS%debug_energy_req) &
    call diapyc_energy_req_test(h, dt, tv, G, GV, CS%diapyc_en_rec_CSp)


  call cpu_clock_begin(id_clock_set_diffusivity)
  call set_BBL_TKE(u, v, h, fluxes, visc, G, GV, CS%set_diff_CSp)
  call cpu_clock_end(id_clock_set_diffusivity)

  ! Frazil formation keeps the temperature above the freezing point.
  ! make_frazil is deliberately called at both the beginning and at
  ! the end of the diabatic processes.
  if (associated(tv%T) .AND. associated(tv%frazil)) then
    ! For frazil diagnostic, the first call covers the first half of the time step
    call enable_averaging(0.5*dt, Time_end - set_time(int(floor(0.5*dt+0.5))), CS%diag)
    if (CS%frazil_tendency_diag) then
      do k=1,nz ; do j=js,je ; do i=is,ie
        temp_diag(i,j,k) = tv%T(i,j,k)
      enddo ; enddo ; enddo
    endif

    if (associated(fluxes%p_surf_full)) then
      call make_frazil(h, tv, G, GV, CS%diabatic_aux_CSp, fluxes%p_surf_full)
    else
      call make_frazil(h, tv, G, GV, CS%diabatic_aux_CSp)
    endif
    if (showCallTree) call callTree_waypoint("done with 1st make_frazil (diabatic)")

    if (CS%frazil_tendency_diag) then
      call diagnose_frazil_tendency(tv, h, temp_diag, 0.5*dt, G, GV, CS)
      if (CS%id_frazil_h > 0) call post_data(CS%id_frazil_h, h, CS%diag)
    endif
    call disable_averaging(CS%diag)
  endif !associated(tv%T) .AND. associated(tv%frazil)

  ! For all other diabatic subroutines, the averaging window should be the entire diabatic timestep
  call enable_averaging(dt, Time_end, CS%diag)
  if (CS%debugConservation) call MOM_state_stats('1st make_frazil', u, v, h, tv%T, tv%S, G)

  if ((CS%ML_mix_first > 0.0) .or. CS%use_geothermal) then
!$OMP parallel do default(none) shared(is,ie,js,je,nz,h_orig,h,eaml,ebml)
    do k=1,nz ; do j=js,je ; do i=is,ie
      h_orig(i,j,k) = h(i,j,k) ; eaml(i,j,k) = 0.0 ; ebml(i,j,k) = 0.0
    enddo ; enddo ; enddo
  endif

  if (CS%use_geothermal) then
    call cpu_clock_begin(id_clock_geothermal)
    call geothermal(h, tv, dt, eaml, ebml, G, GV, CS%geothermal_CSp)
    call cpu_clock_end(id_clock_geothermal)
    if (showCallTree) call callTree_waypoint("geothermal (diabatic)")
    if (CS%debugConservation) call MOM_state_stats('geothermal', u, v, h, tv%T, tv%S, G)
  endif

  ! Whenever thickness changes let the diag manager know, target grids
  ! for vertical remapping may need to be regenerated.
  call diag_update_remap_grids(CS%diag)

  ! Set_opacity estimates the optical properties of the water column.
  ! It will need to be modified later to include information about the
  ! biological properties and layer thicknesses.
  if (associated(CS%optics)) &
    call set_opacity(CS%optics, fluxes, G, GV, CS%opacity_CSp)

  if (CS%debug) &
    call MOM_state_chksum("before find_uv_at_h", u, v, h, G, GV, haloshift=0)

  if (CS%use_kappa_shear .or. CS%use_CVMix_shear) then
    if ((CS%ML_mix_first > 0.0) .or. CS%use_geothermal) then
      call find_uv_at_h(u, v, h_orig, u_h, v_h, G, GV, eaml, ebml)
      if (CS%debug) then
        call hchksum(eaml, "after find_uv_at_h eaml",G%HI, scale=GV%H_to_m)
        call hchksum(ebml, "after find_uv_at_h ebml",G%HI, scale=GV%H_to_m)
      endif
    else
      call find_uv_at_h(u, v, h, u_h, v_h, G, GV)
    endif
    if (showCallTree) call callTree_waypoint("done with find_uv_at_h (diabatic)")
  endif

  if (CS%use_int_tides) then
    !   This block provides an interface for the unresolved low-mode internal
    ! tide module (BDM).

    ! PROVIDE ENERGY DISTRIBUTION (calculate time-varying energy source)
    call set_int_tide_input(u, v, h, tv, fluxes, CS%int_tide_input, dt, G, GV, &
                            CS%int_tide_input_CSp)
    ! CALCULATE MODAL VELOCITIES
    cn(:,:,:) = 0.0
    if (CS%uniform_cg) then
       ! SET TO CONSTANT VALUE TO TEST PROPAGATE CODE
       do m=1,CS%nMode ; cn(:,:,m) = CS%cg_test ; enddo
    else
       call wave_speeds(h, tv, G, GV, CS%nMode, cn, full_halos=.true.)
       ! uncomment the lines below for a hard-coded cn that changes linearly with latitude
       !do j=G%jsd,G%jed ; do i=G%isd,G%ied
       !  cn(i,j,:) = ((7.-1.)/14000000.)*G%geoLatBu(i,j) + (1.-((7.-1.)/14000000.)*-7000000.)
       !enddo ; enddo
    endif

    if (CS%int_tide_source_test) then
      ! BUILD 2D ARRAY WITH POINT SOURCE FOR TESTING
      !  This block of code should be moved into set_int_tide_input. -RWH
      TKE_itidal_input_test(:,:) = 0.0
      avg_enabled = query_averaging_enabled(CS%diag,time_end=CS%time_end)
      if (CS%time_end <= CS%time_max_source) then
        do j=G%jsc,G%jec ; do i=G%isc,G%iec
          !INPUT ARBITRARY ENERGY POINT SOURCE
          if ((G%idg_offset + i == CS%int_tide_source_x) .and. &
              (G%jdg_offset + j == CS%int_tide_source_y)) then
            TKE_itidal_input_test(i,j) = 1.0
          endif
        enddo ; enddo
      endif
      ! CALL ROUTINE USING PRESCRIBED KE FOR TESTING
      call propagate_int_tide(h, tv, cn, TKE_itidal_input_test, &
                            CS%int_tide_input%tideamp, CS%int_tide_input%Nb, dt, G, GV, CS%int_tide_CSp)
    else
      ! CALL ROUTINE USING CALCULATED KE INPUT
      call propagate_int_tide(h, tv, cn, CS%int_tide_input%TKE_itidal_input, &
                              CS%int_tide_input%tideamp, CS%int_tide_input%Nb, dt, G, GV, CS%int_tide_CSp)
    endif
    if (showCallTree) call callTree_waypoint("done with propagate_int_tide (diabatic)")
  endif ! end CS%use_int_tides

  call cpu_clock_begin(id_clock_set_diffusivity)
  ! Sets: Kd, Kd_int, visc%Kd_extra_T, visc%Kd_extra_S
  ! Also changes: visc%Kd_shear, visc%TKE_turb (not clear that TKE_turb is used as input ????
  ! And sets visc%Kv_shear
  call set_diffusivity(u, v, h, u_h, v_h, tv, fluxes, CS%optics, visc, dt, G, GV, CS%set_diff_CSp, Kd, Kd_int)
  call cpu_clock_end(id_clock_set_diffusivity)
  if (showCallTree) call callTree_waypoint("done with set_diffusivity (diabatic)")

  if (CS%debug) then
    call MOM_state_chksum("after set_diffusivity ", u, v, h, G, GV, haloshift=0)
    call MOM_forcing_chksum("after set_diffusivity ", fluxes, G, haloshift=0)
    call MOM_thermovar_chksum("after set_diffusivity ", tv, G)
    call hchksum(Kd, "after set_diffusivity Kd",G%HI,haloshift=0)
    call hchksum(Kd_Int, "after set_diffusivity Kd_Int",G%HI,haloshift=0)
  endif

  if (CS%useKPP) then
    call cpu_clock_begin(id_clock_kpp)
    ! KPP needs the surface buoyancy flux but does not update state variables.
    ! We could make this call higher up to avoid a repeat unpacking of the surface fluxes.
    ! Sets: CS%KPP_buoy_flux, CS%KPP_temp_flux, CS%KPP_salt_flux
    ! NOTE: CS%KPP_buoy_flux, CS%KPP_temp_flux, CS%KPP_salt_flux are returned as rates (i.e. stuff per second)
    ! unlike other instances where the fluxes are integrated in time over a time-step.
    call calculateBuoyancyFlux2d(G, GV, fluxes, CS%optics, h, tv%T, tv%S, tv, &
                                 CS%KPP_buoy_flux, CS%KPP_temp_flux, CS%KPP_salt_flux)
    ! The KPP scheme calculates boundary layer diffusivities and non-local transport.
    ! MOM6 implementation of KPP matches the boundary layer to zero interior diffusivity,
    ! since the matching to nonzero interior diffusivity can be problematic.
    ! Changes: Kd_int. Sets: KPP_NLTheat, KPP_NLTscalar

!$OMP parallel default(none) shared(is,ie,js,je,nz,Kd_salt,Kd_int,visc,CS,Kd_heat)
!$OMP do
      do k=1,nz+1 ; do j=js,je ; do i=is,ie
        Kd_salt(i,j,k) = Kd_int(i,j,k)
        Kd_heat(i,j,k) = Kd_int(i,j,k)
      enddo ; enddo ; enddo
    if (associated(visc%Kd_extra_S)) then
!$OMP do
      do k=1,nz+1 ; do j=js,je ; do i=is,ie
        Kd_salt(i,j,k) = Kd_salt(i,j,k) + visc%Kd_extra_S(i,j,k)
      enddo ; enddo ; enddo
    endif
    if (associated(visc%Kd_extra_T)) then
!$OMP do
      do k=1,nz+1 ; do j=js,je ; do i=is,ie
        Kd_heat(i,j,k) = Kd_heat(i,j,k) + visc%Kd_extra_T(i,j,k)
      enddo ; enddo ; enddo
    endif
!$OMP end parallel

    call KPP_compute_BLD(CS%KPP_CSp, G, GV, h, tv%T, tv%S, u, v, tv%eqn_of_state, &
      fluxes%ustar, CS%KPP_buoy_flux)

    call KPP_calculate(CS%KPP_CSp, G, GV, h, tv%T, tv%S, u, v, tv%eqn_of_state, &
      fluxes%ustar, CS%KPP_buoy_flux, Kd_heat, Kd_salt, visc%Kv_shear, CS%KPP_NLTheat, &
      CS%KPP_NLTscalar, Waves=Waves)
!$OMP parallel default(none) shared(is,ie,js,je,nz,Kd_salt,Kd_int,visc,CS,G,Kd_heat,Hml)

    if (associated(Hml)) then
      call KPP_get_BLD(CS%KPP_CSp, Hml(:,:), G)
      call pass_var(Hml, G%domain, halo=1)
    endif

    if (.not. CS%KPPisPassive) then
!$OMP do
      do k=1,nz+1 ; do j=js,je ; do i=is,ie
        Kd_int(i,j,k) = min( Kd_salt(i,j,k),  Kd_heat(i,j,k) )
      enddo ; enddo ; enddo
      if (associated(visc%Kd_extra_S)) then
!$OMP do
        do k=1,nz+1 ; do j=js,je ; do i=is,ie
          visc%Kd_extra_S(i,j,k) = Kd_salt(i,j,k) - Kd_int(i,j,k)
        enddo ; enddo ; enddo
      endif
      if (associated(visc%Kd_extra_T)) then
!$OMP do
        do k=1,nz+1 ; do j=js,je ; do i=is,ie
          visc%Kd_extra_T(i,j,k) = Kd_heat(i,j,k) - Kd_int(i,j,k)
        enddo ; enddo ; enddo
      endif
    endif ! not passive
!$OMP end parallel
    call cpu_clock_end(id_clock_kpp)
    if (showCallTree) call callTree_waypoint("done with KPP_calculate (diabatic)")
    if (CS%debug) then
      call MOM_state_chksum("after KPP", u, v, h, G, GV, haloshift=0)
      call MOM_forcing_chksum("after KPP", fluxes, G, haloshift=0)
      call MOM_thermovar_chksum("after KPP", tv, G)
      call hchksum(Kd, "after KPP Kd",G%HI,haloshift=0)
      call hchksum(Kd_Int, "after KPP Kd_Int",G%HI,haloshift=0)
    endif

  endif  ! endif for KPP

  ! Add vertical diff./visc. due to convection (computed via CVMix)
  if (CS%use_CVMix_conv) then
    call calculate_CVMix_conv(h, tv, G, GV, CS%CVMix_conv_csp, Hml)

      !!!!!!!! GMM, the following needs to be checked !!!!!!!!!!!!!!!!!!!!!!!!!!!!!!!!!!
      do k=1,nz ; do j=js,je ; do i=is,ie
        Kd_int(i,j,k) = Kd_int(i,j,k) + CS%CVMix_conv_csp%kd_conv(i,j,k)
        visc%Kv_slow(i,j,k) = visc%Kv_slow(i,j,k) + CS%CVMix_conv_csp%kv_conv(i,j,k)
      enddo ; enddo ; enddo
      !!!!!!!!!!!!!!!!!!!!!!!!!!!!!!!!!!!!!!!!!!!!!!!!!!!!!!!!!!!!!!!!!!!!!!!!!!!!!!!!!!

  endif

  if (CS%useKPP) then

    call cpu_clock_begin(id_clock_kpp)
    if (CS%debug) then
      call hchksum(CS%KPP_temp_flux, "before KPP_applyNLT netHeat",G%HI,haloshift=0, scale=GV%H_to_m)
      call hchksum(CS%KPP_salt_flux, "before KPP_applyNLT netSalt",G%HI,haloshift=0, scale=GV%H_to_m)
      call hchksum(CS%KPP_NLTheat, "before KPP_applyNLT NLTheat",G%HI,haloshift=0)
      call hchksum(CS%KPP_NLTscalar, "before KPP_applyNLT NLTscalar",G%HI,haloshift=0)
    endif
    ! Apply non-local transport of heat and salt
    ! Changes: tv%T, tv%S
    call KPP_NonLocalTransport_temp(CS%KPP_CSp, G, GV, h, CS%KPP_NLTheat,   CS%KPP_temp_flux, dt, tv%T, tv%C_p)
    call KPP_NonLocalTransport_saln(CS%KPP_CSp, G, GV, h, CS%KPP_NLTscalar, CS%KPP_salt_flux, dt, tv%S)
    call cpu_clock_end(id_clock_kpp)
    if (showCallTree) call callTree_waypoint("done with KPP_applyNonLocalTransport (diabatic)")
    if (CS%debugConservation) call MOM_state_stats('KPP_applyNonLocalTransport', u, v, h, tv%T, tv%S, G)

    if (CS%debug) then
      call MOM_state_chksum("after KPP_applyNLT ", u, v, h, G, GV, haloshift=0)
      call MOM_forcing_chksum("after KPP_applyNLT ", fluxes, G, haloshift=0)
      call MOM_thermovar_chksum("after KPP_applyNLT ", tv, G)
    endif

  endif ! endif for KPP

  ! Differential diffusion done here.
  ! Changes: tv%T, tv%S
  ! If using matching within the KPP scheme, then this step needs to provide
  ! a diffusivity and happen before KPP.  But generally in MOM, we do not match
  ! KPP boundary layer to interior, so this diffusivity can be computed when convenient.
  if (associated(visc%Kd_extra_T) .and. associated(visc%Kd_extra_S) .and. associated(tv%T) .and. .not. &
     CS%use_CVMix_ddiff) then

    call cpu_clock_begin(id_clock_differential_diff)
    call differential_diffuse_T_S(h, tv, visc, dt, G, GV)
    call cpu_clock_end(id_clock_differential_diff)

    if (showCallTree) call callTree_waypoint("done with differential_diffuse_T_S (diabatic)")
    if (CS%debugConservation) call MOM_state_stats('differential_diffuse_T_S', u, v, h, tv%T, tv%S, G)

    ! increment heat and salt diffusivity.
    ! CS%useKPP==.true. already has extra_T and extra_S included
    if (.not. CS%useKPP) then
      do K=2,nz ; do j=js,je ; do i=is,ie
        Kd_heat(i,j,K) = Kd_heat(i,j,K) + visc%Kd_extra_T(i,j,K)
        Kd_salt(i,j,K) = Kd_salt(i,j,K) + visc%Kd_extra_S(i,j,K)
      enddo ; enddo ; enddo
    endif

  endif

  ! This block sets ea, eb from Kd or Kd_int.
  ! set ea=eb=Kd_int on interfaces for use in the tri-diagonal solver.

  do j=js,je ; do i=is,ie
    ea(i,j,1) = 0.
  enddo ; enddo
!$OMP parallel do default(none) shared(is,ie,js,je,nz,h_neglect,h,ea,GV,dt,Kd_int,eb) &
!$OMP                          private(hval)
  do k=2,nz ; do j=js,je ; do i=is,ie
    hval=1.0/(h_neglect + 0.5*(h(i,j,k-1) + h(i,j,k)))
    ea(i,j,k) = (GV%m_to_H**2) * dt * hval * Kd_int(i,j,k)
    eb(i,j,k-1) = ea(i,j,k)
  enddo ; enddo ; enddo
  do j=js,je ; do i=is,ie
    eb(i,j,nz) = 0.
  enddo ; enddo
  if (showCallTree) call callTree_waypoint("done setting ea,eb from Kd_int (diabatic)")

  ! Save fields before boundary forcing is applied for tendency diagnostics
  if (CS%boundary_forcing_tendency_diag) then
    do k=1,nz ; do j=js,je ; do i=is,ie
      h_diag(i,j,k)    = h(i,j,k)
      temp_diag(i,j,k) = tv%T(i,j,k)
      saln_diag(i,j,k) = tv%S(i,j,k)
    enddo ; enddo ; enddo
  endif

  ! Apply forcing
  call cpu_clock_begin(id_clock_remap)

  ! Changes made to following fields:  h, tv%T and tv%S.
  do k=1,nz ; do j=js,je ; do i=is,ie
      h_prebound(i,j,k) = h(i,j,k)
  enddo ; enddo ; enddo
  if (CS%use_energetic_PBL) then

    skinbuoyflux(:,:) = 0.0
    call applyBoundaryFluxesInOut(CS%diabatic_aux_CSp, G, GV, dt, fluxes, CS%optics, &
            h, tv, CS%aggregate_FW_forcing, CS%evap_CFL_limit,                         &
            CS%minimum_forcing_depth, cTKE, dSV_dT, dSV_dS, SkinBuoyFlux=SkinBuoyFlux)

    if (CS%debug) then
      call hchksum(ea, "after applyBoundaryFluxes ea",G%HI,haloshift=0, scale=GV%H_to_m)
      call hchksum(eb, "after applyBoundaryFluxes eb",G%HI,haloshift=0, scale=GV%H_to_m)
      call hchksum(cTKE, "after applyBoundaryFluxes cTKE",G%HI,haloshift=0)
      call hchksum(dSV_dT, "after applyBoundaryFluxes dSV_dT",G%HI,haloshift=0)
      call hchksum(dSV_dS, "after applyBoundaryFluxes dSV_dS",G%HI,haloshift=0)
    endif

    call find_uv_at_h(u, v, h, u_h, v_h, G, GV)
    call energetic_PBL(h, u_h, v_h, tv, fluxes, dt, Kd_ePBL, G, GV, &
         CS%energetic_PBL_CSp, dSV_dT, dSV_dS, cTKE, SkinBuoyFlux, waves=waves)

    ! If visc%MLD exists, copy the ePBL's MLD into it
    if (associated(visc%MLD)) then
      call energetic_PBL_get_MLD(CS%energetic_PBL_CSp, visc%MLD, G)
      call pass_var(visc%MLD, G%domain, halo=1)
      Hml(:,:) = visc%MLD(:,:)
    endif

    ! Augment the diffusivities due to those diagnosed in energetic_PBL.
    do K=2,nz ; do j=js,je ; do i=is,ie
      if (CS%ePBL_is_additive) then
        Kd_add_here = Kd_ePBL(i,j,K)
        visc%Kv_shear(i,j,K) = visc%Kv_shear(i,j,K) + Kd_ePBL(i,j,K)
      else
        Kd_add_here = max(Kd_ePBL(i,j,K) - visc%Kd_shear(i,j,K), 0.0)
        visc%Kv_shear(i,j,K) = max(visc%Kv_shear(i,j,K), Kd_ePBL(i,j,K))
      endif
      Ent_int = Kd_add_here * (GV%m_to_H**2 * dt) / &
                  (0.5*(h(i,j,k-1) + h(i,j,k)) + h_neglect)
      eb(i,j,k-1) = eb(i,j,k-1) + Ent_int
      ea(i,j,k) = ea(i,j,k) + Ent_int
      Kd_int(i,j,K)  = Kd_int(i,j,K) + Kd_add_here

      ! for diagnostics
      Kd_heat(i,j,K) = Kd_heat(i,j,K) + Kd_int(i,j,K)
      Kd_salt(i,j,K) = Kd_salt(i,j,K) + Kd_int(i,j,K)

    enddo ; enddo ; enddo

    if (CS%debug) then
      call hchksum(ea, "after ePBL ea",G%HI,haloshift=0, scale=GV%H_to_m)
      call hchksum(eb, "after ePBL eb",G%HI,haloshift=0, scale=GV%H_to_m)
      call hchksum(Kd_ePBL, "after ePBL Kd_ePBL",G%HI,haloshift=0)
    endif

  else
    call applyBoundaryFluxesInOut(CS%diabatic_aux_CSp, G, GV, dt, fluxes, CS%optics, &
                                  h, tv, CS%aggregate_FW_forcing, &
                                  CS%evap_CFL_limit, CS%minimum_forcing_depth)

  endif   ! endif for CS%use_energetic_PBL

  ! diagnose the tendencies due to boundary forcing
  ! At this point, the diagnostic grids have not been updated since the call to the boundary layer scheme
  !  so all tendency diagnostics need to be posted on h_diag, and grids rebuilt afterwards
  if (CS%boundary_forcing_tendency_diag) then
    call diagnose_boundary_forcing_tendency(tv, h, temp_diag, saln_diag, h_diag, dt, G, GV, CS)
    if (CS%id_boundary_forcing_h > 0) call post_data(CS%id_boundary_forcing_h, h, CS%diag, alt_h = h_diag)
  endif
  ! Boundary fluxes may have changed T, S, and h
  call diag_update_remap_grids(CS%diag)
  call cpu_clock_end(id_clock_remap)
  if (CS%debug) then
    call MOM_forcing_chksum("after applyBoundaryFluxes ", fluxes, G, haloshift=0)
    call MOM_thermovar_chksum("after applyBoundaryFluxes ", tv, G)
    call MOM_state_chksum("after applyBoundaryFluxes ", u, v, h, G, GV, haloshift=0)
  endif
  if (showCallTree) call callTree_waypoint("done with applyBoundaryFluxes (diabatic)")
  if (CS%debugConservation)  call MOM_state_stats('applyBoundaryFluxes', u, v, h, tv%T, tv%S, G)

  ! Update h according to divergence of the difference between
  ! ea and eb. We keep a record of the original h in hold.
  ! In the following, the checks for negative values are to guard
  ! against instances where entrainment drives a layer to
  ! negative thickness.  This situation will never happen if
  ! enough iterations are permitted in Calculate_Entrainment.
  ! Even if too few iterations are allowed, it is still guarded
  ! against.  In other words the checks are probably unnecessary.

  ! GMM, should the code below be deleted? eb(i,j,k-1) = ea(i,j,k),
  ! see above, so h should not change.

  !$OMP parallel do default(shared)
  do j=js,je
    do i=is,ie
      hold(i,j,1) = h(i,j,1)
      h(i,j,1) = h(i,j,1) + (eb(i,j,1) - ea(i,j,2))
      hold(i,j,nz) = h(i,j,nz)
      h(i,j,nz) = h(i,j,nz) + (ea(i,j,nz) - eb(i,j,nz-1))
      if (h(i,j,1) <= 0.0) then
        h(i,j,1) = GV%Angstrom
      endif
      if (h(i,j,nz) <= 0.0) then
        h(i,j,nz) = GV%Angstrom
      endif
    enddo
    do k=2,nz-1 ; do i=is,ie
      hold(i,j,k) = h(i,j,k)
      h(i,j,k) = h(i,j,k) + ((ea(i,j,k) - eb(i,j,k-1)) + &
                    (eb(i,j,k) - ea(i,j,k+1)))
      if (h(i,j,k) <= 0.0) then
        h(i,j,k) = GV%Angstrom
      endif
    enddo ; enddo
  enddo
  ! Checks for negative thickness may have changed layer thicknesses
  call diag_update_remap_grids(CS%diag)

  if (CS%debug) then
    call MOM_state_chksum("after negative check ", u, v, h, G, GV, haloshift=0)
    call MOM_forcing_chksum("after negative check ", fluxes, G, haloshift=0)
    call MOM_thermovar_chksum("after negative check ", tv, G)
  endif
  if (showCallTree) call callTree_waypoint("done with h=ea-eb (diabatic)")
  if (CS%debugConservation) call MOM_state_stats('h=ea-eb', u, v, h, tv%T, tv%S, G)

<<<<<<< HEAD
  ! Here, T and S are updated according to ea and eb.
  ! If using the bulk mixed layer, T and S are also updated
  ! by surface fluxes (in fluxes%*).
  ! This is a very long block.
  if (CS%bulkmixedlayer) then
=======

  ! calculate change in temperature & salinity due to dia-coordinate surface diffusion
  if (associated(tv%T)) then
>>>>>>> 542be91d

    if (CS%debug) then
      call hchksum(ea, "before triDiagTS ea ",G%HI,haloshift=0, scale=GV%H_to_m)
      call hchksum(eb, "before triDiagTS eb ",G%HI,haloshift=0, scale=GV%H_to_m)
    endif
    call cpu_clock_begin(id_clock_tridiag)

    !  Keep salinity from falling below a small but positive threshold.
    !  This constraint is needed for SIS1 ice model, which can extract
    !  more salt than is present in the ocean. SIS2 does not suffer
    !  from this limitation, in which case we can let salinity=0 and still
    !  have salt conserved with SIS2 ice. So for SIS2, we can run with
    !  BOUND_SALINITY=False in MOM.F90.
    if (associated(tv%S) .and. associated(tv%salt_deficit)) &
      call adjust_salt(h, tv, G, GV, CS%diabatic_aux_CSp)

    if (CS%diabatic_diff_tendency_diag) then
      do k=1,nz ; do j=js,je ; do i=is,ie
        temp_diag(i,j,k) = tv%T(i,j,k)
        saln_diag(i,j,k) = tv%S(i,j,k)
      enddo ; enddo ; enddo
    endif

<<<<<<< HEAD
  else  ! following block for when NOT using BULKMIXEDLAYER

    ! calculate change in temperature & salinity due to dia-coordinate surface diffusion
    if (associated(tv%T)) then

      if (CS%debug) then
        call hchksum(ea, "before triDiagTS ea ",G%HI,haloshift=0, scale=GV%H_to_m)
        call hchksum(eb, "before triDiagTS eb ",G%HI,haloshift=0, scale=GV%H_to_m)
      endif
      call cpu_clock_begin(id_clock_tridiag)

      !  Keep salinity from falling below a small but positive threshold.
      !  This constraint is needed for SIS1 ice model, which can extract
      !  more salt than is present in the ocean. SIS2 does not suffer
      !  from this limitation, in which case we can let salinity=0 and still
      !  have salt conserved with SIS2 ice. So for SIS2, we can run with
      !  BOUND_SALINITY=False in MOM.F90.
      if (associated(tv%S) .and. associated(tv%salt_deficit)) &
        call adjust_salt(h, tv, G, GV, CS%diabatic_aux_CSp)

      if (CS%diabatic_diff_tendency_diag) then
        do k=1,nz ; do j=js,je ; do i=is,ie
          temp_diag(i,j,k) = tv%T(i,j,k)
          saln_diag(i,j,k) = tv%S(i,j,k)
        enddo ; enddo ; enddo
      endif

      ! Changes T and S via the tridiagonal solver; no change to h
      if (CS%tracer_tridiag) then
          call tracer_vertdiff(hold, ea, eb, dt, tv%T, G, GV)
          call tracer_vertdiff(hold, ea, eb, dt, tv%S, G, GV)
      else
        call triDiagTS(G, GV, is, ie, js, je, hold, ea, eb, tv%T, tv%S)
      endif

      ! diagnose temperature, salinity, heat, and salt tendencies
      ! Note: hold here refers to the thicknesses from before the dual-entraintment when using
      ! the bulk mixed layer scheme. Otherwise in ALE-mode, layer thicknesses will have changed
      ! In either case, tendencies should be posted on hold
      if (CS%diabatic_diff_tendency_diag) then
        call diagnose_diabatic_diff_tendency(tv, hold, temp_diag, saln_diag, dt, G, GV, CS)
        if (CS%id_diabatic_diff_h > 0) call post_data(CS%id_diabatic_diff_h, hold, CS%diag, alt_h = hold)
      endif
=======
    ! Changes T and S via the tridiagonal solver; no change to h
    if (CS%tracer_tridiag) then
      call tracer_vertdiff(hold, ea, eb, dt, tv%T, G, GV)
      call tracer_vertdiff(hold, ea, eb, dt, tv%S, G, GV)
    else
>>>>>>> 542be91d

      call triDiagTS(G, GV, is, ie, js, je, hold, ea, eb, tv%T, tv%S)
    endif

    ! diagnose temperature, salinity, heat, and salt tendencies
    ! Note: hold here refers to the thicknesses from before the dual-entraintment when using
    ! the bulk mixed layer scheme. Otherwise in ALE-mode, layer thicknesses will have changed
    ! In either case, tendencies should be posted on hold
    if (CS%diabatic_diff_tendency_diag) then
      call diagnose_diabatic_diff_tendency(tv, hold, temp_diag, saln_diag, dt, G, GV, CS)
      if (CS%id_diabatic_diff_h > 0) call post_data(CS%id_diabatic_diff_h, hold, CS%diag, alt_h = hold)
    endif

<<<<<<< HEAD
  endif  ! endif for the BULKMIXEDLAYER block

=======
    call cpu_clock_end(id_clock_tridiag)
    if (showCallTree) call callTree_waypoint("done with triDiagTS (diabatic)")

  endif  ! endif corresponding to if (associated(tv%T))

  if (CS%debugConservation) call MOM_state_stats('triDiagTS', u, v, h, tv%T, tv%S, G)

>>>>>>> 542be91d
  if (CS%debug) then
    call MOM_state_chksum("after mixed layer ", u, v, h, G, GV, haloshift=0)
    call MOM_thermovar_chksum("after mixed layer ", tv, G)
    call hchksum(ea, "after mixed layer ea", G%HI, scale=GV%H_to_m)
    call hchksum(eb, "after mixed layer eb", G%HI, scale=GV%H_to_m)
  endif

  ! Whenever thickness changes let the diag manager know, as the
  ! target grids for vertical remapping may need to be regenerated.
  call diag_update_remap_grids(CS%diag)

  ! diagnostics
  if ((CS%id_Tdif > 0) .or. (CS%id_Tdif_z > 0) .or. &
      (CS%id_Tadv > 0) .or. (CS%id_Tadv_z > 0)) then
    do j=js,je ; do i=is,ie
      Tdif_flx(i,j,1) = 0.0 ; Tdif_flx(i,j,nz+1) = 0.0
      Tadv_flx(i,j,1) = 0.0 ; Tadv_flx(i,j,nz+1) = 0.0
    enddo ; enddo
    !$OMP parallel do default(shared)
    do K=2,nz ; do j=js,je ; do i=is,ie
      Tdif_flx(i,j,K) = (Idt * 0.5*(ea(i,j,k) + eb(i,j,k-1))) * &
                        (tv%T(i,j,k-1) - tv%T(i,j,k))
      Tadv_flx(i,j,K) = (Idt * (ea(i,j,k) - eb(i,j,k-1))) * &
                    0.5*(tv%T(i,j,k-1) + tv%T(i,j,k))
    enddo ; enddo ; enddo
  endif
  if ((CS%id_Sdif > 0) .or. (CS%id_Sdif_z > 0) .or. &
      (CS%id_Sadv > 0) .or. (CS%id_Sadv_z > 0)) then
    do j=js,je ; do i=is,ie
      Sdif_flx(i,j,1) = 0.0 ; Sdif_flx(i,j,nz+1) = 0.0
      Sadv_flx(i,j,1) = 0.0 ; Sadv_flx(i,j,nz+1) = 0.0
    enddo ; enddo
    !$OMP parallel do default(shared)
    do K=2,nz ; do j=js,je ; do i=is,ie
      Sdif_flx(i,j,K) = (Idt * 0.5*(ea(i,j,k) + eb(i,j,k-1))) * &
                        (tv%S(i,j,k-1) - tv%S(i,j,k))
      Sadv_flx(i,j,K) = (Idt * (ea(i,j,k) - eb(i,j,k-1))) * &
                    0.5*(tv%S(i,j,k-1) + tv%S(i,j,k))
    enddo ; enddo ; enddo
  endif

  ! mixing of passive tracers from massless boundary layers to interior
  call cpu_clock_begin(id_clock_tracers)

  if (CS%mix_boundary_tracers) then
    Tr_ea_BBL = sqrt(dt*CS%Kd_BBL_tr)
    !$OMP parallel do default(shared) private(htot,in_boundary,add_ent)
    do j=js,je
      do i=is,ie
        ebtr(i,j,nz) = eb(i,j,nz)
        htot(i) = 0.0
        in_boundary(i) = (G%mask2dT(i,j) > 0.0)
      enddo
      do k=nz,2,-1 ; do i=is,ie
        if (in_boundary(i)) then
          htot(i) = htot(i) + h(i,j,k)
          !   If diapycnal mixing has been suppressed because this is a massless
          ! layer near the bottom, add some mixing of tracers between these
          ! layers.  This flux is based on the harmonic mean of the two
          ! thicknesses, as this corresponds pretty closely (to within
          ! differences in the density jumps between layers) with what is done
          ! in the calculation of the fluxes in the first place.  Kd_min_tr
          ! should be much less than the values that have been set in Kd,
          ! perhaps a molecular diffusivity.
          add_ent = ((dt * CS%Kd_min_tr) * GV%m_to_H**2) * &
                    ((h(i,j,k-1)+h(i,j,k)+h_neglect) / &
                     (h(i,j,k-1)*h(i,j,k)+h_neglect2)) - &
                    0.5*(ea(i,j,k) + eb(i,j,k-1))
          if (htot(i) < Tr_ea_BBL) then
            add_ent = max(0.0, add_ent, &
                          (Tr_ea_BBL - htot(i)) - min(ea(i,j,k),eb(i,j,k-1)))
          elseif (add_ent < 0.0) then
            add_ent = 0.0 ; in_boundary(i) = .false.
          endif

          ebtr(i,j,k-1) = eb(i,j,k-1) + add_ent
          eatr(i,j,k) = ea(i,j,k) + add_ent
        else
          ebtr(i,j,k-1) = eb(i,j,k-1) ; eatr(i,j,k) = ea(i,j,k)
        endif
        if (associated(visc%Kd_extra_S)) then ; if (visc%Kd_extra_S(i,j,k) > 0.0) then
          add_ent = ((dt * visc%Kd_extra_S(i,j,k)) * GV%m_to_H**2) / &
             (0.25 * ((h(i,j,k-1) + h(i,j,k)) + (hold(i,j,k-1) + hold(i,j,k))) + &
              h_neglect)
          ebtr(i,j,k-1) = ebtr(i,j,k-1) + add_ent
          eatr(i,j,k) = eatr(i,j,k) + add_ent
        endif ; endif
      enddo ; enddo
      do i=is,ie ; eatr(i,j,1) = ea(i,j,1) ; enddo

    enddo

    ! For passive tracers, the changes in thickness due to boundary fluxes has yet to be applied
    ! so hold should be h_orig
    call call_tracer_column_fns(h_prebound, h, ea, eb, fluxes, Hml, dt, G, GV, tv, &
                              CS%optics, CS%tracer_flow_CSp, CS%debug, &
                              evap_CFL_limit = CS%evap_CFL_limit, &
                              minimum_forcing_depth = CS%minimum_forcing_depth)

  elseif (associated(visc%Kd_extra_S)) then  ! extra diffusivity for passive tracers

    do j=js,je ; do i=is,ie
      ebtr(i,j,nz) = eb(i,j,nz) ; eatr(i,j,1) = ea(i,j,1)
    enddo ; enddo
    !$OMP parallel do default(shared) private(add_ent)
    do k=nz,2,-1 ; do j=js,je ; do i=is,ie
      if (visc%Kd_extra_S(i,j,k) > 0.0) then
        add_ent = ((dt * visc%Kd_extra_S(i,j,k)) * GV%m_to_H**2) / &
           (0.25 * ((h(i,j,k-1) + h(i,j,k)) + (hold(i,j,k-1) + hold(i,j,k))) + &
            h_neglect)
      else
        add_ent = 0.0
      endif
      ebtr(i,j,k-1) = eb(i,j,k-1) + add_ent
      eatr(i,j,k) = ea(i,j,k) + add_ent
    enddo ; enddo ; enddo

    ! For passive tracers, the changes in thickness due to boundary fluxes has yet to be applied
    call call_tracer_column_fns(h_prebound, h, eatr, ebtr, fluxes, Hml, dt, G, GV, tv, &
                                CS%optics, CS%tracer_flow_CSp, CS%debug,&
                                evap_CFL_limit = CS%evap_CFL_limit, &
                                minimum_forcing_depth = CS%minimum_forcing_depth)

  else
    ! For passive tracers, the changes in thickness due to boundary fluxes has yet to be applied
    call call_tracer_column_fns(h_prebound, h, eatr, ebtr, fluxes, Hml, dt, G, GV, tv, &
                                CS%optics, CS%tracer_flow_CSp, CS%debug, &
                                evap_CFL_limit = CS%evap_CFL_limit, &
                                minimum_forcing_depth = CS%minimum_forcing_depth)

  endif  ! (CS%mix_boundary_tracers)

  call cpu_clock_end(id_clock_tracers)

  ! sponges
  if (CS%use_sponge) then
    call cpu_clock_begin(id_clock_sponge)
    if (associated(CS%ALE_sponge_CSp)) then
      ! ALE sponge
      call apply_ALE_sponge(h, dt, G, CS%ALE_sponge_CSp, CS%Time)
    endif

    call cpu_clock_end(id_clock_sponge)
    if (CS%debug) then
      call MOM_state_chksum("apply_sponge ", u, v, h, G, GV, haloshift=0)
      call MOM_thermovar_chksum("apply_sponge ", tv, G)
    endif
  endif ! CS%use_sponge

!   Save the diapycnal mass fluxes as a diagnostic field.
  if (associated(CDp%diapyc_vel)) then
    !$OMP parallel do default(shared)
    do j=js,je
      do K=2,nz ; do i=is,ie
        CDp%diapyc_vel(i,j,K) = Idt * (GV%H_to_m * (ea(i,j,k) - eb(i,j,k-1)))
      enddo ; enddo
      do i=is,ie
        CDp%diapyc_vel(i,j,1) = 0.0
        CDp%diapyc_vel(i,j,nz+1) = 0.0
      enddo
    enddo
  endif

  ! Initialize halo regions of ea, eb, and hold to default values.
  !$OMP parallel do default(shared)
  do k=1,nz
    do i=is-1,ie+1
      hold(i,js-1,k) = GV%Angstrom ; ea(i,js-1,k) = 0.0 ; eb(i,js-1,k) = 0.0
      hold(i,je+1,k) = GV%Angstrom ; ea(i,je+1,k) = 0.0 ; eb(i,je+1,k) = 0.0
    enddo
    do j=js,je
      hold(is-1,j,k) = GV%Angstrom ; ea(is-1,j,k) = 0.0 ; eb(is-1,j,k) = 0.0
      hold(ie+1,j,k) = GV%Angstrom ; ea(ie+1,j,k) = 0.0 ; eb(ie+1,j,k) = 0.0
    enddo
  enddo

  call cpu_clock_begin(id_clock_pass)
  if (G%symmetric) then ; dir_flag = To_All+Omit_Corners
  else ; dir_flag = To_West+To_South+Omit_Corners ; endif
  call create_group_pass(CS%pass_hold_eb_ea, hold, G%Domain, dir_flag, halo=1)
  call create_group_pass(CS%pass_hold_eb_ea, eb, G%Domain, dir_flag, halo=1)
  call create_group_pass(CS%pass_hold_eb_ea, ea, G%Domain, dir_flag, halo=1)
  call do_group_pass(CS%pass_hold_eb_ea, G%Domain)
  ! visc%Kv_shear is not in the group pass because it has larger vertical extent.
  if (associated(visc%Kv_shear)) &
    call pass_var(visc%Kv_shear, G%Domain, To_All+Omit_Corners, halo=1)
  if (associated(visc%Kv_slow)) &
    call pass_var(visc%Kv_slow, G%Domain, To_All+Omit_Corners, halo=1)

  call cpu_clock_end(id_clock_pass)

  call disable_averaging(CS%diag)
  ! Frazil formation keeps temperature above the freezing point.
  ! make_frazil is deliberately called at both the beginning and at
  ! the end of the diabatic processes.
  if (associated(tv%T) .AND. associated(tv%frazil)) then
    call enable_averaging(0.5*dt, Time_end, CS%diag)
    if (CS%frazil_tendency_diag) then
      do k=1,nz ; do j=js,je ; do i=is,ie
        temp_diag(i,j,k) = tv%T(i,j,k)
      enddo ; enddo ; enddo
    endif

    if (associated(fluxes%p_surf_full)) then
      call make_frazil(h, tv, G, GV, CS%diabatic_aux_CSp, fluxes%p_surf_full)
    else
      call make_frazil(h, tv, G, GV, CS%diabatic_aux_CSp)
    endif

    if (CS%frazil_tendency_diag) then
      call diagnose_frazil_tendency(tv, h, temp_diag, 0.5*dt, G, GV, CS)
      if (CS%id_frazil_h > 0 ) call post_data(CS%id_frazil_h, h, CS%diag)
    endif

    if (showCallTree) call callTree_waypoint("done with 2nd make_frazil (diabatic)")
    if (CS%debugConservation) call MOM_state_stats('2nd make_frazil', u, v, h, tv%T, tv%S, G)
    call disable_averaging(CS%diag)

  endif  ! endif for frazil

  ! Diagnose the diapycnal diffusivities and other related quantities.
  call enable_averaging(dt, Time_end, CS%diag)

  if (CS%id_Kd_interface > 0) call post_data(CS%id_Kd_interface, Kd_int,  CS%diag)
  if (CS%id_Kd_heat      > 0) call post_data(CS%id_Kd_heat,      Kd_heat, CS%diag)
  if (CS%id_Kd_salt      > 0) call post_data(CS%id_Kd_salt,      Kd_salt, CS%diag)
  if (CS%id_Kd_ePBL      > 0) call post_data(CS%id_Kd_ePBL,      Kd_ePBL, CS%diag)

  if (CS%id_ea       > 0) call post_data(CS%id_ea,       ea, CS%diag)
  if (CS%id_eb       > 0) call post_data(CS%id_eb,       eb, CS%diag)

  if (CS%id_dudt_dia > 0) call post_data(CS%id_dudt_dia, ADp%du_dt_dia,  CS%diag)
  if (CS%id_dvdt_dia > 0) call post_data(CS%id_dvdt_dia, ADp%dv_dt_dia,  CS%diag)
  if (CS%id_wd       > 0) call post_data(CS%id_wd,       CDp%diapyc_vel, CS%diag)

  if (CS%id_MLD_003 > 0 .or. CS%id_subMLN2 > 0 .or. CS%id_mlotstsq > 0) then
    call diagnoseMLDbyDensityDifference(CS%id_MLD_003, h, tv, 0.03, G, GV, CS%diag, &
                                        id_N2subML=CS%id_subMLN2, id_MLDsq=CS%id_mlotstsq)
  endif
  if (CS%id_MLD_0125 > 0) then
    call diagnoseMLDbyDensityDifference(CS%id_MLD_0125, h, tv, 0.125, G, GV, CS%diag)
  endif
  if (CS%id_MLD_user > 0) then
    call diagnoseMLDbyDensityDifference(CS%id_MLD_user, h, tv, CS%MLDdensityDifference, G, GV, CS%diag)
  endif

  if (CS%id_Tdif > 0) call post_data(CS%id_Tdif, Tdif_flx, CS%diag)
  if (CS%id_Tadv > 0) call post_data(CS%id_Tadv, Tadv_flx, CS%diag)
  if (CS%id_Sdif > 0) call post_data(CS%id_Sdif, Sdif_flx, CS%diag)
  if (CS%id_Sadv > 0) call post_data(CS%id_Sadv, Sadv_flx, CS%diag)
  if (CS%use_int_tides) then
    if (CS%id_cg1 > 0) call post_data(CS%id_cg1, cn(:,:,1),CS%diag)
    do m=1,CS%nMode
      if (CS%id_cn(m) > 0) call post_data(CS%id_cn(m),cn(:,:,m),CS%diag)
    enddo
  endif

  call disable_averaging(CS%diag)

  num_z_diags = 0
  if (CS%id_Kd_z > 0) then
    num_z_diags = num_z_diags + 1
    z_ids(num_z_diags) = CS%id_Kd_z ; z_ptrs(num_z_diags)%p => Kd_int
  endif
  if (CS%id_Tdif_z > 0) then
    num_z_diags = num_z_diags + 1
    z_ids(num_z_diags) = CS%id_Tdif_z ; z_ptrs(num_z_diags)%p => Tdif_flx
  endif
  if (CS%id_Tadv_z > 0) then
    num_z_diags = num_z_diags + 1
    z_ids(num_z_diags) = CS%id_Tadv_z ; z_ptrs(num_z_diags)%p => Tadv_flx
  endif
  if (CS%id_Sdif_z > 0) then
    num_z_diags = num_z_diags + 1
    z_ids(num_z_diags) = CS%id_Sdif_z ; z_ptrs(num_z_diags)%p => Sdif_flx
  endif
  if (CS%id_Sadv_z > 0) then
    num_z_diags = num_z_diags + 1
    z_ids(num_z_diags) = CS%id_Sadv_z ; z_ptrs(num_z_diags)%p => Sadv_flx
  endif

  if (num_z_diags > 0) &
    call calc_Zint_diags(h, z_ptrs, z_ids, num_z_diags, G, GV, CS%diag_to_Z_CSp)

  if (CS%debugConservation) call MOM_state_stats('leaving diabatic', u, v, h, tv%T, tv%S, G)
  if (showCallTree) call callTree_leave("diabatic()")

end subroutine legacy_diabatic

!> Returns pointers or values of members within the diabatic_CS type. For extensibility,
!! each returned argument is an optional argument
subroutine extract_diabatic_member(CS, opacity_CSp, optics_CSp, &
                                   evap_CFL_limit, minimum_forcing_depth)
  type(diabatic_CS),           intent(in   ) :: CS
  ! All output arguments are optional
  type(opacity_CS),  optional, pointer       :: opacity_CSp
  type(optics_type), optional, pointer       :: optics_CSp
  real,              optional, intent(  out) :: evap_CFL_limit
  real,              optional, intent(  out) :: minimum_forcing_depth

  ! Pointers to control structures
  if (present(opacity_CSp)) opacity_CSp => CS%opacity_CSp
  if (present(optics_CSp))  optics_CSp  => CS%optics

  ! Constants within diabatic_CS
  if (present(evap_CFL_limit))        evap_CFL_limit = CS%evap_CFL_limit
  if (present(minimum_forcing_depth)) minimum_forcing_depth = CS%minimum_forcing_depth

end subroutine

!> Routine called for adiabatic physics
subroutine adiabatic(h, tv, fluxes, dt, G, GV, CS)
  type(ocean_grid_type),   intent(inout) :: G      !< ocean grid structure
  real, dimension(SZI_(G),SZJ_(G),SZK_(G)), &
                           intent(inout) :: h      !< thickness (m for Bouss or kg/m2 for non-Bouss)
  type(thermo_var_ptrs),   intent(inout) :: tv     !< points to thermodynamic fields
  type(forcing),           intent(inout) :: fluxes !< boundary fluxes
  real,                    intent(in)    :: dt     !< time step (seconds)
  type(verticalGrid_type), intent(in)    :: GV     !< ocean vertical grid structure
  type(diabatic_CS),       pointer       :: CS     !< module control structure

  real, dimension(SZI_(G),SZJ_(G),SZK_(G)) :: zeros  ! An array of zeros.

  zeros(:,:,:) = 0.0

  call call_tracer_column_fns(h, h, zeros, zeros, fluxes, zeros(:,:,1), dt, G, GV, tv, &
                              CS%optics, CS%tracer_flow_CSp, CS%debug)

end subroutine adiabatic


!> This routine diagnoses tendencies from application of diabatic diffusion
!! using ALE algorithm. Note that layer thickness is not altered by
!! diabatic diffusion.
subroutine diagnose_diabatic_diff_tendency(tv, h, temp_old, saln_old, dt, G, GV, CS)
  type(ocean_grid_type),                     intent(in) :: G        !< ocean grid structure
  type(verticalGrid_type),                   intent(in) :: GV       !< ocean vertical grid structure
  type(thermo_var_ptrs),                     intent(in) :: tv       !< points to updated thermodynamic fields
  real, dimension(SZI_(G),SZJ_(G),SZK_(G)),  intent(in) :: h        !< thickness (m or kg/m2)
  real, dimension(SZI_(G),SZJ_(G),SZK_(G)),  intent(in) :: temp_old !< temperature prior to diabatic physics
  real, dimension(SZI_(G),SZJ_(G),SZK_(G)),  intent(in) :: saln_old !< salinity prior to diabatic physics (PPT)
  real,                                      intent(in) :: dt       !< time step (sec)
  type(diabatic_CS),                         pointer    :: CS       !< module control structure

  real, dimension(SZI_(G),SZJ_(G),SZK_(G)) :: work_3d
  real, dimension(SZI_(G),SZJ_(G))         :: work_2d
  real    :: Idt
  integer :: i, j, k, is, ie, js, je, nz

  is  = G%isc ; ie = G%iec ; js = G%jsc ; je = G%jec ; nz = G%ke
  Idt = 1/dt
  work_3d(:,:,:) = 0.0
  work_2d(:,:)   = 0.0


  ! temperature tendency
  do k=1,nz ; do j=js,je ; do i=is,ie
    work_3d(i,j,k) = (tv%T(i,j,k)-temp_old(i,j,k))*Idt
  enddo ; enddo ; enddo
  if (CS%id_diabatic_diff_temp_tend > 0) then
    call post_data(CS%id_diabatic_diff_temp_tend, work_3d, CS%diag, alt_h = h)
  endif

  ! heat tendency
  if (CS%id_diabatic_diff_heat_tend > 0 .or. CS%id_diabatic_diff_heat_tend_2d > 0) then
    do k=1,nz ; do j=js,je ; do i=is,ie
      work_3d(i,j,k) = h(i,j,k) * GV%H_to_kg_m2 * tv%C_p * work_3d(i,j,k)
    enddo ; enddo ; enddo
    if (CS%id_diabatic_diff_heat_tend > 0) then
      call post_data(CS%id_diabatic_diff_heat_tend, work_3d, CS%diag, alt_h = h)
    endif
    if (CS%id_diabatic_diff_heat_tend_2d > 0) then
      do j=js,je ; do i=is,ie
        work_2d(i,j) = 0.0
        do k=1,nz
          work_2d(i,j) = work_2d(i,j) + work_3d(i,j,k)
        enddo
      enddo ; enddo
      call post_data(CS%id_diabatic_diff_heat_tend_2d, work_2d, CS%diag)
    endif
  endif

  ! salinity tendency
  if (CS%id_diabatic_diff_saln_tend > 0) then
    do k=1,nz ; do j=js,je ; do i=is,ie
      work_3d(i,j,k) = (tv%S(i,j,k)-saln_old(i,j,k))*Idt
    enddo ; enddo ; enddo
    call post_data(CS%id_diabatic_diff_saln_tend, work_3d, CS%diag, alt_h = h)
  endif

  ! salt tendency
  if (CS%id_diabatic_diff_salt_tend > 0 .or. CS%id_diabatic_diff_salt_tend_2d > 0) then
    do k=1,nz ; do j=js,je ; do i=is,ie
      work_3d(i,j,k) = h(i,j,k) * GV%H_to_kg_m2 * CS%ppt2mks * work_3d(i,j,k)
    enddo ; enddo ; enddo
    if (CS%id_diabatic_diff_salt_tend > 0) then
      call post_data(CS%id_diabatic_diff_salt_tend, work_3d, CS%diag, alt_h = h)
    endif
    if (CS%id_diabatic_diff_salt_tend_2d > 0) then
      do j=js,je ; do i=is,ie
        work_2d(i,j) = 0.0
        do k=1,nz
          work_2d(i,j) = work_2d(i,j) + work_3d(i,j,k)
        enddo
      enddo ; enddo
      call post_data(CS%id_diabatic_diff_salt_tend_2d, work_2d, CS%diag)
    endif
  endif

end subroutine diagnose_diabatic_diff_tendency


!> This routine diagnoses tendencies from application of boundary fluxes.
!! These impacts are generally 3d, in particular for penetrative shortwave.
!! Other fluxes contribute 3d in cases when the layers vanish or are very thin,
!! in which case we distribute the flux into k > 1 layers.
subroutine diagnose_boundary_forcing_tendency(tv, h, temp_old, saln_old, h_old, &
                                              dt, G, GV, CS)
  type(ocean_grid_type),   intent(in) :: G        !< ocean grid structure
  type(verticalGrid_type), intent(in) :: GV       !< ocean vertical grid structure
  type(thermo_var_ptrs),   intent(in) :: tv       !< points to updated thermodynamic fields
  real, dimension(SZI_(G),SZJ_(G),SZK_(G)), &
                           intent(in) :: h        !< thickness after boundary flux application (m or kg/m2)
  real, dimension(SZI_(G),SZJ_(G),SZK_(G)), &
                           intent(in) :: temp_old !< temperature prior to boundary flux application
  real, dimension(SZI_(G),SZJ_(G),SZK_(G)), &
                           intent(in) :: saln_old !< salinity prior to boundary flux application (PPT)
  real, dimension(SZI_(G),SZJ_(G),SZK_(G)), &
                           intent(in) :: h_old    !< thickness prior to boundary flux application (m or kg/m2)
  real,                    intent(in) :: dt       !< time step (sec)
  type(diabatic_CS),       pointer    :: CS       !< module control structure

  real, dimension(SZI_(G),SZJ_(G),SZK_(G)) :: work_3d
  real, dimension(SZI_(G),SZJ_(G))         :: work_2d
  real    :: Idt
  integer :: i, j, k, is, ie, js, je, nz

  is  = G%isc ; ie = G%iec ; js = G%jsc ; je = G%jec ; nz = G%ke
  Idt = 1/dt
  work_3d(:,:,:) = 0.0
  work_2d(:,:)   = 0.0

  ! Thickness tendency
  if (CS%id_boundary_forcing_h_tendency > 0) then
    do k=1,nz ; do j=js,je ; do i=is,ie
      work_3d(i,j,k) = (h(i,j,k) - h_old(i,j,k))*Idt
    enddo ; enddo ; enddo
    call post_data(CS%id_boundary_forcing_h_tendency, work_3d, CS%diag, alt_h = h_old)
  endif

  ! temperature tendency
  if (CS%id_boundary_forcing_temp_tend > 0) then
    do k=1,nz ; do j=js,je ; do i=is,ie
      work_3d(i,j,k) = (tv%T(i,j,k)-temp_old(i,j,k))*Idt
    enddo ; enddo ; enddo
    call post_data(CS%id_boundary_forcing_temp_tend, work_3d, CS%diag, alt_h = h_old)
  endif

  ! heat tendency
  if (CS%id_boundary_forcing_heat_tend > 0 .or. CS%id_boundary_forcing_heat_tend_2d > 0) then
    do k=1,nz ; do j=js,je ; do i=is,ie
      work_3d(i,j,k) = GV%H_to_kg_m2 * tv%C_p * Idt * (h(i,j,k) * tv%T(i,j,k) - h_old(i,j,k) * temp_old(i,j,k))
    enddo ; enddo ; enddo
    if (CS%id_boundary_forcing_heat_tend > 0) then
      call post_data(CS%id_boundary_forcing_heat_tend, work_3d, CS%diag, alt_h = h_old)
    endif
    if (CS%id_boundary_forcing_heat_tend_2d > 0) then
      do j=js,je ; do i=is,ie
        work_2d(i,j) = 0.0
        do k=1,nz
          work_2d(i,j) = work_2d(i,j) + work_3d(i,j,k)
        enddo
      enddo ; enddo
      call post_data(CS%id_boundary_forcing_heat_tend_2d, work_2d, CS%diag)
    endif
  endif

  ! salinity tendency
  if (CS%id_boundary_forcing_saln_tend > 0) then
    do k=1,nz ; do j=js,je ; do i=is,ie
      work_3d(i,j,k) = (tv%S(i,j,k)-saln_old(i,j,k))*Idt
    enddo ; enddo ; enddo
    call post_data(CS%id_boundary_forcing_saln_tend, work_3d, CS%diag, alt_h = h_old)
  endif

  ! salt tendency
  if (CS%id_boundary_forcing_salt_tend > 0 .or. CS%id_boundary_forcing_salt_tend_2d > 0) then
    do k=1,nz ; do j=js,je ; do i=is,ie
      work_3d(i,j,k) = GV%H_to_kg_m2 * CS%ppt2mks * Idt * (h(i,j,k) * tv%S(i,j,k) - h_old(i,j,k) * saln_old(i,j,k))
    enddo ; enddo ; enddo
    if (CS%id_boundary_forcing_salt_tend > 0) then
      call post_data(CS%id_boundary_forcing_salt_tend, work_3d, CS%diag, alt_h = h_old)
    endif
    if (CS%id_boundary_forcing_salt_tend_2d > 0) then
      do j=js,je ; do i=is,ie
        work_2d(i,j) = 0.0
        do k=1,nz
          work_2d(i,j) = work_2d(i,j) + work_3d(i,j,k)
        enddo
      enddo ; enddo
      call post_data(CS%id_boundary_forcing_salt_tend_2d, work_2d, CS%diag)
    endif
  endif

end subroutine diagnose_boundary_forcing_tendency


!> This routine diagnoses tendencies for temperature and heat from frazil formation.
!! This routine is called twice from within subroutine diabatic; at start and at
!! end of the diabatic processes. The impacts from frazil are generally a function
!! of depth.  Hence, when checking heat budget, be sure to remove HFSIFRAZIL from HFDS in k=1.
subroutine diagnose_frazil_tendency(tv, h, temp_old, dt, G, GV, CS)
  type(ocean_grid_type),                    intent(in) :: G        !< ocean grid structure
  type(verticalGrid_type),                  intent(in) :: GV       !< ocean vertical grid structure
  type(diabatic_CS),                        pointer    :: CS       !< module control structure
  type(thermo_var_ptrs),                    intent(in) :: tv       !< points to updated thermodynamic fields
  real, dimension(SZI_(G),SZJ_(G),SZK_(G)), intent(in) :: h        !< thickness (m or kg/m2)
  real, dimension(SZI_(G),SZJ_(G),SZK_(G)), intent(in) :: temp_old !< temperature prior to frazil formation
  real,                                     intent(in) :: dt       !< time step (sec)

  real, dimension(SZI_(G),SZJ_(G))         :: work_2d
  real    :: Idt
  integer :: i, j, k, is, ie, js, je, nz

  is  = G%isc ; ie = G%iec ; js = G%jsc ; je = G%jec ; nz = G%ke
  Idt = 1/dt

  ! temperature tendency
  if (CS%id_frazil_temp_tend > 0) then
    do k=1,nz ; do j=js,je ; do i=is,ie
      CS%frazil_temp_diag(i,j,k) = Idt * (tv%T(i,j,k)-temp_old(i,j,k))
    enddo ; enddo ; enddo
    call post_data(CS%id_frazil_temp_tend, CS%frazil_temp_diag(:,:,:), CS%diag)
  endif

  ! heat tendency
  if (CS%id_frazil_heat_tend > 0 .or. CS%id_frazil_heat_tend_2d > 0) then
    do k=1,nz ; do j=js,je ; do i=is,ie
      CS%frazil_heat_diag(i,j,k) = GV%H_to_kg_m2 * tv%C_p * h(i,j,k) * Idt * (tv%T(i,j,k)-temp_old(i,j,k))
    enddo ; enddo ; enddo
    if (CS%id_frazil_heat_tend > 0) call post_data(CS%id_frazil_heat_tend, CS%frazil_heat_diag(:,:,:), CS%diag)

    ! As a consistency check, we must have
    ! FRAZIL_HEAT_TENDENCY_2d = HFSIFRAZIL
    if (CS%id_frazil_heat_tend_2d > 0) then
      do j=js,je ; do i=is,ie
        work_2d(i,j) = 0.0
        do k=1,nz
          work_2d(i,j) = work_2d(i,j) + CS%frazil_heat_diag(i,j,k)
        enddo
      enddo ; enddo
      call post_data(CS%id_frazil_heat_tend_2d, work_2d, CS%diag)
    endif
  endif

end subroutine diagnose_frazil_tendency


!> A simplified version of diabatic_driver_init that will allow
!! tracer column functions to be called without allowing any
!! of the diabatic processes to be used.
subroutine adiabatic_driver_init(Time, G, param_file, diag, CS, &
                                tracer_flow_CSp, diag_to_Z_CSp)
  type(time_type),         intent(in)    :: Time             !< current model time
  type(ocean_grid_type),   intent(in)    :: G                !< model grid structure
  type(param_file_type),   intent(in)    :: param_file       !< the file to parse for parameter values
  type(diag_ctrl), target, intent(inout) :: diag             !< regulates diagnostic output
  type(diabatic_CS),       pointer       :: CS               !< module control structure
  type(tracer_flow_control_CS), pointer  :: tracer_flow_CSp  !< pointer to control structure of the
                                                             !! tracer flow control module
  type(diag_to_Z_CS),      pointer       :: diag_to_Z_CSp    !< pointer to Z-diagnostics control structure

! This "include" declares and sets the variable "version".
#include "version_variable.h"
  character(len=40)  :: mod  = "MOM_diabatic_driver" ! This module's name.

  if (associated(CS)) then
    call MOM_error(WARNING, "adiabatic_driver_init called with an "// &
                            "associated control structure.")
    return
  else ; allocate(CS) ; endif

  CS%diag => diag
  if (associated(tracer_flow_CSp)) CS%tracer_flow_CSp => tracer_flow_CSp
  if (associated(diag_to_Z_CSp)) CS%diag_to_Z_CSp => diag_to_Z_CSp

! Set default, read and log parameters
  call log_version(param_file, mod, version, &
                   "The following parameters are used for diabatic processes.")

end subroutine adiabatic_driver_init


!> This routine initializes the diabatic driver module.
subroutine diabatic_driver_init(Time, G, GV, param_file, useALEalgorithm, diag, &
                                ADp, CDp, CS, tracer_flow_CSp, sponge_CSp, &
                                ALE_sponge_CSp, diag_to_Z_CSp)
  type(time_type), target                :: Time             !< model time
  type(ocean_grid_type),   intent(inout) :: G                !< model grid structure
  type(verticalGrid_type), intent(in)    :: GV               !< model vertical grid structure
  type(param_file_type),   intent(in)    :: param_file       !< file to parse for parameter values
  logical,                 intent(in)    :: useALEalgorithm  !< logical for whether to use ALE remapping
  type(diag_ctrl), target, intent(inout) :: diag             !< structure to regulate diagnostic output
  type(accel_diag_ptrs),   intent(inout) :: ADp              !< pointers to accelerations in momentum equations,
                                                             !! to enable diagnostics, like energy budgets
  type(cont_diag_ptrs),    intent(inout) :: CDp              !< pointers to terms in continuity equations
  type(diabatic_CS),       pointer       :: CS               !< module control structure
  type(tracer_flow_control_CS), pointer  :: tracer_flow_CSp  !< pointer to control structure of the
                                                             !! tracer flow control module
  type(sponge_CS),         pointer       :: sponge_CSp       !< pointer to the sponge module control structure
  type(ALE_sponge_CS),     pointer       :: ALE_sponge_CSp   !< pointer to the ALE sponge module control structure
  type(diag_to_Z_CS),      pointer       :: diag_to_Z_CSp    !< pointer to the Z-diagnostics control structure

  real    :: Kd
  integer :: num_mode
  logical :: use_temperature
  type(vardesc) :: vd

! This "include" declares and sets the variable "version".
#include "version_variable.h"
  character(len=40)  :: mod  = "MOM_diabatic_driver" ! This module's name.
  character(len=48)  :: thickness_units
  character(len=40)  :: var_name
  character(len=160) :: var_descript
  integer :: isd, ied, jsd, jed, IsdB, IedB, JsdB, JedB, nz, nbands, m
  isd  = G%isd  ; ied  = G%ied  ; jsd  = G%jsd  ; jed  = G%jed ; nz = G%ke
  IsdB = G%IsdB ; IedB = G%IedB ; JsdB = G%JsdB ; JedB = G%JedB

  if (associated(CS)) then
    call MOM_error(WARNING, "diabatic_driver_init called with an "// &
                            "associated control structure.")
    return
  else
    allocate(CS)
  endif

  CS%diag => diag
  CS%Time => Time

  if (associated(tracer_flow_CSp)) CS%tracer_flow_CSp => tracer_flow_CSp
  if (associated(sponge_CSp))      CS%sponge_CSp      => sponge_CSp
  if (associated(ALE_sponge_CSp))  CS%ALE_sponge_CSp  => ALE_sponge_CSp
  if (associated(diag_to_Z_CSp))   CS%diag_to_Z_CSp   => diag_to_Z_CSp

  CS%useALEalgorithm = useALEalgorithm
  CS%bulkmixedlayer = (GV%nkml > 0)

  ! Set default, read and log parameters
  call log_version(param_file, mod, version, &
                   "The following parameters are used for diabatic processes.")
  call get_param(param_file, mod, "SPONGE", CS%use_sponge, &
                 "If true, sponges may be applied anywhere in the domain. \n"//&
                 "The exact location and properties of those sponges are \n"//&
                 "specified via calls to initialize_sponge and possibly \n"//&
                 "set_up_sponge_field.", default=.false.)
  call get_param(param_file, mod, "ENABLE_THERMODYNAMICS", use_temperature, &
                 "If true, temperature and salinity are used as state \n"//&
                 "variables.", default=.true.)
  call get_param(param_file, mod, "ENERGETICS_SFC_PBL", CS%use_energetic_PBL, &
                 "If true, use an implied energetics planetary boundary \n"//&
                 "layer scheme to determine the diffusivity and viscosity \n"//&
                 "in the surface boundary layer.", default=.false.)
  call get_param(param_file, mod, "EPBL_IS_ADDITIVE", CS%ePBL_is_additive, &
                 "If true, the diffusivity from ePBL is added to all\n"//&
                 "other diffusivities. Otherwise, the larger of kappa-\n"//&
                 "shear and ePBL diffusivities are used.", default=.true.)
<<<<<<< HEAD
  CS%use_CVMix_ddiff = CVMix_ddiff_is_used(param_file)
=======
  call get_param(param_file, mod, "DOUBLE_DIFFUSION", differentialDiffusion, &
                 "If true, apply parameterization of double-diffusion.", &
                 default=.false. )

  CS%use_CVMix_ddiff = CVMix_ddiff_is_used(param_file)

  if (CS%use_CVMix_ddiff .and. differentialDiffusion) then
    call MOM_error(FATAL, 'diabatic_driver_init: '// &
           'Multiple double-diffusion options selected (DOUBLE_DIFFUSION and'//&
           'USE_CVMIX_DDIFF), please disable all but one option to proceed.')
  endif

>>>>>>> 542be91d
  CS%use_kappa_shear = kappa_shear_is_used(param_file)
  CS%use_CVMix_shear = CVMix_shear_is_used(param_file)

  if (CS%bulkmixedlayer) then
    call get_param(param_file, mod, "ML_MIX_FIRST", CS%ML_mix_first, &
                 "The fraction of the mixed layer mixing that is applied \n"//&
                 "before interior diapycnal mixing.  0 by default.", &
                 units="nondim", default=0.0)
    call get_param(param_file, mod, "NKBL", CS%nkbl, default=2, do_not_log=.true.)
  else
    CS%ML_mix_first = 0.0
  endif
  if (use_temperature) then
    call get_param(param_file, mod, "DO_GEOTHERMAL", CS%use_geothermal, &
                 "If true, apply geothermal heating.", default=.false.)
  else
    CS%use_geothermal = .false.
  endif
  call get_param(param_file, mod, "INTERNAL_TIDES", CS%use_int_tides, &
                 "If true, use the code that advances a separate set of \n"//&
                 "equations for the internal tide energy density.", default=.false.)
  CS%nMode = 1
  if (CS%use_int_tides) then
    ! SET NUMBER OF MODES TO CONSIDER
    call get_param(param_file, mod, "INTERNAL_TIDE_MODES", CS%nMode, &
                 "The number of distinct internal tide modes \n"//&
                 "that will be calculated.", default=1, do_not_log=.true.)

    ! The following parameters are used in testing the internal tide code.
    ! GET LOCATION AND DURATION OF ENERGY POINT SOURCE FOR TESTING (BDM)
    call get_param(param_file, mod, "INTERNAL_TIDE_SOURCE_TEST", CS%int_tide_source_test, &
                 "If true, apply an arbitrary generation site for internal tide testing", &
                 default=.false.)
    if (CS%int_tide_source_test)then
      call get_param(param_file, mod, "INTERNAL_TIDE_SOURCE_X", CS%int_tide_source_x, &
                 "X Location of generation site for internal tide", default=1.)
      call get_param(param_file, mod, "INTERNAL_TIDE_SOURCE_Y", CS%int_tide_source_y, &
                 "Y Location of generation site for internal tide", default=1.)
      call get_param(param_file, mod, "INTERNAL_TIDE_SOURCE_TLEN_DAYS", CS%tlen_days, &
                 "Time interval from start of experiment for adding wave source", &
                 units="days", default=0)
      CS%time_max_source = increment_time(Time,0,days=CS%tlen_days)
    endif
    ! GET UNIFORM MODE VELOCITY FOR TESTING (BDM)
    call get_param(param_file, mod, "UNIFORM_CG", CS%uniform_cg, &
                 "If true, set cg = cg_test everywhere for test case", default=.false.)
    if (CS%uniform_cg)then
      call get_param(param_file, mod, "CG_TEST", CS%cg_test, &
                 "Uniform group velocity of internal tide for test case", default=1.)
    endif
  endif

  call get_param(param_file, mod, "MASSLESS_MATCH_TARGETS", &
                                CS%massless_match_targets, &
                 "If true, the temperature and salinity of massless layers \n"//&
                 "are kept consistent with their target densities. \n"//&
                 "Otherwise the properties of massless layers evolve \n"//&
                 "diffusively to match massive neighboring layers.", &
                 default=.true.)

  call get_param(param_file, mod, "AGGREGATE_FW_FORCING", CS%aggregate_FW_forcing, &
                 "If true, the net incoming and outgoing fresh water fluxes are combined\n"//&
                 "and applied as either incoming or outgoing depending on the sign of the net.\n"//&
                 "If false, the net incoming fresh water flux is added to the model and\n"//&
                 "thereafter the net outgoing is removed from the updated state."//&
                 "into the first non-vanished layer for which the column remains stable", &
                 default=.true.)

  call get_param(param_file, mod, "DEBUG", CS%debug, &
                 "If true, write out verbose debugging data.", &
                 default=.false., debuggingParam=.true.)
  call get_param(param_file, mod, "DEBUG_CONSERVATION", CS%debugConservation, &
                 "If true, monitor conservation and extrema.", &
                 default=.false., debuggingParam=.true.)

  call get_param(param_file, mod, "DEBUG_ENERGY_REQ", CS%debug_energy_req, &
                 "If true, debug the energy requirements.", default=.false., do_not_log=.true.)
  call get_param(param_file, mod, "MIX_BOUNDARY_TRACERS", CS%mix_boundary_tracers, &
                 "If true, mix the passive tracers in massless layers at \n"//&
                 "the bottom into the interior as though a diffusivity of \n"//&
                 "KD_MIN_TR were operating.", default=.true.)

  if (CS%mix_boundary_tracers) then
    call get_param(param_file, mod, "KD", Kd, fail_if_missing=.true.)
    call get_param(param_file, mod, "KD_MIN_TR", CS%Kd_min_tr, &
                 "A minimal diffusivity that should always be applied to \n"//&
                 "tracers, especially in massless layers near the bottom. \n"//&
                 "The default is 0.1*KD.", units="m2 s-1", default=0.1*Kd)
    call get_param(param_file, mod, "KD_BBL_TR", CS%Kd_BBL_tr, &
                 "A bottom boundary layer tracer diffusivity that will \n"//&
                 "allow for explicitly specified bottom fluxes. The \n"//&
                 "entrainment at the bottom is at least sqrt(Kd_BBL_tr*dt) \n"//&
                 "over the same distance.", units="m2 s-1", default=0.)
  endif

  call get_param(param_file, mod, "TRACER_TRIDIAG", CS%tracer_tridiag, &
                 "If true, use the passive tracer tridiagonal solver for T and S\n", &
                 default=.false.)

  call get_param(param_file, mod, "MINIMUM_FORCING_DEPTH", CS%minimum_forcing_depth, &
                 "The smallest depth over which forcing can be applied. This\n"//&
                 "only takes effect when near-surface layers become thin\n"//&
                 "relative to this scale, in which case the forcing tendencies\n"//&
                 "scaled down by distributing the forcing over this depth scale.", &
                 units="m", default=0.001)
  call get_param(param_file, mod, "EVAP_CFL_LIMIT", CS%evap_CFL_limit, &
                 "The largest fraction of a layer than can be lost to forcing\n"//&
                 "(e.g. evaporation, sea-ice formation) in one time-step. The unused\n"//&
                 "mass loss is passed down through the column.", &
                 units="nondim", default=0.8)


  ! Register all available diagnostics for this module.
  if (GV%Boussinesq) then ; thickness_units = "m"
  else ; thickness_units = "kg m-2" ; endif

  CS%id_ea = register_diag_field('ocean_model','ea',diag%axesTL,Time, &
      'Layer entrainment from above per timestep','m')
  CS%id_eb = register_diag_field('ocean_model','eb',diag%axesTL,Time, &
      'Layer entrainment from below per timestep', 'm')
  CS%id_dudt_dia = register_diag_field('ocean_model','dudt_dia',diag%axesCuL,Time, &
      'Zonal Acceleration from Diapycnal Mixing', 'm s-2')
  CS%id_dvdt_dia = register_diag_field('ocean_model','dvdt_dia',diag%axesCvL,Time, &
      'Meridional Acceleration from Diapycnal Mixing', 'm s-2')
  CS%id_wd = register_diag_field('ocean_model','wd',diag%axesTi,Time, &
      'Diapycnal Velocity', 'm s-1')
  if (CS%use_int_tides) then
    CS%id_cg1 = register_diag_field('ocean_model','cn1', diag%axesT1, &
                 Time, 'First baroclinic mode (eigen) speed', 'm s-1')
    allocate(CS%id_cn(CS%nMode)) ; CS%id_cn(:) = -1
    do m=1,CS%nMode
      write(var_name, '("cn_mode",i1)') m
      write(var_descript, '("Baroclinic (eigen) speed of mode ",i1)') m
      CS%id_cn(m) = register_diag_field('ocean_model',var_name, diag%axesT1, &
                   Time, var_descript, 'm s-1')
      call MOM_mesg("Registering "//trim(var_name)//", Described as: "//var_descript, 5)
    enddo
  endif

  CS%id_Tdif = register_diag_field('ocean_model',"Tflx_dia_diff",diag%axesTi, &
      Time, "Diffusive diapycnal temperature flux across interfaces", &
      "degC m s-1")
  CS%id_Tadv = register_diag_field('ocean_model',"Tflx_dia_adv",diag%axesTi, &
      Time, "Advective diapycnal temperature flux across interfaces", &
      "degC m s-1")
  CS%id_Sdif = register_diag_field('ocean_model',"Sflx_dia_diff",diag%axesTi, &
      Time, "Diffusive diapycnal salnity flux across interfaces", &
      "psu m s-1")
  CS%id_Sadv = register_diag_field('ocean_model',"Sflx_dia_adv",diag%axesTi, &
      Time, "Advective diapycnal salnity flux across interfaces", &
      "psu m s-1")
  CS%id_MLD_003 = register_diag_field('ocean_model','MLD_003',diag%axesT1,Time,        &
      'Mixed layer depth (delta rho = 0.03)', 'm', cmor_field_name='mlotst',       &
      cmor_long_name='Ocean Mixed Layer Thickness Defined by Sigma T', &
      cmor_standard_name='ocean_mixed_layer_thickness_defined_by_sigma_t')
  CS%id_mlotstsq = register_diag_field('ocean_model','mlotstsq',diag%axesT1,Time,      &
      long_name='Square of Ocean Mixed Layer Thickness Defined by Sigma T',            &
      standard_name='square_of_ocean_mixed_layer_thickness_defined_by_sigma_t',units='m2')
  CS%id_MLD_0125 = register_diag_field('ocean_model','MLD_0125',diag%axesT1,Time, &
      'Mixed layer depth (delta rho = 0.125)', 'm')
  CS%id_subMLN2  = register_diag_field('ocean_model','subML_N2',diag%axesT1,Time, &
      'Squared buoyancy frequency below mixed layer', 's-2')
  CS%id_MLD_user = register_diag_field('ocean_model','MLD_user',diag%axesT1,Time, &
      'Mixed layer depth (used defined)', 'm')
  call get_param(param_file, mod, "DIAG_MLD_DENSITY_DIFF", CS%MLDdensityDifference, &
                 "The density difference used to determine a diagnostic mixed\n"//&
                 "layer depth, MLD_user, following the definition of Levitus 1982. \n"//&
                 "The MLD is the depth at which the density is larger than the\n"//&
                 "surface density by the specified amount.", units='kg/m3', default=0.1)

  ! diagnostics making use of the z-gridding code
  if (associated(diag_to_Z_CSp)) then
    vd = var_desc("Kd_interface", "m2 s-1", &
                  "Diapycnal diffusivity at interfaces, interpolated to z", z_grid='z')
    CS%id_Kd_z = register_Zint_diag(vd, CS%diag_to_Z_CSp, Time)
    vd = var_desc("Tflx_dia_diff", "degC m s-1", &
                  "Diffusive diapycnal temperature flux across interfaces, interpolated to z", &
                  z_grid='z')
    CS%id_Tdif_z = register_Zint_diag(vd, CS%diag_to_Z_CSp, Time)
    vd = var_desc("Tflx_dia_adv", "degC m s-1", &
                  "Advective diapycnal temperature flux across interfaces, interpolated to z",&
                  z_grid='z')
    CS%id_Tadv_z = register_Zint_diag(vd, CS%diag_to_Z_CSp, Time)
    vd = var_desc("Sflx_dia_diff", "psu m s-1", &
                  "Diffusive diapycnal salinity flux across interfaces, interpolated to z",&
                  z_grid='z')
    CS%id_Sdif_z = register_Zint_diag(vd, CS%diag_to_Z_CSp, Time)
    vd = var_desc("Sflx_dia_adv", "psu m s-1", &
                  "Advective diapycnal salinity flux across interfaces, interpolated to z",&
                  z_grid='z')
    CS%id_Sadv_z = register_Zint_diag(vd, CS%diag_to_Z_CSp, Time)
  endif

  if (CS%id_dudt_dia > 0) call safe_alloc_ptr(ADp%du_dt_dia,IsdB,IedB,jsd,jed,nz)
  if (CS%id_dvdt_dia > 0) call safe_alloc_ptr(ADp%dv_dt_dia,isd,ied,JsdB,JedB,nz)
  if (CS%id_wd > 0)       call safe_alloc_ptr(CDp%diapyc_vel,isd,ied,jsd,jed,nz+1)

  ! diagnostics for values prior to diabatic and prior to ALE
  CS%id_u_predia = register_diag_field('ocean_model', 'u_predia', diag%axesCuL, Time, &
      'Zonal velocity before diabatic forcing', 'm s-1')
  CS%id_v_predia = register_diag_field('ocean_model', 'v_predia', diag%axesCvL, Time, &
      'Meridional velocity before diabatic forcing', 'm s-1')
  CS%id_h_predia = register_diag_field('ocean_model', 'h_predia', diag%axesTL, Time, &
      'Layer Thickness before diabatic forcing', thickness_units, v_extensive=.true.)
  CS%id_e_predia = register_diag_field('ocean_model', 'e_predia', diag%axesTi, Time, &
      'Interface Heights before diabatic forcing', 'm')
  if (use_temperature) then
    CS%id_T_predia = register_diag_field('ocean_model', 'temp_predia', diag%axesTL, Time, &
        'Potential Temperature', 'degC')
    CS%id_S_predia = register_diag_field('ocean_model', 'salt_predia', diag%axesTL, Time, &
        'Salinity', 'PSU')
  endif


  !call set_diffusivity_init(Time, G, param_file, diag, CS%set_diff_CSp, diag_to_Z_CSp, CS%int_tide_CSp)
  CS%id_Kd_interface = register_diag_field('ocean_model', 'Kd_interface', diag%axesTi, Time, &
      'Total diapycnal diffusivity at interfaces', 'm2 s-1')
  if (CS%use_energetic_PBL) then
      CS%id_Kd_ePBL = register_diag_field('ocean_model', 'Kd_ePBL', diag%axesTi, Time, &
          'ePBL diapycnal diffusivity at interfaces', 'm2 s-1')
  endif

  CS%id_Kd_heat = register_diag_field('ocean_model', 'Kd_heat', diag%axesTi, Time, &
      'Total diapycnal diffusivity for heat at interfaces', 'm2 s-1',     &
       cmor_field_name='difvho',                                                   &
       cmor_standard_name='ocean_vertical_heat_diffusivity',                       &
       cmor_long_name='Ocean vertical heat diffusivity')
  CS%id_Kd_salt = register_diag_field('ocean_model', 'Kd_salt', diag%axesTi, Time, &
      'Total diapycnal diffusivity for salt at interfaces', 'm2 s-1',     &
       cmor_field_name='difvso',                                                   &
       cmor_standard_name='ocean_vertical_salt_diffusivity',                       &
       cmor_long_name='Ocean vertical salt diffusivity')

  ! CS%useKPP is set to True if KPP-scheme is to be used, False otherwise.
  ! KPP_init() allocated CS%KPP_Csp and also sets CS%KPPisPassive
  CS%useKPP = KPP_init(param_file, G, diag, Time, CS%KPP_CSp, passive=CS%KPPisPassive)
  if (CS%useKPP) then
    allocate( CS%KPP_NLTheat(isd:ied,jsd:jed,nz+1) )   ; CS%KPP_NLTheat(:,:,:)   = 0.
    allocate( CS%KPP_NLTscalar(isd:ied,jsd:jed,nz+1) ) ; CS%KPP_NLTscalar(:,:,:) = 0.
  endif
  if (CS%useKPP) then
    allocate( CS%KPP_buoy_flux(isd:ied,jsd:jed,nz+1) ) ; CS%KPP_buoy_flux(:,:,:) = 0.
    allocate( CS%KPP_temp_flux(isd:ied,jsd:jed) )      ; CS%KPP_temp_flux(:,:)   = 0.
    allocate( CS%KPP_salt_flux(isd:ied,jsd:jed) )      ; CS%KPP_salt_flux(:,:)   = 0.
  endif

  call get_param(param_file, mod, "SALT_REJECT_BELOW_ML", CS%salt_reject_below_ML, &
                 "If true, place salt from brine rejection below the mixed layer,\n"// &
                 "into the first non-vanished layer for which the column remains stable", &
                 default=.false.)

  if (CS%salt_reject_below_ML) then
      CS%id_brine_lay = register_diag_field('ocean_model','brine_layer',diag%axesT1,Time, &
      'Brine insertion layer','none')
  endif


  ! diagnostics for tendencies of temp and saln due to diabatic processes
  ! available only for ALE algorithm.
  ! diagnostics for tendencies of temp and heat due to frazil
  CS%id_diabatic_diff_h = register_diag_field('ocean_model', 'diabatic_diff_h', diag%axesTL, Time, &
      long_name = 'Cell thickness used during diabatic diffusion', units='m', v_extensive=.true.)
  if (CS%useALEalgorithm) then
    CS%id_diabatic_diff_temp_tend = register_diag_field('ocean_model', &
        'diabatic_diff_temp_tendency', diag%axesTL, Time,              &
        'Diabatic diffusion temperature tendency', 'degC s-1')
    if (CS%id_diabatic_diff_temp_tend > 0) then
      CS%diabatic_diff_tendency_diag = .true.
    endif

    CS%id_diabatic_diff_saln_tend = register_diag_field('ocean_model',&
        'diabatic_diff_saln_tendency', diag%axesTL, Time,             &
        'Diabatic diffusion salinity tendency', 'psu s-1')
    if (CS%id_diabatic_diff_saln_tend > 0) then
      CS%diabatic_diff_tendency_diag = .true.
    endif

    CS%id_diabatic_diff_heat_tend = register_diag_field('ocean_model',                             &
        'diabatic_heat_tendency', diag%axesTL, Time,                                               &
        'Diabatic diffusion heat tendency',                                                        &
        'W m-2',cmor_field_name='opottempdiff',                                                    &
        cmor_standard_name='tendency_of_sea_water_potential_temperature_expressed_as_heat_content_'// &
                           'due_to_parameterized_dianeutral_mixing',                               &
        cmor_long_name='Tendency of sea water potential temperature expressed as heat content '//  &
                       'due to parameterized dianeutral mixing',&
        v_extensive=.true.)
    if (CS%id_diabatic_diff_heat_tend > 0) then
      CS%diabatic_diff_tendency_diag = .true.
    endif

    CS%id_diabatic_diff_salt_tend = register_diag_field('ocean_model',                   &
        'diabatic_salt_tendency', diag%axesTL, Time,                                     &
        'Diabatic diffusion of salt tendency',                                           &
        'kg m-2 s-1',cmor_field_name='osaltdiff',                                        &
        cmor_standard_name='tendency_of_sea_water_salinity_expressed_as_salt_content_'// &
                           'due_to_parameterized_dianeutral_mixing',                     &
        cmor_long_name='Tendency of sea water salinity expressed as salt content '//     &
                       'due to parameterized dianeutral mixing', &
        v_extensive=.true.)
    if (CS%id_diabatic_diff_salt_tend > 0) then
      CS%diabatic_diff_tendency_diag = .true.
    endif

    ! This diagnostic should equal to roundoff if all is working well.
    CS%id_diabatic_diff_heat_tend_2d = register_diag_field('ocean_model',                        &
        'diabatic_heat_tendency_2d', diag%axesT1, Time,                                          &
        'Depth integrated diabatic diffusion heat tendency',                                     &
        'W m-2',cmor_field_name='opottempdiff_2d',                                               &
        cmor_standard_name='tendency_of_sea_water_potential_temperature_expressed_as_heat_content_'//&
                           'due_to_parameterized_dianeutral_mixing_depth_integrated',            &
        cmor_long_name='Tendency of sea water potential temperature expressed as heat content '//&
                       'due to parameterized dianeutral mixing depth integrated')
    if (CS%id_diabatic_diff_heat_tend_2d > 0) then
      CS%diabatic_diff_tendency_diag = .true.
    endif

    ! This diagnostic should equal to roundoff if all is working well.
    CS%id_diabatic_diff_salt_tend_2d = register_diag_field('ocean_model',                &
        'diabatic_salt_tendency_2d', diag%axesT1, Time,                                  &
        'Depth integrated diabatic diffusion salt tendency',                             &
        'kg m-2 s-1',cmor_field_name='osaltdiff_2d',                                     &
        cmor_standard_name='tendency_of_sea_water_salinity_expressed_as_salt_content_'// &
                           'due_to_parameterized_dianeutral_mixing_depth_integrated',    &
        cmor_long_name='Tendency of sea water salinity expressed as salt content '//     &
                       'due to parameterized dianeutral mixing depth integrated')
    if (CS%id_diabatic_diff_salt_tend_2d > 0) then
      CS%diabatic_diff_tendency_diag = .true.
    endif

    ! diagnostics for tendencies of thickness temp and saln due to boundary forcing
    ! available only for ALE algorithm.
  ! diagnostics for tendencies of temp and heat due to frazil
    CS%id_boundary_forcing_h = register_diag_field('ocean_model', 'boundary_forcing_h', diag%axesTL, Time, &
      long_name = 'Cell thickness after applying boundary forcing', units='m', v_extensive=.true.)
    CS%id_boundary_forcing_h_tendency = register_diag_field('ocean_model',   &
        'boundary_forcing_h_tendency', diag%axesTL, Time,                &
        'Cell thickness tendency due to boundary forcing', 'm s-1',                  &
         v_extensive = .true.)
    if (CS%id_boundary_forcing_h_tendency > 0) then
      CS%boundary_forcing_tendency_diag = .true.
    endif

    CS%id_boundary_forcing_temp_tend = register_diag_field('ocean_model',&
        'boundary_forcing_temp_tendency', diag%axesTL, Time,             &
        'Boundary forcing temperature tendency', 'degC s-1')
    if (CS%id_boundary_forcing_temp_tend > 0) then
      CS%boundary_forcing_tendency_diag = .true.
    endif

    CS%id_boundary_forcing_saln_tend = register_diag_field('ocean_model',&
        'boundary_forcing_saln_tendency', diag%axesTL, Time,             &
        'Boundary forcing saln tendency', 'psu s-1')
    if (CS%id_boundary_forcing_saln_tend > 0) then
      CS%boundary_forcing_tendency_diag = .true.
    endif

    CS%id_boundary_forcing_heat_tend = register_diag_field('ocean_model',&
        'boundary_forcing_heat_tendency', diag%axesTL, Time,             &
        'Boundary forcing heat tendency','W m-2',                        &
        v_extensive = .true.)
    if (CS%id_boundary_forcing_heat_tend > 0) then
      CS%boundary_forcing_tendency_diag = .true.
    endif

    CS%id_boundary_forcing_salt_tend = register_diag_field('ocean_model',&
        'boundary_forcing_salt_tendency', diag%axesTL, Time,             &
        'Boundary forcing salt tendency','kg m-2 s-1',                   &
        v_extensive = .true.)
    if (CS%id_boundary_forcing_salt_tend > 0) then
      CS%boundary_forcing_tendency_diag = .true.
    endif

    ! This diagnostic should equal to surface heat flux if all is working well.
    CS%id_boundary_forcing_heat_tend_2d = register_diag_field('ocean_model',&
        'boundary_forcing_heat_tendency_2d', diag%axesT1, Time,             &
        'Depth integrated boundary forcing of ocean heat','W m-2')
    if (CS%id_boundary_forcing_heat_tend_2d > 0) then
      CS%boundary_forcing_tendency_diag = .true.
    endif

    ! This diagnostic should equal to surface salt flux if all is working well.
    CS%id_boundary_forcing_salt_tend_2d = register_diag_field('ocean_model',&
        'boundary_forcing_salt_tendency_2d', diag%axesT1, Time,             &
        'Depth integrated boundary forcing of ocean salt','kg m-2 s-1')
    if (CS%id_boundary_forcing_salt_tend_2d > 0) then
      CS%boundary_forcing_tendency_diag = .true.
    endif
  endif

  ! diagnostics for tendencies of temp and heat due to frazil
  CS%id_frazil_h = register_diag_field('ocean_model', 'frazil_h', diag%axesTL, Time, &
      long_name = 'Cell Thickness', standard_name='cell_thickness', units='m', v_extensive=.true.)

  ! diagnostic for tendency of temp due to frazil
  CS%id_frazil_temp_tend = register_diag_field('ocean_model',&
      'frazil_temp_tendency', diag%axesTL, Time,             &
      'Temperature tendency due to frazil formation', 'degC s-1')
  if (CS%id_frazil_temp_tend > 0) then
    CS%frazil_tendency_diag = .true.
  endif

  ! diagnostic for tendency of heat due to frazil
  CS%id_frazil_heat_tend = register_diag_field('ocean_model',&
      'frazil_heat_tendency', diag%axesTL, Time,             &
      'Heat tendency due to frazil formation','W m-2', v_extensive = .true.)
  if (CS%id_frazil_heat_tend > 0) then
    CS%frazil_tendency_diag = .true.
  endif

  ! if all is working propertly, this diagnostic should equal to hfsifrazil
  CS%id_frazil_heat_tend_2d = register_diag_field('ocean_model',&
      'frazil_heat_tendency_2d', diag%axesT1, Time,             &
      'Depth integrated heat tendency due to frazil formation','W m-2')
  if (CS%id_frazil_heat_tend_2d > 0) then
    CS%frazil_tendency_diag = .true.
  endif

  if (CS%frazil_tendency_diag) then
    allocate(CS%frazil_temp_diag(isd:ied,jsd:jed,nz) ) ; CS%frazil_temp_diag(:,:,:) = 0.
    allocate(CS%frazil_heat_diag(isd:ied,jsd:jed,nz) ) ; CS%frazil_heat_diag(:,:,:) = 0.
  endif

  ! CS%use_tidal_mixing is set to True if an internal tidal dissipation scheme is to be used.
  CS%use_tidal_mixing = tidal_mixing_init(Time, G, GV, param_file, diag, diag_to_Z_CSp, CS%tidal_mixing_CSp)

  ! CS%use_CVMix_conv is set to True if CVMix convection will be used, otherwise
  ! False.
  CS%use_CVMix_conv = CVMix_conv_init(Time, G, GV, param_file, diag, CS%CVMix_conv_csp)

  call entrain_diffusive_init(Time, G, GV, param_file, diag, CS%entrain_diffusive_CSp)

  ! initialize the geothermal heating module
  if (CS%use_geothermal) &
    call geothermal_init(Time, G, param_file, diag, CS%geothermal_CSp)

  ! initialize module for internal tide induced mixing
  if (CS%use_int_tides) then
    call int_tide_input_init(Time, G, GV, param_file, diag, CS%int_tide_input_CSp, &
                             CS%int_tide_input)
    call internal_tides_init(Time, G, GV, param_file, diag, CS%int_tide_CSp)
  endif

  ! initialize module for setting diffusivities
  call set_diffusivity_init(Time, G, GV, param_file, diag, CS%set_diff_CSp, diag_to_Z_CSp, &
                            CS%int_tide_CSp, CS%tidal_mixing_CSp)


  ! set up the clocks for this module
  id_clock_entrain = cpu_clock_id('(Ocean diabatic entrain)', grain=CLOCK_MODULE)
  if (CS%bulkmixedlayer) &
    id_clock_mixedlayer = cpu_clock_id('(Ocean mixed layer)', grain=CLOCK_MODULE)
  id_clock_remap = cpu_clock_id('(Ocean vert remap)', grain=CLOCK_MODULE)
  if (CS%use_geothermal) &
    id_clock_geothermal = cpu_clock_id('(Ocean geothermal)', grain=CLOCK_ROUTINE)
  id_clock_set_diffusivity = cpu_clock_id('(Ocean set_diffusivity)', grain=CLOCK_MODULE)
  id_clock_kpp = cpu_clock_id('(Ocean KPP)', grain=CLOCK_MODULE)
  id_clock_tracers = cpu_clock_id('(Ocean tracer_columns)', grain=CLOCK_MODULE_DRIVER+5)
  if (CS%use_sponge) &
    id_clock_sponge = cpu_clock_id('(Ocean sponges)', grain=CLOCK_MODULE)
  id_clock_tridiag = cpu_clock_id('(Ocean diabatic tridiag)', grain=CLOCK_ROUTINE)
  id_clock_pass = cpu_clock_id('(Ocean diabatic message passing)', grain=CLOCK_ROUTINE)
  id_clock_CVMix_ddiff = -1 ; if (CS%use_CVMix_ddiff) &
    id_clock_CVMix_ddiff = cpu_clock_id('(Double diffusion)', grain=CLOCK_ROUTINE)

  ! initialize the auxiliary diabatic driver module
  call diabatic_aux_init(Time, G, GV, param_file, diag, CS%diabatic_aux_CSp, &
                         CS%useALEalgorithm, CS%use_energetic_PBL)

  ! initialize the boundary layer modules
  if (CS%bulkmixedlayer) &
    call bulkmixedlayer_init(Time, G, GV, param_file, diag, CS%bulkmixedlayer_CSp)
  if (CS%use_energetic_PBL) &
    call energetic_PBL_init(Time, G, GV, param_file, diag, CS%energetic_PBL_CSp)

  call regularize_layers_init(Time, G, param_file, diag, CS%regularize_layers_CSp)

  if (CS%debug_energy_req) &
    call diapyc_energy_req_init(Time, G, param_file, diag, CS%diapyc_en_rec_CSp)

  ! obtain information about the number of bands for penetrative shortwave
  if (use_temperature) then
    call get_param(param_file, mod, "PEN_SW_NBANDS", nbands, default=1)
    if (nbands > 0) then
      allocate(CS%optics)
      call opacity_init(Time, G, param_file, diag, CS%tracer_flow_CSp, CS%opacity_CSp, CS%optics)
    endif
  endif
  CS%nsw = 0
  if (associated(CS%optics)) CS%nsw = CS%optics%nbands

  ! Initialize the diagnostic grid storage
  call diag_grid_storage_init(CS%diag_grids_prev, G, diag)

end subroutine diabatic_driver_init


!> Routine to close the diabatic driver module
subroutine diabatic_driver_end(CS)
  type(diabatic_CS), pointer :: CS    !< module control structure

  if (.not.associated(CS)) return

  call diabatic_aux_end(CS%diabatic_aux_CSp)

  call entrain_diffusive_end(CS%entrain_diffusive_CSp)
  call set_diffusivity_end(CS%set_diff_CSp)

 if (CS%useKPP) then
    deallocate( CS%KPP_buoy_flux )
    deallocate( CS%KPP_temp_flux )
    deallocate( CS%KPP_salt_flux )
 endif
  if (CS%useKPP) then
    deallocate( CS%KPP_NLTheat )
    deallocate( CS%KPP_NLTscalar )
    call KPP_end(CS%KPP_CSp)
  endif

  if (CS%use_tidal_mixing) call tidal_mixing_end(CS%tidal_mixing_CSp)

  if (CS%use_CVMix_conv) call CVMix_conv_end(CS%CVMix_conv_csp)

  if (CS%use_energetic_PBL) &
    call energetic_PBL_end(CS%energetic_PBL_CSp)
  if (CS%debug_energy_req) &
    call diapyc_energy_req_end(CS%diapyc_en_rec_CSp)

  if (associated(CS%optics)) then
    call opacity_end(CS%opacity_CSp, CS%optics)
    deallocate(CS%optics)
  endif

  ! GMM, the following is commented out because arrays in
  ! CS%diag_grids_prev are neither pointers or allocatables
  ! and, therefore, cannot be deallocated.

  !call diag_grid_storage_end(CS%diag_grids_prev)

  deallocate(CS)

end subroutine diabatic_driver_end


!> \namespace mom_diabatic_driver
!!
!!  By Robert Hallberg, Alistair Adcroft, and Stephen Griffies
!!
!!    This program contains the subroutine that, along with the
!!  subroutines that it calls, implements diapycnal mass and momentum
!!  fluxes and a bulk mixed layer.  The diapycnal diffusion can be
!!  used without the bulk mixed layer.
!!
!!  \section section_diabatic Outline of MOM diabatic
!!
!!  * diabatic first determines the (diffusive) diapycnal mass fluxes
!!  based on the convergence of the buoyancy fluxes within each layer.
!!
!!  * The dual-stream entrainment scheme of MacDougall and Dewar (JPO,
!!  1997) is used for combined diapycnal advection and diffusion,
!!  calculated implicitly and potentially with the Richardson number
!!  dependent mixing, as described by Hallberg (MWR, 2000).
!!
!!  * Diapycnal advection is the residual of diapycnal diffusion,
!!  so the fully implicit upwind differencing scheme that is used is
!!  entirely appropriate.
!!
!!  * The downward buoyancy flux in each layer is determined from
!!  an implicit calculation based on the previously
!!  calculated flux of the layer above and an estimated flux in the
!!  layer below.  This flux is subject to the following conditions:
!!  (1) the flux in the top and bottom layers are set by the boundary
!!  conditions, and (2) no layer may be driven below an Angstrom thick-
!!  ness.  If there is a bulk mixed layer, the buffer layer is treated
!!  as a fixed density layer with vanishingly small diffusivity.
!!
!!    diabatic takes 5 arguments:  the two velocities (u and v), the
!!  thicknesses (h), a structure containing the forcing fields, and
!!  the length of time over which to act (dt).  The velocities and
!!  thickness are taken as inputs and modified within the subroutine.
!!  There is no limit on the time step.

end module MOM_diabatic_driver<|MERGE_RESOLUTION|>--- conflicted
+++ resolved
@@ -249,7 +249,7 @@
 integer :: id_clock_entrain, id_clock_mixedlayer, id_clock_set_diffusivity
 integer :: id_clock_tracers, id_clock_tridiag, id_clock_pass, id_clock_sponge
 integer :: id_clock_geothermal, id_clock_differential_diff, id_clock_remap
-integer :: id_clock_kpp, id_clock_CVMix_ddiff
+integer :: id_clock_kpp
 
 contains
 
@@ -386,11 +386,12 @@
   h_neglect = GV%H_subroundoff ; h_neglect2 = h_neglect*h_neglect
   Kd_heat(:,:,:) = 0.0 ; Kd_salt(:,:,:) = 0.0
 
-<<<<<<< HEAD
   if (nz == 1) return
   showCallTree = callTree_showQuery()
   if (showCallTree) call callTree_enter("diabatic(), MOM_diabatic_driver.F90")
 
+  if (.not. (CS%useALEalgorithm)) call MOM_error(FATAL, "MOM_diabatic_driver: "// &
+         "The ALE algorithm must be enabled when using MOM_diabatic_driver.")
 
   ! Offer diagnostics of various state varables at the start of diabatic
   ! these are mostly for debugging purposes.
@@ -452,7 +453,8 @@
       if (CS%id_frazil_h > 0) call post_data(CS%id_frazil_h, h, CS%diag)
     endif
     call disable_averaging(CS%diag)
-  endif
+  endif !associated(tv%T) .AND. associated(tv%frazil)
+
   ! For all other diabatic subroutines, the averaging window should be the entire diabatic timestep
   call enable_averaging(dt, Time_end, CS%diag)
   if (CS%debugConservation) call MOM_state_stats('1st make_frazil', u, v, h, tv%T, tv%S, G)
@@ -482,58 +484,8 @@
   if (associated(CS%optics)) &
     call set_opacity(CS%optics, fluxes, G, GV, CS%opacity_CSp)
 
-  if (CS%bulkmixedlayer) then
-    if (CS%debug) then
-      call MOM_forcing_chksum("Before mixedlayer", fluxes, G, haloshift=0)
-    endif
-
-    if (CS%ML_mix_first > 0.0) then
-    ! This subroutine:
-    ! (1) Cools the mixed layer.
-    ! (2) Performs convective adjustment by mixed layer entrainment.
-    ! (3) Heats the mixed layer and causes it to detrain to
-    !     Monin-Obukhov depth or minimum mixed layer depth.
-    ! (4) Uses any remaining TKE to drive mixed layer entrainment.
-    ! (5) Possibly splits buffer layer into two isopycnal layers (when using isopycnal coordinate)
-      call find_uv_at_h(u, v, h, u_h, v_h, G, GV)
-
-      call cpu_clock_begin(id_clock_mixedlayer)
-      if (CS%ML_mix_first < 1.0) then
-        ! Changes: h, tv%T, tv%S, eaml and ebml  (G is also inout???)
-        call bulkmixedlayer(h, u_h, v_h, tv, fluxes, dt*CS%ML_mix_first, &
-                            eaml,ebml, G, GV, CS%bulkmixedlayer_CSp, CS%optics, &
-                            Hml, CS%aggregate_FW_forcing, dt, last_call=.false.)
-        if (CS%salt_reject_below_ML) &
-          call insert_brine(h, tv, G, GV, fluxes, nkmb, CS%diabatic_aux_CSp, &
-                            dt*CS%ML_mix_first, CS%id_brine_lay)
-      else
-        ! Changes: h, tv%T, tv%S, eaml and ebml  (G is also inout???)
-        call bulkmixedlayer(h, u_h, v_h, tv, fluxes, dt, eaml, ebml, &
-                        G, GV, CS%bulkmixedlayer_CSp, CS%optics, &
-                        Hml, CS%aggregate_FW_forcing, dt, last_call=.true.)
-      endif
-
-      !  Keep salinity from falling below a small but positive threshold.
-      !  This constraint is needed for SIS1 ice model, which can extract
-      !  more salt than is present in the ocean. SIS2 does not suffer
-      !  from this limitation, in which case we can let salinity=0 and still
-      !  have salt conserved with SIS2 ice. So for SIS2, we can run with
-      !  BOUND_SALINITY=False in MOM.F90.
-      if (associated(tv%S) .and. associated(tv%salt_deficit)) &
-        call adjust_salt(h, tv, G, GV, CS%diabatic_aux_CSp)
-      call cpu_clock_end(id_clock_mixedlayer)
-      if (CS%debug) then
-        call MOM_state_chksum("After mixedlayer ", u, v, h, G, GV, haloshift=0)
-        call MOM_forcing_chksum("After mixedlayer", fluxes, G, haloshift=0)
-      endif
-      if (showCallTree) call callTree_waypoint("done with 1st bulkmixedlayer (diabatic)")
-      if (CS%debugConservation) call MOM_state_stats('1st bulkmixedlayer', u, v, h, tv%T, tv%S, G)
-    endif
-  endif ! end CS%bulkmixedlayer
-
-  if (CS%debug) then
+  if (CS%debug) &
     call MOM_state_chksum("before find_uv_at_h", u, v, h, G, GV, haloshift=0)
-  endif
 
   if (CS%use_kappa_shear .or. CS%use_CVMix_shear) then
     if ((CS%ML_mix_first > 0.0) .or. CS%use_geothermal) then
@@ -608,7 +560,6 @@
     call hchksum(Kd, "after set_diffusivity Kd",G%HI,haloshift=0)
     call hchksum(Kd_Int, "after set_diffusivity Kd_Int",G%HI,haloshift=0)
   endif
-
 
   if (CS%useKPP) then
     call cpu_clock_begin(id_clock_kpp)
@@ -731,11 +682,13 @@
   ! If using matching within the KPP scheme, then this step needs to provide
   ! a diffusivity and happen before KPP.  But generally in MOM, we do not match
   ! KPP boundary layer to interior, so this diffusivity can be computed when convenient.
-  if (associated(visc%Kd_extra_T) .and. associated(visc%Kd_extra_S) .and. associated(tv%T)) then
-    call cpu_clock_begin(id_clock_CVMix_ddiff)
-
+  if (associated(visc%Kd_extra_T) .and. associated(visc%Kd_extra_S) .and. associated(tv%T) .and. .not. &
+     CS%use_CVMix_ddiff) then
+
+    call cpu_clock_begin(id_clock_differential_diff)
     call differential_diffuse_T_S(h, tv, visc, dt, G, GV)
-    call cpu_clock_end(id_clock_CVMix_ddiff)
+    call cpu_clock_end(id_clock_differential_diff)
+
     if (showCallTree) call callTree_waypoint("done with differential_diffuse_T_S (diabatic)")
     if (CS%debugConservation) call MOM_state_stats('differential_diffuse_T_S', u, v, h, tv%T, tv%S, G)
 
@@ -750,6 +703,998 @@
 
   endif
 
+
+  ! This block sets ea, eb from Kd or Kd_int.
+  ! set ea=eb=Kd_int on interfaces for use in the tri-diagonal solver.
+
+  do j=js,je ; do i=is,ie
+    ea(i,j,1) = 0.
+  enddo ; enddo
+!$OMP parallel do default(none) shared(is,ie,js,je,nz,h_neglect,h,ea,GV,dt,Kd_int,eb) &
+!$OMP                          private(hval)
+  do k=2,nz ; do j=js,je ; do i=is,ie
+    hval=1.0/(h_neglect + 0.5*(h(i,j,k-1) + h(i,j,k)))
+    ea(i,j,k) = (GV%m_to_H**2) * dt * hval * Kd_int(i,j,k)
+    eb(i,j,k-1) = ea(i,j,k)
+  enddo ; enddo ; enddo
+  do j=js,je ; do i=is,ie
+    eb(i,j,nz) = 0.
+  enddo ; enddo
+  if (showCallTree) call callTree_waypoint("done setting ea,eb from Kd_int (diabatic)")
+
+  ! Save fields before boundary forcing is applied for tendency diagnostics
+  if (CS%boundary_forcing_tendency_diag) then
+    do k=1,nz ; do j=js,je ; do i=is,ie
+      h_diag(i,j,k)    = h(i,j,k)
+      temp_diag(i,j,k) = tv%T(i,j,k)
+      saln_diag(i,j,k) = tv%S(i,j,k)
+    enddo ; enddo ; enddo
+  endif
+
+  ! Apply forcing
+  call cpu_clock_begin(id_clock_remap)
+
+  ! Changes made to following fields:  h, tv%T and tv%S.
+  do k=1,nz ; do j=js,je ; do i=is,ie
+      h_prebound(i,j,k) = h(i,j,k)
+  enddo ; enddo ; enddo
+  if (CS%use_energetic_PBL) then
+
+    skinbuoyflux(:,:) = 0.0
+    call applyBoundaryFluxesInOut(CS%diabatic_aux_CSp, G, GV, dt, fluxes, CS%optics, &
+            h, tv, CS%aggregate_FW_forcing, CS%evap_CFL_limit,                         &
+            CS%minimum_forcing_depth, cTKE, dSV_dT, dSV_dS, SkinBuoyFlux=SkinBuoyFlux)
+
+    if (CS%debug) then
+      call hchksum(ea, "after applyBoundaryFluxes ea",G%HI,haloshift=0, scale=GV%H_to_m)
+      call hchksum(eb, "after applyBoundaryFluxes eb",G%HI,haloshift=0, scale=GV%H_to_m)
+      call hchksum(cTKE, "after applyBoundaryFluxes cTKE",G%HI,haloshift=0)
+      call hchksum(dSV_dT, "after applyBoundaryFluxes dSV_dT",G%HI,haloshift=0)
+      call hchksum(dSV_dS, "after applyBoundaryFluxes dSV_dS",G%HI,haloshift=0)
+    endif
+
+    call find_uv_at_h(u, v, h, u_h, v_h, G, GV)
+    call energetic_PBL(h, u_h, v_h, tv, fluxes, dt, Kd_ePBL, G, GV, &
+         CS%energetic_PBL_CSp, dSV_dT, dSV_dS, cTKE, SkinBuoyFlux, waves=waves)
+
+    ! If visc%MLD exists, copy the ePBL's MLD into it
+    if (associated(visc%MLD)) then
+      call energetic_PBL_get_MLD(CS%energetic_PBL_CSp, visc%MLD, G)
+      call pass_var(visc%MLD, G%domain, halo=1)
+      Hml(:,:) = visc%MLD(:,:)
+    endif
+
+    ! Augment the diffusivities due to those diagnosed in energetic_PBL.
+    do K=2,nz ; do j=js,je ; do i=is,ie
+      if (CS%ePBL_is_additive) then
+        Kd_add_here = Kd_ePBL(i,j,K)
+        visc%Kv_shear(i,j,K) = visc%Kv_shear(i,j,K) + Kd_ePBL(i,j,K)
+      else
+        Kd_add_here = max(Kd_ePBL(i,j,K) - visc%Kd_shear(i,j,K), 0.0)
+        visc%Kv_shear(i,j,K) = max(visc%Kv_shear(i,j,K), Kd_ePBL(i,j,K))
+      endif
+      Ent_int = Kd_add_here * (GV%m_to_H**2 * dt) / &
+                  (0.5*(h(i,j,k-1) + h(i,j,k)) + h_neglect)
+      eb(i,j,k-1) = eb(i,j,k-1) + Ent_int
+      ea(i,j,k) = ea(i,j,k) + Ent_int
+      Kd_int(i,j,K)  = Kd_int(i,j,K) + Kd_add_here
+
+      ! for diagnostics
+      Kd_heat(i,j,K) = Kd_heat(i,j,K) + Kd_int(i,j,K)
+      Kd_salt(i,j,K) = Kd_salt(i,j,K) + Kd_int(i,j,K)
+
+    enddo ; enddo ; enddo
+
+    if (CS%debug) then
+      call hchksum(ea, "after ePBL ea",G%HI,haloshift=0, scale=GV%H_to_m)
+      call hchksum(eb, "after ePBL eb",G%HI,haloshift=0, scale=GV%H_to_m)
+      call hchksum(Kd_ePBL, "after ePBL Kd_ePBL",G%HI,haloshift=0)
+    endif
+
+  else
+    call applyBoundaryFluxesInOut(CS%diabatic_aux_CSp, G, GV, dt, fluxes, CS%optics, &
+                                  h, tv, CS%aggregate_FW_forcing, &
+                                  CS%evap_CFL_limit, CS%minimum_forcing_depth)
+
+  endif   ! endif for CS%use_energetic_PBL
+
+  ! diagnose the tendencies due to boundary forcing
+  ! At this point, the diagnostic grids have not been updated since the call to the boundary layer scheme
+  !  so all tendency diagnostics need to be posted on h_diag, and grids rebuilt afterwards
+  if (CS%boundary_forcing_tendency_diag) then
+    call diagnose_boundary_forcing_tendency(tv, h, temp_diag, saln_diag, h_diag, dt, G, GV, CS)
+    if (CS%id_boundary_forcing_h > 0) call post_data(CS%id_boundary_forcing_h, h, CS%diag, alt_h = h_diag)
+  endif
+  ! Boundary fluxes may have changed T, S, and h
+  call diag_update_remap_grids(CS%diag)
+  call cpu_clock_end(id_clock_remap)
+  if (CS%debug) then
+    call MOM_forcing_chksum("after applyBoundaryFluxes ", fluxes, G, haloshift=0)
+    call MOM_thermovar_chksum("after applyBoundaryFluxes ", tv, G)
+    call MOM_state_chksum("after applyBoundaryFluxes ", u, v, h, G, GV, haloshift=0)
+  endif
+  if (showCallTree) call callTree_waypoint("done with applyBoundaryFluxes (diabatic)")
+  if (CS%debugConservation)  call MOM_state_stats('applyBoundaryFluxes', u, v, h, tv%T, tv%S, G)
+
+  ! Update h according to divergence of the difference between
+  ! ea and eb. We keep a record of the original h in hold.
+  ! In the following, the checks for negative values are to guard
+  ! against instances where entrainment drives a layer to
+  ! negative thickness.  This situation will never happen if
+  ! enough iterations are permitted in Calculate_Entrainment.
+  ! Even if too few iterations are allowed, it is still guarded
+  ! against.  In other words the checks are probably unnecessary.
+
+  ! GMM, should the code below be deleted? eb(i,j,k-1) = ea(i,j,k),
+  ! see above, so h should not change.
+
+  !$OMP parallel do default(shared)
+  do j=js,je
+    do i=is,ie
+      hold(i,j,1) = h(i,j,1)
+      h(i,j,1) = h(i,j,1) + (eb(i,j,1) - ea(i,j,2))
+      hold(i,j,nz) = h(i,j,nz)
+      h(i,j,nz) = h(i,j,nz) + (ea(i,j,nz) - eb(i,j,nz-1))
+      if (h(i,j,1) <= 0.0) then
+        h(i,j,1) = GV%Angstrom
+      endif
+      if (h(i,j,nz) <= 0.0) then
+        h(i,j,nz) = GV%Angstrom
+      endif
+    enddo
+    do k=2,nz-1 ; do i=is,ie
+      hold(i,j,k) = h(i,j,k)
+      h(i,j,k) = h(i,j,k) + ((ea(i,j,k) - eb(i,j,k-1)) + &
+                    (eb(i,j,k) - ea(i,j,k+1)))
+      if (h(i,j,k) <= 0.0) then
+        h(i,j,k) = GV%Angstrom
+      endif
+    enddo ; enddo
+  enddo
+  ! Checks for negative thickness may have changed layer thicknesses
+  call diag_update_remap_grids(CS%diag)
+
+  if (CS%debug) then
+    call MOM_state_chksum("after negative check ", u, v, h, G, GV, haloshift=0)
+    call MOM_forcing_chksum("after negative check ", fluxes, G, haloshift=0)
+    call MOM_thermovar_chksum("after negative check ", tv, G)
+  endif
+  if (showCallTree) call callTree_waypoint("done with h=ea-eb (diabatic)")
+  if (CS%debugConservation) call MOM_state_stats('h=ea-eb', u, v, h, tv%T, tv%S, G)
+
+
+  ! calculate change in temperature & salinity due to dia-coordinate surface diffusion
+  if (associated(tv%T)) then
+
+    if (CS%debug) then
+      call hchksum(ea, "before triDiagTS ea ",G%HI,haloshift=0, scale=GV%H_to_m)
+      call hchksum(eb, "before triDiagTS eb ",G%HI,haloshift=0, scale=GV%H_to_m)
+    endif
+    call cpu_clock_begin(id_clock_tridiag)
+
+    !  Keep salinity from falling below a small but positive threshold.
+    !  This constraint is needed for SIS1 ice model, which can extract
+    !  more salt than is present in the ocean. SIS2 does not suffer
+    !  from this limitation, in which case we can let salinity=0 and still
+    !  have salt conserved with SIS2 ice. So for SIS2, we can run with
+    !  BOUND_SALINITY=False in MOM.F90.
+    if (associated(tv%S) .and. associated(tv%salt_deficit)) &
+      call adjust_salt(h, tv, G, GV, CS%diabatic_aux_CSp)
+
+    if (CS%diabatic_diff_tendency_diag) then
+      do k=1,nz ; do j=js,je ; do i=is,ie
+        temp_diag(i,j,k) = tv%T(i,j,k)
+        saln_diag(i,j,k) = tv%S(i,j,k)
+      enddo ; enddo ; enddo
+    endif
+
+    ! Changes T and S via the tridiagonal solver; no change to h
+    if (CS%tracer_tridiag) then
+      call tracer_vertdiff(hold, ea, eb, dt, tv%T, G, GV)
+      call tracer_vertdiff(hold, ea, eb, dt, tv%S, G, GV)
+    else
+
+      call triDiagTS(G, GV, is, ie, js, je, hold, ea, eb, tv%T, tv%S)
+    endif
+
+    ! diagnose temperature, salinity, heat, and salt tendencies
+    ! Note: hold here refers to the thicknesses from before the dual-entraintment when using
+    ! the bulk mixed layer scheme. Otherwise in ALE-mode, layer thicknesses will have changed
+    ! In either case, tendencies should be posted on hold
+    if (CS%diabatic_diff_tendency_diag) then
+      call diagnose_diabatic_diff_tendency(tv, hold, temp_diag, saln_diag, dt, G, GV, CS)
+      if (CS%id_diabatic_diff_h > 0) call post_data(CS%id_diabatic_diff_h, hold, CS%diag, alt_h = hold)
+    endif
+
+    call cpu_clock_end(id_clock_tridiag)
+    if (showCallTree) call callTree_waypoint("done with triDiagTS (diabatic)")
+
+  endif  ! endif corresponding to if (associated(tv%T))
+
+  if (CS%debugConservation) call MOM_state_stats('triDiagTS', u, v, h, tv%T, tv%S, G)
+
+  if (CS%debug) then
+    call MOM_state_chksum("after mixed layer ", u, v, h, G, GV, haloshift=0)
+    call MOM_thermovar_chksum("after mixed layer ", tv, G)
+    call hchksum(ea, "after mixed layer ea", G%HI, scale=GV%H_to_m)
+    call hchksum(eb, "after mixed layer eb", G%HI, scale=GV%H_to_m)
+  endif
+
+  ! Whenever thickness changes let the diag manager know, as the
+  ! target grids for vertical remapping may need to be regenerated.
+  call diag_update_remap_grids(CS%diag)
+
+  ! diagnostics
+  if ((CS%id_Tdif > 0) .or. (CS%id_Tdif_z > 0) .or. &
+      (CS%id_Tadv > 0) .or. (CS%id_Tadv_z > 0)) then
+    do j=js,je ; do i=is,ie
+      Tdif_flx(i,j,1) = 0.0 ; Tdif_flx(i,j,nz+1) = 0.0
+      Tadv_flx(i,j,1) = 0.0 ; Tadv_flx(i,j,nz+1) = 0.0
+    enddo ; enddo
+    !$OMP parallel do default(shared)
+    do K=2,nz ; do j=js,je ; do i=is,ie
+      Tdif_flx(i,j,K) = (Idt * 0.5*(ea(i,j,k) + eb(i,j,k-1))) * &
+                        (tv%T(i,j,k-1) - tv%T(i,j,k))
+      Tadv_flx(i,j,K) = (Idt * (ea(i,j,k) - eb(i,j,k-1))) * &
+                    0.5*(tv%T(i,j,k-1) + tv%T(i,j,k))
+    enddo ; enddo ; enddo
+  endif
+  if ((CS%id_Sdif > 0) .or. (CS%id_Sdif_z > 0) .or. &
+      (CS%id_Sadv > 0) .or. (CS%id_Sadv_z > 0)) then
+    do j=js,je ; do i=is,ie
+      Sdif_flx(i,j,1) = 0.0 ; Sdif_flx(i,j,nz+1) = 0.0
+      Sadv_flx(i,j,1) = 0.0 ; Sadv_flx(i,j,nz+1) = 0.0
+    enddo ; enddo
+    !$OMP parallel do default(shared)
+    do K=2,nz ; do j=js,je ; do i=is,ie
+      Sdif_flx(i,j,K) = (Idt * 0.5*(ea(i,j,k) + eb(i,j,k-1))) * &
+                        (tv%S(i,j,k-1) - tv%S(i,j,k))
+      Sadv_flx(i,j,K) = (Idt * (ea(i,j,k) - eb(i,j,k-1))) * &
+                    0.5*(tv%S(i,j,k-1) + tv%S(i,j,k))
+    enddo ; enddo ; enddo
+  endif
+
+  ! mixing of passive tracers from massless boundary layers to interior
+  call cpu_clock_begin(id_clock_tracers)
+
+  if (CS%mix_boundary_tracers) then
+    Tr_ea_BBL = sqrt(dt*CS%Kd_BBL_tr)
+    !$OMP parallel do default(shared) private(htot,in_boundary,add_ent)
+    do j=js,je
+      do i=is,ie
+        ebtr(i,j,nz) = eb(i,j,nz)
+        htot(i) = 0.0
+        in_boundary(i) = (G%mask2dT(i,j) > 0.0)
+      enddo
+      do k=nz,2,-1 ; do i=is,ie
+        if (in_boundary(i)) then
+          htot(i) = htot(i) + h(i,j,k)
+          !   If diapycnal mixing has been suppressed because this is a massless
+          ! layer near the bottom, add some mixing of tracers between these
+          ! layers.  This flux is based on the harmonic mean of the two
+          ! thicknesses, as this corresponds pretty closely (to within
+          ! differences in the density jumps between layers) with what is done
+          ! in the calculation of the fluxes in the first place.  Kd_min_tr
+          ! should be much less than the values that have been set in Kd,
+          ! perhaps a molecular diffusivity.
+          add_ent = ((dt * CS%Kd_min_tr) * GV%m_to_H**2) * &
+                    ((h(i,j,k-1)+h(i,j,k)+h_neglect) / &
+                     (h(i,j,k-1)*h(i,j,k)+h_neglect2)) - &
+                    0.5*(ea(i,j,k) + eb(i,j,k-1))
+          if (htot(i) < Tr_ea_BBL) then
+            add_ent = max(0.0, add_ent, &
+                          (Tr_ea_BBL - htot(i)) - min(ea(i,j,k),eb(i,j,k-1)))
+          elseif (add_ent < 0.0) then
+            add_ent = 0.0 ; in_boundary(i) = .false.
+          endif
+
+          ebtr(i,j,k-1) = eb(i,j,k-1) + add_ent
+          eatr(i,j,k) = ea(i,j,k) + add_ent
+        else
+          ebtr(i,j,k-1) = eb(i,j,k-1) ; eatr(i,j,k) = ea(i,j,k)
+        endif
+        if (associated(visc%Kd_extra_S)) then ; if (visc%Kd_extra_S(i,j,k) > 0.0) then
+          add_ent = ((dt * visc%Kd_extra_S(i,j,k)) * GV%m_to_H**2) / &
+             (0.25 * ((h(i,j,k-1) + h(i,j,k)) + (hold(i,j,k-1) + hold(i,j,k))) + &
+              h_neglect)
+          ebtr(i,j,k-1) = ebtr(i,j,k-1) + add_ent
+          eatr(i,j,k) = eatr(i,j,k) + add_ent
+        endif ; endif
+      enddo ; enddo
+      do i=is,ie ; eatr(i,j,1) = ea(i,j,1) ; enddo
+
+    enddo
+
+    ! For passive tracers, the changes in thickness due to boundary fluxes has yet to be applied
+    ! so hold should be h_orig
+    call call_tracer_column_fns(h_prebound, h, ea, eb, fluxes, Hml, dt, G, GV, tv, &
+                              CS%optics, CS%tracer_flow_CSp, CS%debug, &
+                              evap_CFL_limit = CS%evap_CFL_limit, &
+                              minimum_forcing_depth = CS%minimum_forcing_depth)
+
+  elseif (associated(visc%Kd_extra_S)) then  ! extra diffusivity for passive tracers
+
+    do j=js,je ; do i=is,ie
+      ebtr(i,j,nz) = eb(i,j,nz) ; eatr(i,j,1) = ea(i,j,1)
+    enddo ; enddo
+    !$OMP parallel do default(shared) private(add_ent)
+    do k=nz,2,-1 ; do j=js,je ; do i=is,ie
+      if (visc%Kd_extra_S(i,j,k) > 0.0) then
+        add_ent = ((dt * visc%Kd_extra_S(i,j,k)) * GV%m_to_H**2) / &
+           (0.25 * ((h(i,j,k-1) + h(i,j,k)) + (hold(i,j,k-1) + hold(i,j,k))) + &
+            h_neglect)
+      else
+        add_ent = 0.0
+      endif
+      ebtr(i,j,k-1) = eb(i,j,k-1) + add_ent
+      eatr(i,j,k) = ea(i,j,k) + add_ent
+    enddo ; enddo ; enddo
+
+    ! For passive tracers, the changes in thickness due to boundary fluxes has yet to be applied
+    call call_tracer_column_fns(h_prebound, h, eatr, ebtr, fluxes, Hml, dt, G, GV, tv, &
+                                CS%optics, CS%tracer_flow_CSp, CS%debug,&
+                                evap_CFL_limit = CS%evap_CFL_limit, &
+                                minimum_forcing_depth = CS%minimum_forcing_depth)
+
+  else
+    ! For passive tracers, the changes in thickness due to boundary fluxes has yet to be applied
+    call call_tracer_column_fns(h_prebound, h, eatr, ebtr, fluxes, Hml, dt, G, GV, tv, &
+                                CS%optics, CS%tracer_flow_CSp, CS%debug, &
+                                evap_CFL_limit = CS%evap_CFL_limit, &
+                                minimum_forcing_depth = CS%minimum_forcing_depth)
+
+  endif  ! (CS%mix_boundary_tracers)
+
+  call cpu_clock_end(id_clock_tracers)
+
+  ! sponges
+  if (CS%use_sponge) then
+    call cpu_clock_begin(id_clock_sponge)
+    if (associated(CS%ALE_sponge_CSp)) then
+      ! ALE sponge
+      call apply_ALE_sponge(h, dt, G, CS%ALE_sponge_CSp, CS%Time)
+    endif
+
+    call cpu_clock_end(id_clock_sponge)
+    if (CS%debug) then
+      call MOM_state_chksum("apply_sponge ", u, v, h, G, GV, haloshift=0)
+      call MOM_thermovar_chksum("apply_sponge ", tv, G)
+    endif
+  endif ! CS%use_sponge
+
+
+!   Save the diapycnal mass fluxes as a diagnostic field.
+  if (associated(CDp%diapyc_vel)) then
+    !$OMP parallel do default(shared)
+    do j=js,je
+      do K=2,nz ; do i=is,ie
+        CDp%diapyc_vel(i,j,K) = Idt * (GV%H_to_m * (ea(i,j,k) - eb(i,j,k-1)))
+      enddo ; enddo
+      do i=is,ie
+        CDp%diapyc_vel(i,j,1) = 0.0
+        CDp%diapyc_vel(i,j,nz+1) = 0.0
+      enddo
+    enddo
+  endif
+
+  ! Initialize halo regions of ea, eb, and hold to default values.
+  !$OMP parallel do default(shared)
+  do k=1,nz
+    do i=is-1,ie+1
+      hold(i,js-1,k) = GV%Angstrom ; ea(i,js-1,k) = 0.0 ; eb(i,js-1,k) = 0.0
+      hold(i,je+1,k) = GV%Angstrom ; ea(i,je+1,k) = 0.0 ; eb(i,je+1,k) = 0.0
+    enddo
+    do j=js,je
+      hold(is-1,j,k) = GV%Angstrom ; ea(is-1,j,k) = 0.0 ; eb(is-1,j,k) = 0.0
+      hold(ie+1,j,k) = GV%Angstrom ; ea(ie+1,j,k) = 0.0 ; eb(ie+1,j,k) = 0.0
+    enddo
+  enddo
+
+  call cpu_clock_begin(id_clock_pass)
+  if (G%symmetric) then ; dir_flag = To_All+Omit_Corners
+  else ; dir_flag = To_West+To_South+Omit_Corners ; endif
+  call create_group_pass(CS%pass_hold_eb_ea, hold, G%Domain, dir_flag, halo=1)
+  call create_group_pass(CS%pass_hold_eb_ea, eb, G%Domain, dir_flag, halo=1)
+  call create_group_pass(CS%pass_hold_eb_ea, ea, G%Domain, dir_flag, halo=1)
+  call do_group_pass(CS%pass_hold_eb_ea, G%Domain)
+  ! visc%Kv_shear is not in the group pass because it has larger vertical extent.
+  if (associated(visc%Kv_shear)) &
+    call pass_var(visc%Kv_shear, G%Domain, To_All+Omit_Corners, halo=1)
+  if (associated(visc%Kv_slow)) &
+    call pass_var(visc%Kv_slow, G%Domain, To_All+Omit_Corners, halo=1)
+
+  call cpu_clock_end(id_clock_pass)
+
+  call disable_averaging(CS%diag)
+  ! Frazil formation keeps temperature above the freezing point.
+  ! make_frazil is deliberately called at both the beginning and at
+  ! the end of the diabatic processes.
+  if (associated(tv%T) .AND. associated(tv%frazil)) then
+    call enable_averaging(0.5*dt, Time_end, CS%diag)
+    if (CS%frazil_tendency_diag) then
+      do k=1,nz ; do j=js,je ; do i=is,ie
+        temp_diag(i,j,k) = tv%T(i,j,k)
+      enddo ; enddo ; enddo
+    endif
+
+    if (associated(fluxes%p_surf_full)) then
+      call make_frazil(h, tv, G, GV, CS%diabatic_aux_CSp, fluxes%p_surf_full)
+    else
+      call make_frazil(h, tv, G, GV, CS%diabatic_aux_CSp)
+    endif
+
+    if (CS%frazil_tendency_diag) then
+      call diagnose_frazil_tendency(tv, h, temp_diag, 0.5*dt, G, GV, CS)
+      if (CS%id_frazil_h > 0 ) call post_data(CS%id_frazil_h, h, CS%diag)
+    endif
+
+    if (showCallTree) call callTree_waypoint("done with 2nd make_frazil (diabatic)")
+    if (CS%debugConservation) call MOM_state_stats('2nd make_frazil', u, v, h, tv%T, tv%S, G)
+    call disable_averaging(CS%diag)
+
+  endif  ! endif for frazil
+
+  ! Diagnose the diapycnal diffusivities and other related quantities.
+  call enable_averaging(dt, Time_end, CS%diag)
+
+  if (CS%id_Kd_interface > 0) call post_data(CS%id_Kd_interface, Kd_int,  CS%diag)
+  if (CS%id_Kd_heat      > 0) call post_data(CS%id_Kd_heat,      Kd_heat, CS%diag)
+  if (CS%id_Kd_salt      > 0) call post_data(CS%id_Kd_salt,      Kd_salt, CS%diag)
+  if (CS%id_Kd_ePBL      > 0) call post_data(CS%id_Kd_ePBL,      Kd_ePBL, CS%diag)
+
+  if (CS%id_ea       > 0) call post_data(CS%id_ea,       ea, CS%diag)
+  if (CS%id_eb       > 0) call post_data(CS%id_eb,       eb, CS%diag)
+
+  if (CS%id_dudt_dia > 0) call post_data(CS%id_dudt_dia, ADp%du_dt_dia,  CS%diag)
+  if (CS%id_dvdt_dia > 0) call post_data(CS%id_dvdt_dia, ADp%dv_dt_dia,  CS%diag)
+  if (CS%id_wd       > 0) call post_data(CS%id_wd,       CDp%diapyc_vel, CS%diag)
+
+  if (CS%id_MLD_003 > 0 .or. CS%id_subMLN2 > 0 .or. CS%id_mlotstsq > 0) then
+    call diagnoseMLDbyDensityDifference(CS%id_MLD_003, h, tv, 0.03, G, GV, CS%diag, &
+                                        id_N2subML=CS%id_subMLN2, id_MLDsq=CS%id_mlotstsq)
+  endif
+  if (CS%id_MLD_0125 > 0) then
+    call diagnoseMLDbyDensityDifference(CS%id_MLD_0125, h, tv, 0.125, G, GV, CS%diag)
+  endif
+  if (CS%id_MLD_user > 0) then
+    call diagnoseMLDbyDensityDifference(CS%id_MLD_user, h, tv, CS%MLDdensityDifference, G, GV, CS%diag)
+  endif
+
+  if (CS%id_Tdif > 0) call post_data(CS%id_Tdif, Tdif_flx, CS%diag)
+  if (CS%id_Tadv > 0) call post_data(CS%id_Tadv, Tadv_flx, CS%diag)
+  if (CS%id_Sdif > 0) call post_data(CS%id_Sdif, Sdif_flx, CS%diag)
+  if (CS%id_Sadv > 0) call post_data(CS%id_Sadv, Sadv_flx, CS%diag)
+  if (CS%use_int_tides) then
+    if (CS%id_cg1 > 0) call post_data(CS%id_cg1, cn(:,:,1),CS%diag)
+    do m=1,CS%nMode
+      if (CS%id_cn(m) > 0) call post_data(CS%id_cn(m),cn(:,:,m),CS%diag)
+    enddo
+  endif
+
+  call disable_averaging(CS%diag)
+
+  num_z_diags = 0
+  if (CS%id_Kd_z > 0) then
+    num_z_diags = num_z_diags + 1
+    z_ids(num_z_diags) = CS%id_Kd_z ; z_ptrs(num_z_diags)%p => Kd_int
+  endif
+  if (CS%id_Tdif_z > 0) then
+    num_z_diags = num_z_diags + 1
+    z_ids(num_z_diags) = CS%id_Tdif_z ; z_ptrs(num_z_diags)%p => Tdif_flx
+  endif
+  if (CS%id_Tadv_z > 0) then
+    num_z_diags = num_z_diags + 1
+    z_ids(num_z_diags) = CS%id_Tadv_z ; z_ptrs(num_z_diags)%p => Tadv_flx
+  endif
+  if (CS%id_Sdif_z > 0) then
+    num_z_diags = num_z_diags + 1
+    z_ids(num_z_diags) = CS%id_Sdif_z ; z_ptrs(num_z_diags)%p => Sdif_flx
+  endif
+  if (CS%id_Sadv_z > 0) then
+    num_z_diags = num_z_diags + 1
+    z_ids(num_z_diags) = CS%id_Sadv_z ; z_ptrs(num_z_diags)%p => Sadv_flx
+  endif
+
+  if (num_z_diags > 0) &
+    call calc_Zint_diags(h, z_ptrs, z_ids, num_z_diags, G, GV, CS%diag_to_Z_CSp)
+
+  if (CS%debugConservation) call MOM_state_stats('leaving diabatic', u, v, h, tv%T, tv%S, G)
+  if (showCallTree) call callTree_leave("diabatic()")
+
+end subroutine diabatic
+
+!> Imposes the diapycnal mass fluxes and the accompanying diapycnal advection of momentum and tracers
+!! using the original MOM6 algorithms.
+subroutine legacy_diabatic(u, v, h, tv, Hml, fluxes, visc, ADp, CDp, dt, Time_end, &
+                    G, GV, CS, WAVES)
+  type(ocean_grid_type),                     intent(inout) :: G         !< ocean grid structure
+  type(verticalGrid_type),                   intent(in)    :: GV        !< ocean vertical grid structure
+  real, dimension(SZIB_(G),SZJ_(G),SZK_(G)), intent(inout) :: u         !< zonal velocity (m/s)
+  real, dimension(SZI_(G),SZJB_(G),SZK_(G)), intent(inout) :: v         !< meridional velocity (m/s)
+  real, dimension(SZI_(G),SZJ_(G),SZK_(G)),  intent(inout) :: h         !< thickness (m for Bouss / kg/m2 for non-Bouss)
+  type(thermo_var_ptrs),                     intent(inout) :: tv        !< points to thermodynamic fields
+                                                                        !! unused have NULL ptrs
+  real, dimension(:,:),                      pointer       :: Hml       !< active mixed layer depth
+  type(forcing),                             intent(inout) :: fluxes    !< points to forcing fields
+                                                                        !! unused fields have NULL ptrs
+  type(vertvisc_type),                       intent(inout) :: visc      !< vertical viscosities, BBL properies, and
+  type(accel_diag_ptrs),                     intent(inout) :: ADp       !< related points to accelerations in momentum
+                                                                        !! equations, to enable the later derived
+                                                                        !! diagnostics, like energy budgets
+  type(cont_diag_ptrs),                      intent(inout) :: CDp       !< points to terms in continuity equations
+  real,                                      intent(in)    :: dt        !< time increment (seconds)
+  type(time_type),                           intent(in)    :: Time_end  !< Time at the end of the interval
+  type(diabatic_CS),                         pointer       :: CS        !< module control structure
+  type(Wave_parameters_CS),        optional, pointer       :: Waves     !< Surface gravity waves
+
+  real, dimension(SZI_(G),SZJ_(G),SZK_(G)) :: &
+    ea,     &    ! amount of fluid entrained from the layer above within
+                 ! one time step  (m for Bouss, kg/m^2 for non-Bouss)
+    eb,     &    ! amount of fluid entrained from the layer below within
+                 ! one time step  (m for Bouss, kg/m^2 for non-Bouss)
+    Kd,     &    ! diapycnal diffusivity of layers (m^2/sec)
+    h_orig, &    ! initial layer thicknesses (m for Bouss, kg/m^2 for non-Bouss)
+    h_prebound, &    ! initial layer thicknesses (m for Bouss, kg/m^2 for non-Bouss)
+    hold,   &    ! layer thickness before diapycnal entrainment, and later
+                 ! the initial layer thicknesses (if a mixed layer is used),
+                 ! (m for Bouss, kg/m^2 for non-Bouss)
+    dSV_dT, &    ! The partial derivatives of specific volume with temperature
+    dSV_dS, &    ! and salinity in m^3/(kg K) and m^3/(kg ppt).
+    cTKE,   &    ! convective TKE requirements for each layer in J/m^2.
+    u_h,    &    ! zonal and meridional velocities at thickness points after
+    v_h          ! entrainment (m/s)
+
+  real, dimension(SZI_(G),SZJ_(G),CS%nMode) :: &
+    cn       ! baroclinic gravity wave speeds (formerly cg1 - BDM)
+
+  real, dimension(SZI_(G),SZJ_(G)) :: &
+    Rcv_ml, &   ! coordinate density of mixed layer, used for applying sponges
+    SkinBuoyFlux! 2d surface buoyancy flux (m2/s3), used by ePBL
+  real, dimension(SZI_(G),SZJ_(G),G%ke) :: h_diag                ! diagnostic array for thickness
+  real, dimension(SZI_(G),SZJ_(G),G%ke) :: temp_diag             ! diagnostic array for temp
+  real, dimension(SZI_(G),SZJ_(G),G%ke) :: saln_diag             ! diagnostic array for salinity
+  real, dimension(SZI_(G),SZJ_(G))      :: tendency_2d           ! depth integrated content tendency for diagn
+  real, dimension(SZI_(G),SZJ_(G))      :: TKE_itidal_input_test ! override of energy input for testing (BDM)
+
+  real :: net_ent  ! The net of ea-eb at an interface.
+
+  real, dimension(SZI_(G),SZJ_(G),SZK_(G)), target :: &
+             ! These are targets so that the space can be shared with eaml & ebml.
+    eatr, &  ! The equivalent of ea and eb for tracers, which differ from ea and
+    ebtr     ! eb in that they tend to homogenize tracers in massless layers
+             ! near the boundaries (m for Bouss and kg/m^2 for non-Bouss)
+
+  real, dimension(SZI_(G),SZJ_(G),SZK_(G)+1), target :: &
+    Kd_int,   & ! diapycnal diffusivity of interfaces (m^2/s)
+    Kd_heat,  & ! diapycnal diffusivity of heat (m^2/s)
+    Kd_salt,  & ! diapycnal diffusivity of salt and passive tracers (m^2/s)
+    Kd_ePBL,  & ! test array of diapycnal diffusivities at interfaces (m^2/s)
+    eta, &      ! Interface heights before diapycnal mixing, in m.
+    Tdif_flx, & ! diffusive diapycnal heat flux across interfaces (K m/s)
+    Tadv_flx, & ! advective diapycnal heat flux across interfaces (K m/s)
+    Sdif_flx, & ! diffusive diapycnal salt flux across interfaces (ppt m/s)
+    Sadv_flx    ! advective diapycnal salt flux across interfaces (ppt m/s)
+
+  ! The following 5 variables are only used with a bulk mixed layer.
+  real, pointer, dimension(:,:,:) :: &
+    eaml, &  ! The equivalent of ea and eb due to mixed layer processes,
+    ebml     ! (m for Bouss and kg/m^2 for non-Bouss).  These will be
+             ! pointers to eatr and ebtr so as to reuse the memory as
+             ! the arrays are not needed at the same time.
+
+  integer :: kb(SZI_(G),SZJ_(G)) ! index of the lightest layer denser
+                                 ! than the buffer laye (nondimensional)
+
+  real :: p_ref_cv(SZI_(G))      ! Reference pressure for the potential
+                                 ! density which defines the coordinate
+                                 ! variable, set to P_Ref, in Pa.
+
+  logical :: in_boundary(SZI_(G)) ! True if there are no massive layers below,
+                                  ! where massive is defined as sufficiently thick that
+                                  ! the no-flux boundary conditions have not restricted
+                                  ! the entrainment - usually sqrt(Kd*dt).
+
+  real :: b_denom_1    ! The first term in the denominator of b1
+                       ! (m for Bouss, kg/m^2 for non-Bouss)
+  real :: h_neglect    ! A thickness that is so small it is usually lost
+                       ! in roundoff and can be neglected
+                       ! (m for Bouss and kg/m^2 for non-Bouss)
+  real :: h_neglect2   ! h_neglect^2  (m^2 for Bouss, kg^2/m^4 for non-Bouss)
+  real :: add_ent      ! Entrainment that needs to be added when mixing tracers
+                       ! (m for Bouss and kg/m^2 for non-Bouss)
+  real :: eaval        ! eaval is 2*ea at velocity grid points (m for Bouss, kg/m^2 for non-Bouss)
+  real :: hval         ! hval is 2*h at velocity grid points (m for Bouss, kg/m^2 for non-Bouss)
+  real :: h_tr         ! h_tr is h at tracer points with a tiny thickness
+                       ! added to ensure positive definiteness (m for Bouss, kg/m^2 for non-Bouss)
+  real :: Tr_ea_BBL    ! The diffusive tracer thickness in the BBL that is
+                       ! coupled to the bottom within a timestep (m)
+
+  real :: htot(SZIB_(G))             ! The summed thickness from the bottom, in m.
+  real :: b1(SZIB_(G)), d1(SZIB_(G)) ! b1, c1, and d1 are variables used by the
+  real :: c1(SZIB_(G),SZK_(G))       ! tridiagonal solver.
+
+  real :: Ent_int ! The diffusive entrainment rate at an interface
+                  ! (H units = m for Bouss, kg/m^2 for non-Bouss).
+  real :: dt_mix  ! amount of time over which to apply mixing (seconds)
+  real :: Idt     ! inverse time step (1/s)
+
+  type(p3d) :: z_ptrs(7)  ! pointers to diagnostics to be interpolated to depth
+  integer :: num_z_diags  ! number of diagnostics to be interpolated to depth
+  integer :: z_ids(7)     ! id numbers of diagnostics to be interpolated to depth
+  integer :: dir_flag     ! An integer encoding the directions in which to do halo updates.
+  logical :: showCallTree ! If true, show the call tree
+  integer :: i, j, k, is, ie, js, je, Isq, Ieq, Jsq, Jeq, nz, nkmb, m
+
+  integer :: ig, jg      ! global indices for testing testing itide point source (BDM)
+  logical :: avg_enabled ! for testing internal tides (BDM)
+  real :: Kd_add_here    ! An added diffusivity in m2/s
+
+  is   = G%isc  ; ie  = G%iec  ; js  = G%jsc  ; je  = G%jec ; nz = G%ke
+  Isq  = G%IscB ; Ieq = G%IecB ; Jsq = G%JscB ; Jeq = G%JecB
+  nkmb = GV%nk_rho_varies
+  h_neglect = GV%H_subroundoff ; h_neglect2 = h_neglect*h_neglect
+  Kd_heat(:,:,:) = 0.0 ; Kd_salt(:,:,:) = 0.0
+
+
+  if (nz == 1) return
+  showCallTree = callTree_showQuery()
+  if (showCallTree) call callTree_enter("diabatic(), MOM_diabatic_driver.F90")
+
+  ! Offer diagnostics of various state varables at the start of diabatic
+  ! these are mostly for debugging purposes.
+  if (CS%id_u_predia > 0) call post_data(CS%id_u_predia, u, CS%diag)
+  if (CS%id_v_predia > 0) call post_data(CS%id_v_predia, v, CS%diag)
+  if (CS%id_h_predia > 0) call post_data(CS%id_h_predia, h, CS%diag)
+  if (CS%id_T_predia > 0) call post_data(CS%id_T_predia, tv%T, CS%diag)
+  if (CS%id_S_predia > 0) call post_data(CS%id_S_predia, tv%S, CS%diag)
+  if (CS%id_e_predia > 0) then
+    call find_eta(h, tv, GV%g_Earth, G, GV, eta)
+    call post_data(CS%id_e_predia, eta, CS%diag)
+  endif
+
+  ! set equivalence between the same bits of memory for these arrays
+  eaml => eatr ; ebml => ebtr
+
+  ! inverse time step
+  Idt = 1.0 / dt
+
+  if (.not. associated(CS)) call MOM_error(FATAL, "MOM_diabatic_driver: "// &
+         "Module must be initialized before it is used.")
+
+  if (CS%debug) then
+    call MOM_state_chksum("Start of diabatic ", u, v, h, G, GV, haloshift=0)
+    call MOM_forcing_chksum("Start of diabatic", fluxes, G, haloshift=0)
+  endif
+  if (CS%debugConservation) call MOM_state_stats('Start of diabatic', u, v, h, tv%T, tv%S, G)
+
+  if (CS%debug_energy_req) &
+    call diapyc_energy_req_test(h, dt, tv, G, GV, CS%diapyc_en_rec_CSp)
+
+
+  call cpu_clock_begin(id_clock_set_diffusivity)
+  call set_BBL_TKE(u, v, h, fluxes, visc, G, GV, CS%set_diff_CSp)
+  call cpu_clock_end(id_clock_set_diffusivity)
+
+  ! Frazil formation keeps the temperature above the freezing point.
+  ! make_frazil is deliberately called at both the beginning and at
+  ! the end of the diabatic processes.
+  if (associated(tv%T) .AND. associated(tv%frazil)) then
+    ! For frazil diagnostic, the first call covers the first half of the time step
+    call enable_averaging(0.5*dt, Time_end - set_time(int(floor(0.5*dt+0.5))), CS%diag)
+    if (CS%frazil_tendency_diag) then
+      do k=1,nz ; do j=js,je ; do i=is,ie
+        temp_diag(i,j,k) = tv%T(i,j,k)
+      enddo ; enddo ; enddo
+    endif
+
+    if (associated(fluxes%p_surf_full)) then
+      call make_frazil(h, tv, G, GV, CS%diabatic_aux_CSp, fluxes%p_surf_full)
+    else
+      call make_frazil(h, tv, G, GV, CS%diabatic_aux_CSp)
+    endif
+    if (showCallTree) call callTree_waypoint("done with 1st make_frazil (diabatic)")
+
+    if (CS%frazil_tendency_diag) then
+      call diagnose_frazil_tendency(tv, h, temp_diag, 0.5*dt, G, GV, CS)
+      if (CS%id_frazil_h > 0) call post_data(CS%id_frazil_h, h, CS%diag)
+    endif
+    call disable_averaging(CS%diag)
+  endif
+  ! For all other diabatic subroutines, the averaging window should be the entire diabatic timestep
+  call enable_averaging(dt, Time_end, CS%diag)
+  if (CS%debugConservation) call MOM_state_stats('1st make_frazil', u, v, h, tv%T, tv%S, G)
+
+  if ((CS%ML_mix_first > 0.0) .or. CS%use_geothermal) then
+!$OMP parallel do default(none) shared(is,ie,js,je,nz,h_orig,h,eaml,ebml)
+    do k=1,nz ; do j=js,je ; do i=is,ie
+      h_orig(i,j,k) = h(i,j,k) ; eaml(i,j,k) = 0.0 ; ebml(i,j,k) = 0.0
+    enddo ; enddo ; enddo
+  endif
+
+  if (CS%use_geothermal) then
+    call cpu_clock_begin(id_clock_geothermal)
+    call geothermal(h, tv, dt, eaml, ebml, G, GV, CS%geothermal_CSp)
+    call cpu_clock_end(id_clock_geothermal)
+    if (showCallTree) call callTree_waypoint("geothermal (diabatic)")
+    if (CS%debugConservation) call MOM_state_stats('geothermal', u, v, h, tv%T, tv%S, G)
+  endif
+
+  ! Whenever thickness changes let the diag manager know, target grids
+  ! for vertical remapping may need to be regenerated.
+  call diag_update_remap_grids(CS%diag)
+
+  ! Set_opacity estimates the optical properties of the water column.
+  ! It will need to be modified later to include information about the
+  ! biological properties and layer thicknesses.
+  if (associated(CS%optics)) &
+    call set_opacity(CS%optics, fluxes, G, GV, CS%opacity_CSp)
+
+  if (CS%bulkmixedlayer) then
+    if (CS%debug) then
+      call MOM_forcing_chksum("Before mixedlayer", fluxes, G, haloshift=0)
+    endif
+
+    if (CS%ML_mix_first > 0.0) then
+!  This subroutine
+!    (1) Cools the mixed layer.
+!    (2) Performs convective adjustment by mixed layer entrainment.
+!    (3) Heats the mixed layer and causes it to detrain to
+!        Monin-Obukhov depth or minimum mixed layer depth.
+!    (4) Uses any remaining TKE to drive mixed layer entrainment.
+!    (5) Possibly splits buffer layer into two isopycnal layers (when using isopycnal coordinate)
+      call find_uv_at_h(u, v, h, u_h, v_h, G, GV)
+
+      call cpu_clock_begin(id_clock_mixedlayer)
+      if (CS%ML_mix_first < 1.0) then
+        ! Changes: h, tv%T, tv%S, eaml and ebml  (G is also inout???)
+        call bulkmixedlayer(h, u_h, v_h, tv, fluxes, dt*CS%ML_mix_first, &
+                            eaml,ebml, G, GV, CS%bulkmixedlayer_CSp, CS%optics, &
+                            Hml, CS%aggregate_FW_forcing, dt, last_call=.false.)
+        if (CS%salt_reject_below_ML) &
+          call insert_brine(h, tv, G, GV, fluxes, nkmb, CS%diabatic_aux_CSp, &
+                            dt*CS%ML_mix_first, CS%id_brine_lay)
+      else
+        ! Changes: h, tv%T, tv%S, eaml and ebml  (G is also inout???)
+        call bulkmixedlayer(h, u_h, v_h, tv, fluxes, dt, eaml, ebml, &
+                        G, GV, CS%bulkmixedlayer_CSp, CS%optics, &
+                        Hml, CS%aggregate_FW_forcing, dt, last_call=.true.)
+      endif
+
+      !  Keep salinity from falling below a small but positive threshold.
+      !  This constraint is needed for SIS1 ice model, which can extract
+      !  more salt than is present in the ocean. SIS2 does not suffer
+      !  from this limitation, in which case we can let salinity=0 and still
+      !  have salt conserved with SIS2 ice. So for SIS2, we can run with
+      !  BOUND_SALINITY=False in MOM.F90.
+      if (associated(tv%S) .and. associated(tv%salt_deficit)) &
+        call adjust_salt(h, tv, G, GV, CS%diabatic_aux_CSp)
+      call cpu_clock_end(id_clock_mixedlayer)
+      if (CS%debug) then
+        call MOM_state_chksum("After mixedlayer ", u, v, h, G, GV, haloshift=0)
+        call MOM_forcing_chksum("After mixedlayer", fluxes, G, haloshift=0)
+      endif
+      if (showCallTree) call callTree_waypoint("done with 1st bulkmixedlayer (diabatic)")
+      if (CS%debugConservation) call MOM_state_stats('1st bulkmixedlayer', u, v, h, tv%T, tv%S, G)
+    endif
+  endif
+
+  if (CS%debug) then
+    call MOM_state_chksum("before find_uv_at_h", u, v, h, G, GV, haloshift=0)
+  endif
+  if (CS%use_kappa_shear .or. CS%use_CVMix_shear) then
+    if ((CS%ML_mix_first > 0.0) .or. CS%use_geothermal) then
+      call find_uv_at_h(u, v, h_orig, u_h, v_h, G, GV, eaml, ebml)
+      if (CS%debug) then
+        call hchksum(eaml, "after find_uv_at_h eaml",G%HI, scale=GV%H_to_m)
+        call hchksum(ebml, "after find_uv_at_h ebml",G%HI, scale=GV%H_to_m)
+      endif
+    else
+      call find_uv_at_h(u, v, h, u_h, v_h, G, GV)
+    endif
+    if (showCallTree) call callTree_waypoint("done with find_uv_at_h (diabatic)")
+  endif
+
+  if (CS%use_int_tides) then
+    !   This block provides an interface for the unresolved low-mode internal
+    ! tide module (BDM).
+
+    ! PROVIDE ENERGY DISTRIBUTION (calculate time-varying energy source)
+    call set_int_tide_input(u, v, h, tv, fluxes, CS%int_tide_input, dt, G, GV, &
+                            CS%int_tide_input_CSp)
+    ! CALCULATE MODAL VELOCITIES
+    cn(:,:,:) = 0.0
+    if (CS%uniform_cg) then
+       ! SET TO CONSTANT VALUE TO TEST PROPAGATE CODE
+       do m=1,CS%nMode ; cn(:,:,m) = CS%cg_test ; enddo
+    else
+       call wave_speeds(h, tv, G, GV, CS%nMode, cn, full_halos=.true.)
+       ! uncomment the lines below for a hard-coded cn that changes linearly with latitude
+       !do j=G%jsd,G%jed ; do i=G%isd,G%ied
+       !  cn(i,j,:) = ((7.-1.)/14000000.)*G%geoLatBu(i,j) + (1.-((7.-1.)/14000000.)*-7000000.)
+       !enddo ; enddo
+    endif
+
+    if (CS%int_tide_source_test) then
+      ! BUILD 2D ARRAY WITH POINT SOURCE FOR TESTING
+      !  This block of code should be moved into set_int_tide_input. -RWH
+      TKE_itidal_input_test(:,:) = 0.0
+      avg_enabled = query_averaging_enabled(CS%diag,time_end=CS%time_end)
+      if (CS%time_end <= CS%time_max_source) then
+        do j=G%jsc,G%jec ; do i=G%isc,G%iec
+          !INPUT ARBITRARY ENERGY POINT SOURCE
+          if ((G%idg_offset + i == CS%int_tide_source_x) .and. &
+              (G%jdg_offset + j == CS%int_tide_source_y)) then
+            TKE_itidal_input_test(i,j) = 1.0
+          endif
+        enddo ; enddo
+      endif
+      ! CALL ROUTINE USING PRESCRIBED KE FOR TESTING
+      call propagate_int_tide(h, tv, cn, TKE_itidal_input_test, &
+                            CS%int_tide_input%tideamp, CS%int_tide_input%Nb, dt, G, GV, CS%int_tide_CSp)
+    else
+      ! CALL ROUTINE USING CALCULATED KE INPUT
+      call propagate_int_tide(h, tv, cn, CS%int_tide_input%TKE_itidal_input, &
+                              CS%int_tide_input%tideamp, CS%int_tide_input%Nb, dt, G, GV, CS%int_tide_CSp)
+    endif
+    if (showCallTree) call callTree_waypoint("done with propagate_int_tide (diabatic)")
+  endif
+
+  call cpu_clock_begin(id_clock_set_diffusivity)
+  ! Sets: Kd, Kd_int, visc%Kd_extra_T, visc%Kd_extra_S
+  ! Also changes: visc%Kd_shear, visc%TKE_turb (not clear that TKE_turb is used as input ????
+  ! And sets visc%Kv_shear
+  call set_diffusivity(u, v, h, u_h, v_h, tv, fluxes, CS%optics, visc, dt, G, GV, CS%set_diff_CSp, Kd, Kd_int)
+  call cpu_clock_end(id_clock_set_diffusivity)
+  if (showCallTree) call callTree_waypoint("done with set_diffusivity (diabatic)")
+
+  if (CS%debug) then
+    call MOM_state_chksum("after set_diffusivity ", u, v, h, G, GV, haloshift=0)
+    call MOM_forcing_chksum("after set_diffusivity ", fluxes, G, haloshift=0)
+    call MOM_thermovar_chksum("after set_diffusivity ", tv, G)
+    call hchksum(Kd, "after set_diffusivity Kd",G%HI,haloshift=0)
+    call hchksum(Kd_Int, "after set_diffusivity Kd_Int",G%HI,haloshift=0)
+  endif
+
+
+  if (CS%useKPP) then
+    call cpu_clock_begin(id_clock_kpp)
+    ! KPP needs the surface buoyancy flux but does not update state variables.
+    ! We could make this call higher up to avoid a repeat unpacking of the surface fluxes.
+    ! Sets: CS%KPP_buoy_flux, CS%KPP_temp_flux, CS%KPP_salt_flux
+    ! NOTE: CS%KPP_buoy_flux, CS%KPP_temp_flux, CS%KPP_salt_flux are returned as rates (i.e. stuff per second)
+    ! unlike other instances where the fluxes are integrated in time over a time-step.
+    call calculateBuoyancyFlux2d(G, GV, fluxes, CS%optics, h, tv%T, tv%S, tv, &
+                                 CS%KPP_buoy_flux, CS%KPP_temp_flux, CS%KPP_salt_flux)
+    ! The KPP scheme calculates boundary layer diffusivities and non-local transport.
+    ! MOM6 implementation of KPP matches the boundary layer to zero interior diffusivity,
+    ! since the matching to nonzero interior diffusivity can be problematic.
+    ! Changes: Kd_int. Sets: KPP_NLTheat, KPP_NLTscalar
+
+!$OMP parallel default(none) shared(is,ie,js,je,nz,Kd_salt,Kd_int,visc,CS,Kd_heat)
+!$OMP do
+      do k=1,nz+1 ; do j=js,je ; do i=is,ie
+        Kd_salt(i,j,k) = Kd_int(i,j,k)
+        Kd_heat(i,j,k) = Kd_int(i,j,k)
+      enddo ; enddo ; enddo
+    if (associated(visc%Kd_extra_S)) then
+!$OMP do
+      do k=1,nz+1 ; do j=js,je ; do i=is,ie
+        Kd_salt(i,j,k) = Kd_salt(i,j,k) + visc%Kd_extra_S(i,j,k)
+      enddo ; enddo ; enddo
+    endif
+    if (associated(visc%Kd_extra_T)) then
+!$OMP do
+      do k=1,nz+1 ; do j=js,je ; do i=is,ie
+        Kd_heat(i,j,k) = Kd_heat(i,j,k) + visc%Kd_extra_T(i,j,k)
+      enddo ; enddo ; enddo
+    endif
+!$OMP end parallel
+
+    call KPP_compute_BLD(CS%KPP_CSp, G, GV, h, tv%T, tv%S, u, v, tv%eqn_of_state, &
+      fluxes%ustar, CS%KPP_buoy_flux)
+
+    call KPP_calculate(CS%KPP_CSp, G, GV, h, tv%T, tv%S, u, v, tv%eqn_of_state, &
+      fluxes%ustar, CS%KPP_buoy_flux, Kd_heat, Kd_salt, visc%Kv_shear, CS%KPP_NLTheat, &
+      CS%KPP_NLTscalar, Waves=Waves)
+!$OMP parallel default(none) shared(is,ie,js,je,nz,Kd_salt,Kd_int,visc,CS,G,Kd_heat,Hml)
+
+    if (associated(Hml)) then
+      call KPP_get_BLD(CS%KPP_CSp, Hml(:,:), G)
+      call pass_var(Hml, G%domain, halo=1)
+    endif
+
+    if (.not. CS%KPPisPassive) then
+!$OMP do
+      do k=1,nz+1 ; do j=js,je ; do i=is,ie
+        Kd_int(i,j,k) = min( Kd_salt(i,j,k),  Kd_heat(i,j,k) )
+      enddo ; enddo ; enddo
+      if (associated(visc%Kd_extra_S)) then
+!$OMP do
+        do k=1,nz+1 ; do j=js,je ; do i=is,ie
+          visc%Kd_extra_S(i,j,k) = Kd_salt(i,j,k) - Kd_int(i,j,k)
+        enddo ; enddo ; enddo
+      endif
+      if (associated(visc%Kd_extra_T)) then
+!$OMP do
+        do k=1,nz+1 ; do j=js,je ; do i=is,ie
+          visc%Kd_extra_T(i,j,k) = Kd_heat(i,j,k) - Kd_int(i,j,k)
+        enddo ; enddo ; enddo
+      endif
+    endif ! not passive
+!$OMP end parallel
+    call cpu_clock_end(id_clock_kpp)
+    if (showCallTree) call callTree_waypoint("done with KPP_calculate (diabatic)")
+    if (CS%debug) then
+      call MOM_state_chksum("after KPP", u, v, h, G, GV, haloshift=0)
+      call MOM_forcing_chksum("after KPP", fluxes, G, haloshift=0)
+      call MOM_thermovar_chksum("after KPP", tv, G)
+      call hchksum(Kd, "after KPP Kd",G%HI,haloshift=0)
+      call hchksum(Kd_Int, "after KPP Kd_Int",G%HI,haloshift=0)
+    endif
+
+  endif  ! endif for KPP
+
+  ! Add vertical diff./visc. due to convection (computed via CVMix)
+  if (CS%use_CVMix_conv) then
+    call calculate_CVMix_conv(h, tv, G, GV, CS%CVMix_conv_csp, Hml)
+
+      !!!!!!!! GMM, the following needs to be checked !!!!!!!!!!!!!!!!!!!!!!!!!!!!!!!!!!
+      do k=1,nz ; do j=js,je ; do i=is,ie
+        Kd_int(i,j,k) = Kd_int(i,j,k) + CS%CVMix_conv_csp%kd_conv(i,j,k)
+        visc%Kv_slow(i,j,k) = visc%Kv_slow(i,j,k) + CS%CVMix_conv_csp%kv_conv(i,j,k)
+      enddo ; enddo ; enddo
+      !!!!!!!!!!!!!!!!!!!!!!!!!!!!!!!!!!!!!!!!!!!!!!!!!!!!!!!!!!!!!!!!!!!!!!!!!!!!!!!!!!
+
+  endif
+
+  if (CS%useKPP) then
+
+    call cpu_clock_begin(id_clock_kpp)
+    if (CS%debug) then
+      call hchksum(CS%KPP_temp_flux, "before KPP_applyNLT netHeat",G%HI,haloshift=0, scale=GV%H_to_m)
+      call hchksum(CS%KPP_salt_flux, "before KPP_applyNLT netSalt",G%HI,haloshift=0, scale=GV%H_to_m)
+      call hchksum(CS%KPP_NLTheat, "before KPP_applyNLT NLTheat",G%HI,haloshift=0)
+      call hchksum(CS%KPP_NLTscalar, "before KPP_applyNLT NLTscalar",G%HI,haloshift=0)
+    endif
+    ! Apply non-local transport of heat and salt
+    ! Changes: tv%T, tv%S
+    call KPP_NonLocalTransport_temp(CS%KPP_CSp, G, GV, h, CS%KPP_NLTheat,   CS%KPP_temp_flux, dt, tv%T, tv%C_p)
+    call KPP_NonLocalTransport_saln(CS%KPP_CSp, G, GV, h, CS%KPP_NLTscalar, CS%KPP_salt_flux, dt, tv%S)
+    call cpu_clock_end(id_clock_kpp)
+    if (showCallTree) call callTree_waypoint("done with KPP_applyNonLocalTransport (diabatic)")
+    if (CS%debugConservation) call MOM_state_stats('KPP_applyNonLocalTransport', u, v, h, tv%T, tv%S, G)
+
+    if (CS%debug) then
+      call MOM_state_chksum("after KPP_applyNLT ", u, v, h, G, GV, haloshift=0)
+      call MOM_forcing_chksum("after KPP_applyNLT ", fluxes, G, haloshift=0)
+      call MOM_thermovar_chksum("after KPP_applyNLT ", tv, G)
+    endif
+
+  endif ! endif for KPP
+
+  ! Differential diffusion done here.
+  ! Changes: tv%T, tv%S
+  ! If using matching within the KPP scheme, then this step needs to provide
+  ! a diffusivity and happen before KPP.  But generally in MOM, we do not match
+  ! KPP boundary layer to interior, so this diffusivity can be computed when convenient.
+  if (associated(visc%Kd_extra_T) .and. associated(visc%Kd_extra_S) .and. associated(tv%T)) then
+    call cpu_clock_begin(id_clock_differential_diff)
+
+    call differential_diffuse_T_S(h, tv, visc, dt, G, GV)
+    call cpu_clock_end(id_clock_differential_diff)
+    if (showCallTree) call callTree_waypoint("done with differential_diffuse_T_S (diabatic)")
+    if (CS%debugConservation) call MOM_state_stats('differential_diffuse_T_S', u, v, h, tv%T, tv%S, G)
+
+    ! increment heat and salt diffusivity.
+    ! CS%useKPP==.true. already has extra_T and extra_S included
+    if (.not. CS%useKPP) then
+      do K=2,nz ; do j=js,je ; do i=is,ie
+        Kd_heat(i,j,K) = Kd_heat(i,j,K) + visc%Kd_extra_T(i,j,K)
+        Kd_salt(i,j,K) = Kd_salt(i,j,K) + visc%Kd_extra_S(i,j,K)
+      enddo ; enddo ; enddo
+    endif
+
+  endif
 
   ! This block sets ea, eb from Kd or Kd_int.
   ! If using ALE algorithm, set ea=eb=Kd_int on interfaces for
@@ -936,7 +1881,6 @@
   if (showCallTree) call callTree_waypoint("done with h=ea-eb (diabatic)")
   if (CS%debugConservation) call MOM_state_stats('h=ea-eb', u, v, h, tv%T, tv%S, G)
 
-
   ! Here, T and S are updated according to ea and eb.
   ! If using the bulk mixed layer, T and S are also updated
   ! by surface fluxes (in fluxes%*).
@@ -1083,7 +2027,6 @@
 
   else  ! following block for when NOT using BULKMIXEDLAYER
 
-
     ! calculate change in temperature & salinity due to dia-coordinate surface diffusion
     if (associated(tv%T)) then
 
@@ -1132,9 +2075,7 @@
     endif  ! endif corresponding to if (associated(tv%T))
     if (CS%debugConservation) call MOM_state_stats('triDiagTS', u, v, h, tv%T, tv%S, G)
 
-
   endif  ! endif for the BULKMIXEDLAYER block
-
 
   if (CS%debug) then
     call MOM_state_chksum("after mixed layer ", u, v, h, G, GV, haloshift=0)
@@ -1290,10 +2231,7 @@
 
   endif  ! (CS%mix_boundary_tracers)
 
-
-
   call cpu_clock_end(id_clock_tracers)
-
 
   ! sponges
   if (CS%use_sponge) then
@@ -1322,7 +2260,6 @@
     endif
   endif ! CS%use_sponge
 
-
 !   Save the diapycnal mass fluxes as a diagnostic field.
   if (associated(CDp%diapyc_vel)) then
     !$OMP parallel do default(shared)
@@ -1382,9 +2319,6 @@
   ! visc%Kv_shear is not in the group pass because it has larger vertical extent.
   if (associated(visc%Kv_shear)) &
     call pass_var(visc%Kv_shear, G%Domain, To_All+Omit_Corners, halo=1)
-  if (associated(visc%Kv_slow)) &
-    call pass_var(visc%Kv_slow, G%Domain, To_All+Omit_Corners, halo=1)
-
   call cpu_clock_end(id_clock_pass)
 
   if (.not. CS%useALEalgorithm) then
@@ -1561,1017 +2495,6 @@
   if (CS%debugConservation) call MOM_state_stats('leaving diabatic', u, v, h, tv%T, tv%S, G)
   if (showCallTree) call callTree_leave("diabatic()")
 
-end subroutine diabatic
-
-!> Imposes the diapycnal mass fluxes and the accompanying diapycnal advection of momentum and tracers
-!! using the original MOM6 algorithms.
-subroutine legacy_diabatic(u, v, h, tv, Hml, fluxes, visc, ADp, CDp, dt, Time_end, &
-                    G, GV, CS, WAVES)
-  type(ocean_grid_type),                     intent(inout) :: G         !< ocean grid structure
-  type(verticalGrid_type),                   intent(in)    :: GV        !< ocean vertical grid structure
-  real, dimension(SZIB_(G),SZJ_(G),SZK_(G)), intent(inout) :: u         !< zonal velocity (m/s)
-  real, dimension(SZI_(G),SZJB_(G),SZK_(G)), intent(inout) :: v         !< meridional velocity (m/s)
-  real, dimension(SZI_(G),SZJ_(G),SZK_(G)),  intent(inout) :: h         !< thickness (m for Bouss / kg/m2 for non-Bouss)
-  type(thermo_var_ptrs),                     intent(inout) :: tv        !< points to thermodynamic fields
-                                                                        !! unused have NULL ptrs
-  real, dimension(:,:),                      pointer       :: Hml       !< active mixed layer depth
-  type(forcing),                             intent(inout) :: fluxes    !< points to forcing fields
-                                                                        !! unused fields have NULL ptrs
-  type(vertvisc_type),                       intent(inout) :: visc      !< vertical viscosities, BBL properies, and
-  type(accel_diag_ptrs),                     intent(inout) :: ADp       !< related points to accelerations in momentum
-                                                                        !! equations, to enable the later derived
-                                                                        !! diagnostics, like energy budgets
-  type(cont_diag_ptrs),                      intent(inout) :: CDp       !< points to terms in continuity equations
-  real,                                      intent(in)    :: dt        !< time increment (seconds)
-  type(time_type),                           intent(in)    :: Time_end  !< Time at the end of the interval
-  type(diabatic_CS),                         pointer       :: CS        !< module control structure
-  type(Wave_parameters_CS),        optional, pointer       :: Waves     !< Surface gravity waves
-
-  real, dimension(SZI_(G),SZJ_(G),SZK_(G)) :: &
-    ea,     &    ! amount of fluid entrained from the layer above within
-                 ! one time step  (m for Bouss, kg/m^2 for non-Bouss)
-    eb,     &    ! amount of fluid entrained from the layer below within
-                 ! one time step  (m for Bouss, kg/m^2 for non-Bouss)
-    Kd,     &    ! diapycnal diffusivity of layers (m^2/sec)
-    h_orig, &    ! initial layer thicknesses (m for Bouss, kg/m^2 for non-Bouss)
-    h_prebound, &    ! initial layer thicknesses (m for Bouss, kg/m^2 for non-Bouss)
-    hold,   &    ! layer thickness before diapycnal entrainment, and later
-                 ! the initial layer thicknesses (if a mixed layer is used),
-                 ! (m for Bouss, kg/m^2 for non-Bouss)
-    dSV_dT, &    ! The partial derivatives of specific volume with temperature
-    dSV_dS, &    ! and salinity in m^3/(kg K) and m^3/(kg ppt).
-    cTKE,   &    ! convective TKE requirements for each layer in J/m^2.
-    u_h,    &    ! zonal and meridional velocities at thickness points after
-    v_h          ! entrainment (m/s)
-
-  real, dimension(SZI_(G),SZJ_(G),CS%nMode) :: &
-    cn       ! baroclinic gravity wave speeds (formerly cg1 - BDM)
-
-  real, dimension(SZI_(G),SZJ_(G)) :: &
-    Rcv_ml, &   ! coordinate density of mixed layer, used for applying sponges
-    SkinBuoyFlux! 2d surface buoyancy flux (m2/s3), used by ePBL
-  real, dimension(SZI_(G),SZJ_(G),G%ke) :: h_diag                ! diagnostic array for thickness
-  real, dimension(SZI_(G),SZJ_(G),G%ke) :: temp_diag             ! diagnostic array for temp
-  real, dimension(SZI_(G),SZJ_(G),G%ke) :: saln_diag             ! diagnostic array for salinity
-  real, dimension(SZI_(G),SZJ_(G))      :: tendency_2d           ! depth integrated content tendency for diagn
-  real, dimension(SZI_(G),SZJ_(G))      :: TKE_itidal_input_test ! override of energy input for testing (BDM)
-
-  real :: net_ent  ! The net of ea-eb at an interface.
-
-  real, dimension(SZI_(G),SZJ_(G),SZK_(G)), target :: &
-             ! These are targets so that the space can be shared with eaml & ebml.
-    eatr, &  ! The equivalent of ea and eb for tracers, which differ from ea and
-    ebtr     ! eb in that they tend to homogenize tracers in massless layers
-             ! near the boundaries (m for Bouss and kg/m^2 for non-Bouss)
-
-  real, dimension(SZI_(G),SZJ_(G),SZK_(G)+1), target :: &
-    Kd_int,   & ! diapycnal diffusivity of interfaces (m^2/s)
-    Kd_heat,  & ! diapycnal diffusivity of heat (m^2/s)
-    Kd_salt,  & ! diapycnal diffusivity of salt and passive tracers (m^2/s)
-    Kd_ePBL,  & ! test array of diapycnal diffusivities at interfaces (m^2/s)
-    eta, &      ! Interface heights before diapycnal mixing, in m.
-    Tdif_flx, & ! diffusive diapycnal heat flux across interfaces (K m/s)
-    Tadv_flx, & ! advective diapycnal heat flux across interfaces (K m/s)
-    Sdif_flx, & ! diffusive diapycnal salt flux across interfaces (ppt m/s)
-    Sadv_flx    ! advective diapycnal salt flux across interfaces (ppt m/s)
-
-  ! The following 5 variables are only used with a bulk mixed layer.
-  real, pointer, dimension(:,:,:) :: &
-    eaml, &  ! The equivalent of ea and eb due to mixed layer processes,
-    ebml     ! (m for Bouss and kg/m^2 for non-Bouss).  These will be
-             ! pointers to eatr and ebtr so as to reuse the memory as
-             ! the arrays are not needed at the same time.
-
-  integer :: kb(SZI_(G),SZJ_(G)) ! index of the lightest layer denser
-                                 ! than the buffer laye (nondimensional)
-
-  real :: p_ref_cv(SZI_(G))      ! Reference pressure for the potential
-                                 ! density which defines the coordinate
-                                 ! variable, set to P_Ref, in Pa.
-
-  logical :: in_boundary(SZI_(G)) ! True if there are no massive layers below,
-                                  ! where massive is defined as sufficiently thick that
-                                  ! the no-flux boundary conditions have not restricted
-                                  ! the entrainment - usually sqrt(Kd*dt).
-
-  real :: b_denom_1    ! The first term in the denominator of b1
-                       ! (m for Bouss, kg/m^2 for non-Bouss)
-  real :: h_neglect    ! A thickness that is so small it is usually lost
-                       ! in roundoff and can be neglected
-                       ! (m for Bouss and kg/m^2 for non-Bouss)
-  real :: h_neglect2   ! h_neglect^2  (m^2 for Bouss, kg^2/m^4 for non-Bouss)
-  real :: add_ent      ! Entrainment that needs to be added when mixing tracers
-                       ! (m for Bouss and kg/m^2 for non-Bouss)
-  real :: eaval        ! eaval is 2*ea at velocity grid points (m for Bouss, kg/m^2 for non-Bouss)
-  real :: hval         ! hval is 2*h at velocity grid points (m for Bouss, kg/m^2 for non-Bouss)
-  real :: h_tr         ! h_tr is h at tracer points with a tiny thickness
-                       ! added to ensure positive definiteness (m for Bouss, kg/m^2 for non-Bouss)
-  real :: Tr_ea_BBL    ! The diffusive tracer thickness in the BBL that is
-                       ! coupled to the bottom within a timestep (m)
-
-  real :: htot(SZIB_(G))             ! The summed thickness from the bottom, in m.
-  real :: b1(SZIB_(G)), d1(SZIB_(G)) ! b1, c1, and d1 are variables used by the
-  real :: c1(SZIB_(G),SZK_(G))       ! tridiagonal solver.
-
-  real :: Ent_int ! The diffusive entrainment rate at an interface
-                  ! (H units = m for Bouss, kg/m^2 for non-Bouss).
-  real :: dt_mix  ! amount of time over which to apply mixing (seconds)
-  real :: Idt     ! inverse time step (1/s)
-
-  type(p3d) :: z_ptrs(7)  ! pointers to diagnostics to be interpolated to depth
-  integer :: num_z_diags  ! number of diagnostics to be interpolated to depth
-  integer :: z_ids(7)     ! id numbers of diagnostics to be interpolated to depth
-  integer :: dir_flag     ! An integer encoding the directions in which to do halo updates.
-  logical :: showCallTree ! If true, show the call tree
-  integer :: i, j, k, is, ie, js, je, Isq, Ieq, Jsq, Jeq, nz, nkmb, m
-
-  integer :: ig, jg      ! global indices for testing testing itide point source (BDM)
-  logical :: avg_enabled ! for testing internal tides (BDM)
-  real :: Kd_add_here    ! An added diffusivity in m2/s
-
-  is   = G%isc  ; ie  = G%iec  ; js  = G%jsc  ; je  = G%jec ; nz = G%ke
-  Isq  = G%IscB ; Ieq = G%IecB ; Jsq = G%JscB ; Jeq = G%JecB
-  nkmb = GV%nk_rho_varies
-  h_neglect = GV%H_subroundoff ; h_neglect2 = h_neglect*h_neglect
-  Kd_heat(:,:,:) = 0.0 ; Kd_salt(:,:,:) = 0.0
-
-
-=======
->>>>>>> 542be91d
-  if (nz == 1) return
-  showCallTree = callTree_showQuery()
-  if (showCallTree) call callTree_enter("diabatic(), MOM_diabatic_driver.F90")
-
-<<<<<<< HEAD
-=======
-  if (.not. (CS%useALEalgorithm)) call MOM_error(FATAL, "MOM_diabatic_driver: "// &
-         "The ALE algorithm must be enabled when using MOM_diabatic_driver.")
-
->>>>>>> 542be91d
-  ! Offer diagnostics of various state varables at the start of diabatic
-  ! these are mostly for debugging purposes.
-  if (CS%id_u_predia > 0) call post_data(CS%id_u_predia, u, CS%diag)
-  if (CS%id_v_predia > 0) call post_data(CS%id_v_predia, v, CS%diag)
-  if (CS%id_h_predia > 0) call post_data(CS%id_h_predia, h, CS%diag)
-  if (CS%id_T_predia > 0) call post_data(CS%id_T_predia, tv%T, CS%diag)
-  if (CS%id_S_predia > 0) call post_data(CS%id_S_predia, tv%S, CS%diag)
-  if (CS%id_e_predia > 0) then
-    call find_eta(h, tv, GV%g_Earth, G, GV, eta)
-    call post_data(CS%id_e_predia, eta, CS%diag)
-  endif
-
-  ! set equivalence between the same bits of memory for these arrays
-  eaml => eatr ; ebml => ebtr
-
-  ! inverse time step
-  Idt = 1.0 / dt
-
-  if (.not. associated(CS)) call MOM_error(FATAL, "MOM_diabatic_driver: "// &
-         "Module must be initialized before it is used.")
-
-  if (CS%debug) then
-    call MOM_state_chksum("Start of diabatic ", u, v, h, G, GV, haloshift=0)
-    call MOM_forcing_chksum("Start of diabatic", fluxes, G, haloshift=0)
-  endif
-  if (CS%debugConservation) call MOM_state_stats('Start of diabatic', u, v, h, tv%T, tv%S, G)
-
-  if (CS%debug_energy_req) &
-    call diapyc_energy_req_test(h, dt, tv, G, GV, CS%diapyc_en_rec_CSp)
-
-
-  call cpu_clock_begin(id_clock_set_diffusivity)
-  call set_BBL_TKE(u, v, h, fluxes, visc, G, GV, CS%set_diff_CSp)
-  call cpu_clock_end(id_clock_set_diffusivity)
-
-  ! Frazil formation keeps the temperature above the freezing point.
-  ! make_frazil is deliberately called at both the beginning and at
-  ! the end of the diabatic processes.
-  if (associated(tv%T) .AND. associated(tv%frazil)) then
-    ! For frazil diagnostic, the first call covers the first half of the time step
-    call enable_averaging(0.5*dt, Time_end - set_time(int(floor(0.5*dt+0.5))), CS%diag)
-    if (CS%frazil_tendency_diag) then
-      do k=1,nz ; do j=js,je ; do i=is,ie
-        temp_diag(i,j,k) = tv%T(i,j,k)
-      enddo ; enddo ; enddo
-    endif
-
-    if (associated(fluxes%p_surf_full)) then
-      call make_frazil(h, tv, G, GV, CS%diabatic_aux_CSp, fluxes%p_surf_full)
-    else
-      call make_frazil(h, tv, G, GV, CS%diabatic_aux_CSp)
-    endif
-    if (showCallTree) call callTree_waypoint("done with 1st make_frazil (diabatic)")
-
-    if (CS%frazil_tendency_diag) then
-      call diagnose_frazil_tendency(tv, h, temp_diag, 0.5*dt, G, GV, CS)
-      if (CS%id_frazil_h > 0) call post_data(CS%id_frazil_h, h, CS%diag)
-    endif
-    call disable_averaging(CS%diag)
-  endif !associated(tv%T) .AND. associated(tv%frazil)
-
-  ! For all other diabatic subroutines, the averaging window should be the entire diabatic timestep
-  call enable_averaging(dt, Time_end, CS%diag)
-  if (CS%debugConservation) call MOM_state_stats('1st make_frazil', u, v, h, tv%T, tv%S, G)
-
-  if ((CS%ML_mix_first > 0.0) .or. CS%use_geothermal) then
-!$OMP parallel do default(none) shared(is,ie,js,je,nz,h_orig,h,eaml,ebml)
-    do k=1,nz ; do j=js,je ; do i=is,ie
-      h_orig(i,j,k) = h(i,j,k) ; eaml(i,j,k) = 0.0 ; ebml(i,j,k) = 0.0
-    enddo ; enddo ; enddo
-  endif
-
-  if (CS%use_geothermal) then
-    call cpu_clock_begin(id_clock_geothermal)
-    call geothermal(h, tv, dt, eaml, ebml, G, GV, CS%geothermal_CSp)
-    call cpu_clock_end(id_clock_geothermal)
-    if (showCallTree) call callTree_waypoint("geothermal (diabatic)")
-    if (CS%debugConservation) call MOM_state_stats('geothermal', u, v, h, tv%T, tv%S, G)
-  endif
-
-  ! Whenever thickness changes let the diag manager know, target grids
-  ! for vertical remapping may need to be regenerated.
-  call diag_update_remap_grids(CS%diag)
-
-  ! Set_opacity estimates the optical properties of the water column.
-  ! It will need to be modified later to include information about the
-  ! biological properties and layer thicknesses.
-  if (associated(CS%optics)) &
-    call set_opacity(CS%optics, fluxes, G, GV, CS%opacity_CSp)
-
-  if (CS%debug) &
-    call MOM_state_chksum("before find_uv_at_h", u, v, h, G, GV, haloshift=0)
-
-  if (CS%use_kappa_shear .or. CS%use_CVMix_shear) then
-    if ((CS%ML_mix_first > 0.0) .or. CS%use_geothermal) then
-      call find_uv_at_h(u, v, h_orig, u_h, v_h, G, GV, eaml, ebml)
-      if (CS%debug) then
-        call hchksum(eaml, "after find_uv_at_h eaml",G%HI, scale=GV%H_to_m)
-        call hchksum(ebml, "after find_uv_at_h ebml",G%HI, scale=GV%H_to_m)
-      endif
-    else
-      call find_uv_at_h(u, v, h, u_h, v_h, G, GV)
-    endif
-    if (showCallTree) call callTree_waypoint("done with find_uv_at_h (diabatic)")
-  endif
-
-  if (CS%use_int_tides) then
-    !   This block provides an interface for the unresolved low-mode internal
-    ! tide module (BDM).
-
-    ! PROVIDE ENERGY DISTRIBUTION (calculate time-varying energy source)
-    call set_int_tide_input(u, v, h, tv, fluxes, CS%int_tide_input, dt, G, GV, &
-                            CS%int_tide_input_CSp)
-    ! CALCULATE MODAL VELOCITIES
-    cn(:,:,:) = 0.0
-    if (CS%uniform_cg) then
-       ! SET TO CONSTANT VALUE TO TEST PROPAGATE CODE
-       do m=1,CS%nMode ; cn(:,:,m) = CS%cg_test ; enddo
-    else
-       call wave_speeds(h, tv, G, GV, CS%nMode, cn, full_halos=.true.)
-       ! uncomment the lines below for a hard-coded cn that changes linearly with latitude
-       !do j=G%jsd,G%jed ; do i=G%isd,G%ied
-       !  cn(i,j,:) = ((7.-1.)/14000000.)*G%geoLatBu(i,j) + (1.-((7.-1.)/14000000.)*-7000000.)
-       !enddo ; enddo
-    endif
-
-    if (CS%int_tide_source_test) then
-      ! BUILD 2D ARRAY WITH POINT SOURCE FOR TESTING
-      !  This block of code should be moved into set_int_tide_input. -RWH
-      TKE_itidal_input_test(:,:) = 0.0
-      avg_enabled = query_averaging_enabled(CS%diag,time_end=CS%time_end)
-      if (CS%time_end <= CS%time_max_source) then
-        do j=G%jsc,G%jec ; do i=G%isc,G%iec
-          !INPUT ARBITRARY ENERGY POINT SOURCE
-          if ((G%idg_offset + i == CS%int_tide_source_x) .and. &
-              (G%jdg_offset + j == CS%int_tide_source_y)) then
-            TKE_itidal_input_test(i,j) = 1.0
-          endif
-        enddo ; enddo
-      endif
-      ! CALL ROUTINE USING PRESCRIBED KE FOR TESTING
-      call propagate_int_tide(h, tv, cn, TKE_itidal_input_test, &
-                            CS%int_tide_input%tideamp, CS%int_tide_input%Nb, dt, G, GV, CS%int_tide_CSp)
-    else
-      ! CALL ROUTINE USING CALCULATED KE INPUT
-      call propagate_int_tide(h, tv, cn, CS%int_tide_input%TKE_itidal_input, &
-                              CS%int_tide_input%tideamp, CS%int_tide_input%Nb, dt, G, GV, CS%int_tide_CSp)
-    endif
-    if (showCallTree) call callTree_waypoint("done with propagate_int_tide (diabatic)")
-  endif ! end CS%use_int_tides
-
-  call cpu_clock_begin(id_clock_set_diffusivity)
-  ! Sets: Kd, Kd_int, visc%Kd_extra_T, visc%Kd_extra_S
-  ! Also changes: visc%Kd_shear, visc%TKE_turb (not clear that TKE_turb is used as input ????
-  ! And sets visc%Kv_shear
-  call set_diffusivity(u, v, h, u_h, v_h, tv, fluxes, CS%optics, visc, dt, G, GV, CS%set_diff_CSp, Kd, Kd_int)
-  call cpu_clock_end(id_clock_set_diffusivity)
-  if (showCallTree) call callTree_waypoint("done with set_diffusivity (diabatic)")
-
-  if (CS%debug) then
-    call MOM_state_chksum("after set_diffusivity ", u, v, h, G, GV, haloshift=0)
-    call MOM_forcing_chksum("after set_diffusivity ", fluxes, G, haloshift=0)
-    call MOM_thermovar_chksum("after set_diffusivity ", tv, G)
-    call hchksum(Kd, "after set_diffusivity Kd",G%HI,haloshift=0)
-    call hchksum(Kd_Int, "after set_diffusivity Kd_Int",G%HI,haloshift=0)
-  endif
-
-  if (CS%useKPP) then
-    call cpu_clock_begin(id_clock_kpp)
-    ! KPP needs the surface buoyancy flux but does not update state variables.
-    ! We could make this call higher up to avoid a repeat unpacking of the surface fluxes.
-    ! Sets: CS%KPP_buoy_flux, CS%KPP_temp_flux, CS%KPP_salt_flux
-    ! NOTE: CS%KPP_buoy_flux, CS%KPP_temp_flux, CS%KPP_salt_flux are returned as rates (i.e. stuff per second)
-    ! unlike other instances where the fluxes are integrated in time over a time-step.
-    call calculateBuoyancyFlux2d(G, GV, fluxes, CS%optics, h, tv%T, tv%S, tv, &
-                                 CS%KPP_buoy_flux, CS%KPP_temp_flux, CS%KPP_salt_flux)
-    ! The KPP scheme calculates boundary layer diffusivities and non-local transport.
-    ! MOM6 implementation of KPP matches the boundary layer to zero interior diffusivity,
-    ! since the matching to nonzero interior diffusivity can be problematic.
-    ! Changes: Kd_int. Sets: KPP_NLTheat, KPP_NLTscalar
-
-!$OMP parallel default(none) shared(is,ie,js,je,nz,Kd_salt,Kd_int,visc,CS,Kd_heat)
-!$OMP do
-      do k=1,nz+1 ; do j=js,je ; do i=is,ie
-        Kd_salt(i,j,k) = Kd_int(i,j,k)
-        Kd_heat(i,j,k) = Kd_int(i,j,k)
-      enddo ; enddo ; enddo
-    if (associated(visc%Kd_extra_S)) then
-!$OMP do
-      do k=1,nz+1 ; do j=js,je ; do i=is,ie
-        Kd_salt(i,j,k) = Kd_salt(i,j,k) + visc%Kd_extra_S(i,j,k)
-      enddo ; enddo ; enddo
-    endif
-    if (associated(visc%Kd_extra_T)) then
-!$OMP do
-      do k=1,nz+1 ; do j=js,je ; do i=is,ie
-        Kd_heat(i,j,k) = Kd_heat(i,j,k) + visc%Kd_extra_T(i,j,k)
-      enddo ; enddo ; enddo
-    endif
-!$OMP end parallel
-
-    call KPP_compute_BLD(CS%KPP_CSp, G, GV, h, tv%T, tv%S, u, v, tv%eqn_of_state, &
-      fluxes%ustar, CS%KPP_buoy_flux)
-
-    call KPP_calculate(CS%KPP_CSp, G, GV, h, tv%T, tv%S, u, v, tv%eqn_of_state, &
-      fluxes%ustar, CS%KPP_buoy_flux, Kd_heat, Kd_salt, visc%Kv_shear, CS%KPP_NLTheat, &
-      CS%KPP_NLTscalar, Waves=Waves)
-!$OMP parallel default(none) shared(is,ie,js,je,nz,Kd_salt,Kd_int,visc,CS,G,Kd_heat,Hml)
-
-    if (associated(Hml)) then
-      call KPP_get_BLD(CS%KPP_CSp, Hml(:,:), G)
-      call pass_var(Hml, G%domain, halo=1)
-    endif
-
-    if (.not. CS%KPPisPassive) then
-!$OMP do
-      do k=1,nz+1 ; do j=js,je ; do i=is,ie
-        Kd_int(i,j,k) = min( Kd_salt(i,j,k),  Kd_heat(i,j,k) )
-      enddo ; enddo ; enddo
-      if (associated(visc%Kd_extra_S)) then
-!$OMP do
-        do k=1,nz+1 ; do j=js,je ; do i=is,ie
-          visc%Kd_extra_S(i,j,k) = Kd_salt(i,j,k) - Kd_int(i,j,k)
-        enddo ; enddo ; enddo
-      endif
-      if (associated(visc%Kd_extra_T)) then
-!$OMP do
-        do k=1,nz+1 ; do j=js,je ; do i=is,ie
-          visc%Kd_extra_T(i,j,k) = Kd_heat(i,j,k) - Kd_int(i,j,k)
-        enddo ; enddo ; enddo
-      endif
-    endif ! not passive
-!$OMP end parallel
-    call cpu_clock_end(id_clock_kpp)
-    if (showCallTree) call callTree_waypoint("done with KPP_calculate (diabatic)")
-    if (CS%debug) then
-      call MOM_state_chksum("after KPP", u, v, h, G, GV, haloshift=0)
-      call MOM_forcing_chksum("after KPP", fluxes, G, haloshift=0)
-      call MOM_thermovar_chksum("after KPP", tv, G)
-      call hchksum(Kd, "after KPP Kd",G%HI,haloshift=0)
-      call hchksum(Kd_Int, "after KPP Kd_Int",G%HI,haloshift=0)
-    endif
-
-  endif  ! endif for KPP
-
-  ! Add vertical diff./visc. due to convection (computed via CVMix)
-  if (CS%use_CVMix_conv) then
-    call calculate_CVMix_conv(h, tv, G, GV, CS%CVMix_conv_csp, Hml)
-
-      !!!!!!!! GMM, the following needs to be checked !!!!!!!!!!!!!!!!!!!!!!!!!!!!!!!!!!
-      do k=1,nz ; do j=js,je ; do i=is,ie
-        Kd_int(i,j,k) = Kd_int(i,j,k) + CS%CVMix_conv_csp%kd_conv(i,j,k)
-        visc%Kv_slow(i,j,k) = visc%Kv_slow(i,j,k) + CS%CVMix_conv_csp%kv_conv(i,j,k)
-      enddo ; enddo ; enddo
-      !!!!!!!!!!!!!!!!!!!!!!!!!!!!!!!!!!!!!!!!!!!!!!!!!!!!!!!!!!!!!!!!!!!!!!!!!!!!!!!!!!
-
-  endif
-
-  if (CS%useKPP) then
-
-    call cpu_clock_begin(id_clock_kpp)
-    if (CS%debug) then
-      call hchksum(CS%KPP_temp_flux, "before KPP_applyNLT netHeat",G%HI,haloshift=0, scale=GV%H_to_m)
-      call hchksum(CS%KPP_salt_flux, "before KPP_applyNLT netSalt",G%HI,haloshift=0, scale=GV%H_to_m)
-      call hchksum(CS%KPP_NLTheat, "before KPP_applyNLT NLTheat",G%HI,haloshift=0)
-      call hchksum(CS%KPP_NLTscalar, "before KPP_applyNLT NLTscalar",G%HI,haloshift=0)
-    endif
-    ! Apply non-local transport of heat and salt
-    ! Changes: tv%T, tv%S
-    call KPP_NonLocalTransport_temp(CS%KPP_CSp, G, GV, h, CS%KPP_NLTheat,   CS%KPP_temp_flux, dt, tv%T, tv%C_p)
-    call KPP_NonLocalTransport_saln(CS%KPP_CSp, G, GV, h, CS%KPP_NLTscalar, CS%KPP_salt_flux, dt, tv%S)
-    call cpu_clock_end(id_clock_kpp)
-    if (showCallTree) call callTree_waypoint("done with KPP_applyNonLocalTransport (diabatic)")
-    if (CS%debugConservation) call MOM_state_stats('KPP_applyNonLocalTransport', u, v, h, tv%T, tv%S, G)
-
-    if (CS%debug) then
-      call MOM_state_chksum("after KPP_applyNLT ", u, v, h, G, GV, haloshift=0)
-      call MOM_forcing_chksum("after KPP_applyNLT ", fluxes, G, haloshift=0)
-      call MOM_thermovar_chksum("after KPP_applyNLT ", tv, G)
-    endif
-
-  endif ! endif for KPP
-
-  ! Differential diffusion done here.
-  ! Changes: tv%T, tv%S
-  ! If using matching within the KPP scheme, then this step needs to provide
-  ! a diffusivity and happen before KPP.  But generally in MOM, we do not match
-  ! KPP boundary layer to interior, so this diffusivity can be computed when convenient.
-  if (associated(visc%Kd_extra_T) .and. associated(visc%Kd_extra_S) .and. associated(tv%T) .and. .not. &
-     CS%use_CVMix_ddiff) then
-
-    call cpu_clock_begin(id_clock_differential_diff)
-    call differential_diffuse_T_S(h, tv, visc, dt, G, GV)
-    call cpu_clock_end(id_clock_differential_diff)
-
-    if (showCallTree) call callTree_waypoint("done with differential_diffuse_T_S (diabatic)")
-    if (CS%debugConservation) call MOM_state_stats('differential_diffuse_T_S', u, v, h, tv%T, tv%S, G)
-
-    ! increment heat and salt diffusivity.
-    ! CS%useKPP==.true. already has extra_T and extra_S included
-    if (.not. CS%useKPP) then
-      do K=2,nz ; do j=js,je ; do i=is,ie
-        Kd_heat(i,j,K) = Kd_heat(i,j,K) + visc%Kd_extra_T(i,j,K)
-        Kd_salt(i,j,K) = Kd_salt(i,j,K) + visc%Kd_extra_S(i,j,K)
-      enddo ; enddo ; enddo
-    endif
-
-  endif
-
-  ! This block sets ea, eb from Kd or Kd_int.
-  ! set ea=eb=Kd_int on interfaces for use in the tri-diagonal solver.
-
-  do j=js,je ; do i=is,ie
-    ea(i,j,1) = 0.
-  enddo ; enddo
-!$OMP parallel do default(none) shared(is,ie,js,je,nz,h_neglect,h,ea,GV,dt,Kd_int,eb) &
-!$OMP                          private(hval)
-  do k=2,nz ; do j=js,je ; do i=is,ie
-    hval=1.0/(h_neglect + 0.5*(h(i,j,k-1) + h(i,j,k)))
-    ea(i,j,k) = (GV%m_to_H**2) * dt * hval * Kd_int(i,j,k)
-    eb(i,j,k-1) = ea(i,j,k)
-  enddo ; enddo ; enddo
-  do j=js,je ; do i=is,ie
-    eb(i,j,nz) = 0.
-  enddo ; enddo
-  if (showCallTree) call callTree_waypoint("done setting ea,eb from Kd_int (diabatic)")
-
-  ! Save fields before boundary forcing is applied for tendency diagnostics
-  if (CS%boundary_forcing_tendency_diag) then
-    do k=1,nz ; do j=js,je ; do i=is,ie
-      h_diag(i,j,k)    = h(i,j,k)
-      temp_diag(i,j,k) = tv%T(i,j,k)
-      saln_diag(i,j,k) = tv%S(i,j,k)
-    enddo ; enddo ; enddo
-  endif
-
-  ! Apply forcing
-  call cpu_clock_begin(id_clock_remap)
-
-  ! Changes made to following fields:  h, tv%T and tv%S.
-  do k=1,nz ; do j=js,je ; do i=is,ie
-      h_prebound(i,j,k) = h(i,j,k)
-  enddo ; enddo ; enddo
-  if (CS%use_energetic_PBL) then
-
-    skinbuoyflux(:,:) = 0.0
-    call applyBoundaryFluxesInOut(CS%diabatic_aux_CSp, G, GV, dt, fluxes, CS%optics, &
-            h, tv, CS%aggregate_FW_forcing, CS%evap_CFL_limit,                         &
-            CS%minimum_forcing_depth, cTKE, dSV_dT, dSV_dS, SkinBuoyFlux=SkinBuoyFlux)
-
-    if (CS%debug) then
-      call hchksum(ea, "after applyBoundaryFluxes ea",G%HI,haloshift=0, scale=GV%H_to_m)
-      call hchksum(eb, "after applyBoundaryFluxes eb",G%HI,haloshift=0, scale=GV%H_to_m)
-      call hchksum(cTKE, "after applyBoundaryFluxes cTKE",G%HI,haloshift=0)
-      call hchksum(dSV_dT, "after applyBoundaryFluxes dSV_dT",G%HI,haloshift=0)
-      call hchksum(dSV_dS, "after applyBoundaryFluxes dSV_dS",G%HI,haloshift=0)
-    endif
-
-    call find_uv_at_h(u, v, h, u_h, v_h, G, GV)
-    call energetic_PBL(h, u_h, v_h, tv, fluxes, dt, Kd_ePBL, G, GV, &
-         CS%energetic_PBL_CSp, dSV_dT, dSV_dS, cTKE, SkinBuoyFlux, waves=waves)
-
-    ! If visc%MLD exists, copy the ePBL's MLD into it
-    if (associated(visc%MLD)) then
-      call energetic_PBL_get_MLD(CS%energetic_PBL_CSp, visc%MLD, G)
-      call pass_var(visc%MLD, G%domain, halo=1)
-      Hml(:,:) = visc%MLD(:,:)
-    endif
-
-    ! Augment the diffusivities due to those diagnosed in energetic_PBL.
-    do K=2,nz ; do j=js,je ; do i=is,ie
-      if (CS%ePBL_is_additive) then
-        Kd_add_here = Kd_ePBL(i,j,K)
-        visc%Kv_shear(i,j,K) = visc%Kv_shear(i,j,K) + Kd_ePBL(i,j,K)
-      else
-        Kd_add_here = max(Kd_ePBL(i,j,K) - visc%Kd_shear(i,j,K), 0.0)
-        visc%Kv_shear(i,j,K) = max(visc%Kv_shear(i,j,K), Kd_ePBL(i,j,K))
-      endif
-      Ent_int = Kd_add_here * (GV%m_to_H**2 * dt) / &
-                  (0.5*(h(i,j,k-1) + h(i,j,k)) + h_neglect)
-      eb(i,j,k-1) = eb(i,j,k-1) + Ent_int
-      ea(i,j,k) = ea(i,j,k) + Ent_int
-      Kd_int(i,j,K)  = Kd_int(i,j,K) + Kd_add_here
-
-      ! for diagnostics
-      Kd_heat(i,j,K) = Kd_heat(i,j,K) + Kd_int(i,j,K)
-      Kd_salt(i,j,K) = Kd_salt(i,j,K) + Kd_int(i,j,K)
-
-    enddo ; enddo ; enddo
-
-    if (CS%debug) then
-      call hchksum(ea, "after ePBL ea",G%HI,haloshift=0, scale=GV%H_to_m)
-      call hchksum(eb, "after ePBL eb",G%HI,haloshift=0, scale=GV%H_to_m)
-      call hchksum(Kd_ePBL, "after ePBL Kd_ePBL",G%HI,haloshift=0)
-    endif
-
-  else
-    call applyBoundaryFluxesInOut(CS%diabatic_aux_CSp, G, GV, dt, fluxes, CS%optics, &
-                                  h, tv, CS%aggregate_FW_forcing, &
-                                  CS%evap_CFL_limit, CS%minimum_forcing_depth)
-
-  endif   ! endif for CS%use_energetic_PBL
-
-  ! diagnose the tendencies due to boundary forcing
-  ! At this point, the diagnostic grids have not been updated since the call to the boundary layer scheme
-  !  so all tendency diagnostics need to be posted on h_diag, and grids rebuilt afterwards
-  if (CS%boundary_forcing_tendency_diag) then
-    call diagnose_boundary_forcing_tendency(tv, h, temp_diag, saln_diag, h_diag, dt, G, GV, CS)
-    if (CS%id_boundary_forcing_h > 0) call post_data(CS%id_boundary_forcing_h, h, CS%diag, alt_h = h_diag)
-  endif
-  ! Boundary fluxes may have changed T, S, and h
-  call diag_update_remap_grids(CS%diag)
-  call cpu_clock_end(id_clock_remap)
-  if (CS%debug) then
-    call MOM_forcing_chksum("after applyBoundaryFluxes ", fluxes, G, haloshift=0)
-    call MOM_thermovar_chksum("after applyBoundaryFluxes ", tv, G)
-    call MOM_state_chksum("after applyBoundaryFluxes ", u, v, h, G, GV, haloshift=0)
-  endif
-  if (showCallTree) call callTree_waypoint("done with applyBoundaryFluxes (diabatic)")
-  if (CS%debugConservation)  call MOM_state_stats('applyBoundaryFluxes', u, v, h, tv%T, tv%S, G)
-
-  ! Update h according to divergence of the difference between
-  ! ea and eb. We keep a record of the original h in hold.
-  ! In the following, the checks for negative values are to guard
-  ! against instances where entrainment drives a layer to
-  ! negative thickness.  This situation will never happen if
-  ! enough iterations are permitted in Calculate_Entrainment.
-  ! Even if too few iterations are allowed, it is still guarded
-  ! against.  In other words the checks are probably unnecessary.
-
-  ! GMM, should the code below be deleted? eb(i,j,k-1) = ea(i,j,k),
-  ! see above, so h should not change.
-
-  !$OMP parallel do default(shared)
-  do j=js,je
-    do i=is,ie
-      hold(i,j,1) = h(i,j,1)
-      h(i,j,1) = h(i,j,1) + (eb(i,j,1) - ea(i,j,2))
-      hold(i,j,nz) = h(i,j,nz)
-      h(i,j,nz) = h(i,j,nz) + (ea(i,j,nz) - eb(i,j,nz-1))
-      if (h(i,j,1) <= 0.0) then
-        h(i,j,1) = GV%Angstrom
-      endif
-      if (h(i,j,nz) <= 0.0) then
-        h(i,j,nz) = GV%Angstrom
-      endif
-    enddo
-    do k=2,nz-1 ; do i=is,ie
-      hold(i,j,k) = h(i,j,k)
-      h(i,j,k) = h(i,j,k) + ((ea(i,j,k) - eb(i,j,k-1)) + &
-                    (eb(i,j,k) - ea(i,j,k+1)))
-      if (h(i,j,k) <= 0.0) then
-        h(i,j,k) = GV%Angstrom
-      endif
-    enddo ; enddo
-  enddo
-  ! Checks for negative thickness may have changed layer thicknesses
-  call diag_update_remap_grids(CS%diag)
-
-  if (CS%debug) then
-    call MOM_state_chksum("after negative check ", u, v, h, G, GV, haloshift=0)
-    call MOM_forcing_chksum("after negative check ", fluxes, G, haloshift=0)
-    call MOM_thermovar_chksum("after negative check ", tv, G)
-  endif
-  if (showCallTree) call callTree_waypoint("done with h=ea-eb (diabatic)")
-  if (CS%debugConservation) call MOM_state_stats('h=ea-eb', u, v, h, tv%T, tv%S, G)
-
-<<<<<<< HEAD
-  ! Here, T and S are updated according to ea and eb.
-  ! If using the bulk mixed layer, T and S are also updated
-  ! by surface fluxes (in fluxes%*).
-  ! This is a very long block.
-  if (CS%bulkmixedlayer) then
-=======
-
-  ! calculate change in temperature & salinity due to dia-coordinate surface diffusion
-  if (associated(tv%T)) then
->>>>>>> 542be91d
-
-    if (CS%debug) then
-      call hchksum(ea, "before triDiagTS ea ",G%HI,haloshift=0, scale=GV%H_to_m)
-      call hchksum(eb, "before triDiagTS eb ",G%HI,haloshift=0, scale=GV%H_to_m)
-    endif
-    call cpu_clock_begin(id_clock_tridiag)
-
-    !  Keep salinity from falling below a small but positive threshold.
-    !  This constraint is needed for SIS1 ice model, which can extract
-    !  more salt than is present in the ocean. SIS2 does not suffer
-    !  from this limitation, in which case we can let salinity=0 and still
-    !  have salt conserved with SIS2 ice. So for SIS2, we can run with
-    !  BOUND_SALINITY=False in MOM.F90.
-    if (associated(tv%S) .and. associated(tv%salt_deficit)) &
-      call adjust_salt(h, tv, G, GV, CS%diabatic_aux_CSp)
-
-    if (CS%diabatic_diff_tendency_diag) then
-      do k=1,nz ; do j=js,je ; do i=is,ie
-        temp_diag(i,j,k) = tv%T(i,j,k)
-        saln_diag(i,j,k) = tv%S(i,j,k)
-      enddo ; enddo ; enddo
-    endif
-
-<<<<<<< HEAD
-  else  ! following block for when NOT using BULKMIXEDLAYER
-
-    ! calculate change in temperature & salinity due to dia-coordinate surface diffusion
-    if (associated(tv%T)) then
-
-      if (CS%debug) then
-        call hchksum(ea, "before triDiagTS ea ",G%HI,haloshift=0, scale=GV%H_to_m)
-        call hchksum(eb, "before triDiagTS eb ",G%HI,haloshift=0, scale=GV%H_to_m)
-      endif
-      call cpu_clock_begin(id_clock_tridiag)
-
-      !  Keep salinity from falling below a small but positive threshold.
-      !  This constraint is needed for SIS1 ice model, which can extract
-      !  more salt than is present in the ocean. SIS2 does not suffer
-      !  from this limitation, in which case we can let salinity=0 and still
-      !  have salt conserved with SIS2 ice. So for SIS2, we can run with
-      !  BOUND_SALINITY=False in MOM.F90.
-      if (associated(tv%S) .and. associated(tv%salt_deficit)) &
-        call adjust_salt(h, tv, G, GV, CS%diabatic_aux_CSp)
-
-      if (CS%diabatic_diff_tendency_diag) then
-        do k=1,nz ; do j=js,je ; do i=is,ie
-          temp_diag(i,j,k) = tv%T(i,j,k)
-          saln_diag(i,j,k) = tv%S(i,j,k)
-        enddo ; enddo ; enddo
-      endif
-
-      ! Changes T and S via the tridiagonal solver; no change to h
-      if (CS%tracer_tridiag) then
-          call tracer_vertdiff(hold, ea, eb, dt, tv%T, G, GV)
-          call tracer_vertdiff(hold, ea, eb, dt, tv%S, G, GV)
-      else
-        call triDiagTS(G, GV, is, ie, js, je, hold, ea, eb, tv%T, tv%S)
-      endif
-
-      ! diagnose temperature, salinity, heat, and salt tendencies
-      ! Note: hold here refers to the thicknesses from before the dual-entraintment when using
-      ! the bulk mixed layer scheme. Otherwise in ALE-mode, layer thicknesses will have changed
-      ! In either case, tendencies should be posted on hold
-      if (CS%diabatic_diff_tendency_diag) then
-        call diagnose_diabatic_diff_tendency(tv, hold, temp_diag, saln_diag, dt, G, GV, CS)
-        if (CS%id_diabatic_diff_h > 0) call post_data(CS%id_diabatic_diff_h, hold, CS%diag, alt_h = hold)
-      endif
-=======
-    ! Changes T and S via the tridiagonal solver; no change to h
-    if (CS%tracer_tridiag) then
-      call tracer_vertdiff(hold, ea, eb, dt, tv%T, G, GV)
-      call tracer_vertdiff(hold, ea, eb, dt, tv%S, G, GV)
-    else
->>>>>>> 542be91d
-
-      call triDiagTS(G, GV, is, ie, js, je, hold, ea, eb, tv%T, tv%S)
-    endif
-
-    ! diagnose temperature, salinity, heat, and salt tendencies
-    ! Note: hold here refers to the thicknesses from before the dual-entraintment when using
-    ! the bulk mixed layer scheme. Otherwise in ALE-mode, layer thicknesses will have changed
-    ! In either case, tendencies should be posted on hold
-    if (CS%diabatic_diff_tendency_diag) then
-      call diagnose_diabatic_diff_tendency(tv, hold, temp_diag, saln_diag, dt, G, GV, CS)
-      if (CS%id_diabatic_diff_h > 0) call post_data(CS%id_diabatic_diff_h, hold, CS%diag, alt_h = hold)
-    endif
-
-<<<<<<< HEAD
-  endif  ! endif for the BULKMIXEDLAYER block
-
-=======
-    call cpu_clock_end(id_clock_tridiag)
-    if (showCallTree) call callTree_waypoint("done with triDiagTS (diabatic)")
-
-  endif  ! endif corresponding to if (associated(tv%T))
-
-  if (CS%debugConservation) call MOM_state_stats('triDiagTS', u, v, h, tv%T, tv%S, G)
-
->>>>>>> 542be91d
-  if (CS%debug) then
-    call MOM_state_chksum("after mixed layer ", u, v, h, G, GV, haloshift=0)
-    call MOM_thermovar_chksum("after mixed layer ", tv, G)
-    call hchksum(ea, "after mixed layer ea", G%HI, scale=GV%H_to_m)
-    call hchksum(eb, "after mixed layer eb", G%HI, scale=GV%H_to_m)
-  endif
-
-  ! Whenever thickness changes let the diag manager know, as the
-  ! target grids for vertical remapping may need to be regenerated.
-  call diag_update_remap_grids(CS%diag)
-
-  ! diagnostics
-  if ((CS%id_Tdif > 0) .or. (CS%id_Tdif_z > 0) .or. &
-      (CS%id_Tadv > 0) .or. (CS%id_Tadv_z > 0)) then
-    do j=js,je ; do i=is,ie
-      Tdif_flx(i,j,1) = 0.0 ; Tdif_flx(i,j,nz+1) = 0.0
-      Tadv_flx(i,j,1) = 0.0 ; Tadv_flx(i,j,nz+1) = 0.0
-    enddo ; enddo
-    !$OMP parallel do default(shared)
-    do K=2,nz ; do j=js,je ; do i=is,ie
-      Tdif_flx(i,j,K) = (Idt * 0.5*(ea(i,j,k) + eb(i,j,k-1))) * &
-                        (tv%T(i,j,k-1) - tv%T(i,j,k))
-      Tadv_flx(i,j,K) = (Idt * (ea(i,j,k) - eb(i,j,k-1))) * &
-                    0.5*(tv%T(i,j,k-1) + tv%T(i,j,k))
-    enddo ; enddo ; enddo
-  endif
-  if ((CS%id_Sdif > 0) .or. (CS%id_Sdif_z > 0) .or. &
-      (CS%id_Sadv > 0) .or. (CS%id_Sadv_z > 0)) then
-    do j=js,je ; do i=is,ie
-      Sdif_flx(i,j,1) = 0.0 ; Sdif_flx(i,j,nz+1) = 0.0
-      Sadv_flx(i,j,1) = 0.0 ; Sadv_flx(i,j,nz+1) = 0.0
-    enddo ; enddo
-    !$OMP parallel do default(shared)
-    do K=2,nz ; do j=js,je ; do i=is,ie
-      Sdif_flx(i,j,K) = (Idt * 0.5*(ea(i,j,k) + eb(i,j,k-1))) * &
-                        (tv%S(i,j,k-1) - tv%S(i,j,k))
-      Sadv_flx(i,j,K) = (Idt * (ea(i,j,k) - eb(i,j,k-1))) * &
-                    0.5*(tv%S(i,j,k-1) + tv%S(i,j,k))
-    enddo ; enddo ; enddo
-  endif
-
-  ! mixing of passive tracers from massless boundary layers to interior
-  call cpu_clock_begin(id_clock_tracers)
-
-  if (CS%mix_boundary_tracers) then
-    Tr_ea_BBL = sqrt(dt*CS%Kd_BBL_tr)
-    !$OMP parallel do default(shared) private(htot,in_boundary,add_ent)
-    do j=js,je
-      do i=is,ie
-        ebtr(i,j,nz) = eb(i,j,nz)
-        htot(i) = 0.0
-        in_boundary(i) = (G%mask2dT(i,j) > 0.0)
-      enddo
-      do k=nz,2,-1 ; do i=is,ie
-        if (in_boundary(i)) then
-          htot(i) = htot(i) + h(i,j,k)
-          !   If diapycnal mixing has been suppressed because this is a massless
-          ! layer near the bottom, add some mixing of tracers between these
-          ! layers.  This flux is based on the harmonic mean of the two
-          ! thicknesses, as this corresponds pretty closely (to within
-          ! differences in the density jumps between layers) with what is done
-          ! in the calculation of the fluxes in the first place.  Kd_min_tr
-          ! should be much less than the values that have been set in Kd,
-          ! perhaps a molecular diffusivity.
-          add_ent = ((dt * CS%Kd_min_tr) * GV%m_to_H**2) * &
-                    ((h(i,j,k-1)+h(i,j,k)+h_neglect) / &
-                     (h(i,j,k-1)*h(i,j,k)+h_neglect2)) - &
-                    0.5*(ea(i,j,k) + eb(i,j,k-1))
-          if (htot(i) < Tr_ea_BBL) then
-            add_ent = max(0.0, add_ent, &
-                          (Tr_ea_BBL - htot(i)) - min(ea(i,j,k),eb(i,j,k-1)))
-          elseif (add_ent < 0.0) then
-            add_ent = 0.0 ; in_boundary(i) = .false.
-          endif
-
-          ebtr(i,j,k-1) = eb(i,j,k-1) + add_ent
-          eatr(i,j,k) = ea(i,j,k) + add_ent
-        else
-          ebtr(i,j,k-1) = eb(i,j,k-1) ; eatr(i,j,k) = ea(i,j,k)
-        endif
-        if (associated(visc%Kd_extra_S)) then ; if (visc%Kd_extra_S(i,j,k) > 0.0) then
-          add_ent = ((dt * visc%Kd_extra_S(i,j,k)) * GV%m_to_H**2) / &
-             (0.25 * ((h(i,j,k-1) + h(i,j,k)) + (hold(i,j,k-1) + hold(i,j,k))) + &
-              h_neglect)
-          ebtr(i,j,k-1) = ebtr(i,j,k-1) + add_ent
-          eatr(i,j,k) = eatr(i,j,k) + add_ent
-        endif ; endif
-      enddo ; enddo
-      do i=is,ie ; eatr(i,j,1) = ea(i,j,1) ; enddo
-
-    enddo
-
-    ! For passive tracers, the changes in thickness due to boundary fluxes has yet to be applied
-    ! so hold should be h_orig
-    call call_tracer_column_fns(h_prebound, h, ea, eb, fluxes, Hml, dt, G, GV, tv, &
-                              CS%optics, CS%tracer_flow_CSp, CS%debug, &
-                              evap_CFL_limit = CS%evap_CFL_limit, &
-                              minimum_forcing_depth = CS%minimum_forcing_depth)
-
-  elseif (associated(visc%Kd_extra_S)) then  ! extra diffusivity for passive tracers
-
-    do j=js,je ; do i=is,ie
-      ebtr(i,j,nz) = eb(i,j,nz) ; eatr(i,j,1) = ea(i,j,1)
-    enddo ; enddo
-    !$OMP parallel do default(shared) private(add_ent)
-    do k=nz,2,-1 ; do j=js,je ; do i=is,ie
-      if (visc%Kd_extra_S(i,j,k) > 0.0) then
-        add_ent = ((dt * visc%Kd_extra_S(i,j,k)) * GV%m_to_H**2) / &
-           (0.25 * ((h(i,j,k-1) + h(i,j,k)) + (hold(i,j,k-1) + hold(i,j,k))) + &
-            h_neglect)
-      else
-        add_ent = 0.0
-      endif
-      ebtr(i,j,k-1) = eb(i,j,k-1) + add_ent
-      eatr(i,j,k) = ea(i,j,k) + add_ent
-    enddo ; enddo ; enddo
-
-    ! For passive tracers, the changes in thickness due to boundary fluxes has yet to be applied
-    call call_tracer_column_fns(h_prebound, h, eatr, ebtr, fluxes, Hml, dt, G, GV, tv, &
-                                CS%optics, CS%tracer_flow_CSp, CS%debug,&
-                                evap_CFL_limit = CS%evap_CFL_limit, &
-                                minimum_forcing_depth = CS%minimum_forcing_depth)
-
-  else
-    ! For passive tracers, the changes in thickness due to boundary fluxes has yet to be applied
-    call call_tracer_column_fns(h_prebound, h, eatr, ebtr, fluxes, Hml, dt, G, GV, tv, &
-                                CS%optics, CS%tracer_flow_CSp, CS%debug, &
-                                evap_CFL_limit = CS%evap_CFL_limit, &
-                                minimum_forcing_depth = CS%minimum_forcing_depth)
-
-  endif  ! (CS%mix_boundary_tracers)
-
-  call cpu_clock_end(id_clock_tracers)
-
-  ! sponges
-  if (CS%use_sponge) then
-    call cpu_clock_begin(id_clock_sponge)
-    if (associated(CS%ALE_sponge_CSp)) then
-      ! ALE sponge
-      call apply_ALE_sponge(h, dt, G, CS%ALE_sponge_CSp, CS%Time)
-    endif
-
-    call cpu_clock_end(id_clock_sponge)
-    if (CS%debug) then
-      call MOM_state_chksum("apply_sponge ", u, v, h, G, GV, haloshift=0)
-      call MOM_thermovar_chksum("apply_sponge ", tv, G)
-    endif
-  endif ! CS%use_sponge
-
-!   Save the diapycnal mass fluxes as a diagnostic field.
-  if (associated(CDp%diapyc_vel)) then
-    !$OMP parallel do default(shared)
-    do j=js,je
-      do K=2,nz ; do i=is,ie
-        CDp%diapyc_vel(i,j,K) = Idt * (GV%H_to_m * (ea(i,j,k) - eb(i,j,k-1)))
-      enddo ; enddo
-      do i=is,ie
-        CDp%diapyc_vel(i,j,1) = 0.0
-        CDp%diapyc_vel(i,j,nz+1) = 0.0
-      enddo
-    enddo
-  endif
-
-  ! Initialize halo regions of ea, eb, and hold to default values.
-  !$OMP parallel do default(shared)
-  do k=1,nz
-    do i=is-1,ie+1
-      hold(i,js-1,k) = GV%Angstrom ; ea(i,js-1,k) = 0.0 ; eb(i,js-1,k) = 0.0
-      hold(i,je+1,k) = GV%Angstrom ; ea(i,je+1,k) = 0.0 ; eb(i,je+1,k) = 0.0
-    enddo
-    do j=js,je
-      hold(is-1,j,k) = GV%Angstrom ; ea(is-1,j,k) = 0.0 ; eb(is-1,j,k) = 0.0
-      hold(ie+1,j,k) = GV%Angstrom ; ea(ie+1,j,k) = 0.0 ; eb(ie+1,j,k) = 0.0
-    enddo
-  enddo
-
-  call cpu_clock_begin(id_clock_pass)
-  if (G%symmetric) then ; dir_flag = To_All+Omit_Corners
-  else ; dir_flag = To_West+To_South+Omit_Corners ; endif
-  call create_group_pass(CS%pass_hold_eb_ea, hold, G%Domain, dir_flag, halo=1)
-  call create_group_pass(CS%pass_hold_eb_ea, eb, G%Domain, dir_flag, halo=1)
-  call create_group_pass(CS%pass_hold_eb_ea, ea, G%Domain, dir_flag, halo=1)
-  call do_group_pass(CS%pass_hold_eb_ea, G%Domain)
-  ! visc%Kv_shear is not in the group pass because it has larger vertical extent.
-  if (associated(visc%Kv_shear)) &
-    call pass_var(visc%Kv_shear, G%Domain, To_All+Omit_Corners, halo=1)
-  if (associated(visc%Kv_slow)) &
-    call pass_var(visc%Kv_slow, G%Domain, To_All+Omit_Corners, halo=1)
-
-  call cpu_clock_end(id_clock_pass)
-
-  call disable_averaging(CS%diag)
-  ! Frazil formation keeps temperature above the freezing point.
-  ! make_frazil is deliberately called at both the beginning and at
-  ! the end of the diabatic processes.
-  if (associated(tv%T) .AND. associated(tv%frazil)) then
-    call enable_averaging(0.5*dt, Time_end, CS%diag)
-    if (CS%frazil_tendency_diag) then
-      do k=1,nz ; do j=js,je ; do i=is,ie
-        temp_diag(i,j,k) = tv%T(i,j,k)
-      enddo ; enddo ; enddo
-    endif
-
-    if (associated(fluxes%p_surf_full)) then
-      call make_frazil(h, tv, G, GV, CS%diabatic_aux_CSp, fluxes%p_surf_full)
-    else
-      call make_frazil(h, tv, G, GV, CS%diabatic_aux_CSp)
-    endif
-
-    if (CS%frazil_tendency_diag) then
-      call diagnose_frazil_tendency(tv, h, temp_diag, 0.5*dt, G, GV, CS)
-      if (CS%id_frazil_h > 0 ) call post_data(CS%id_frazil_h, h, CS%diag)
-    endif
-
-    if (showCallTree) call callTree_waypoint("done with 2nd make_frazil (diabatic)")
-    if (CS%debugConservation) call MOM_state_stats('2nd make_frazil', u, v, h, tv%T, tv%S, G)
-    call disable_averaging(CS%diag)
-
-  endif  ! endif for frazil
-
-  ! Diagnose the diapycnal diffusivities and other related quantities.
-  call enable_averaging(dt, Time_end, CS%diag)
-
-  if (CS%id_Kd_interface > 0) call post_data(CS%id_Kd_interface, Kd_int,  CS%diag)
-  if (CS%id_Kd_heat      > 0) call post_data(CS%id_Kd_heat,      Kd_heat, CS%diag)
-  if (CS%id_Kd_salt      > 0) call post_data(CS%id_Kd_salt,      Kd_salt, CS%diag)
-  if (CS%id_Kd_ePBL      > 0) call post_data(CS%id_Kd_ePBL,      Kd_ePBL, CS%diag)
-
-  if (CS%id_ea       > 0) call post_data(CS%id_ea,       ea, CS%diag)
-  if (CS%id_eb       > 0) call post_data(CS%id_eb,       eb, CS%diag)
-
-  if (CS%id_dudt_dia > 0) call post_data(CS%id_dudt_dia, ADp%du_dt_dia,  CS%diag)
-  if (CS%id_dvdt_dia > 0) call post_data(CS%id_dvdt_dia, ADp%dv_dt_dia,  CS%diag)
-  if (CS%id_wd       > 0) call post_data(CS%id_wd,       CDp%diapyc_vel, CS%diag)
-
-  if (CS%id_MLD_003 > 0 .or. CS%id_subMLN2 > 0 .or. CS%id_mlotstsq > 0) then
-    call diagnoseMLDbyDensityDifference(CS%id_MLD_003, h, tv, 0.03, G, GV, CS%diag, &
-                                        id_N2subML=CS%id_subMLN2, id_MLDsq=CS%id_mlotstsq)
-  endif
-  if (CS%id_MLD_0125 > 0) then
-    call diagnoseMLDbyDensityDifference(CS%id_MLD_0125, h, tv, 0.125, G, GV, CS%diag)
-  endif
-  if (CS%id_MLD_user > 0) then
-    call diagnoseMLDbyDensityDifference(CS%id_MLD_user, h, tv, CS%MLDdensityDifference, G, GV, CS%diag)
-  endif
-
-  if (CS%id_Tdif > 0) call post_data(CS%id_Tdif, Tdif_flx, CS%diag)
-  if (CS%id_Tadv > 0) call post_data(CS%id_Tadv, Tadv_flx, CS%diag)
-  if (CS%id_Sdif > 0) call post_data(CS%id_Sdif, Sdif_flx, CS%diag)
-  if (CS%id_Sadv > 0) call post_data(CS%id_Sadv, Sadv_flx, CS%diag)
-  if (CS%use_int_tides) then
-    if (CS%id_cg1 > 0) call post_data(CS%id_cg1, cn(:,:,1),CS%diag)
-    do m=1,CS%nMode
-      if (CS%id_cn(m) > 0) call post_data(CS%id_cn(m),cn(:,:,m),CS%diag)
-    enddo
-  endif
-
-  call disable_averaging(CS%diag)
-
-  num_z_diags = 0
-  if (CS%id_Kd_z > 0) then
-    num_z_diags = num_z_diags + 1
-    z_ids(num_z_diags) = CS%id_Kd_z ; z_ptrs(num_z_diags)%p => Kd_int
-  endif
-  if (CS%id_Tdif_z > 0) then
-    num_z_diags = num_z_diags + 1
-    z_ids(num_z_diags) = CS%id_Tdif_z ; z_ptrs(num_z_diags)%p => Tdif_flx
-  endif
-  if (CS%id_Tadv_z > 0) then
-    num_z_diags = num_z_diags + 1
-    z_ids(num_z_diags) = CS%id_Tadv_z ; z_ptrs(num_z_diags)%p => Tadv_flx
-  endif
-  if (CS%id_Sdif_z > 0) then
-    num_z_diags = num_z_diags + 1
-    z_ids(num_z_diags) = CS%id_Sdif_z ; z_ptrs(num_z_diags)%p => Sdif_flx
-  endif
-  if (CS%id_Sadv_z > 0) then
-    num_z_diags = num_z_diags + 1
-    z_ids(num_z_diags) = CS%id_Sadv_z ; z_ptrs(num_z_diags)%p => Sadv_flx
-  endif
-
-  if (num_z_diags > 0) &
-    call calc_Zint_diags(h, z_ptrs, z_ids, num_z_diags, G, GV, CS%diag_to_Z_CSp)
-
-  if (CS%debugConservation) call MOM_state_stats('leaving diabatic', u, v, h, tv%T, tv%S, G)
-  if (showCallTree) call callTree_leave("diabatic()")
-
 end subroutine legacy_diabatic
 
 !> Returns pointers or values of members within the diabatic_CS type. For extensibility,
@@ -2900,7 +2823,7 @@
 
   real    :: Kd
   integer :: num_mode
-  logical :: use_temperature
+  logical :: use_temperature, differentialDiffusion
   type(vardesc) :: vd
 
 ! This "include" declares and sets the variable "version".
@@ -2951,9 +2874,6 @@
                  "If true, the diffusivity from ePBL is added to all\n"//&
                  "other diffusivities. Otherwise, the larger of kappa-\n"//&
                  "shear and ePBL diffusivities are used.", default=.true.)
-<<<<<<< HEAD
-  CS%use_CVMix_ddiff = CVMix_ddiff_is_used(param_file)
-=======
   call get_param(param_file, mod, "DOUBLE_DIFFUSION", differentialDiffusion, &
                  "If true, apply parameterization of double-diffusion.", &
                  default=.false. )
@@ -2966,7 +2886,6 @@
            'USE_CVMIX_DDIFF), please disable all but one option to proceed.')
   endif
 
->>>>>>> 542be91d
   CS%use_kappa_shear = kappa_shear_is_used(param_file)
   CS%use_CVMix_shear = CVMix_shear_is_used(param_file)
 
@@ -3428,8 +3347,8 @@
     id_clock_sponge = cpu_clock_id('(Ocean sponges)', grain=CLOCK_MODULE)
   id_clock_tridiag = cpu_clock_id('(Ocean diabatic tridiag)', grain=CLOCK_ROUTINE)
   id_clock_pass = cpu_clock_id('(Ocean diabatic message passing)', grain=CLOCK_ROUTINE)
-  id_clock_CVMix_ddiff = -1 ; if (CS%use_CVMix_ddiff) &
-    id_clock_CVMix_ddiff = cpu_clock_id('(Double diffusion)', grain=CLOCK_ROUTINE)
+  id_clock_differential_diff = -1 ; if (differentialDiffusion) &
+    id_clock_differential_diff = cpu_clock_id('(Ocean differential diffusion)', grain=CLOCK_ROUTINE)
 
   ! initialize the auxiliary diabatic driver module
   call diabatic_aux_init(Time, G, GV, param_file, diag, CS%diabatic_aux_CSp, &
