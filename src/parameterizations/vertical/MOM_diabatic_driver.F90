--- conflicted
+++ resolved
@@ -232,11 +232,7 @@
 
 !>  This subroutine imposes the diapycnal mass fluxes and the
 !!  accompanying diapycnal advection of momentum and tracers.
-<<<<<<< HEAD
-subroutine diabatic(u, v, h, tv, fluxes, visc, ADp, CDp, dt, G, GV, CS, WAVES)
-=======
-subroutine diabatic(u, v, h, tv, Hml, fluxes, visc, ADp, CDp, dt, G, GV, CS)
->>>>>>> d00bca57
+subroutine diabatic(u, v, h, tv, Hml, fluxes, visc, ADp, CDp, dt, G, GV, CS, WAVES)
   type(ocean_grid_type),                     intent(inout) :: G      !< ocean grid structure
   type(verticalGrid_type),                   intent(in)    :: GV     !< ocean vertical grid structure
   real, dimension(SZIB_(G),SZJ_(G),SZK_(G)), intent(inout) :: u      !< zonal velocity (m/s)
@@ -251,7 +247,7 @@
   type(cont_diag_ptrs),                      intent(inout) :: CDp    !< points to terms in continuity equations
   real,                                      intent(in)    :: dt     !< time increment (seconds)
   type(diabatic_CS),                         pointer       :: CS     !< module control structure
-  type(Wave_parameters_CS), pointer, optional           :: Waves
+  type(Wave_parameters_CS), pointer, optional              :: Waves  !< Surface gravity waves
   real, dimension(SZI_(G),SZJ_(G),SZK_(G)) :: &
     ea,     &    ! amount of fluid entrained from the layer above within
                  ! one time step  (m for Bouss, kg/m^2 for non-Bouss)
@@ -767,12 +763,7 @@
 
       call find_uv_at_h(u, v, h, u_h, v_h, G, GV)
       call energetic_PBL(h, u_h, v_h, tv, fluxes, dt, Kd_ePBL, G, GV, &
-<<<<<<< HEAD
-                         CS%energetic_PBL_CSp, dSV_dT, dSV_dS, cTKE, CS%KPP_Buoy_Flux, &
-                              waves=waves)
-=======
-           CS%energetic_PBL_CSp, dSV_dT, dSV_dS, cTKE, SkinBuoyFlux)
->>>>>>> d00bca57
+           CS%energetic_PBL_CSp, dSV_dT, dSV_dS, cTKE, SkinBuoyFlux, waves=waves)
 
       ! If visc%MLD exists, copy the ePBL's MLD into it
       if (associated(visc%MLD)) then
