!> This routine drives the diabatic/dianeutral physics for MOM
module MOM_diabatic_driver

! This file is part of MOM6. See LICENSE.md for the license.

use MOM_bulk_mixed_layer,    only : bulkmixedlayer, bulkmixedlayer_init, bulkmixedlayer_CS
use MOM_debugging,           only : hchksum
use MOM_checksum_packages,   only : MOM_state_chksum, MOM_state_stats
use MOM_cpu_clock,           only : cpu_clock_id, cpu_clock_begin, cpu_clock_end
use MOM_cpu_clock,           only : CLOCK_MODULE_DRIVER, CLOCK_MODULE, CLOCK_ROUTINE
use MOM_CVMix_shear,         only : CVMix_shear_is_used
use MOM_CVMix_ddiff,         only : CVMix_ddiff_is_used
use MOM_diabatic_aux,        only : diabatic_aux_init, diabatic_aux_end, diabatic_aux_CS
use MOM_diabatic_aux,        only : make_frazil, adjust_salt, differential_diffuse_T_S, triDiagTS
use MOM_diabatic_aux,        only : triDiagTS_Eulerian, find_uv_at_h, diagnoseMLDbyDensityDifference
use MOM_diabatic_aux,        only : applyBoundaryFluxesInOut, diagnoseMLDbyEnergy, set_pen_shortwave
use MOM_diag_mediator,       only : post_data, register_diag_field, safe_alloc_ptr
use MOM_diag_mediator,       only : post_product_sum_u, post_product_sum_v
use MOM_diag_mediator,       only : diag_ctrl, time_type, diag_update_remap_grids
use MOM_diag_mediator,       only : diag_ctrl, query_averaging_enabled, enable_averages, disable_averaging
use MOM_diag_mediator,       only : diag_grid_storage, diag_grid_storage_init, diag_grid_storage_end
use MOM_diag_mediator,       only : diag_copy_diag_to_storage, diag_copy_storage_to_diag
use MOM_diag_mediator,       only : diag_save_grids, diag_restore_grids
use MOM_diapyc_energy_req,   only : diapyc_energy_req_init, diapyc_energy_req_end
use MOM_diapyc_energy_req,   only : diapyc_energy_req_calc, diapyc_energy_req_test, diapyc_energy_req_CS
use MOM_CVMix_conv,          only : CVMix_conv_init, CVMix_conv_cs
use MOM_CVMix_conv,          only : calculate_CVMix_conv
use MOM_domains,             only : pass_var, To_West, To_South, To_All, Omit_Corners
use MOM_domains,             only : create_group_pass, do_group_pass, group_pass_type
use MOM_energetic_PBL,       only : energetic_PBL, energetic_PBL_init
use MOM_energetic_PBL,       only : energetic_PBL_end, energetic_PBL_CS
use MOM_energetic_PBL,       only : energetic_PBL_get_MLD
use MOM_entrain_diffusive,   only : entrainment_diffusive, entrain_diffusive_init
use MOM_entrain_diffusive,   only : entrain_diffusive_CS
use MOM_EOS,                 only : calculate_density, calculate_TFreeze, EOS_domain
use MOM_error_handler,       only : MOM_error, FATAL, WARNING, callTree_showQuery,MOM_mesg
use MOM_error_handler,       only : callTree_enter, callTree_leave, callTree_waypoint
use MOM_file_parser,         only : get_param, log_version, param_file_type, read_param
use MOM_forcing_type,        only : forcing, MOM_forcing_chksum
use MOM_forcing_type,        only : calculateBuoyancyFlux2d, forcing_SinglePointPrint
use MOM_geothermal,          only : geothermal_entraining, geothermal_in_place
use MOM_geothermal,          only : geothermal_init, geothermal_end, geothermal_CS
use MOM_grid,                only : ocean_grid_type
use MOM_int_tide_input,      only : set_int_tide_input, int_tide_input_init
use MOM_int_tide_input,      only : int_tide_input_end, int_tide_input_CS, int_tide_input_type
use MOM_interface_heights,   only : find_eta
use MOM_internal_tides,      only : propagate_int_tide
use MOM_internal_tides,      only : internal_tides_init, internal_tides_end, int_tide_CS
use MOM_kappa_shear,         only : kappa_shear_is_used
use MOM_CVMix_KPP,           only : KPP_CS, KPP_init, KPP_compute_BLD, KPP_calculate
use MOM_CVMix_KPP,           only : KPP_end, KPP_get_BLD
use MOM_CVMix_KPP,           only : KPP_NonLocalTransport_temp, KPP_NonLocalTransport_saln
use MOM_oda_incupd,          only : apply_oda_incupd, oda_incupd_CS
use MOM_opacity,             only : opacity_init, opacity_end, opacity_CS
use MOM_opacity,             only : absorbRemainingSW, optics_type, optics_nbands
use MOM_open_boundary,       only : ocean_OBC_type
use MOM_regularize_layers,   only : regularize_layers, regularize_layers_init, regularize_layers_CS
use MOM_set_diffusivity,     only : set_diffusivity, set_BBL_TKE
use MOM_set_diffusivity,     only : set_diffusivity_init, set_diffusivity_end
use MOM_set_diffusivity,     only : set_diffusivity_CS
use MOM_sponge,              only : apply_sponge, sponge_CS
use MOM_ALE_sponge,          only : apply_ALE_sponge, ALE_sponge_CS
use MOM_time_manager,        only : time_type, real_to_time, operator(-), operator(<=)
use MOM_tracer_flow_control, only : call_tracer_column_fns, tracer_flow_control_CS
use MOM_tracer_diabatic,     only : tracer_vertdiff, tracer_vertdiff_Eulerian
use MOM_unit_scaling,        only : unit_scale_type
use MOM_variables,           only : thermo_var_ptrs, vertvisc_type, accel_diag_ptrs
use MOM_variables,           only : cont_diag_ptrs, MOM_thermovar_chksum, p3d
use MOM_verticalGrid,        only : verticalGrid_type, get_thickness_units
use MOM_wave_speed,          only : wave_speeds
use MOM_wave_interface,      only : wave_parameters_CS
use MOM_stochastics,         only : stochastic_CS

implicit none ; private

#include <MOM_memory.h>

public diabatic
public diabatic_driver_init
public diabatic_driver_end
public extract_diabatic_member
public adiabatic
public adiabatic_driver_init
! public legacy_diabatic

! A note on unit descriptions in comments: MOM6 uses units that can be rescaled for dimensional
! consistency testing. These are noted in comments with units like Z, H, L, and T, along with
! their mks counterparts with notation like "a velocity [Z T-1 ~> m s-1]".  If the units
! vary with the Boussinesq approximation, the Boussinesq variant is given first.

!> Control structure for this module
type, public :: diabatic_CS ; private
  logical :: initialized = .false.   !< True if this control structure has been initialized.

  logical :: use_legacy_diabatic     !< If true (default), use a legacy version of the diabatic
                                     !! algorithm. This is temporary and is needed to avoid change
                                     !! in answers.
  logical :: use_bulkmixedlayer      !< If true, a refined bulk mixed layer is used with
                                     !! nkml sublayers (and additional buffer layers).
  logical :: use_energetic_PBL       !< If true, use the implicit energetics planetary
                                     !! boundary layer scheme to determine the diffusivity
                                     !! in the surface boundary layer.
  logical :: use_KPP                 !< If true, use CVMix/KPP boundary layer scheme to determine the
                                     !! OBLD and the diffusivities within this layer.
  logical :: use_kappa_shear         !< If true, use the kappa_shear module to find the
                                     !! shear-driven diapycnal diffusivity.
  logical :: use_CVMix_shear         !< If true, use the CVMix module to find the
                                     !! shear-driven diapycnal diffusivity.
  logical :: use_CVMix_ddiff         !< If true, use the CVMix double diffusion module.
  logical :: use_CVMix_conv          !< If true, use the CVMix module to get enhanced
                                     !! mixing due to convection.
  logical :: double_diffuse          !< If true, some form of double-diffusive mixing is used.
  logical :: use_sponge              !< If true, sponges may be applied anywhere in the
                                     !! domain.  The exact location and properties of
                                     !! those sponges are set by calls to
                                     !! initialize_sponge and set_up_sponge_field.
  logical :: use_oda_incupd          !< If True, DA incremental update is
                                     !! applied everywhere
  logical :: use_geothermal          !< If true, apply geothermal heating.
  logical :: use_int_tides           !< If true, use the code that advances a separate set
                                     !! of equations for the internal tide energy density.
  logical :: ePBL_is_additive        !< If true, the diffusivity from ePBL is added to all
                                     !! other diffusivities. Otherwise, the larger of kappa-
                                     !! shear and ePBL diffusivities are used.
  real    :: ePBL_Prandtl            !< The Prandtl number used by ePBL to convert vertical
                                     !! diffusivities into viscosities.
  integer :: nMode = 1               !< Number of baroclinic modes to consider
  real    :: uniform_test_cg         !< Uniform group velocity of internal tide
                                     !! for testing internal tides [L T-1 ~> m s-1]
  logical :: useALEalgorithm         !< If true, use the ALE algorithm rather than layered
                                     !! isopycnal/stacked shallow water mode. This logical
                                     !! passed by argument to diabatic_driver_init.
  logical :: aggregate_FW_forcing    !< Determines whether net incoming/outgoing surface
                                     !! FW fluxes are applied separately or combined before
                                     !! being applied.
  real    :: ML_mix_first            !< The nondimensional fraction of the mixed layer
                                     !! algorithm that is applied before diffusive mixing.
                                     !! The default is 0, while 0.5 gives Strang splitting
                                     !! and 1 is a sensible value too.  Note that if there
                                     !! are convective instabilities in the initial state,
                                     !! the first call may do much more than the second.
  integer :: NKBL                    !< The number of buffer layers (if bulk_mixed_layer)
  logical :: massless_match_targets  !< If true (the default), keep the T & S
                                     !! consistent with the target values.
  logical :: mix_boundary_tracers    !< If true, mix the passive tracers in massless layers at the
                                     !! bottom into the interior as though a diffusivity of
                                     !! Kd_min_tr (see below) were operating.
  logical :: mix_boundary_tracer_ALE !< If true, in ALE mode mix the passive tracers in massless
                                     !! layers at the bottom into the interior as though a
                                     !! diffusivity of Kd_min_tr (see below) were operating.
  real    :: Kd_BBL_tr               !< A bottom boundary layer tracer diffusivity that
                                     !! will allow for explicitly specified bottom fluxes
                                     !! [Z2 T-1 ~> m2 s-1].  The entrainment at the bottom is at
                                     !! least sqrt(Kd_BBL_tr*dt) over the same distance.
  real    :: Kd_min_tr               !< A minimal diffusivity that should always be
                                     !! applied to tracers, especially in massless layers
                                     !! near the bottom [Z2 T-1 ~> m2 s-1].
  real    :: minimum_forcing_depth   !< The smallest depth over which heat and freshwater
                                     !! fluxes are applied [H ~> m or kg m-2].
  real    :: evap_CFL_limit = 0.8    !< The largest fraction of a layer that can be
                                     !! evaporated in one time-step [nondim].
  integer :: halo_TS_diff = 0        !< The temperature, salinity and thickness halo size that
                                     !! must be valid for the diffusivity calculations.
  logical :: useKPP = .false.        !< use CVMix/KPP diffusivities and non-local transport
  logical :: KPPisPassive            !< If true, KPP is in passive mode, not changing answers.
  logical :: debug                   !< If true, write verbose checksums for debugging purposes.
  logical :: debugConservation       !< If true, monitor conservation and extrema.
  logical :: tracer_tridiag          !< If true, use tracer_vertdiff instead of tridiagTS for
                                     !< vertical diffusion of T and S
  logical :: debug_energy_req        !< If true, test the mixing energy requirement code.
  type(diag_ctrl), pointer :: diag   !< structure used to regulate timing of diagnostic output
  real    :: MLDdensityDifference    !< Density difference used to determine MLD_user [R ~> kg m-3]
  real    :: dz_subML_N2             !< The distance over which to calculate a diagnostic of the
                                     !! average stratification at the base of the mixed layer [Z ~> m].
  real    :: MLD_EN_VALS(3)          !< Energy values for energy mixed layer diagnostics

  !>@{ Diagnostic IDs
  integer :: id_cg1      = -1                 ! diag handle for mode-1 speed
  integer, allocatable, dimension(:) :: id_cn ! diag handle for all mode speeds
  integer :: id_ea       = -1, id_eb       = -1 ! used by layer diabatic
  integer :: id_ea_t     = -1, id_eb_t     = -1, id_ea_s   = -1, id_eb_s     = -1
  integer :: id_Kd_heat  = -1, id_Kd_salt  = -1, id_Kd_int = -1, id_Kd_ePBL  = -1
  integer :: id_Tdif     = -1, id_Sdif     = -1, id_Tadv   = -1, id_Sadv     = -1
  ! These are handles to diagnostics related to the mixed layer properties.
  integer :: id_MLD_003 = -1, id_MLD_0125 = -1, id_MLD_user = -1, id_mlotstsq = -1
  integer :: id_MLD_EN1 = -1, id_MLD_EN2  = -1, id_MLD_EN3  = -1, id_subMLN2  = -1

  ! These are handles to diatgnostics that are only available in non-ALE layered mode.
  integer :: id_wd       = -1
  integer :: id_dudt_dia = -1, id_dvdt_dia = -1
  integer :: id_hf_dudt_dia_2d = -1, id_hf_dvdt_dia_2d = -1

  ! diagnostic for fields prior to applying diapycnal physics
  integer :: id_u_predia = -1, id_v_predia = -1, id_h_predia = -1
  integer :: id_T_predia = -1, id_S_predia = -1, id_e_predia = -1

  integer :: id_diabatic_diff_temp_tend     = -1
  integer :: id_diabatic_diff_saln_tend     = -1
  integer :: id_diabatic_diff_heat_tend     = -1
  integer :: id_diabatic_diff_salt_tend     = -1
  integer :: id_diabatic_diff_heat_tend_2d  = -1
  integer :: id_diabatic_diff_salt_tend_2d  = -1
  integer :: id_diabatic_diff_h = -1

  integer :: id_boundary_forcing_h       = -1
  integer :: id_boundary_forcing_h_tendency   = -1
  integer :: id_boundary_forcing_temp_tend    = -1
  integer :: id_boundary_forcing_saln_tend    = -1
  integer :: id_boundary_forcing_heat_tend    = -1
  integer :: id_boundary_forcing_salt_tend    = -1
  integer :: id_boundary_forcing_heat_tend_2d = -1
  integer :: id_boundary_forcing_salt_tend_2d = -1

  integer :: id_frazil_h    = -1
  integer :: id_frazil_temp_tend    = -1
  integer :: id_frazil_heat_tend    = -1
  integer :: id_frazil_heat_tend_2d = -1
  !>@}

  logical :: diabatic_diff_tendency_diag = .false. !< If true calculate diffusive tendency diagnostics
  logical :: boundary_forcing_tendency_diag = .false. !< If true calculate frazil diagnostics
  logical :: frazil_tendency_diag = .false. !< If true calculate frazil tendency diagnostics

  type(diabatic_aux_CS),        pointer :: diabatic_aux_CSp      => NULL() !< Control structure for a child module
  type(int_tide_input_CS),      pointer :: int_tide_input_CSp    => NULL() !< Control structure for a child module
  type(int_tide_input_type),    pointer :: int_tide_input        => NULL() !< Control structure for a child module
  type(set_diffusivity_CS),     pointer :: set_diff_CSp          => NULL() !< Control structure for a child module
  type(sponge_CS),              pointer :: sponge_CSp            => NULL() !< Control structure for a child module
  type(ALE_sponge_CS),          pointer :: ALE_sponge_CSp        => NULL() !< Control structure for a child module
  type(tracer_flow_control_CS), pointer :: tracer_flow_CSp       => NULL() !< Control structure for a child module
  type(optics_type),            pointer :: optics                => NULL() !< Control structure for a child module
  type(KPP_CS),                 pointer :: KPP_CSp               => NULL() !< Control structure for a child module
  type(diapyc_energy_req_CS),   pointer :: diapyc_en_rec_CSp     => NULL() !< Control structure for a child module
  type(oda_incupd_CS),          pointer :: oda_incupd_CSp        => NULL() !< Control structure for a child module
  type(bulkmixedlayer_CS) :: bulkmixedlayer         !< Bulk mixed layer control struct
  type(CVMix_conv_CS) :: CVMix_conv                 !< CVMix convection control struct
  type(energetic_PBL_CS) :: energetic_PBL           !< Energetic PBL control struct
  type(entrain_diffusive_CS) :: entrain_diffusive   !< Diffusive entrainment control struct
  type(geothermal_CS) :: geothermal                 !< Geothermal control struct
  type(int_tide_CS) :: int_tide                     !< Internal tide control struct
  type(opacity_CS) :: opacity                       !< Opacity control struct
  type(regularize_layers_CS) :: regularize_layers   !< Regularize layer control struct

  type(group_pass_type) :: pass_hold_eb_ea !< For group halo pass
  type(group_pass_type) :: pass_Kv         !< For group halo pass
  type(diag_grid_storage) :: diag_grids_prev!< Stores diagnostic grids at some previous point in the algorithm
  ! Data arrays for communicating between components
  !### Why are these arrays in this control structure, and not local variables in the various routines?
  real, allocatable, dimension(:,:,:) :: KPP_NLTheat    !< KPP non-local transport for heat [nondim]
  real, allocatable, dimension(:,:,:) :: KPP_NLTscalar  !< KPP non-local transport for scalars [nondim]
  real, allocatable, dimension(:,:,:) :: KPP_buoy_flux  !< KPP forcing buoyancy flux [L2 T-3 ~> m2 s-3]
  real, allocatable, dimension(:,:)   :: KPP_temp_flux  !< KPP effective temperature flux
                                                        !! [degC H T-1 ~> degC m s-1 or degC kg m-2 s-1]
  real, allocatable, dimension(:,:)   :: KPP_salt_flux  !< KPP effective salt flux
                                                        !! [ppt H T-1 ~> ppt m s-1 or ppt kg m-2 s-1]

  type(time_type), pointer :: Time !< Pointer to model time (needed for sponges)
end type diabatic_CS

!>@{ clock ids
integer :: id_clock_entrain, id_clock_mixedlayer, id_clock_set_diffusivity
integer :: id_clock_tracers, id_clock_tridiag, id_clock_pass, id_clock_sponge
integer :: id_clock_geothermal, id_clock_differential_diff, id_clock_remap
integer :: id_clock_kpp, id_clock_oda_incupd
!>@}

contains

!>  This subroutine imposes the diapycnal mass fluxes and the
!!  accompanying diapycnal advection of momentum and tracers.
subroutine diabatic(u, v, h, tv, Hml, fluxes, visc, ADp, CDp, dt, Time_end, &
                    G, GV, US, CS, stoch_CS, OBC, Waves)
  type(ocean_grid_type),                      intent(inout) :: G        !< ocean grid structure
  type(verticalGrid_type),                    intent(in)    :: GV       !< ocean vertical grid structure
  real, dimension(SZIB_(G),SZJ_(G),SZK_(GV)), intent(inout) :: u        !< zonal velocity [L T-1 ~> m s-1]
  real, dimension(SZI_(G),SZJB_(G),SZK_(GV)), intent(inout) :: v        !< meridional velocity [L T-1 ~> m s-1]
  real, dimension(SZI_(G),SZJ_(G),SZK_(GV)),  intent(inout) :: h        !< thickness [H ~> m or kg m-2]
  type(thermo_var_ptrs),                      intent(inout) :: tv       !< points to thermodynamic fields
                                                                        !! unused have NULL ptrs
  real, dimension(:,:),                       pointer       :: Hml      !< Active mixed layer depth [Z ~> m]
  type(forcing),                              intent(inout) :: fluxes   !< points to forcing fields
                                                                        !! unused fields have NULL ptrs
  type(vertvisc_type),                        intent(inout) :: visc     !< Structure with vertical viscosities,
                                                                        !! BBL properties and related fields
  type(accel_diag_ptrs),                      intent(inout) :: ADp      !< Points to accelerations in momentum
                                                                        !! equations, to enable the later derived
                                                                        !! diagnostics, like energy budgets
  type(cont_diag_ptrs),                       intent(inout) :: CDp      !< points to terms in continuity equations
  real,                                       intent(in)    :: dt       !< time increment [T ~> s]
  type(time_type),                            intent(in)    :: Time_end !< Time at the end of the interval
  type(unit_scale_type),                      intent(in)    :: US       !< A dimensional unit scaling type
  type(diabatic_CS),                          pointer       :: CS       !< module control structure
<<<<<<< HEAD
  type(ocean_OBC_type),                       pointer       :: OBC      !< Open boundaries control structure.
  type(Wave_parameters_CS),                   pointer       :: Waves    !< Surface gravity waves
=======
  type(stochastic_CS),                        pointer       :: stoch_CS !< stochastic control structure
  type(ocean_OBC_type),             optional, pointer       :: OBC      !< Open boundaries control structure.
  type(Wave_parameters_CS),         optional, pointer       :: Waves    !< Surface gravity waves
>>>>>>> 9cb93044

  ! local variables
  real, dimension(SZI_(G),SZJ_(G),SZK_(GV)+1) :: &
    eta      ! Interface heights before diapycnal mixing [m].
  real, dimension(SZI_(G),SZJ_(G),CS%nMode) :: &
    cn_IGW   ! baroclinic internal gravity wave speeds [L T-1 ~> m s-1]
  real, dimension(SZI_(G),SZJ_(G),SZK_(GV)) :: temp_diag  ! Previous temperature for diagnostics [degC]
  integer :: i, j, k, m, is, ie, js, je, nz
  logical :: showCallTree ! If true, show the call tree

  real, allocatable, dimension(:,:,:)    :: h_in  ! thickness before thermodynamics
  real, allocatable, dimension(:,:,:)    :: t_in  ! temperature before thermodynamics
  real, allocatable, dimension(:,:,:)    :: s_in  ! salinity before thermodynamics
  real :: t_tend,s_tend,h_tend                  ! holder for tendencey needed for SPPT
  real :: t_pert,s_pert,h_pert                  ! holder for perturbations needed for SPPT

  if (G%ke == 1) return

   ! save  copy of the date for SPPT if active
  if (stoch_CS%do_sppt) then
    allocate(h_in(G%isd:G%ied, G%jsd:G%jed,G%ke))
    allocate(t_in(G%isd:G%ied, G%jsd:G%jed,G%ke))
    allocate(s_in(G%isd:G%ied, G%jsd:G%jed,G%ke))
    h_in(:,:,:)=h(:,:,:)
    t_in(:,:,:)=tv%T(:,:,:)
    s_in(:,:,:)=tv%S(:,:,:)

    if (stoch_CS%id_sppt_wts > 0) then
      call post_data(stoch_CS%id_sppt_wts, stoch_CS%sppt_wts, CS%diag)
    endif
  endif

  if (GV%ke == 1) return

  is = G%isc ; ie = G%iec ; js = G%jsc ; je = G%jec ; nz = GV%ke

  if (.not. associated(CS)) call MOM_error(FATAL, "MOM_diabatic_driver: "// &
         "Module must be initialized before it is used.")

  if (.not. CS%initialized) call MOM_error(FATAL, "MOM_diabatic_driver: "// &
         "Module must be initialized before it is used.")

  if (dt == 0.0) call MOM_error(FATAL, "MOM_diabatic_driver: "// &
        "diabatic was called with a zero length timestep.")
  if (dt < 0.0) call MOM_error(FATAL, "MOM_diabatic_driver: "// &
        "diabatic was called with a negative timestep.")

  showCallTree = callTree_showQuery()

  ! Offer diagnostics of various state varables at the start of diabatic
  ! these are mostly for debugging purposes.
  if (CS%id_u_predia > 0) call post_data(CS%id_u_predia, u, CS%diag)
  if (CS%id_v_predia > 0) call post_data(CS%id_v_predia, v, CS%diag)
  if (CS%id_h_predia > 0) call post_data(CS%id_h_predia, h, CS%diag)
  if (CS%id_T_predia > 0) call post_data(CS%id_T_predia, tv%T, CS%diag)
  if (CS%id_S_predia > 0) call post_data(CS%id_S_predia, tv%S, CS%diag)
  if (CS%id_e_predia > 0) then
    call find_eta(h, tv, G, GV, US, eta, eta_to_m=1.0, dZref=G%Z_ref)
    call post_data(CS%id_e_predia, eta, CS%diag)
  endif

  if (CS%debug) then
    call MOM_state_chksum("Start of diabatic ", u, v, h, G, GV, US, haloshift=0)
    call MOM_forcing_chksum("Start of diabatic", fluxes, G, US, haloshift=0)
  endif
  if (CS%debugConservation) call MOM_state_stats('Start of diabatic', u, v, h, tv%T, tv%S, G, GV, US)

  if (CS%debug_energy_req) &
    call diapyc_energy_req_test(h, dt, tv, G, GV, US, CS%diapyc_en_rec_CSp)

  call cpu_clock_begin(id_clock_set_diffusivity)
  call set_BBL_TKE(u, v, h, fluxes, visc, G, GV, US, CS%set_diff_CSp, OBC=OBC)
  call cpu_clock_end(id_clock_set_diffusivity)

  ! Frazil formation keeps the temperature above the freezing point.
  ! make_frazil is deliberately called at both the beginning and at
  ! the end of the diabatic processes.
  if (associated(tv%T) .AND. associated(tv%frazil)) then
    ! For frazil diagnostic, the first call covers the first half of the time step
    call enable_averages(0.5*dt, Time_end - real_to_time(0.5*US%T_to_s*dt), CS%diag)
    if (CS%frazil_tendency_diag) then
      do k=1,nz ; do j=js,je ; do i=is,ie
        temp_diag(i,j,k) = tv%T(i,j,k)
      enddo ; enddo ; enddo
    endif

    if (associated(fluxes%p_surf_full)) then
      call make_frazil(h, tv, G, GV, US, CS%diabatic_aux_CSp, fluxes%p_surf_full, halo=CS%halo_TS_diff)
    else
      call make_frazil(h, tv, G, GV, US, CS%diabatic_aux_CSp, halo=CS%halo_TS_diff)
    endif
    if (showCallTree) call callTree_waypoint("done with 1st make_frazil (diabatic)")

    if (CS%frazil_tendency_diag) then
      call diagnose_frazil_tendency(tv, h, temp_diag, 0.5*dt, G, GV, US, CS)
      if (CS%id_frazil_h > 0) call post_data(CS%id_frazil_h, h, CS%diag)
    endif
    call disable_averaging(CS%diag)
  endif ! associated(tv%T) .AND. associated(tv%frazil)
  if (CS%debugConservation) call MOM_state_stats('1st make_frazil', u, v, h, tv%T, tv%S, G, GV, US)

  if (CS%use_int_tides) then
    ! This block provides an interface for the unresolved low-mode internal tide module.
    call set_int_tide_input(u, v, h, tv, fluxes, CS%int_tide_input, dt, G, GV, US, &
                            CS%int_tide_input_CSp)
    cn_IGW(:,:,:) = 0.0
    if (CS%uniform_test_cg > 0.0) then
      do m=1,CS%nMode ; cn_IGW(:,:,m) = CS%uniform_test_cg ; enddo
    else
      call wave_speeds(h, tv, G, GV, US, CS%nMode, cn_IGW, full_halos=.true.)
    endif

    call propagate_int_tide(h, tv, cn_IGW, CS%int_tide_input%TKE_itidal_input, CS%int_tide_input%tideamp, &
                            CS%int_tide_input%Nb, dt, G, GV, US, CS%int_tide)
    if (showCallTree) call callTree_waypoint("done with propagate_int_tide (diabatic)")
  endif ! end CS%use_int_tides

  if (CS%useALEalgorithm .and. CS%use_legacy_diabatic) then
    call diabatic_ALE_legacy(u, v, h, tv, Hml, fluxes, visc, ADp, CDp, dt, Time_end, &
                      G, GV, US, CS, stoch_CS, Waves)
  elseif (CS%useALEalgorithm) then
    call diabatic_ALE(u, v, h, tv, Hml, fluxes, visc, ADp, CDp, dt, Time_end, &
                      G, GV, US, CS, stoch_CS, Waves)
  else
    call layered_diabatic(u, v, h, tv, Hml, fluxes, visc, ADp, CDp, dt, Time_end, &
                          G, GV, US, CS, Waves)
  endif


  call cpu_clock_begin(id_clock_pass)
  if (associated(visc%Kv_shear)) &
    call pass_var(visc%Kv_shear, G%Domain, To_All+Omit_Corners, halo=1)
  call cpu_clock_end(id_clock_pass)

  call disable_averaging(CS%diag)
  ! Frazil formation keeps temperature above the freezing point.
  ! make_frazil is deliberately called at both the beginning and at
  ! the end of the diabatic processes.
  if (associated(tv%T) .AND. associated(tv%frazil)) then
    call enable_averages(0.5*dt, Time_end, CS%diag)
    if (CS%frazil_tendency_diag) then
      do k=1,nz ; do j=js,je ; do i=is,ie
        temp_diag(i,j,k) = tv%T(i,j,k)
      enddo ; enddo ; enddo
    endif

    if (associated(fluxes%p_surf_full)) then
      call make_frazil(h, tv, G, GV, US, CS%diabatic_aux_CSp, fluxes%p_surf_full)
    else
      call make_frazil(h, tv, G, GV, US, CS%diabatic_aux_CSp)
    endif

    if (CS%frazil_tendency_diag) then
      call diagnose_frazil_tendency(tv, h, temp_diag, 0.5*dt, G, GV, US, CS)
      if (CS%id_frazil_h > 0 ) call post_data(CS%id_frazil_h, h, CS%diag)
    endif

    if (showCallTree) call callTree_waypoint("done with 2nd make_frazil (diabatic)")
    if (CS%debugConservation) call MOM_state_stats('2nd make_frazil', u, v, h, tv%T, tv%S, G, GV, US)
    call disable_averaging(CS%diag)

  endif  ! endif for frazil


  ! Diagnose mixed layer depths.
  call enable_averages(dt, Time_end, CS%diag)
  if (CS%id_MLD_003 > 0 .or. CS%id_subMLN2 > 0 .or. CS%id_mlotstsq > 0) then
    call diagnoseMLDbyDensityDifference(CS%id_MLD_003, h, tv, 0.03*US%kg_m3_to_R, G, GV, US, CS%diag, &
                                        id_N2subML=CS%id_subMLN2, id_MLDsq=CS%id_mlotstsq, dz_subML=CS%dz_subML_N2)
  endif
  if (CS%id_MLD_0125 > 0) then
    call diagnoseMLDbyDensityDifference(CS%id_MLD_0125, h, tv, 0.125*US%kg_m3_to_R, G, GV, US, CS%diag)
  endif
  if (CS%id_MLD_user > 0) then
    call diagnoseMLDbyDensityDifference(CS%id_MLD_user, h, tv, CS%MLDdensityDifference, G, GV, US, CS%diag)
  endif
  if ((CS%id_MLD_EN1 > 0) .or. (CS%id_MLD_EN2 > 0) .or. (CS%id_MLD_EN3 > 0)) then
    call diagnoseMLDbyEnergy((/CS%id_MLD_EN1, CS%id_MLD_EN2, CS%id_MLD_EN3/),&
                             h, tv, G, GV, US, CS%MLD_EN_VALS, CS%diag)
  endif
  if (CS%use_int_tides) then
    if (CS%id_cg1 > 0) call post_data(CS%id_cg1, cn_IGW(:,:,1),CS%diag)
    do m=1,CS%nMode ; if (CS%id_cn(m) > 0) call post_data(CS%id_cn(m), cn_IGW(:,:,m), CS%diag) ; enddo
  endif
  call disable_averaging(CS%diag)

  if (CS%debugConservation) call MOM_state_stats('leaving diabatic', u, v, h, tv%T, tv%S, G, GV, US)

  if (stoch_CS%do_sppt) then
  ! perturb diabatic tendecies
    do k=1,nz
      do j=js,je
        do i=is,ie
          h_tend = (h(i,j,k)-h_in(i,j,k))*stoch_CS%sppt_wts(i,j)
          t_tend = (tv%T(i,j,k)-t_in(i,j,k))*stoch_CS%sppt_wts(i,j)
          s_tend = (tv%S(i,j,k)-s_in(i,j,k))*stoch_CS%sppt_wts(i,j)
          h_pert=h_tend+h_in(i,j,k)
          t_pert=t_tend+t_in(i,j,k)
          s_pert=s_tend+s_in(i,j,k)
          if (h_pert > GV%Angstrom_H) then
            h(i,j,k) = h_pert
          else
            h(i,j,k) = GV%Angstrom_H
          endif
          tv%T(i,j,k) = t_pert
          if (s_pert > 0.0) then
            tv%S(i,j,k) = s_pert
          endif
        enddo
      enddo
    enddo
    deallocate(h_in)
    deallocate(t_in)
    deallocate(s_in)
  endif

end subroutine diabatic


!> Applies diabatic forcing and diapycnal mixing of temperature, salinity and other tracers for use
!! with an ALE algorithm.  This version uses an older set of algorithms compared with diabatic_ALE.
subroutine diabatic_ALE_legacy(u, v, h, tv, Hml, fluxes, visc, ADp, CDp, dt, Time_end, &
                           G, GV, US, CS, stoch_CS, Waves)
  type(ocean_grid_type),                      intent(inout) :: G        !< ocean grid structure
  type(verticalGrid_type),                    intent(in)    :: GV       !< ocean vertical grid structure
  type(unit_scale_type),                      intent(in)    :: US       !< A dimensional unit scaling type
  real, dimension(SZIB_(G),SZJ_(G),SZK_(GV)), intent(inout) :: u        !< zonal velocity [L T-1 ~> m s-1]
  real, dimension(SZI_(G),SZJB_(G),SZK_(GV)), intent(inout) :: v        !< meridional velocity [L T-1 ~> m s-1]
  real, dimension(SZI_(G),SZJ_(G),SZK_(GV)),  intent(inout) :: h        !< thickness [H ~> m or kg m-2]
  type(thermo_var_ptrs),                      intent(inout) :: tv       !< points to thermodynamic fields
                                                                        !! unused have NULL ptrs
  real, dimension(:,:),                       pointer       :: Hml      !< Active mixed layer depth [Z ~> m]
  type(forcing),                              intent(inout) :: fluxes   !< points to forcing fields
                                                                        !! unused fields have NULL ptrs
  type(vertvisc_type),                        intent(inout) :: visc     !< Structure with vertical viscosities,
                                                                        !! BBL properties and related fields
  type(accel_diag_ptrs),                      intent(inout) :: ADp      !< Points to accelerations in momentum
                                                                        !! equations, to enable the later derived
                                                                        !! diagnostics, like energy budgets
  type(cont_diag_ptrs),                       intent(inout) :: CDp      !< points to terms in continuity equations
  real,                                       intent(in)    :: dt       !< time increment [T ~> s]
  type(time_type),                            intent(in)    :: Time_end !< Time at the end of the interval
  type(diabatic_CS),                          pointer       :: CS       !< module control structure
<<<<<<< HEAD
  type(Wave_parameters_CS),                   pointer       :: Waves    !< Surface gravity waves
=======
  type(stochastic_CS),                        pointer       :: stoch_CS !< stochastic control structure
  type(Wave_parameters_CS),         optional, pointer       :: Waves    !< Surface gravity waves
>>>>>>> 9cb93044

  ! local variables
  real, dimension(SZI_(G),SZJ_(G),SZK_(GV)) :: &
    h_orig, &    ! Initial layer thicknesses [H ~> m or kg m-2]
    dSV_dT, &    ! The partial derivative of specific volume with temperature [R-1 degC-1 ~> m3 kg-1 degC-1]
    dSV_dS, &    ! The partial derivative of specific volume with salinity [R-1 ppt-1 ~> m3 kg-1 ppt-1].
    cTKE,   &    ! convective TKE requirements for each layer [R Z3 T-2 ~> J m-2].
    u_h,    &    ! Zonal velocities interpolated to thickness points [L T-1 ~> m s-1]
    v_h,    &    ! Meridional velocities interpolated to thickness points [L T-1 ~> m s-1]
    temp_diag, & ! Diagnostic array of previous temperatures [degC]
    saln_diag    ! Diagnostic array of previous salinity [ppt]

  real, dimension(SZI_(G),SZJ_(G),SZK_(GV)+1) :: &
    ent_s,    & ! The diffusive coupling across interfaces within one time step for
                ! salinity and passive tracers [H ~> m or kg m-2]
    ent_t,    & ! The diffusive coupling across interfaces within one time step for
                ! temperature [H ~> m or kg m-2]
    Kd_int,   & ! diapycnal diffusivity of interfaces [Z2 T-1 ~> m2 s-1]
    Kd_heat,  & ! diapycnal diffusivity of heat [Z2 T-1 ~> m2 s-1]
    Kd_salt,  & ! diapycnal diffusivity of salt and passive tracers [Z2 T-1 ~> m2 s-1]
    Kd_extra_T , & ! The extra diffusivity of temperature due to double diffusion relative to
                ! Kd_int [Z2 T-1 ~> m2 s-1].
    Kd_extra_S , & !  The extra diffusivity of salinity due to double diffusion relative to
                ! Kd_int [Z2 T-1 ~> m2 s-1].
    Kd_ePBL,  & ! test array of diapycnal diffusivities at interfaces [Z2 T-1 ~> m2 s-1]
    Tdif_flx, & ! diffusive diapycnal heat flux across interfaces [degC H T-1 ~> degC m s-1 or degC kg m-2 s-1]
    Sdif_flx    ! diffusive diapycnal salt flux across interfaces [ppt H T-1 ~> ppt m s-1 or ppt kg m-2 s-1]

  real, dimension(SZI_(G),SZJ_(G)) :: &
    SkinBuoyFlux ! 2d surface buoyancy flux [Z2 T-3 ~> m2 s-3], used by ePBL

  logical, dimension(SZI_(G)) :: &
    in_boundary  ! True if there are no massive layers below, where massive is defined as
                 ! sufficiently thick that the no-flux boundary conditions have not restricted
                 ! the entrainment - usually sqrt(Kd*dt).

  real :: h_neglect    ! A thickness that is so small it is usually lost
                       ! in roundoff and can be neglected [H ~> m or kg m-2]
  real :: h_neglect2   ! h_neglect^2 [H2 ~> m2 or kg2 m-4]
  real :: add_ent      ! Entrainment that needs to be added when mixing tracers [H ~> m or kg m-2]
  real :: I_hval       ! The inverse of the thicknesses averaged to interfaces [H-1 ~> m-1 or m2 kg-1]
  real :: h_tr         ! h_tr is h at tracer points with a tiny thickness
                       ! added to ensure positive definiteness [H ~> m or kg m-2]
  real :: Tr_ea_BBL    ! The diffusive tracer thickness in the BBL that is
                       ! coupled to the bottom within a timestep [H ~> m or kg m-2]
  real :: Kd_add_here    ! An added diffusivity [Z2 T-1 ~> m2 s-1].
  real :: htot(SZIB_(G)) ! The summed thickness from the bottom [H ~> m or kg m-2].

  real :: Ent_int ! The diffusive entrainment rate at an interface [H ~> m or kg m-2]
  real :: Idt     ! The inverse time step [T-1 ~> s-1]

  integer :: dir_flag     ! An integer encoding the directions in which to do halo updates.
  logical :: showCallTree ! If true, show the call tree
  integer :: i, j, k, is, ie, js, je, Isq, Ieq, Jsq, Jeq, nz, m

  integer :: ig, jg      ! global indices for testing testing itide point source (BDM)

  is   = G%isc  ; ie  = G%iec  ; js  = G%jsc  ; je  = G%jec ; nz = GV%ke
  Isq  = G%IscB ; Ieq = G%IecB ; Jsq = G%JscB ; Jeq = G%JecB
  h_neglect = GV%H_subroundoff ; h_neglect2 = h_neglect*h_neglect
  Kd_heat(:,:,:) = 0.0 ; Kd_salt(:,:,:) = 0.0

  showCallTree = callTree_showQuery()
  if (showCallTree) call callTree_enter("diabatic_ALE_legacy(), MOM_diabatic_driver.F90")

  ! For all other diabatic subroutines, the averaging window should be the entire diabatic timestep
  call enable_averages(dt, Time_end, CS%diag)

  if (CS%use_geothermal) then
    call cpu_clock_begin(id_clock_geothermal)
    call geothermal_in_place(h, tv, dt, G, GV, US, CS%geothermal, halo=CS%halo_TS_diff)
    call cpu_clock_end(id_clock_geothermal)
    if (showCallTree) call callTree_waypoint("geothermal (diabatic)")
    if (CS%debugConservation) call MOM_state_stats('geothermal', u, v, h, tv%T, tv%S, G, GV, US)
  endif

  ! Whenever thickness changes let the diag manager know, target grids
  ! for vertical remapping may need to be regenerated.
  call diag_update_remap_grids(CS%diag)

  ! Set_pen_shortwave estimates the optical properties of the water column.
  ! It will need to be modified later to include information about the
  ! biological properties and layer thicknesses.
  if (associated(CS%optics)) &
    call set_pen_shortwave(CS%optics, fluxes, G, GV, US, CS%diabatic_aux_CSp, CS%opacity, CS%tracer_flow_CSp)

  if (CS%debug) call MOM_state_chksum("before find_uv_at_h", u, v, h, G, GV, US, haloshift=0)

  if (CS%use_kappa_shear .or. CS%use_CVMix_shear) then
    if (CS%use_geothermal) then
      call find_uv_at_h(u, v, h, u_h, v_h, G, GV, US, zero_mix=.true.)
    else
      call find_uv_at_h(u, v, h, u_h, v_h, G, GV, US)
    endif
    if (showCallTree) call callTree_waypoint("done with find_uv_at_h (diabatic)")
  endif

  call cpu_clock_begin(id_clock_set_diffusivity)
  ! Sets: Kd_int, Kd_extra_T, Kd_extra_S and visc%TKE_turb
  ! Also changes: visc%Kd_shear, visc%Kv_shear and visc%Kv_slow
  if (CS%debug) &
    call MOM_state_chksum("before set_diffusivity", u, v, h, G, GV, US, haloshift=CS%halo_TS_diff)
  if (CS%double_diffuse) then
    call set_diffusivity(u, v, h, u_h, v_h, tv, fluxes, CS%optics, visc, dt, Kd_int, G, GV, US, &
                         CS%set_diff_CSp, Kd_extra_T=Kd_extra_T, Kd_extra_S=Kd_extra_S)
  else
    call set_diffusivity(u, v, h, u_h, v_h, tv, fluxes, CS%optics, visc, dt, Kd_int, G, GV, US, &
                         CS%set_diff_CSp)
  endif
  call cpu_clock_end(id_clock_set_diffusivity)
  if (showCallTree) call callTree_waypoint("done with set_diffusivity (diabatic)")


  if (CS%debug) then
    call MOM_state_chksum("after set_diffusivity ", u, v, h, G, GV, US, haloshift=0)
    call MOM_forcing_chksum("after set_diffusivity ", fluxes, G, US, haloshift=0)
    call MOM_thermovar_chksum("after set_diffusivity ", tv, G, US)
    call hchksum(Kd_Int, "after set_diffusivity Kd_Int", G%HI, haloshift=0, scale=US%Z2_T_to_m2_s)
  endif

  ! Set diffusivities for heat and salt separately
  if (CS%useKPP) then
    ! Add contribution from double diffusion
    if (CS%double_diffuse) then
      !$OMP parallel do default(shared)
      do K=1,nz+1 ; do j=js,je ; do i=is,ie
        Kd_salt(i,j,K) = Kd_int(i,j,K) + Kd_extra_S(i,j,K)
        Kd_heat(i,j,K) = Kd_int(i,j,K) + Kd_extra_T(i,j,K)
      enddo ; enddo ; enddo
    else
      !$OMP parallel do default(shared)
      do K=1,nz+1 ; do j=js,je ; do i=is,ie
        Kd_salt(i,j,K) = Kd_int(i,j,K)
        Kd_heat(i,j,K) = Kd_int(i,j,K)
      enddo ; enddo ; enddo
    endif

    if (CS%debug) then
      call hchksum(Kd_heat, "after set_diffusivity Kd_heat", G%HI, haloshift=0, scale=US%Z2_T_to_m2_s)
      call hchksum(Kd_salt, "after set_diffusivity Kd_salt", G%HI, haloshift=0, scale=US%Z2_T_to_m2_s)
    endif

    call cpu_clock_begin(id_clock_kpp)
    ! total vertical viscosity in the interior is represented via visc%Kv_shear

    ! KPP needs the surface buoyancy flux but does not update state variables.
    ! We could make this call higher up to avoid a repeat unpacking of the surface fluxes.
    ! Sets: CS%KPP_buoy_flux, CS%KPP_temp_flux, CS%KPP_salt_flux
    ! NOTE: CS%KPP_buoy_flux, CS%KPP_temp_flux, CS%KPP_salt_flux are returned as rates (i.e. stuff per second)
    ! unlike other instances where the fluxes are integrated in time over a time-step.
    call calculateBuoyancyFlux2d(G, GV, US, fluxes, CS%optics, h, tv%T, tv%S, tv, &
                                 CS%KPP_buoy_flux, CS%KPP_temp_flux, CS%KPP_salt_flux)
    ! The KPP scheme calculates boundary layer diffusivities and non-local transport.

    if ( associated(fluxes%lamult) ) then
      call KPP_compute_BLD(CS%KPP_CSp, G, GV, US, h, tv%T, tv%S, u, v, tv, &
                            fluxes%ustar, CS%KPP_buoy_flux, Waves=Waves, lamult=fluxes%lamult)

      call KPP_calculate(CS%KPP_CSp, G, GV, US, h, fluxes%ustar, CS%KPP_buoy_flux, Kd_heat, &
                          Kd_salt, visc%Kv_shear, CS%KPP_NLTheat, CS%KPP_NLTscalar, Waves=Waves, lamult=fluxes%lamult)
    else
      call KPP_compute_BLD(CS%KPP_CSp, G, GV, US, h, tv%T, tv%S, u, v, tv, &
                            fluxes%ustar, CS%KPP_buoy_flux, Waves=Waves)

      call KPP_calculate(CS%KPP_CSp, G, GV, US, h, fluxes%ustar, CS%KPP_buoy_flux, Kd_heat, &
                          Kd_salt, visc%Kv_shear, CS%KPP_NLTheat, CS%KPP_NLTscalar, Waves=Waves)
    endif

    if (associated(Hml)) then
      call KPP_get_BLD(CS%KPP_CSp, Hml(:,:), G, US)
      call pass_var(Hml, G%domain, halo=1)
      ! If visc%MLD exists, copy KPP's BLD into it
      if (associated(visc%MLD)) visc%MLD(:,:) = Hml(:,:)
    endif

    if (.not.CS%KPPisPassive) then
      !$OMP parallel do default(shared)
      do K=1,nz+1 ; do j=js,je ; do i=is,ie
        Kd_int(i,j,K) = min( Kd_salt(i,j,K),  Kd_heat(i,j,K) )
      enddo ; enddo ; enddo
      if (CS%double_diffuse) then
        !$OMP parallel do default(shared)
        do K=1,nz+1 ; do j=js,je ; do i=is,ie
          Kd_extra_S(i,j,K) = (Kd_salt(i,j,K) - Kd_int(i,j,K))
          Kd_extra_T(i,j,K) = (Kd_heat(i,j,K) - Kd_int(i,j,K))
        enddo ; enddo ; enddo
      endif
    endif ! not passive

    if (showCallTree) call callTree_waypoint("done with KPP_calculate (diabatic)")
    if (CS%debug) then
      call MOM_state_chksum("after KPP", u, v, h, G, GV, US, haloshift=0)
      call MOM_forcing_chksum("after KPP", fluxes, G, US, haloshift=0)
      call MOM_thermovar_chksum("after KPP", tv, G, US)
      call hchksum(Kd_heat, "after KPP Kd_heat", G%HI, haloshift=0, scale=US%Z2_T_to_m2_s)
      call hchksum(Kd_salt, "after KPP Kd_salt", G%HI, haloshift=0, scale=US%Z2_T_to_m2_s)
      call hchksum(CS%KPP_temp_flux, "before KPP_applyNLT netHeat", G%HI, haloshift=0, scale=GV%H_to_m*US%s_to_T)
      call hchksum(CS%KPP_salt_flux, "before KPP_applyNLT netSalt", G%HI, haloshift=0, scale=GV%H_to_m*US%s_to_T)
      call hchksum(CS%KPP_NLTheat, "before KPP_applyNLT NLTheat", G%HI, haloshift=0)
      call hchksum(CS%KPP_NLTscalar, "before KPP_applyNLT NLTscalar", G%HI, haloshift=0)
    endif
    ! Apply non-local transport of heat and salt
    ! Changes: tv%T, tv%S
    call KPP_NonLocalTransport_temp(CS%KPP_CSp, G, GV, h, CS%KPP_NLTheat,   CS%KPP_temp_flux, &
                                    dt, tv%T, tv%C_p)
    call KPP_NonLocalTransport_saln(CS%KPP_CSp, G, GV, h, CS%KPP_NLTscalar, CS%KPP_salt_flux, &
                                    dt, tv%S)
    call cpu_clock_end(id_clock_kpp)
    if (showCallTree) call callTree_waypoint("done with KPP_applyNonLocalTransport (diabatic)")
    if (CS%debugConservation) call MOM_state_stats('KPP_applyNonLocalTransport', u, v, h, tv%T, tv%S, G, GV, US)

    if (CS%debug) then
      call MOM_state_chksum("after KPP_applyNLT ", u, v, h, G, GV, US, haloshift=0)
      call MOM_forcing_chksum("after KPP_applyNLT ", fluxes, G, US, haloshift=0)
      call MOM_thermovar_chksum("after KPP_applyNLT ", tv, G, US)
    endif
  endif ! endif for KPP

  ! This is the "old" method for applying differential diffusion.
  ! Changes: tv%T, tv%S
  if (CS%double_diffuse .and. associated(tv%T)) then

    call cpu_clock_begin(id_clock_differential_diff)
    call differential_diffuse_T_S(h, tv%T, tv%S, Kd_extra_T, Kd_extra_S, dt, G, GV)
    call cpu_clock_end(id_clock_differential_diff)

    if (showCallTree) call callTree_waypoint("done with differential_diffuse_T_S (diabatic)")
    if (CS%debugConservation) call MOM_state_stats('differential_diffuse_T_S', u, v, h, tv%T, tv%S, G, GV, US)

    ! increment heat and salt diffusivity.
    ! CS%useKPP==.true. already has extra_T and extra_S included
    if (.not. CS%useKPP) then
      !$OMP parallel do default(shared)
      do K=2,nz ; do j=js,je ; do i=is,ie
        Kd_heat(i,j,K) = Kd_heat(i,j,K) + Kd_extra_T(i,j,K)
        Kd_salt(i,j,K) = Kd_salt(i,j,K) + Kd_extra_S(i,j,K)
      enddo ; enddo ; enddo
    endif

  endif

  ! Calculate vertical mixing due to convection (computed via CVMix)
  if (CS%use_CVMix_conv) then
    ! Increment vertical diffusion and viscosity due to convection
    call calculate_CVMix_conv(h, tv, G, GV, US, CS%CVMix_conv, Hml, Kd_int, visc%Kv_slow)
  endif

  ! This block sets ent_t and ent_s from h and Kd_int.
  do j=js,je ; do i=is,ie
    ent_s(i,j,1) = 0.0 ; ent_s(i,j,nz+1) = 0.0
    ent_t(i,j,1) = 0.0 ; ent_t(i,j,nz+1) = 0.0
  enddo ; enddo
  !$OMP parallel do default(shared)  private(I_hval)
  do K=2,nz ; do j=js,je ; do i=is,ie
    I_hval = 1.0 / (h_neglect + 0.5*(h(i,j,k-1) + h(i,j,k)))
    ent_s(i,j,K) = (GV%Z_to_H**2) * dt * I_hval * Kd_int(i,j,K)
    ent_t(i,j,K) = ent_s(i,j,K)
  enddo ; enddo ; enddo
  if (showCallTree) call callTree_waypoint("done setting ent_s and ent_t from Kd_int (diabatic)")

  if (CS%debug) then
    call MOM_forcing_chksum("after calc_entrain ", fluxes, G, US, haloshift=0)
    call MOM_thermovar_chksum("after calc_entrain ", tv, G, US)
    call MOM_state_chksum("after calc_entrain ", u, v, h, G, GV, US, haloshift=0)
    call hchksum(ent_s, "after calc_entrain ent_s", G%HI, haloshift=0, scale=GV%H_to_m)
  endif

  ! Save fields before boundary forcing is applied for tendency diagnostics
  do k=1,nz ; do j=js,je ; do i=is,ie
    h_orig(i,j,k) = h(i,j,k)
  enddo ; enddo ; enddo
  if (CS%boundary_forcing_tendency_diag) then
    do k=1,nz ; do j=js,je ; do i=is,ie
      temp_diag(i,j,k) = tv%T(i,j,k)
      saln_diag(i,j,k) = tv%S(i,j,k)
    enddo ; enddo ; enddo
  endif

  ! Apply forcing
  ! Changes made to following fields:  h, tv%T and tv%S.
  call cpu_clock_begin(id_clock_remap)

  if (CS%use_energetic_PBL) then

    skinbuoyflux(:,:) = 0.0
    call applyBoundaryFluxesInOut(CS%diabatic_aux_CSp, G, GV, US, dt, fluxes, CS%optics, &
            optics_nbands(CS%optics), h, tv, CS%aggregate_FW_forcing, CS%evap_CFL_limit,                         &
            CS%minimum_forcing_depth, cTKE, dSV_dT, dSV_dS, SkinBuoyFlux=SkinBuoyFlux)

    if (CS%debug) then
      call hchksum(ent_t, "after applyBoundaryFluxes ent_t", G%HI, haloshift=0, scale=GV%H_to_m)
      call hchksum(ent_s, "after applyBoundaryFluxes ent_s", G%HI, haloshift=0, scale=GV%H_to_m)
      call hchksum(cTKE, "after applyBoundaryFluxes cTKE", G%HI, haloshift=0, &
                   scale=US%RZ3_T3_to_W_m2*US%T_to_s)
      call hchksum(dSV_dT, "after applyBoundaryFluxes dSV_dT", G%HI, haloshift=0, scale=US%kg_m3_to_R)
      call hchksum(dSV_dS, "after applyBoundaryFluxes dSV_dS", G%HI, haloshift=0, scale=US%kg_m3_to_R)
    endif

    call find_uv_at_h(u, v, h, u_h, v_h, G, GV, US)
    call energetic_PBL(h, u_h, v_h, tv, fluxes, dt, Kd_ePBL, G, GV, US, &
<<<<<<< HEAD
                       CS%energetic_PBL, dSV_dT, dSV_dS, cTKE, SkinBuoyFlux, waves=waves)
=======
                      CS%energetic_PBL_CSp, stoch_CS, dSV_dT, dSV_dS, cTKE, SkinBuoyFlux, &
                      waves=waves)
>>>>>>> 9cb93044

    if (associated(Hml)) then
      call energetic_PBL_get_MLD(CS%energetic_PBL, Hml(:,:), G, US)
      call pass_var(Hml, G%domain, halo=1)
      ! If visc%MLD exists, copy ePBL's MLD into it
      if (associated(visc%MLD)) visc%MLD(:,:) = Hml(:,:)
    elseif (associated(visc%MLD)) then
      call energetic_PBL_get_MLD(CS%energetic_PBL, visc%MLD, G, US)
      call pass_var(visc%MLD, G%domain, halo=1)
    endif

    ! Augment the diffusivities and viscosity due to those diagnosed in energetic_PBL.
    do K=2,nz ; do j=js,je ; do i=is,ie
      if (CS%ePBL_is_additive) then
        Kd_add_here = Kd_ePBL(i,j,K)
        visc%Kv_shear(i,j,K) = visc%Kv_shear(i,j,K) + CS%ePBL_Prandtl*Kd_ePBL(i,j,K)
      else
        Kd_add_here = max(Kd_ePBL(i,j,K) - visc%Kd_shear(i,j,K), 0.0)
        visc%Kv_shear(i,j,K) = max(visc%Kv_shear(i,j,K), CS%ePBL_Prandtl*Kd_ePBL(i,j,K))
      endif

      Ent_int = Kd_add_here * (GV%Z_to_H**2 * dt) / (0.5*(h(i,j,k-1) + h(i,j,k)) + h_neglect)
      ent_s(i,j,K) = ent_s(i,j,K) + Ent_int
      Kd_int(i,j,K) = Kd_int(i,j,K) + Kd_add_here

      ! for diagnostics
      Kd_heat(i,j,K) = Kd_heat(i,j,K) + Kd_int(i,j,K)
      Kd_salt(i,j,K) = Kd_salt(i,j,K) + Kd_int(i,j,K)

    enddo ; enddo ; enddo

    if (CS%debug) then
      call hchksum(ent_t, "after ePBL ent_t", G%HI, haloshift=0, scale=GV%H_to_m)
      call hchksum(ent_s, "after ePBL ent_s", G%HI, haloshift=0, scale=GV%H_to_m)
      call hchksum(Kd_ePBL, "after ePBL Kd_ePBL", G%HI, haloshift=0, scale=US%Z2_T_to_m2_s)
    endif

  else
    call applyBoundaryFluxesInOut(CS%diabatic_aux_CSp, G, GV, US, dt, fluxes, CS%optics, &
                                  optics_nbands(CS%optics), h, tv, CS%aggregate_FW_forcing, &
                                  CS%evap_CFL_limit, CS%minimum_forcing_depth)

  endif   ! endif for CS%use_energetic_PBL

  ! diagnose the tendencies due to boundary forcing
  ! At this point, the diagnostic grids have not been updated since the call to the boundary layer scheme
  !  so all tendency diagnostics need to be posted on h_orig, and grids rebuilt afterwards
  if (CS%boundary_forcing_tendency_diag) then
    call diagnose_boundary_forcing_tendency(tv, h, temp_diag, saln_diag, h_orig, dt, G, GV, US, CS)
    if (CS%id_boundary_forcing_h > 0) call post_data(CS%id_boundary_forcing_h, h, CS%diag, alt_h=h_orig)
  endif
  ! Boundary fluxes may have changed T, S, and h
  call diag_update_remap_grids(CS%diag)
  call cpu_clock_end(id_clock_remap)
  if (CS%debug) then
    call MOM_forcing_chksum("after applyBoundaryFluxes ", fluxes, G, US, haloshift=0)
    call MOM_thermovar_chksum("after applyBoundaryFluxes ", tv, G, US)
    call MOM_state_chksum("after applyBoundaryFluxes ", u, v, h, G, GV, US, haloshift=0)
  endif
  if (showCallTree) call callTree_waypoint("done with applyBoundaryFluxes (diabatic)")
  if (CS%debugConservation)  call MOM_state_stats('applyBoundaryFluxes', u, v, h, tv%T, tv%S, G, GV, US)

  if (CS%debug) then
    call MOM_state_chksum("after negative check ", u, v, h, G, GV, US, haloshift=0)
    call MOM_forcing_chksum("after negative check ", fluxes, G, US, haloshift=0)
    call MOM_thermovar_chksum("after negative check ", tv, G, US)
  endif
  if (showCallTree) call callTree_waypoint("done with h=ea-eb (diabatic)")
  if (CS%debugConservation) call MOM_state_stats('h=ea-eb', u, v, h, tv%T, tv%S, G, GV, US)

  ! calculate change in temperature & salinity due to dia-coordinate surface diffusion
  if (associated(tv%T)) then

    if (CS%debug) then
      call hchksum(ent_t, "before triDiagTS ent_t ", G%HI, haloshift=0, scale=GV%H_to_m)
      call hchksum(ent_s, "before triDiagTS ent_s ", G%HI, haloshift=0, scale=GV%H_to_m)
    endif

    call cpu_clock_begin(id_clock_tridiag)
    !  Keep salinity from falling below a small but positive threshold.
    !  This constraint is needed for SIS1 ice model, which can extract
    !  more salt than is present in the ocean. SIS2 does not suffer
    !  from this limitation, in which case we can let salinity=0 and still
    !  have salt conserved with SIS2 ice. So for SIS2, we can run with
    !  BOUND_SALINITY=False in MOM.F90.
    if (associated(tv%S) .and. associated(tv%salt_deficit)) &
      call adjust_salt(h, tv, G, GV, CS%diabatic_aux_CSp)

    if (CS%diabatic_diff_tendency_diag) then
      do k=1,nz ; do j=js,je ; do i=is,ie
        temp_diag(i,j,k) = tv%T(i,j,k)
        saln_diag(i,j,k) = tv%S(i,j,k)
      enddo ; enddo ; enddo
    endif

    ! Changes T and S via the tridiagonal solver; no change to h
    do k=1,nz ; do j=js,je ; do i=is,ie
      ent_t(i,j,K) = ent_s(i,j,K) ; ent_t(i,j,K+1) = ent_s(i,j,K+1)
    enddo ; enddo ; enddo
    if (CS%tracer_tridiag) then
      call tracer_vertdiff_Eulerian(h, ent_t, dt, tv%T, G, GV)
      call tracer_vertdiff_Eulerian(h, ent_s, dt, tv%S, G, GV)
    else
      call triDiagTS_Eulerian(G, GV, is, ie, js, je, h, ent_s, tv%T, tv%S)
    endif

    ! diagnose temperature, salinity, heat, and salt tendencies
    if (CS%diabatic_diff_tendency_diag) then
      call diagnose_diabatic_diff_tendency(tv, h, temp_diag, saln_diag, dt, G, GV, US, CS)
      if (CS%id_diabatic_diff_h > 0) call post_data(CS%id_diabatic_diff_h, h, CS%diag, alt_h=h)
    endif

    call cpu_clock_end(id_clock_tridiag)

    if (showCallTree) call callTree_waypoint("done with triDiagTS (diabatic)")

  endif  ! endif corresponding to if (associated(tv%T))

  if (CS%debugConservation) call MOM_state_stats('triDiagTS', u, v, h, tv%T, tv%S, G, GV, US)

  if (CS%debug) then
    call MOM_state_chksum("after mixed layer ", u, v, h, G, GV, US, haloshift=0)
    call MOM_thermovar_chksum("after mixed layer ", tv, G, US)
  endif

  ! Whenever thickness changes let the diag manager know, as the
  ! target grids for vertical remapping may need to be regenerated.
  call diag_update_remap_grids(CS%diag)

  ! Diagnose the diapycnal diffusivities and other related quantities.
  if (CS%id_Kd_int  > 0) call post_data(CS%id_Kd_int,  Kd_int,  CS%diag)
  if (CS%id_Kd_heat > 0) call post_data(CS%id_Kd_heat, Kd_heat, CS%diag)
  if (CS%id_Kd_salt > 0) call post_data(CS%id_Kd_salt, Kd_salt, CS%diag)
  if (CS%id_Kd_ePBL > 0) call post_data(CS%id_Kd_ePBL, Kd_ePBL, CS%diag)

  if (CS%id_ea   > 0) call post_data(CS%id_ea,   ent_s(:,:,1:nz), CS%diag)
  if (CS%id_eb   > 0) call post_data(CS%id_eb,   ent_s(:,:,2:nz+1), CS%diag)
  if (CS%id_ea_t > 0) call post_data(CS%id_ea_t, ent_t(:,:,1:nz), CS%diag)
  if (CS%id_eb_t > 0) call post_data(CS%id_eb_t, ent_t(:,:,2:nz+1), CS%diag)
  if (CS%id_ea_s > 0) call post_data(CS%id_ea_s, ent_s(:,:,1:nz), CS%diag)
  if (CS%id_eb_s > 0) call post_data(CS%id_eb_s, ent_s(:,:,2:nz+1), CS%diag)
  Idt = 1.0 / dt
  if (CS%id_Tdif > 0) then
    do j=js,je ; do i=is,ie
      Tdif_flx(i,j,1) = 0.0 ; Tdif_flx(i,j,nz+1) = 0.0
    enddo ; enddo
    !$OMP parallel do default(shared)
    do K=2,nz ; do j=js,je ; do i=is,ie
      Tdif_flx(i,j,K) = (Idt * ent_t(i,j,K)) * (tv%T(i,j,k-1) - tv%T(i,j,k))
    enddo ; enddo ; enddo
    if (CS%id_Tdif > 0) call post_data(CS%id_Tdif, Tdif_flx, CS%diag)
  endif
  if (CS%id_Sdif > 0) then
    do j=js,je ; do i=is,ie
      Sdif_flx(i,j,1) = 0.0 ; Sdif_flx(i,j,nz+1) = 0.0
    enddo ; enddo
    !$OMP parallel do default(shared)
    do K=2,nz ; do j=js,je ; do i=is,ie
      Sdif_flx(i,j,K) = (Idt * ent_s(i,j,K)) * (tv%S(i,j,k-1) - tv%S(i,j,k))
    enddo ; enddo ; enddo
    if (CS%id_Sdif > 0) call post_data(CS%id_Sdif, Sdif_flx, CS%diag)
  endif

  ! mixing of passive tracers from massless boundary layers to interior
  call cpu_clock_begin(id_clock_tracers)

  if (CS%mix_boundary_tracer_ALE) then
    Tr_ea_BBL = GV%Z_to_H * sqrt(dt*CS%Kd_BBL_tr)

    !$OMP parallel do default(shared) private(htot,in_boundary,add_ent)
    do j=js,je
      do i=is,ie
        htot(i) = 0.0
        in_boundary(i) = (G%mask2dT(i,j) > 0.0)
      enddo
      do k=nz,2,-1 ; do i=is,ie
        if (in_boundary(i)) then
          htot(i) = htot(i) + h(i,j,k)
          !   If diapycnal mixing has been suppressed because this is a massless
          ! layer near the bottom, add some mixing of tracers between these
          ! layers.  This flux is based on the harmonic mean of the two
          ! thicknesses, as this corresponds pretty closely (to within
          ! differences in the density jumps between layers) with what is done
          ! in the calculation of the fluxes in the first place.  Kd_min_tr
          ! should be much less than the values that have been set in Kd_int,
          ! perhaps a molecular diffusivity.
          add_ent = ((dt * CS%Kd_min_tr) * GV%Z_to_H**2) * &
                    ((h(i,j,k-1)+h(i,j,k)+h_neglect) /  (h(i,j,k-1)*h(i,j,k)+h_neglect2)) - &
                    0.5*(ent_s(i,j,K) + ent_s(i,j,K))
          if (htot(i) < Tr_ea_BBL) then
            add_ent = max(0.0, add_ent, (Tr_ea_BBL - htot(i)) - ent_s(i,j,K))
          elseif (add_ent < 0.0) then
            add_ent = 0.0 ; in_boundary(i) = .false.
          endif

          ent_s(i,j,K) = ent_s(i,j,K) + add_ent
        endif

        if (CS%double_diffuse) then ; if (Kd_extra_S(i,j,k) > 0.0) then
          add_ent = ((dt * Kd_extra_S(i,j,k)) * GV%Z_to_H**2) / &
                    (0.5 * (h(i,j,k-1) + h(i,j,k)) +  h_neglect)
          ent_s(i,j,K) = ent_s(i,j,K) + add_ent
        endif ; endif
      enddo ; enddo

    enddo
  elseif (CS%double_diffuse .and. .not.CS%mix_boundary_tracers) then  ! extra diffusivity for passive tracers
    !$OMP parallel do default(shared) private(add_ent)
    do k=nz,2,-1 ; do j=js,je ; do i=is,ie
      if (Kd_extra_S(i,j,k) > 0.0) then
        add_ent = ((dt * Kd_extra_S(i,j,k)) * GV%Z_to_H**2) / &
                  (0.5 * (h(i,j,k-1) + h(i,j,k)) + h_neglect)
      else
        add_ent = 0.0
      endif
      ent_s(i,j,K) = ent_s(i,j,K) + add_ent
    enddo ; enddo ; enddo
  endif  ! (CS%mix_boundary_tracers)

  ! For passive tracers, the changes in thickness due to boundary fluxes has yet to be applied
  call call_tracer_column_fns(h_orig, h, ent_s(:,:,1:nz), ent_s(:,:,2:nz+1), fluxes, Hml, dt, &
                              G, GV, US, tv, CS%optics, CS%tracer_flow_CSp, CS%debug, &
                              evap_CFL_limit = CS%evap_CFL_limit, &
                              minimum_forcing_depth=CS%minimum_forcing_depth)

  call cpu_clock_end(id_clock_tracers)

  ! Apply ALE sponge
  if (CS%use_sponge .and. associated(CS%ALE_sponge_CSp)) then
    call cpu_clock_begin(id_clock_sponge)
    call apply_ALE_sponge(h, dt, G, GV, US, CS%ALE_sponge_CSp, CS%Time)
    call cpu_clock_end(id_clock_sponge)
    if (CS%debug) then
      call MOM_state_chksum("apply_sponge ", u, v, h, G, GV, US, haloshift=0)
      call MOM_thermovar_chksum("apply_sponge ", tv, G, US)
    endif
  endif ! CS%use_sponge

  ! Apply data assimilation incremental update -oda_incupd-
  if (CS%use_oda_incupd .and. associated(CS%oda_incupd_CSp)) then
    call MOM_mesg("Starting ODA_INCUPD legacy ", 5)
    call cpu_clock_begin(id_clock_oda_incupd)
    call apply_oda_incupd(h, tv, u, v, dt, G, GV, US, CS%oda_incupd_CSp)
    call cpu_clock_end(id_clock_oda_incupd)
    if (CS%debug) then
      call MOM_state_chksum("apply_oda_incupd ", u, v, h, G, GV, US, haloshift=0)
      call MOM_thermovar_chksum("apply_oda_incupd ", tv, G, US)
    endif
  endif ! CS%use_oda_incupd



  call disable_averaging(CS%diag)

  if (showCallTree) call callTree_leave("diabatic_ALE_legacy()")

end subroutine diabatic_ALE_legacy


!>  This subroutine imposes the diapycnal mass fluxes and the
!!  accompanying diapycnal advection of momentum and tracers.
subroutine diabatic_ALE(u, v, h, tv, Hml, fluxes, visc, ADp, CDp, dt, Time_end, &
                        G, GV, US, CS, stoch_CS, Waves)
  type(ocean_grid_type),                      intent(inout) :: G        !< ocean grid structure
  type(verticalGrid_type),                    intent(in)    :: GV       !< ocean vertical grid structure
  type(unit_scale_type),                      intent(in)    :: US       !< A dimensional unit scaling type
  real, dimension(SZIB_(G),SZJ_(G),SZK_(GV)), intent(inout) :: u        !< zonal velocity [L T-1 ~> m s-1]
  real, dimension(SZI_(G),SZJB_(G),SZK_(GV)), intent(inout) :: v        !< meridional velocity [L T-1 ~> m s-1]
  real, dimension(SZI_(G),SZJ_(G),SZK_(GV)),  intent(inout) :: h        !< thickness [H ~> m or kg m-2]
  type(thermo_var_ptrs),                      intent(inout) :: tv       !< points to thermodynamic fields
                                                                        !! unused have NULL ptrs
  real, dimension(:,:),                       pointer       :: Hml      !< Active mixed layer depth [Z ~> m]
  type(forcing),                              intent(inout) :: fluxes   !< points to forcing fields
                                                                        !! unused fields have NULL ptrs
  type(vertvisc_type),                        intent(inout) :: visc     !< Structure with vertical viscosities,
                                                                        !! BBL properties and related fields
  type(accel_diag_ptrs),                      intent(inout) :: ADp      !< Points to accelerations in momentum
                                                                        !! equations, to enable the later derived
                                                                        !! diagnostics, like energy budgets
  type(cont_diag_ptrs),                       intent(inout) :: CDp      !< points to terms in continuity equations
  real,                                       intent(in)    :: dt       !< time increment [T ~> s]
  type(time_type),                            intent(in)    :: Time_end !< Time at the end of the interval
  type(diabatic_CS),                          pointer       :: CS       !< module control structure
<<<<<<< HEAD
  type(Wave_parameters_CS),                   pointer       :: Waves    !< Surface gravity waves
=======
  type(stochastic_CS),                        pointer       :: stoch_CS !< stochastic control structure
  type(Wave_parameters_CS),         optional, pointer       :: Waves    !< Surface gravity waves
>>>>>>> 9cb93044

  ! local variables
  real, dimension(SZI_(G),SZJ_(G),SZK_(GV)) :: &
    h_orig, &    ! Initial layer thicknesses [H ~> m or kg m-2]
    dSV_dT, &    ! The partial derivative of specific volume with temperature [R-1 degC-1 ~> m3 kg-1 degC-1]
    dSV_dS, &    ! The partial derivative of specific volume with salinity [R-1 ppt-1 ~> m3 kg-1 ppt-1].
    cTKE,   &    ! convective TKE requirements for each layer [R Z3 T-2 ~> J m-2].
    u_h,    &    ! Zonal velocities interpolated to thickness points [L T-1 ~> m s-1]
    v_h,    &    ! Meridional velocities interpolated to thickness points [L T-1 ~> m s-1]
    temp_diag, & ! Diagnostic array of previous temperatures [degC]
    saln_diag    ! Diagnostic array of previous salinity [ppt]

  real, dimension(SZI_(G),SZJ_(G),SZK_(GV)+1) :: &
    ent_s,    & ! The diffusive coupling across interfaces within one time step for
                ! salinity and passive tracers [H ~> m or kg m-2]
    ent_t,    & ! The diffusive coupling across interfaces within one time step for
                ! temperature [H ~> m or kg m-2]
    Kd_heat,  & ! diapycnal diffusivity of heat or the smaller of the diapycnal diffusivities of
                ! heat and salt [Z2 T-1 ~> m2 s-1]
    Kd_salt,  & ! diapycnal diffusivity of salt and passive tracers [Z2 T-1 ~> m2 s-1]
    Kd_extra_T , & ! The extra diffusivity of temperature due to double diffusion relative to
                ! Kd_int returned from set_diffusivity [Z2 T-1 ~> m2 s-1].
    Kd_extra_S , & !  The extra diffusivity of salinity due to double diffusion relative to
                ! Kd_int returned from set_diffusivity [Z2 T-1 ~> m2 s-1].
    Kd_ePBL,  & ! boundary layer or convective diapycnal diffusivities at interfaces [Z2 T-1 ~> m2 s-1]
    Tdif_flx, & ! diffusive diapycnal heat flux across interfaces [degC H T-1 ~> degC m s-1 or degC kg m-2 s-1]
    Sdif_flx    ! diffusive diapycnal salt flux across interfaces [ppt H T-1 ~> ppt m s-1 or ppt kg m-2 s-1]

  real, dimension(SZI_(G),SZJ_(G)) :: &
    SkinBuoyFlux ! 2d surface buoyancy flux [Z2 T-3 ~> m2 s-3], used by ePBL

  logical, dimension(SZI_(G)) :: &
    in_boundary  ! True if there are no massive layers below, where massive is defined as
                 ! sufficiently thick that the no-flux boundary conditions have not restricted
                 ! the entrainment - usually sqrt(Kd*dt).

  real :: h_neglect    ! A thickness that is so small it is usually lost
                       ! in roundoff and can be neglected [H ~> m or kg m-2]
  real :: h_neglect2   ! h_neglect^2 [H2 ~> m2 or kg2 m-4]
  real :: add_ent      ! Entrainment that needs to be added when mixing tracers [H ~> m or kg m-2]
  real :: I_hval       ! The inverse of the thicknesses averaged to interfaces [H-1 ~> m-1 or m2 kg-1]
  real :: h_tr         ! h_tr is h at tracer points with a tiny thickness
                       ! added to ensure positive definiteness [H ~> m or kg m-2]
  real :: Tr_ea_BBL    ! The diffusive tracer thickness in the BBL that is
                       ! coupled to the bottom within a timestep [H ~> m or kg m-2]
  real :: htot(SZIB_(G)) ! The summed thickness from the bottom [H ~> m or kg m-2].
  real :: Kd_add_here    ! An added diffusivity [Z2 T-1 ~> m2 s-1].
  real :: Idt     ! The inverse time step [T-1 ~> s-1]

  integer :: dir_flag     ! An integer encoding the directions in which to do halo updates.
  logical :: showCallTree ! If true, show the call tree
  integer :: i, j, k, is, ie, js, je, Isq, Ieq, Jsq, Jeq, nz, m

  is   = G%isc  ; ie  = G%iec  ; js  = G%jsc  ; je  = G%jec ; nz = GV%ke
  Isq  = G%IscB ; Ieq = G%IecB ; Jsq = G%JscB ; Jeq = G%JecB
  h_neglect = GV%H_subroundoff ; h_neglect2 = h_neglect*h_neglect
  Kd_heat(:,:,:) = 0.0 ; Kd_salt(:,:,:) = 0.0
  ent_s(:,:,:) = 0.0 ; ent_t(:,:,:) = 0.0

  showCallTree = callTree_showQuery()
  if (showCallTree) call callTree_enter("diabatic_ALE(), MOM_diabatic_driver.F90")

  if (.not. (CS%useALEalgorithm)) call MOM_error(FATAL, "MOM_diabatic_driver: "// &
         "The ALE algorithm must be enabled when using MOM_diabatic_driver.")

  ! For all other diabatic subroutines, the averaging window should be the entire diabatic timestep
  call enable_averages(dt, Time_end, CS%diag)

  if (CS%use_geothermal) then
    call cpu_clock_begin(id_clock_geothermal)
    call geothermal_in_place(h, tv, dt, G, GV, US, CS%geothermal, halo=CS%halo_TS_diff)
    call cpu_clock_end(id_clock_geothermal)
    if (showCallTree) call callTree_waypoint("geothermal (diabatic)")
    if (CS%debugConservation) call MOM_state_stats('geothermal', u, v, h, tv%T, tv%S, G, GV, US)
  endif

  ! Whenever thickness changes let the diag manager know, target grids
  ! for vertical remapping may need to be regenerated.
  call diag_update_remap_grids(CS%diag)

  ! Set_pen_shortwave estimates the optical properties of the water column.
  ! It will need to be modified later to include information about the
  ! biological properties and layer thicknesses.
  if (associated(CS%optics)) &
    call set_pen_shortwave(CS%optics, fluxes, G, GV, US, CS%diabatic_aux_CSp, CS%opacity, CS%tracer_flow_CSp)

  if (CS%debug) call MOM_state_chksum("before find_uv_at_h", u, v, h, G, GV, US, haloshift=0)

  if (CS%use_kappa_shear .or. CS%use_CVMix_shear) then
    if (CS%use_geothermal) then
      call find_uv_at_h(u, v, h, u_h, v_h, G, GV, US, zero_mix=.true.)
    else
      call find_uv_at_h(u, v, h, u_h, v_h, G, GV, US)
    endif
    if (showCallTree) call callTree_waypoint("done with find_uv_at_h (diabatic)")
  endif

  call cpu_clock_begin(id_clock_set_diffusivity)
  ! Sets: Kd_heat, Kd_extra_T, Kd_extra_S and visc%TKE_turb
  ! Also changes: visc%Kd_shear, visc%Kv_shear and visc%Kv_slow
  if (CS%debug) &
    call MOM_state_chksum("before set_diffusivity", u, v, h, G, GV, US, haloshift=CS%halo_TS_diff)
  if (CS%double_diffuse) then
    call set_diffusivity(u, v, h, u_h, v_h, tv, fluxes, CS%optics, visc, dt, Kd_heat, G, GV, US, &
                         CS%set_diff_CSp, Kd_extra_T=Kd_extra_T, Kd_extra_S=Kd_extra_S)
  else
    call set_diffusivity(u, v, h, u_h, v_h, tv, fluxes, CS%optics, visc, dt, Kd_heat, G, GV, US, &
                         CS%set_diff_CSp)
  endif
  call cpu_clock_end(id_clock_set_diffusivity)
  if (showCallTree) call callTree_waypoint("done with set_diffusivity (diabatic)")

  if (CS%debug) then
    call MOM_state_chksum("after set_diffusivity ", u, v, h, G, GV, US, haloshift=0)
    call MOM_forcing_chksum("after set_diffusivity ", fluxes, G, US, haloshift=0)
    call MOM_thermovar_chksum("after set_diffusivity ", tv, G, US)
    call hchksum(Kd_heat, "after set_diffusivity Kd_heat", G%HI, haloshift=0, scale=US%Z2_T_to_m2_s)
  endif

  ! Store the diagnosed typical diffusivity at interfaces.
  if (CS%id_Kd_int > 0) call post_data(CS%id_Kd_int, Kd_heat,  CS%diag)

  ! Set diffusivities for heat and salt separately, and possibly change the meaning of Kd_heat.
  if (CS%double_diffuse) then
    ! Add contributions from double diffusion
    !$OMP parallel do default(shared)
    do K=1,nz+1 ; do j=js,je ; do i=is,ie
      Kd_salt(i,j,K) = Kd_heat(i,j,K) + Kd_extra_S(i,j,K)
      Kd_heat(i,j,K) = Kd_heat(i,j,K) + Kd_extra_T(i,j,K)
    enddo ; enddo ; enddo
  else
    !$OMP parallel do default(shared)
    do K=1,nz+1 ; do j=js,je ; do i=is,ie
      Kd_salt(i,j,K) = Kd_heat(i,j,K)
    enddo ; enddo ; enddo
  endif

  if (CS%debug) then
    call hchksum(Kd_heat, "after double diffuse Kd_heat", G%HI, haloshift=0, scale=US%Z2_T_to_m2_s)
    call hchksum(Kd_salt, "after double diffuse Kd_salt", G%HI, haloshift=0, scale=US%Z2_T_to_m2_s)
  endif

  if (CS%useKPP) then
    call cpu_clock_begin(id_clock_kpp)
    ! total vertical viscosity in the interior is represented via visc%Kv_shear
    do k=1,nz+1 ; do j=js,je ; do i=is,ie
      visc%Kv_shear(i,j,k) = visc%Kv_shear(i,j,k) + visc%Kv_slow(i,j,k)
    enddo ; enddo ; enddo

    ! KPP needs the surface buoyancy flux but does not update state variables.
    ! We could make this call higher up to avoid a repeat unpacking of the surface fluxes.
    ! Sets: CS%KPP_buoy_flux, CS%KPP_temp_flux, CS%KPP_salt_flux
    ! NOTE: CS%KPP_buoy_flux, CS%KPP_temp_flux, CS%KPP_salt_flux are returned as rates (i.e. stuff per second)
    ! unlike other instances where the fluxes are integrated in time over a time-step.
    call calculateBuoyancyFlux2d(G, GV, US, fluxes, CS%optics, h, tv%T, tv%S, tv, &
                                 CS%KPP_buoy_flux, CS%KPP_temp_flux, CS%KPP_salt_flux)

    ! The KPP scheme calculates boundary layer diffusivities and non-local transport.
    if ( associated(fluxes%lamult) ) then
      call KPP_compute_BLD(CS%KPP_CSp, G, GV, US, h, tv%T, tv%S, u, v, tv, &
                           fluxes%ustar, CS%KPP_buoy_flux, Waves=Waves, lamult=fluxes%lamult)

      call KPP_calculate(CS%KPP_CSp, G, GV, US, h, fluxes%ustar, CS%KPP_buoy_flux, Kd_heat, &
                       Kd_salt, visc%Kv_shear, CS%KPP_NLTheat, CS%KPP_NLTscalar, Waves=Waves, lamult=fluxes%lamult)
    else
      call KPP_compute_BLD(CS%KPP_CSp, G, GV, US, h, tv%T, tv%S, u, v, tv, &
                           fluxes%ustar, CS%KPP_buoy_flux, Waves=Waves)

      call KPP_calculate(CS%KPP_CSp, G, GV, US, h, fluxes%ustar, CS%KPP_buoy_flux, Kd_heat, &
                       Kd_salt, visc%Kv_shear, CS%KPP_NLTheat, CS%KPP_NLTscalar, Waves=Waves)
    endif

    if (associated(Hml)) then
      call KPP_get_BLD(CS%KPP_CSp, Hml(:,:), G, US)
      call pass_var(Hml, G%domain, halo=1)
      ! If visc%MLD exists, copy KPP's BLD into it
      if (associated(visc%MLD)) visc%MLD(:,:) = Hml(:,:)
    endif

    if (showCallTree) call callTree_waypoint("done with KPP_calculate (diabatic)")
    if (CS%debug) then
      call MOM_state_chksum("after KPP", u, v, h, G, GV, US, haloshift=0)
      call MOM_forcing_chksum("after KPP", fluxes, G, US, haloshift=0)
      call MOM_thermovar_chksum("after KPP", tv, G, US)
      call hchksum(Kd_heat, "after KPP Kd_heat", G%HI, haloshift=0, scale=US%Z2_T_to_m2_s)
      call hchksum(Kd_salt, "after KPP Kd_salt", G%HI, haloshift=0, scale=US%Z2_T_to_m2_s)
      call hchksum(CS%KPP_temp_flux, "before KPP_applyNLT netHeat", G%HI, haloshift=0, scale=GV%H_to_m*US%s_to_T)
      call hchksum(CS%KPP_salt_flux, "before KPP_applyNLT netSalt", G%HI, haloshift=0, scale=GV%H_to_m*US%s_to_T)
      call hchksum(CS%KPP_NLTheat, "before KPP_applyNLT NLTheat", G%HI, haloshift=0)
      call hchksum(CS%KPP_NLTscalar, "before KPP_applyNLT NLTscalar", G%HI, haloshift=0)
    endif
    ! Apply non-local transport of heat and salt
    ! Changes: tv%T, tv%S
    call KPP_NonLocalTransport_temp(CS%KPP_CSp, G, GV, h, CS%KPP_NLTheat,   CS%KPP_temp_flux, &
                                    dt, tv%T, tv%C_p)
    call KPP_NonLocalTransport_saln(CS%KPP_CSp, G, GV, h, CS%KPP_NLTscalar, CS%KPP_salt_flux, &
                                    dt, tv%S)
    call cpu_clock_end(id_clock_kpp)
    if (showCallTree) call callTree_waypoint("done with KPP_applyNonLocalTransport (diabatic)")
    if (CS%debugConservation) call MOM_state_stats('KPP_applyNonLocalTransport', u, v, h, tv%T, tv%S, G, GV, US)

    if (CS%debug) then
      call MOM_state_chksum("after KPP_applyNLT ", u, v, h, G, GV, US, haloshift=0)
      call MOM_forcing_chksum("after KPP_applyNLT ", fluxes, G, US, haloshift=0)
      call MOM_thermovar_chksum("after KPP_applyNLT ", tv, G, US)
    endif
  endif ! endif for KPP

  ! Calculate vertical mixing due to convection (computed via CVMix)
  if (CS%use_CVMix_conv) then
    ! Increment vertical diffusion and viscosity due to convection
    if (CS%useKPP) then
      call calculate_CVMix_conv(h, tv, G, GV, US, CS%CVMix_conv, Hml, Kd_heat, visc%Kv_shear, Kd_aux=Kd_salt)
    else
      call calculate_CVMix_conv(h, tv, G, GV, US, CS%CVMix_conv, Hml, Kd_heat, visc%Kv_slow, Kd_aux=Kd_salt)
    endif
  endif

  ! Save fields before boundary forcing is applied for tendency diagnostics
  do k=1,nz ; do j=js,je ; do i=is,ie
    h_orig(i,j,k) = h(i,j,k)
  enddo ; enddo ; enddo
  if (CS%boundary_forcing_tendency_diag) then
    do k=1,nz ; do j=js,je ; do i=is,ie
      temp_diag(i,j,k) = tv%T(i,j,k)
      saln_diag(i,j,k) = tv%S(i,j,k)
    enddo ; enddo ; enddo
  endif

  ! Apply forcing
  ! Changes made to following fields:  h, tv%T and tv%S.
  call cpu_clock_begin(id_clock_remap)

  if (CS%use_energetic_PBL) then

    skinbuoyflux(:,:) = 0.0
    call applyBoundaryFluxesInOut(CS%diabatic_aux_CSp, G, GV, US, dt, fluxes, CS%optics, &
            optics_nbands(CS%optics), h, tv, CS%aggregate_FW_forcing, CS%evap_CFL_limit, &
            CS%minimum_forcing_depth, cTKE, dSV_dT, dSV_dS, SkinBuoyFlux=SkinBuoyFlux)

    if (CS%debug) then
      call hchksum(ent_t, "after applyBoundaryFluxes ent_t", G%HI, haloshift=0, scale=GV%H_to_m)
      call hchksum(ent_s, "after applyBoundaryFluxes ent_s", G%HI, haloshift=0, scale=GV%H_to_m)
      call hchksum(cTKE, "after applyBoundaryFluxes cTKE", G%HI, haloshift=0, &
                   scale=US%RZ3_T3_to_W_m2*US%T_to_s)
      call hchksum(dSV_dT, "after applyBoundaryFluxes dSV_dT", G%HI, haloshift=0, scale=US%kg_m3_to_R)
      call hchksum(dSV_dS, "after applyBoundaryFluxes dSV_dS", G%HI, haloshift=0, scale=US%kg_m3_to_R)
    endif

    call find_uv_at_h(u, v, h, u_h, v_h, G, GV, US)
    call energetic_PBL(h, u_h, v_h, tv, fluxes, dt, Kd_ePBL, G, GV, US, &
<<<<<<< HEAD
                       CS%energetic_PBL, dSV_dT, dSV_dS, cTKE, SkinBuoyFlux, waves=waves)
=======
                       CS%energetic_PBL_CSp, stoch_CS, dSV_dT, dSV_dS, cTKE, SkinBuoyFlux, &
                       waves=waves)
>>>>>>> 9cb93044

    if (associated(Hml)) then
      call energetic_PBL_get_MLD(CS%energetic_PBL, Hml(:,:), G, US)
      call pass_var(Hml, G%domain, halo=1)
      ! If visc%MLD exists, copy ePBL's MLD into it
      if (associated(visc%MLD)) visc%MLD(:,:) = Hml(:,:)
    elseif (associated(visc%MLD)) then
      call energetic_PBL_get_MLD(CS%energetic_PBL, visc%MLD, G, US)
      call pass_var(visc%MLD, G%domain, halo=1)
    endif

    ! Augment the diffusivities and viscosity due to those diagnosed in energetic_PBL.
    do K=2,nz ; do j=js,je ; do i=is,ie
      if (CS%ePBL_is_additive) then
        Kd_add_here = Kd_ePBL(i,j,K)
        visc%Kv_shear(i,j,K) = visc%Kv_shear(i,j,K) + CS%ePBL_Prandtl*Kd_ePBL(i,j,K)
      else
        Kd_add_here = max(Kd_ePBL(i,j,K) - visc%Kd_shear(i,j,K), 0.0)
        visc%Kv_shear(i,j,K) = max(visc%Kv_shear(i,j,K), CS%ePBL_Prandtl*Kd_ePBL(i,j,K))
      endif

      Kd_heat(i,j,K) = Kd_heat(i,j,K) + Kd_add_here
      Kd_salt(i,j,K) = Kd_salt(i,j,K) + Kd_add_here
    enddo ; enddo ; enddo

    if (CS%debug) then
      call hchksum(ent_t, "after ePBL ent_t", G%HI, haloshift=0, scale=GV%H_to_m)
      call hchksum(ent_s, "after ePBL ent_s", G%HI, haloshift=0, scale=GV%H_to_m)
      call hchksum(Kd_ePBL, "after ePBL Kd_ePBL", G%HI, haloshift=0, scale=US%Z2_T_to_m2_s)
    endif

  else
    call applyBoundaryFluxesInOut(CS%diabatic_aux_CSp, G, GV, US, dt, fluxes, CS%optics, &
                                  optics_nbands(CS%optics), h, tv, CS%aggregate_FW_forcing, &
                                  CS%evap_CFL_limit, CS%minimum_forcing_depth)

  endif   ! endif for CS%use_energetic_PBL

  ! diagnose the tendencies due to boundary forcing
  ! At this point, the diagnostic grids have not been updated since the call to the boundary layer scheme
  !  so all tendency diagnostics need to be posted on h_orig, and grids rebuilt afterwards
  if (CS%boundary_forcing_tendency_diag) then
    call diagnose_boundary_forcing_tendency(tv, h, temp_diag, saln_diag, h_orig, dt, G, GV, US, CS)
    if (CS%id_boundary_forcing_h > 0) call post_data(CS%id_boundary_forcing_h, h, CS%diag, alt_h=h_orig)
  endif
  ! Boundary fluxes may have changed T, S, and h
  call diag_update_remap_grids(CS%diag)
  call cpu_clock_end(id_clock_remap)
  if (CS%debug) then
    call MOM_forcing_chksum("after applyBoundaryFluxes ", fluxes, G, US, haloshift=0)
    call MOM_thermovar_chksum("after applyBoundaryFluxes ", tv, G, US)
    call MOM_state_chksum("after applyBoundaryFluxes ", u, v, h, G, GV, US, haloshift=0)
  endif
  if (showCallTree) call callTree_waypoint("done with applyBoundaryFluxes (diabatic)")
  if (CS%debugConservation)  call MOM_state_stats('applyBoundaryFluxes', u, v, h, tv%T, tv%S, G, GV, US)

  if (showCallTree) call callTree_waypoint("done with h=ea-eb (diabatic)")
  if (CS%debugConservation) call MOM_state_stats('h=ea-eb', u, v, h, tv%T, tv%S, G, GV, US)

  ! calculate change in temperature & salinity due to dia-coordinate surface diffusion
  if (associated(tv%T)) then

    if (CS%debug) then
      call hchksum(ent_t, "before triDiagTS ent_t ", G%HI, haloshift=0, scale=GV%H_to_m)
      call hchksum(ent_s, "before triDiagTS ent_s ", G%HI, haloshift=0, scale=GV%H_to_m)
    endif

    call cpu_clock_begin(id_clock_tridiag)
    !  Keep salinity from falling below a small but positive threshold.
    !  This constraint is needed for SIS1 ice model, which can extract
    !  more salt than is present in the ocean. SIS2 does not suffer
    !  from this limitation, in which case we can let salinity=0 and still
    !  have salt conserved with SIS2 ice. So for SIS2, we can run with
    !  BOUND_SALINITY=False in MOM.F90.
    if (associated(tv%S) .and. associated(tv%salt_deficit)) &
      call adjust_salt(h, tv, G, GV, CS%diabatic_aux_CSp)

    if (CS%diabatic_diff_tendency_diag) then
      do k=1,nz ; do j=js,je ; do i=is,ie
        temp_diag(i,j,k) = tv%T(i,j,k)
        saln_diag(i,j,k) = tv%S(i,j,k)
      enddo ; enddo ; enddo
    endif

    ! set ent_t=dt*Kd_heat/h_int and est_s=dt*Kd_salt/h_int on interfaces for use in the tridiagonal solver.
    do j=js,je ; do i=is,ie
      ent_t(i,j,1) = 0. ; ent_t(i,j,nz+1) = 0.
      ent_s(i,j,1) = 0. ; ent_s(i,j,nz+1) = 0.
    enddo ; enddo

    !$OMP parallel do default(shared) private(I_hval)
    do K=2,nz ; do j=js,je ; do i=is,ie
      I_hval = 1.0 / (h_neglect + 0.5*(h(i,j,k-1) + h(i,j,k)))
      ent_t(i,j,K) = (GV%Z_to_H**2) * dt * I_hval * Kd_heat(i,j,k)
      ent_s(i,j,K) = (GV%Z_to_H**2) * dt * I_hval * Kd_salt(i,j,k)
    enddo ; enddo ; enddo
    if (showCallTree) call callTree_waypoint("done setting ent_t and ent_t from Kd_heat and " //&
                                             "Kd_salt (diabatic_ALE)")

    ! Changes T and S via the tridiagonal solver; no change to h
    call tracer_vertdiff_Eulerian(h, ent_t, dt, tv%T, G, GV)
    call tracer_vertdiff_Eulerian(h, ent_s, dt, tv%S, G, GV)

    ! In ALE-mode, layer thicknesses do not change. Therefore, we can use h below
    if (CS%diabatic_diff_tendency_diag) then
      call diagnose_diabatic_diff_tendency(tv, h, temp_diag, saln_diag, dt, G, GV, US, CS)
    endif
    call cpu_clock_end(id_clock_tridiag)

    if (showCallTree) call callTree_waypoint("done with triDiagTS (diabatic)")

  endif  ! endif corresponding to if (associated(tv%T))

  if (CS%debugConservation) call MOM_state_stats('triDiagTS', u, v, h, tv%T, tv%S, G, GV, US)

  if (CS%debug) then
    call MOM_state_chksum("after mixed layer ", u, v, h, G, GV, US, haloshift=0)
    call MOM_thermovar_chksum("after mixed layer ", tv, G, US)
  endif

  ! Whenever thickness changes let the diag manager know, as the
  ! target grids for vertical remapping may need to be regenerated.
  call diag_update_remap_grids(CS%diag)

  ! Diagnose the diapycnal diffusivities and other related quantities.
  if (CS%id_Kd_heat      > 0) call post_data(CS%id_Kd_heat,      Kd_heat, CS%diag)
  if (CS%id_Kd_salt      > 0) call post_data(CS%id_Kd_salt,      Kd_salt, CS%diag)
  if (CS%id_Kd_ePBL      > 0) call post_data(CS%id_Kd_ePBL,      Kd_ePBL, CS%diag)

  if (CS%id_ea_t       > 0) call post_data(CS%id_ea_t, ent_t(:,:,1:nz), CS%diag)
  if (CS%id_eb_t       > 0) call post_data(CS%id_eb_t, ent_t(:,:,2:nz+1), CS%diag)
  if (CS%id_ea_s       > 0) call post_data(CS%id_ea_s, ent_s(:,:,1:nz), CS%diag)
  if (CS%id_eb_s       > 0) call post_data(CS%id_eb_s, ent_s(:,:,2:nz+1), CS%diag)

  Idt = 1.0 / dt
  if (CS%id_Tdif > 0) then
    do j=js,je ; do i=is,ie
      Tdif_flx(i,j,1) = 0.0 ; Tdif_flx(i,j,nz+1) = 0.0
    enddo ; enddo
    !$OMP parallel do default(shared)
    do K=2,nz ; do j=js,je ; do i=is,ie
      Tdif_flx(i,j,K) = (Idt * ent_t(i,j,K)) * (tv%T(i,j,k-1) - tv%T(i,j,k))
    enddo ; enddo ; enddo
    if (CS%id_Tdif > 0) call post_data(CS%id_Tdif, Tdif_flx, CS%diag)
  endif
  if (CS%id_Sdif > 0) then
    do j=js,je ; do i=is,ie
      Sdif_flx(i,j,1) = 0.0 ; Sdif_flx(i,j,nz+1) = 0.0
    enddo ; enddo
    !$OMP parallel do default(shared)
    do K=2,nz ; do j=js,je ; do i=is,ie
      Sdif_flx(i,j,K) = (Idt * ent_s(i,j,K)) * (tv%S(i,j,k-1) - tv%S(i,j,k))
    enddo ; enddo ; enddo
    if (CS%id_Sdif > 0) call post_data(CS%id_Sdif, Sdif_flx, CS%diag)
  endif

  ! mixing of passive tracers from massless boundary layers to interior
  call cpu_clock_begin(id_clock_tracers)

  if (CS%mix_boundary_tracer_ALE) then
    Tr_ea_BBL = GV%Z_to_H * sqrt(dt*CS%Kd_BBL_tr)
    !$OMP parallel do default(shared) private(htot,in_boundary,add_ent)
    do j=js,je
      do i=is,ie
        htot(i) = 0.0
        in_boundary(i) = (G%mask2dT(i,j) > 0.0)
      enddo
      do k=nz,2,-1 ; do i=is,ie
        if (in_boundary(i)) then
          htot(i) = htot(i) + h(i,j,k)
          !   If diapycnal mixing has been suppressed because this is a massless layer near the
          ! bottom, add some mixing of tracers between these layers.  This flux is based on the
          ! harmonic mean of the two thicknesses, following what is done in layered mode. Kd_min_tr
          ! should be much less than the values in Kd_salt, perhaps a molecular diffusivity.
          add_ent = ((dt * CS%Kd_min_tr) * GV%Z_to_H**2) * &
                    ((h(i,j,k-1)+h(i,j,k) + h_neglect) /  (h(i,j,k-1)*h(i,j,k) + h_neglect2)) - &
                    ent_s(i,j,K)
          if (htot(i) < Tr_ea_BBL) then
            add_ent = max(0.0, add_ent, (Tr_ea_BBL - htot(i)) - ent_s(i,j,K))
          elseif (add_ent < 0.0) then
            add_ent = 0.0 ; in_boundary(i) = .false.
          endif

          ent_s(i,j,K) = ent_s(i,j,K) + add_ent
        endif
      enddo ; enddo
    enddo
  endif  ! (CS%mix_boundary_tracer_ALE)

  ! For passive tracers, the changes in thickness due to boundary fluxes has yet to be applied
  call call_tracer_column_fns(h_orig, h, ent_s(:,:,1:nz), ent_s(:,:,2:nz+1), fluxes, Hml, dt, &
                              G, GV, US, tv, CS%optics, CS%tracer_flow_CSp, CS%debug, &
                              evap_CFL_limit=CS%evap_CFL_limit, &
                              minimum_forcing_depth=CS%minimum_forcing_depth)

  call cpu_clock_end(id_clock_tracers)

  ! Apply ALE sponge
  if (CS%use_sponge .and. associated(CS%ALE_sponge_CSp)) then
    call cpu_clock_begin(id_clock_sponge)
    call apply_ALE_sponge(h, dt, G, GV, US, CS%ALE_sponge_CSp, CS%Time)
    call cpu_clock_end(id_clock_sponge)
    if (CS%debug) then
      call MOM_state_chksum("apply_sponge ", u, v, h, G, GV, US, haloshift=0)
      call MOM_thermovar_chksum("apply_sponge ", tv, G, US)
    endif
  endif ! CS%use_sponge

  ! Apply data assimilation incremental update -oda_incupd-
  if (CS%use_oda_incupd .and. associated(CS%oda_incupd_CSp)) then
    call MOM_mesg("Starting ODA_INCUPD ", 5)
    call cpu_clock_begin(id_clock_oda_incupd)
    call apply_oda_incupd(h, tv, u, v, dt, G, GV, US, CS%oda_incupd_CSp)
    call cpu_clock_end(id_clock_oda_incupd)
    if (CS%debug) then
      call MOM_state_chksum("apply_oda_incupd ", u, v, h, G, GV, US, haloshift=0)
      call MOM_thermovar_chksum("apply_oda_incupd ", tv, G, US)
    endif
  endif ! CS%use_oda_incupd


  call cpu_clock_begin(id_clock_pass)
  ! visc%Kv_slow is not in the group pass because it has larger vertical extent.
  if (associated(visc%Kv_slow)) &
    call pass_var(visc%Kv_slow, G%Domain, To_All+Omit_Corners, halo=1)
  call cpu_clock_end(id_clock_pass)

  call disable_averaging(CS%diag)

  if (showCallTree) call callTree_leave("diabatic_ALE()")

end subroutine diabatic_ALE

!> Imposes the diapycnal mass fluxes and the accompanying diapycnal advection of momentum and tracers
!! using the original MOM6 algorithms.
subroutine layered_diabatic(u, v, h, tv, Hml, fluxes, visc, ADp, CDp, dt, Time_end, &
                            G, GV, US, CS, Waves)
  type(ocean_grid_type),                      intent(inout) :: G        !< ocean grid structure
  type(verticalGrid_type),                    intent(in)    :: GV       !< ocean vertical grid structure
  type(unit_scale_type),                      intent(in)    :: US       !< A dimensional unit scaling type
  real, dimension(SZIB_(G),SZJ_(G),SZK_(GV)), intent(inout) :: u        !< zonal velocity [L T-1 ~> m s-1]
  real, dimension(SZI_(G),SZJB_(G),SZK_(GV)), intent(inout) :: v        !< meridional velocity [L T-1 ~> m s-1]
  real, dimension(SZI_(G),SZJ_(G),SZK_(GV)),  intent(inout) :: h        !< thickness [H ~> m or kg m-2]
  type(thermo_var_ptrs),                      intent(inout) :: tv       !< points to thermodynamic fields
                                                                        !! unused have NULL ptrs
  real, dimension(:,:),                       pointer       :: Hml      !< Active mixed layer depth [Z ~> m]
  type(forcing),                              intent(inout) :: fluxes   !< points to forcing fields
                                                                        !! unused fields have NULL ptrs
  type(vertvisc_type),                        intent(inout) :: visc     !< Structure with vertical viscosities,
                                                                        !! BBL properties and related fields
  type(accel_diag_ptrs),                      intent(inout) :: ADp      !< Points to accelerations in momentum
                                                                        !! equations, to enable the later derived
                                                                        !! diagnostics, like energy budgets
  type(cont_diag_ptrs),                       intent(inout) :: CDp      !< points to terms in continuity equations
  real,                                       intent(in)    :: dt       !< time increment [T ~> s]
  type(time_type),                            intent(in)    :: Time_end !< Time at the end of the interval
  type(diabatic_CS),                          pointer       :: CS       !< module control structure
  type(Wave_parameters_CS),                   pointer       :: Waves    !< Surface gravity waves

  real, dimension(SZI_(G),SZJ_(G),SZK_(GV)) :: &
    ea,     &    ! amount of fluid entrained from the layer above within
                 ! one time step [H ~> m or kg m-2]
    eb,     &    ! amount of fluid entrained from the layer below within
                 ! one time step [H ~> m or kg m-2]
    Kd_lay, &    ! diapycnal diffusivity of layers [Z2 T-1 ~> m2 s-1]
    h_orig, &    ! initial layer thicknesses [H ~> m or kg m-2]
    hold,   &    ! layer thickness before diapycnal entrainment, and later the initial
                 ! layer thicknesses (if a mixed layer is used) [H ~> m or kg m-2]
    dSV_dT, &    ! The partial derivative of specific volume with temperature [R-1 degC-1 ~> m3 kg-1 degC-1]
    dSV_dS, &    ! The partial derivative of specific volume with salinity [R-1 ppt-1 ~> m3 kg-1 ppt-1].
    u_h,    &    ! Zonal velocities at thickness points after entrainment [L T-1 ~> m s-1]
    v_h,    &    ! Meridional velocities at thickness points after entrainment [L T-1 ~> m s-1]
    temp_diag, & ! Diagnostic array of previous temperatures [degC]
    saln_diag    ! Diagnostic array of previous salinity [ppt]
  real, dimension(SZI_(G),SZJ_(G)) :: &
    Rcv_ml, &    ! Coordinate density of mixed layer [R ~> kg m-3], used for applying sponges
    SkinBuoyFlux ! 2d surface buoyancy flux [Z2 T-3 ~> m2 s-3], used by ePBL

  real, dimension(SZI_(G),SZJ_(G),SZK_(GV)), target :: &
             ! These are targets so that the space can be shared with eaml & ebml.
    eatr, &  ! The equivalent of ea and eb for tracers, which differ from ea and
    ebtr     ! eb in that they tend to homogenize tracers in massless layers
             ! near the boundaries [H ~> m or kg m-2] (for Bous or non-Bouss)

  real, dimension(SZI_(G),SZJ_(G),SZK_(GV)+1) :: &
    Kd_int,   & ! diapycnal diffusivity of interfaces [Z2 T-1 ~> m2 s-1]
    Kd_heat,  & ! diapycnal diffusivity of heat [Z2 T-1 ~> m2 s-1]
    Kd_salt,  & ! diapycnal diffusivity of salt and passive tracers [Z2 T-1 ~> m2 s-1]
    Kd_extra_T , & ! The extra diffusivity of temperature due to double diffusion relative to
                ! Kd_int [Z2 T-1 ~> m2 s-1].
    Kd_extra_S , & !  The extra diffusivity of salinity due to double diffusion relative to
                ! Kd_int [Z2 T-1 ~> m2 s-1].
    Tdif_flx, & ! diffusive diapycnal heat flux across interfaces [degC H T-1 ~> degC m s-1 or degC kg m-2 s-1]
    Tadv_flx, & ! advective diapycnal heat flux across interfaces [degC H T-1 ~> degC m s-1 or degC kg m-2 s-1]
    Sdif_flx, & ! diffusive diapycnal salt flux across interfaces [ppt H T-1 ~> ppt m s-1 or ppt kg m-2 s-1]
    Sadv_flx    ! advective diapycnal salt flux across interfaces [ppt H T-1 ~> ppt m s-1 or ppt kg m-2 s-1]

  real, allocatable, dimension(:,:) :: &
    hf_dudt_dia_2d, hf_dvdt_dia_2d ! Depth sum of diapycnal mixing accelaration * fract. thickness [L T-2 ~> m s-2].

  ! The following 3 variables are only used with a bulk mixed layer.
  real, pointer, dimension(:,:,:) :: &
    eaml, &  ! The equivalent of ea due to mixed layer processes [H ~> m or kg m-2].
    ebml     ! The equivalent of eb due to mixed layer processes [H ~> m or kg m-2].
             ! eaml and ebml are pointers to eatr and ebtr so as to reuse the memory as
             ! the arrays are not needed at the same time.

  integer :: kb(SZI_(G),SZJ_(G)) ! index of the lightest layer denser
                                 ! than the buffer layer [nondim]

  real :: p_ref_cv(SZI_(G))      ! Reference pressure for the potential density that defines the
                                 ! coordinate variable, set to P_Ref [R L2 T-2 ~> Pa].

  logical :: in_boundary(SZI_(G)) ! True if there are no massive layers below,
                                  ! where massive is defined as sufficiently thick that
                                  ! the no-flux boundary conditions have not restricted
                                  ! the entrainment - usually sqrt(Kd*dt).

  real :: h_neglect    ! A thickness that is so small it is usually lost
                       ! in roundoff and can be neglected [H ~> m or kg m-2]
  real :: h_neglect2   ! h_neglect^2 [H2 ~> m2 or kg2 m-4]
  real :: net_ent      ! The net of ea-eb at an interface [H ~> m or kg m-2]
  real :: add_ent      ! Entrainment that needs to be added when mixing tracers [H ~> m or kg m-2]
  real :: eaval        ! eaval is 2*ea at velocity grid points [H ~> m or kg m-2]
  real :: hval         ! hval is 2*h at velocity grid points [H ~> m or kg m-2]
  real :: h_tr         ! h_tr is h at tracer points with a tiny thickness
                       ! added to ensure positive definiteness [H ~> m or kg m-2]
  real :: Tr_ea_BBL    ! The diffusive tracer thickness in the BBL that is
                       ! coupled to the bottom within a timestep [H ~> m or kg m-2]

  real :: htot(SZIB_(G))        ! The summed thickness from the bottom [H ~> m or kg m-2].
  real :: b1(SZIB_(G))          ! A variable used by the tridiagonal solver [H-1 ~> m-1 or m2 kg-1]
  real :: b_denom_1             ! The first term in the denominator of b1 [H ~> m or kg m-2]
  real :: d1(SZIB_(G))          ! A variable used by the tridiagonal solver [nondim]
  real :: c1(SZIB_(G),SZK_(GV)) ! A variable used by the tridiagonal solver [nondim]

  real :: dt_mix  ! The amount of time over which to apply mixing [T ~> s]
  real :: Idt     ! The inverse time step [T-1 ~> s-1]

  integer :: dir_flag     ! An integer encoding the directions in which to do halo updates.
  logical :: showCallTree ! If true, show the call tree
  integer, dimension(2) :: EOSdom ! The i-computational domain for the equation of state
  integer :: i, j, k, is, ie, js, je, Isq, Ieq, Jsq, Jeq, nz, nkmb, m, halo

  is   = G%isc  ; ie  = G%iec  ; js  = G%jsc  ; je  = G%jec ; nz = GV%ke
  Isq  = G%IscB ; Ieq = G%IecB ; Jsq = G%JscB ; Jeq = G%JecB
  nkmb = GV%nk_rho_varies
  h_neglect = GV%H_subroundoff ; h_neglect2 = h_neglect*h_neglect
  Kd_heat(:,:,:) = 0.0 ; Kd_salt(:,:,:) = 0.0


  showCallTree = callTree_showQuery()
  if (showCallTree) call callTree_enter("layered_diabatic(), MOM_diabatic_driver.F90")

  ! set equivalence between the same bits of memory for these arrays
  eaml => eatr ; ebml => ebtr

  ! For all other diabatic subroutines, the averaging window should be the entire diabatic timestep
  call enable_averages(dt, Time_end, CS%diag)

  if ((CS%ML_mix_first > 0.0) .or. CS%use_geothermal) then
    halo = CS%halo_TS_diff
    !$OMP parallel do default(shared)
    do k=1,nz ; do j=js-halo,je+halo ; do i=is-halo,ie+halo
      h_orig(i,j,k) = h(i,j,k) ; eaml(i,j,k) = 0.0 ; ebml(i,j,k) = 0.0
    enddo ; enddo ; enddo
  endif

  if (CS%use_geothermal) then
    call cpu_clock_begin(id_clock_geothermal)
    call geothermal_entraining(h, tv, dt, eaml, ebml, G, GV, US, CS%geothermal, halo=CS%halo_TS_diff)
    call cpu_clock_end(id_clock_geothermal)
    if (showCallTree) call callTree_waypoint("geothermal (diabatic)")
    if (CS%debugConservation) call MOM_state_stats('geothermal', u, v, h, tv%T, tv%S, G, GV, US)
  endif

  ! Whenever thickness changes let the diag manager know, target grids
  ! for vertical remapping may need to be regenerated.
  call diag_update_remap_grids(CS%diag)

  ! Set_pen_shortwave estimates the optical properties of the water column.
  ! It will need to be modified later to include information about the
  ! biological properties and layer thicknesses.
  if (associated(CS%optics)) &
    call set_pen_shortwave(CS%optics, fluxes, G, GV, US, CS%diabatic_aux_CSp, CS%opacity, CS%tracer_flow_CSp)

  if (CS%use_bulkmixedlayer) then
    if (CS%debug) call MOM_forcing_chksum("Before mixedlayer", fluxes, G, US, haloshift=0)

    if (CS%ML_mix_first > 0.0) then
!  This subroutine
!    (1) Cools the mixed layer.
!    (2) Performs convective adjustment by mixed layer entrainment.
!    (3) Heats the mixed layer and causes it to detrain to
!        Monin-Obukhov depth or minimum mixed layer depth.
!    (4) Uses any remaining TKE to drive mixed layer entrainment.
!    (5) Possibly splits buffer layer into two isopycnal layers (when using isopycnal coordinate)
      call find_uv_at_h(u, v, h, u_h, v_h, G, GV, US)

      call cpu_clock_begin(id_clock_mixedlayer)
      if (CS%ML_mix_first < 1.0) then
        ! Changes: h, tv%T, tv%S, eaml and ebml  (G is also inout???)
        call bulkmixedlayer(h, u_h, v_h, tv, fluxes, dt*CS%ML_mix_first, &
                            eaml, ebml, G, GV, US, CS%bulkmixedlayer, CS%optics, &
                            Hml, CS%aggregate_FW_forcing, dt, last_call=.false.)
        ! Changes: h, tv%T, tv%S, eaml and ebml  (G is also inout???)
        call bulkmixedlayer(h, u_h, v_h, tv, fluxes, dt, eaml, ebml, &
                            G, GV, US, CS%bulkmixedlayer, CS%optics, &
                            Hml, CS%aggregate_FW_forcing, dt, last_call=.true.)
      endif

      !  Keep salinity from falling below a small but positive threshold.
      !  This constraint is needed for SIS1 ice model, which can extract
      !  more salt than is present in the ocean. SIS2 does not suffer
      !  from this limitation, in which case we can let salinity=0 and still
      !  have salt conserved with SIS2 ice. So for SIS2, we can run with
      !  BOUND_SALINITY=False in MOM.F90.
      if (associated(tv%S) .and. associated(tv%salt_deficit)) &
        call adjust_salt(h, tv, G, GV, CS%diabatic_aux_CSp)
      call cpu_clock_end(id_clock_mixedlayer)
      if (CS%debug) then
        call MOM_state_chksum("After mixedlayer ", u, v, h, G, GV, US, haloshift=0)
        call MOM_forcing_chksum("After mixedlayer", fluxes, G, US, haloshift=0)
      endif
      if (showCallTree) call callTree_waypoint("done with 1st bulkmixedlayer (diabatic)")
      if (CS%debugConservation) call MOM_state_stats('1st bulkmixedlayer', u, v, h, tv%T, tv%S, G, GV, US)
    endif
  endif

  if (CS%debug) &
    call MOM_state_chksum("before find_uv_at_h", u, v, h, G, GV, US, haloshift=0)
  if (CS%use_kappa_shear .or. CS%use_CVMix_shear) then
    if ((CS%ML_mix_first > 0.0) .or. CS%use_geothermal) then
      call find_uv_at_h(u, v, h_orig, u_h, v_h, G, GV, US, eaml, ebml)
      if (CS%debug) then
        call hchksum(eaml, "after find_uv_at_h eaml", G%HI, scale=GV%H_to_m)
        call hchksum(ebml, "after find_uv_at_h ebml", G%HI, scale=GV%H_to_m)
      endif
    else
      call find_uv_at_h(u, v, h, u_h, v_h, G, GV, US)
    endif
    if (showCallTree) call callTree_waypoint("done with find_uv_at_h (diabatic)")
  endif

  call cpu_clock_begin(id_clock_set_diffusivity)
  ! Sets: Kd_lay, Kd_int, Kd_extra_T, Kd_extra_S and visc%TKE_turb
  ! Also changes: visc%Kd_shear and visc%Kv_shear
  if ((CS%halo_TS_diff > 0) .and. (CS%ML_mix_first > 0.0)) then
    if (associated(tv%T)) call pass_var(tv%T, G%Domain, halo=CS%halo_TS_diff, complete=.false.)
    if (associated(tv%T)) call pass_var(tv%S, G%Domain, halo=CS%halo_TS_diff, complete=.false.)
    call pass_var(h, G%domain, halo=CS%halo_TS_diff, complete=.true.)
  endif
  if (CS%debug) &
    call MOM_state_chksum("before set_diffusivity", u, v, h, G, GV, US, haloshift=CS%halo_TS_diff)
  if (CS%double_diffuse) then
    call set_diffusivity(u, v, h, u_h, v_h, tv, fluxes, CS%optics, visc, dt, Kd_int, G, GV, US, &
                         CS%set_diff_CSp, Kd_lay=Kd_lay, Kd_extra_T=Kd_extra_T, Kd_extra_S=Kd_extra_S)
  else
    call set_diffusivity(u, v, h, u_h, v_h, tv, fluxes, CS%optics, visc, dt, Kd_int, G, GV, US, &
                         CS%set_diff_CSp, Kd_lay=Kd_lay)
  endif
  call cpu_clock_end(id_clock_set_diffusivity)
  if (showCallTree) call callTree_waypoint("done with set_diffusivity (diabatic)")

  if (CS%debug) then
    call MOM_state_chksum("after set_diffusivity ", u, v, h, G, GV, US, haloshift=0)
    call MOM_forcing_chksum("after set_diffusivity ", fluxes, G, US, haloshift=0)
    call MOM_thermovar_chksum("after set_diffusivity ", tv, G, US)
    call hchksum(Kd_lay, "after set_diffusivity Kd_lay", G%HI, haloshift=0, scale=US%Z2_T_to_m2_s)
    call hchksum(Kd_Int, "after set_diffusivity Kd_Int", G%HI, haloshift=0, scale=US%Z2_T_to_m2_s)
  endif


  if (CS%useKPP) then
    call cpu_clock_begin(id_clock_kpp)
    ! KPP needs the surface buoyancy flux but does not update state variables.
    ! We could make this call higher up to avoid a repeat unpacking of the surface fluxes.
    ! Sets: CS%KPP_buoy_flux, CS%KPP_temp_flux, CS%KPP_salt_flux
    ! NOTE: CS%KPP_buoy_flux, CS%KPP_temp_flux, CS%KPP_salt_flux are returned as rates (i.e. stuff per second)
    ! unlike other instances where the fluxes are integrated in time over a time-step.
    call calculateBuoyancyFlux2d(G, GV, US, fluxes, CS%optics, h, tv%T, tv%S, tv, &
                                 CS%KPP_buoy_flux, CS%KPP_temp_flux, CS%KPP_salt_flux)
    ! The KPP scheme calculates boundary layer diffusivities and non-local transport.

    ! Set diffusivities for heat and salt separately

    if (CS%double_diffuse) then
      ! Add contribution from double diffusion
      !$OMP parallel do default(shared)
      do K=1,nz+1 ; do j=js,je ; do i=is,ie
        Kd_salt(i,j,K) = Kd_int(i,j,K) + Kd_extra_S(i,j,K)
        Kd_heat(i,j,K) = Kd_int(i,j,K) + Kd_extra_T(i,j,K)
      enddo ; enddo ; enddo
    else
      !$OMP parallel do default(shared)
      do K=1,nz+1 ; do j=js,je ; do i=is,ie
        Kd_salt(i,j,K) = Kd_int(i,j,K)
        Kd_heat(i,j,K) = Kd_int(i,j,K)
      enddo ; enddo ; enddo
    endif

    if ( associated(fluxes%lamult) ) then
      call KPP_compute_BLD(CS%KPP_CSp, G, GV, US, h, tv%T, tv%S, u, v, tv, &
                           fluxes%ustar, CS%KPP_buoy_flux, Waves=Waves, lamult=fluxes%lamult)

      call KPP_calculate(CS%KPP_CSp, G, GV, US, h, fluxes%ustar, CS%KPP_buoy_flux, Kd_heat, &
                         Kd_salt, visc%Kv_shear, CS%KPP_NLTheat, CS%KPP_NLTscalar, Waves=Waves, lamult=fluxes%lamult)
    else
      call KPP_compute_BLD(CS%KPP_CSp, G, GV, US, h, tv%T, tv%S, u, v, tv, &
                           fluxes%ustar, CS%KPP_buoy_flux, Waves=Waves)

      call KPP_calculate(CS%KPP_CSp, G, GV, US, h, fluxes%ustar, CS%KPP_buoy_flux, Kd_heat, &
                         Kd_salt, visc%Kv_shear, CS%KPP_NLTheat, CS%KPP_NLTscalar, Waves=Waves)
    endif

    if (associated(Hml)) then
      call KPP_get_BLD(CS%KPP_CSp, Hml(:,:), G, US)
      call pass_var(Hml, G%domain, halo=1)
      ! If visc%MLD exists, copy KPP's BLD into it
      if (associated(visc%MLD)) visc%MLD(:,:) = Hml(:,:)
    endif

    if (.not. CS%KPPisPassive) then
      !$OMP parallel do default(shared)
      do k=1,nz+1 ; do j=js,je ; do i=is,ie
        Kd_int(i,j,K) = min( Kd_salt(i,j,k),  Kd_heat(i,j,k) )
      enddo ; enddo ; enddo
      if (CS%double_diffuse) then
        !$OMP parallel do default(shared)
        do k=1,nz+1 ; do j=js,je ; do i=is,ie
          Kd_extra_S(i,j,k) = (Kd_salt(i,j,k) - Kd_int(i,j,K))
          Kd_extra_T(i,j,k) = (Kd_heat(i,j,k) - Kd_int(i,j,K))
        enddo ; enddo ; enddo
      endif
    endif ! not passive

    call cpu_clock_end(id_clock_kpp)
    if (showCallTree) call callTree_waypoint("done with KPP_calculate (diabatic)")
    if (CS%debug) then
      call MOM_state_chksum("after KPP", u, v, h, G, GV, US, haloshift=0)
      call MOM_forcing_chksum("after KPP", fluxes, G, US, haloshift=0)
      call MOM_thermovar_chksum("after KPP", tv, G, US)
      call hchksum(Kd_lay, "after KPP Kd_lay", G%HI, haloshift=0, scale=US%Z2_T_to_m2_s)
      call hchksum(Kd_Int, "after KPP Kd_Int", G%HI, haloshift=0, scale=US%Z2_T_to_m2_s)
    endif

  endif  ! endif for KPP

  ! Add vertical diff./visc. due to convection (computed via CVMix)
  if (CS%use_CVMix_conv) then
    call calculate_CVMix_conv(h, tv, G, GV, US, CS%CVMix_conv, Hml, Kd_int, visc%Kv_slow)
  endif

  if (CS%useKPP) then
    call cpu_clock_begin(id_clock_kpp)
    if (CS%debug) then
      call hchksum(CS%KPP_temp_flux, "before KPP_applyNLT netHeat", G%HI, haloshift=0, scale=GV%H_to_m*US%s_to_T)
      call hchksum(CS%KPP_salt_flux, "before KPP_applyNLT netSalt", G%HI, haloshift=0, scale=GV%H_to_m*US%s_to_T)
      call hchksum(CS%KPP_NLTheat, "before KPP_applyNLT NLTheat", G%HI, haloshift=0)
      call hchksum(CS%KPP_NLTscalar, "before KPP_applyNLT NLTscalar", G%HI, haloshift=0)
    endif
    ! Apply non-local transport of heat and salt
    ! Changes: tv%T, tv%S
    call KPP_NonLocalTransport_temp(CS%KPP_CSp, G, GV, h, CS%KPP_NLTheat,   CS%KPP_temp_flux, &
                                    dt, tv%T, tv%C_p)
    call KPP_NonLocalTransport_saln(CS%KPP_CSp, G, GV, h, CS%KPP_NLTscalar, CS%KPP_salt_flux, &
                                    dt, tv%S)
    call cpu_clock_end(id_clock_kpp)
    if (showCallTree) call callTree_waypoint("done with KPP_applyNonLocalTransport (diabatic)")
    if (CS%debugConservation) call MOM_state_stats('KPP_applyNonLocalTransport', u, v, h, tv%T, tv%S, G, GV, US)

    if (CS%debug) then
      call MOM_state_chksum("after KPP_applyNLT ", u, v, h, G, GV, US, haloshift=0)
      call MOM_forcing_chksum("after KPP_applyNLT ", fluxes, G, US, haloshift=0)
      call MOM_thermovar_chksum("after KPP_applyNLT ", tv, G, US)
    endif
  endif ! endif for KPP

  ! Differential diffusion done here.
  ! Changes: tv%T, tv%S
  if (CS%double_diffuse .and. associated(tv%T)) then

    call cpu_clock_begin(id_clock_differential_diff)
    call differential_diffuse_T_S(h, tv%T, tv%S, Kd_extra_T, Kd_extra_S, dt, G, GV)
    call cpu_clock_end(id_clock_differential_diff)
    if (showCallTree) call callTree_waypoint("done with differential_diffuse_T_S (diabatic)")
    if (CS%debugConservation) call MOM_state_stats('differential_diffuse_T_S', u, v, h, tv%T, tv%S, G, GV, US)

    ! increment heat and salt diffusivity.
    ! CS%useKPP==.true. already has extra_T and extra_S included
    if (.not. CS%useKPP) then
      !$OMP parallel do default(shared)
      do K=2,nz ; do j=js,je ; do i=is,ie
        Kd_heat(i,j,K) = Kd_heat(i,j,K) + Kd_extra_T(i,j,K)
        Kd_salt(i,j,K) = Kd_salt(i,j,K) + Kd_extra_S(i,j,K)
      enddo ; enddo ; enddo
    endif

  endif

  ! Calculate layer entrainments and detrainments from diffusivities and differences between
  ! layer and target densities (i.e. do remapping as well as diffusion).
  call cpu_clock_begin(id_clock_entrain)
  ! Calculate appropriately limited diapycnal mass fluxes to account
  ! for diapycnal diffusion and advection.  Sets: ea, eb. Changes: kb
  call Entrainment_diffusive(h, tv, fluxes, dt, G, GV, US, CS%entrain_diffusive, &
                             ea, eb, kb, Kd_lay=Kd_lay, Kd_int=Kd_int)
  call cpu_clock_end(id_clock_entrain)
  if (showCallTree) call callTree_waypoint("done with Entrainment_diffusive (diabatic)")

  if (CS%debug) then
    call MOM_forcing_chksum("after calc_entrain ", fluxes, G, US, haloshift=0)
    call MOM_thermovar_chksum("after calc_entrain ", tv, G, US)
    call MOM_state_chksum("after calc_entrain ", u, v, h, G, GV, US, haloshift=0)
    call hchksum(ea, "after calc_entrain ea", G%HI, haloshift=0, scale=GV%H_to_m)
    call hchksum(eb, "after calc_entrain eb", G%HI, haloshift=0, scale=GV%H_to_m)
  endif

  ! Save fields before boundary forcing is applied for tendency diagnostics
  if (CS%boundary_forcing_tendency_diag) then
    do k=1,nz ; do j=js,je ; do i=is,ie
      temp_diag(i,j,k) = tv%T(i,j,k)
      saln_diag(i,j,k) = tv%S(i,j,k)
    enddo ; enddo ; enddo
  endif

  ! Update h according to divergence of the difference between
  ! ea and eb. We keep a record of the original h in hold.
  ! In the following, the checks for negative values are to guard
  ! against instances where entrainment drives a layer to
  ! negative thickness.  This situation will never happen if
  ! enough iterations are permitted in Calculate_Entrainment.
  ! Even if too few iterations are allowed, it is still guarded
  ! against.  In other words the checks are probably unnecessary.
  !$OMP parallel do default(shared)
  do j=js,je
    do i=is,ie
      hold(i,j,1) = h(i,j,1)
      h(i,j,1) = h(i,j,1) + (eb(i,j,1) - ea(i,j,2))
      hold(i,j,nz) = h(i,j,nz)
      h(i,j,nz) = h(i,j,nz) + (ea(i,j,nz) - eb(i,j,nz-1))
      if (h(i,j,1) <= 0.0) then
        h(i,j,1) = GV%Angstrom_H
      endif
      if (h(i,j,nz) <= 0.0) then
        h(i,j,nz) = GV%Angstrom_H
      endif
    enddo
    do k=2,nz-1 ; do i=is,ie
      hold(i,j,k) = h(i,j,k)
      h(i,j,k) = h(i,j,k) + ((ea(i,j,k) - eb(i,j,k-1)) + &
                    (eb(i,j,k) - ea(i,j,k+1)))
      if (h(i,j,k) <= 0.0) then
        h(i,j,k) = GV%Angstrom_H
      endif
    enddo ; enddo
  enddo
  ! Checks for negative thickness may have changed layer thicknesses
  call diag_update_remap_grids(CS%diag)

  if (CS%debug) then
    call MOM_state_chksum("after negative check ", u, v, h, G, GV, US, haloshift=0)
    call MOM_forcing_chksum("after negative check ", fluxes, G, US, haloshift=0)
    call MOM_thermovar_chksum("after negative check ", tv, G, US)
  endif
  if (showCallTree) call callTree_waypoint("done with h=ea-eb (diabatic)")
  if (CS%debugConservation) call MOM_state_stats('h=ea-eb', u, v, h, tv%T, tv%S, G, GV, US)

  ! Here, T and S are updated according to ea and eb.
  ! If using the bulk mixed layer, T and S are also updated
  ! by surface fluxes (in fluxes%*).
  ! This is a very long block.
  if (CS%use_bulkmixedlayer) then

    if (associated(tv%T)) then
      call cpu_clock_begin(id_clock_tridiag)
      ! Temperature and salinity (as state variables) are treated
      ! differently from other tracers to insure massless layers that
      ! are lighter than the mixed layer have temperatures and salinities
      ! that correspond to their prescribed densities.
      if (CS%massless_match_targets) then
        !$OMP parallel do default (shared) private(h_tr,b1,d1,c1,b_denom_1)
        do j=js,je
          do i=is,ie
            h_tr = hold(i,j,1) + h_neglect
            b1(i) = 1.0 / (h_tr + eb(i,j,1))
            d1(i) = h_tr * b1(i)
            tv%T(i,j,1) = b1(i) * (h_tr*tv%T(i,j,1))
            tv%S(i,j,1) = b1(i) * (h_tr*tv%S(i,j,1))
          enddo
          do k=2,nkmb ; do i=is,ie
            c1(i,k) = eb(i,j,k-1) * b1(i)
            h_tr = hold(i,j,k) + h_neglect
            b_denom_1 = h_tr + d1(i)*ea(i,j,k)
            b1(i) = 1.0 / (b_denom_1 + eb(i,j,k))
            if (k<nkmb) d1(i) = b_denom_1 * b1(i)
            tv%T(i,j,k) = b1(i) * (h_tr*tv%T(i,j,k) + ea(i,j,k)*tv%T(i,j,k-1))
            tv%S(i,j,k) = b1(i) * (h_tr*tv%S(i,j,k) + ea(i,j,k)*tv%S(i,j,k-1))
          enddo ; enddo

          do k=nkmb+1,nz ; do i=is,ie
            if (k == kb(i,j)) then
              c1(i,k) = eb(i,j,k-1) * b1(i)
              d1(i) = (((eb(i,j,nkmb)-eb(i,j,k-1)) + hold(i,j,nkmb) + h_neglect) + &
                       d1(i)*ea(i,j,nkmb)) * b1(i)
              h_tr = hold(i,j,k) + h_neglect
              b_denom_1 = h_tr + d1(i)*ea(i,j,k)
              b1(i) = 1.0 / (b_denom_1 + eb(i,j,k))
              d1(i) = b_denom_1 * b1(i)
              tv%T(i,j,k) = b1(i) * (h_tr*tv%T(i,j,k) + ea(i,j,k)*tv%T(i,j,nkmb))
              tv%S(i,j,k) = b1(i) * (h_tr*tv%S(i,j,k) + ea(i,j,k)*tv%S(i,j,nkmb))
            elseif (k > kb(i,j)) then
              c1(i,k) = eb(i,j,k-1) * b1(i)
              h_tr = hold(i,j,k) + h_neglect
              b_denom_1 = h_tr + d1(i)*ea(i,j,k)
              b1(i) = 1.0 / (b_denom_1 + eb(i,j,k))
              d1(i) = b_denom_1 * b1(i)
              tv%T(i,j,k) = b1(i) * (h_tr*tv%T(i,j,k) + ea(i,j,k)*tv%T(i,j,k-1))
              tv%S(i,j,k) = b1(i) * (h_tr*tv%S(i,j,k) + ea(i,j,k)*tv%S(i,j,k-1))
            elseif (eb(i,j,k) < eb(i,j,k-1)) then ! (note that k < kb(i,j))
              !   The bottommost buffer layer might entrain all the mass from some
              ! of the interior layers that are thin and lighter in the coordinate
              ! density than that buffer layer.  The T and S of these newly
              ! massless interior layers are unchanged.
              tv%T(i,j,nkmb) = tv%T(i,j,nkmb) + b1(i) * (eb(i,j,k-1) - eb(i,j,k)) * tv%T(i,j,k)
              tv%S(i,j,nkmb) = tv%S(i,j,nkmb) + b1(i) * (eb(i,j,k-1) - eb(i,j,k)) * tv%S(i,j,k)
            endif
          enddo ; enddo

          do k=nz-1,nkmb,-1 ; do i=is,ie
            if (k >= kb(i,j)) then
              tv%T(i,j,k) = tv%T(i,j,k) + c1(i,k+1)*tv%T(i,j,k+1)
              tv%S(i,j,k) = tv%S(i,j,k) + c1(i,k+1)*tv%S(i,j,k+1)
            endif
          enddo ; enddo
          do i=is,ie ; if (kb(i,j) <= nz) then
            tv%T(i,j,nkmb) = tv%T(i,j,nkmb) + c1(i,kb(i,j))*tv%T(i,j,kb(i,j))
            tv%S(i,j,nkmb) = tv%S(i,j,nkmb) + c1(i,kb(i,j))*tv%S(i,j,kb(i,j))
          endif ; enddo
          do k=nkmb-1,1,-1 ; do i=is,ie
            tv%T(i,j,k) = tv%T(i,j,k) + c1(i,k+1)*tv%T(i,j,k+1)
            tv%S(i,j,k) = tv%S(i,j,k) + c1(i,k+1)*tv%S(i,j,k+1)
          enddo ; enddo
        enddo ! end of j loop
      else ! .not. massless_match_targets
        ! This simpler form allows T & S to be too dense for the layers
        ! between the buffer layers and the interior.
        ! Changes: T, S
        if (CS%tracer_tridiag) then
          call tracer_vertdiff(hold, ea, eb, dt, tv%T, G, GV)
          call tracer_vertdiff(hold, ea, eb, dt, tv%S, G, GV)
        else
          call triDiagTS(G, GV, is, ie, js, je, hold, ea, eb, tv%T, tv%S)
        endif
      endif ! massless_match_targets
      call cpu_clock_end(id_clock_tridiag)

    endif ! endif for associated(T)
    if (CS%debugConservation) call MOM_state_stats('BML tridiag', u, v, h, tv%T, tv%S, G, GV, US)

    if ((CS%ML_mix_first > 0.0) .or. CS%use_geothermal) then
      ! The mixed layer code has already been called, but there is some needed
      ! bookkeeping.
      !$OMP parallel do default(shared)
      do k=1,nz ; do j=js,je ; do i=is,ie
        hold(i,j,k) = h_orig(i,j,k)
        ea(i,j,k) = ea(i,j,k) + eaml(i,j,k)
        eb(i,j,k) = eb(i,j,k) + ebml(i,j,k)
      enddo ; enddo ; enddo
      if (CS%debug) then
        call hchksum(ea, "after ea = ea + eaml", G%HI, haloshift=0, scale=GV%H_to_m)
        call hchksum(eb, "after eb = eb + ebml", G%HI, haloshift=0, scale=GV%H_to_m)
      endif
    endif

    if (CS%ML_mix_first < 1.0) then
    !  Call the mixed layer code now, perhaps for a second time.
    !  This subroutine (1)  Cools the mixed layer.
    !    (2) Performs convective adjustment by mixed layer entrainment.
    !    (3) Heats the mixed layer and causes it to detrain to
    !        Monin-Obukhov depth or minimum mixed layer depth.
    !    (4) Uses any remaining TKE to drive mixed layer entrainment.
    !    (5) Possibly splits the buffer layer into two isopycnal layers.

      call find_uv_at_h(u, v, hold, u_h, v_h, G, GV, US, ea, eb)
      if (CS%debug) call MOM_state_chksum("find_uv_at_h1 ", u, v, h, G, GV, US, haloshift=0)

      dt_mix = min(dt, dt*(1.0 - CS%ML_mix_first))
      call cpu_clock_begin(id_clock_mixedlayer)
      ! Changes: h, tv%T, tv%S, ea and eb  (G is also inout???)
      call bulkmixedlayer(h, u_h, v_h, tv, fluxes, dt_mix, ea, eb, &
                          G, GV, US, CS%bulkmixedlayer, CS%optics, &
                          Hml, CS%aggregate_FW_forcing, dt, last_call=.true.)

      !  Keep salinity from falling below a small but positive threshold.
      !  This constraint is needed for SIS1 ice model, which can extract
      !  more salt than is present in the ocean. SIS2 does not suffer
      !  from this limitation, in which case we can let salinity=0 and still
      !  have salt conserved with SIS2 ice. So for SIS2, we can run with
      !  BOUND_SALINITY=False in MOM.F90.
      if (associated(tv%S) .and. associated(tv%salt_deficit)) &
        call adjust_salt(h, tv, G, GV, CS%diabatic_aux_CSp)

      call cpu_clock_end(id_clock_mixedlayer)
      if (showCallTree) call callTree_waypoint("done with 2nd bulkmixedlayer (diabatic)")
      if (CS%debugConservation) call MOM_state_stats('2nd bulkmixedlayer', u, v, h, tv%T, tv%S, G, GV, US)
    endif

  else  ! following block for when NOT using BULKMIXEDLAYER

    ! calculate change in temperature & salinity due to dia-coordinate surface diffusion
    if (associated(tv%T)) then

      if (CS%debug) then
        call hchksum(ea, "before triDiagTS ea ", G%HI, haloshift=0, scale=GV%H_to_m)
        call hchksum(eb, "before triDiagTS eb ", G%HI, haloshift=0, scale=GV%H_to_m)
      endif
      call cpu_clock_begin(id_clock_tridiag)

      !  Keep salinity from falling below a small but positive threshold.
      !  This constraint is needed for SIS1 ice model, which can extract
      !  more salt than is present in the ocean. SIS2 does not suffer
      !  from this limitation, in which case we can let salinity=0 and still
      !  have salt conserved with SIS2 ice. So for SIS2, we can run with
      !  BOUND_SALINITY=False in MOM.F90.
      if (associated(tv%S) .and. associated(tv%salt_deficit)) &
        call adjust_salt(h, tv, G, GV, CS%diabatic_aux_CSp)

      if (CS%diabatic_diff_tendency_diag) then
        do k=1,nz ; do j=js,je ; do i=is,ie
          temp_diag(i,j,k) = tv%T(i,j,k)
          saln_diag(i,j,k) = tv%S(i,j,k)
        enddo ; enddo ; enddo
      endif

      ! Changes T and S via the tridiagonal solver; no change to h
      if (CS%tracer_tridiag) then
        call tracer_vertdiff(hold, ea, eb, dt, tv%T, G, GV)
        call tracer_vertdiff(hold, ea, eb, dt, tv%S, G, GV)
      else
        call triDiagTS(G, GV, is, ie, js, je, hold, ea, eb, tv%T, tv%S)
      endif

      ! diagnose temperature, salinity, heat, and salt tendencies
      ! Note: hold here refers to the thicknesses from before the dual-entraintment when using
      ! the bulk mixed layer scheme, so tendencies should be posted on hold.
      if (CS%diabatic_diff_tendency_diag) then
        call diagnose_diabatic_diff_tendency(tv, hold, temp_diag, saln_diag, dt, G, GV, US, CS)
        if (CS%id_diabatic_diff_h > 0) call post_data(CS%id_diabatic_diff_h, hold, CS%diag, alt_h=hold)
      endif

      call cpu_clock_end(id_clock_tridiag)
      if (showCallTree) call callTree_waypoint("done with triDiagTS (diabatic)")

    endif  ! endif corresponding to if (associated(tv%T))
    if (CS%debugConservation) call MOM_state_stats('triDiagTS', u, v, h, tv%T, tv%S, G, GV, US)

  endif  ! endif for the BULKMIXEDLAYER block

  if (CS%debug) then
    call MOM_state_chksum("after mixed layer ", u, v, h, G, GV, US, haloshift=0)
    call MOM_thermovar_chksum("after mixed layer ", tv, G, US)
    call hchksum(ea, "after mixed layer ea", G%HI, scale=GV%H_to_m)
    call hchksum(eb, "after mixed layer eb", G%HI, scale=GV%H_to_m)
  endif

  call cpu_clock_begin(id_clock_remap)
  call regularize_layers(h, tv, dt, ea, eb, G, GV, US, CS%regularize_layers)
  call cpu_clock_end(id_clock_remap)
  if (showCallTree) call callTree_waypoint("done with regularize_layers (diabatic)")
  if (CS%debugConservation) call MOM_state_stats('regularize_layers', u, v, h, tv%T, tv%S, G, GV, US)

  ! Whenever thickness changes let the diag manager know, as the
  ! target grids for vertical remapping may need to be regenerated.
  if (associated(ADp%du_dt_dia) .or. associated(ADp%dv_dt_dia)) &
    ! Remapped d[uv]dt_dia require east/north halo updates of h
    call pass_var(h, G%domain, To_West+To_South+Omit_Corners, halo=1)
  call diag_update_remap_grids(CS%diag)

  ! diagnostics
  Idt = 1.0 / dt
  if ((CS%id_Tdif > 0) .or. (CS%id_Tadv > 0)) then
    do j=js,je ; do i=is,ie
      Tdif_flx(i,j,1) = 0.0 ; Tdif_flx(i,j,nz+1) = 0.0
      Tadv_flx(i,j,1) = 0.0 ; Tadv_flx(i,j,nz+1) = 0.0
    enddo ; enddo
    !$OMP parallel do default(shared)
    do K=2,nz ; do j=js,je ; do i=is,ie
      Tdif_flx(i,j,K) = (Idt * 0.5*(ea(i,j,k) + eb(i,j,k-1))) * &
                        (tv%T(i,j,k-1) - tv%T(i,j,k))
      Tadv_flx(i,j,K) = (Idt * (ea(i,j,k) - eb(i,j,k-1))) * &
                    0.5*(tv%T(i,j,k-1) + tv%T(i,j,k))
    enddo ; enddo ; enddo
  endif
  if ((CS%id_Sdif > 0) .or. (CS%id_Sadv > 0)) then
    do j=js,je ; do i=is,ie
      Sdif_flx(i,j,1) = 0.0 ; Sdif_flx(i,j,nz+1) = 0.0
      Sadv_flx(i,j,1) = 0.0 ; Sadv_flx(i,j,nz+1) = 0.0
    enddo ; enddo
    !$OMP parallel do default(shared)
    do K=2,nz ; do j=js,je ; do i=is,ie
      Sdif_flx(i,j,K) = (Idt * 0.5*(ea(i,j,k) + eb(i,j,k-1))) * &
                        (tv%S(i,j,k-1) - tv%S(i,j,k))
      Sadv_flx(i,j,K) = (Idt * (ea(i,j,k) - eb(i,j,k-1))) * &
                    0.5*(tv%S(i,j,k-1) + tv%S(i,j,k))
    enddo ; enddo ; enddo
  endif

  ! mixing of passive tracers from massless boundary layers to interior
  call cpu_clock_begin(id_clock_tracers)
  if (CS%mix_boundary_tracers) then
    Tr_ea_BBL = GV%Z_to_H * sqrt(dt*CS%Kd_BBL_tr)
    !$OMP parallel do default(shared) private(htot,in_boundary,add_ent)
    do j=js,je
      do i=is,ie
        ebtr(i,j,nz) = eb(i,j,nz)
        htot(i) = 0.0
        in_boundary(i) = (G%mask2dT(i,j) > 0.0)
      enddo
      do k=nz,2,-1 ; do i=is,ie
        if (in_boundary(i)) then
          htot(i) = htot(i) + h(i,j,k)
          !   If diapycnal mixing has been suppressed because this is a massless
          ! layer near the bottom, add some mixing of tracers between these
          ! layers.  This flux is based on the harmonic mean of the two
          ! thicknesses, as this corresponds pretty closely (to within
          ! differences in the density jumps between layers) with what is done
          ! in the calculation of the fluxes in the first place.  Kd_min_tr
          ! should be much less than the values that have been set in Kd_lay,
          ! perhaps a molecular diffusivity.
          add_ent = ((dt * CS%Kd_min_tr) * GV%Z_to_H**2) * &
                    ((h(i,j,k-1)+h(i,j,k)+h_neglect) / &
                     (h(i,j,k-1)*h(i,j,k)+h_neglect2)) - &
                    0.5*(ea(i,j,k) + eb(i,j,k-1))
          if (htot(i) < Tr_ea_BBL) then
            add_ent = max(0.0, add_ent, &
                          (Tr_ea_BBL - htot(i)) - min(ea(i,j,k), eb(i,j,k-1)))
          elseif (add_ent < 0.0) then
            add_ent = 0.0 ; in_boundary(i) = .false.
          endif

          ebtr(i,j,k-1) = eb(i,j,k-1) + add_ent
          eatr(i,j,k) = ea(i,j,k) + add_ent
        else
          ebtr(i,j,k-1) = eb(i,j,k-1) ; eatr(i,j,k) = ea(i,j,k)
        endif
        if (CS%double_diffuse) then ; if (Kd_extra_S(i,j,K) > 0.0) then
          add_ent = ((dt * Kd_extra_S(i,j,K)) * GV%Z_to_H**2) / &
             (0.25 * ((h(i,j,k-1) + h(i,j,k)) + (hold(i,j,k-1) + hold(i,j,k))) + &
              h_neglect)
          ebtr(i,j,k-1) = ebtr(i,j,k-1) + add_ent
          eatr(i,j,k) = eatr(i,j,k) + add_ent
        endif ; endif
      enddo ; enddo
      do i=is,ie ; eatr(i,j,1) = ea(i,j,1) ; enddo

    enddo

    call call_tracer_column_fns(hold, h, eatr, ebtr, fluxes, Hml, dt, G, GV, US, tv, &
                              CS%optics, CS%tracer_flow_CSp, CS%debug)

  elseif (CS%double_diffuse) then  ! extra diffusivity for passive tracers

    do j=js,je ; do i=is,ie
      ebtr(i,j,nz) = eb(i,j,nz) ; eatr(i,j,1) = ea(i,j,1)
    enddo ; enddo
    !$OMP parallel do default(shared) private(add_ent)
    do k=nz,2,-1 ; do j=js,je ; do i=is,ie
      if (Kd_extra_S(i,j,K) > 0.0) then
        add_ent = ((dt * Kd_extra_S(i,j,K)) * GV%Z_to_H**2) / &
           (0.25 * ((h(i,j,k-1) + h(i,j,k)) + (hold(i,j,k-1) + hold(i,j,k))) + &
            h_neglect)
      else
        add_ent = 0.0
      endif
      ebtr(i,j,k-1) = eb(i,j,k-1) + add_ent
      eatr(i,j,k) = ea(i,j,k) + add_ent
    enddo ; enddo ; enddo

    call call_tracer_column_fns(hold, h, eatr, ebtr, fluxes, Hml, dt, G, GV, US, tv, &
                                CS%optics, CS%tracer_flow_CSp, CS%debug)

  else
    call call_tracer_column_fns(hold, h, ea, eb, fluxes, Hml, dt, G, GV, US, tv, &
                                CS%optics, CS%tracer_flow_CSp, CS%debug)

  endif  ! (CS%mix_boundary_tracers)

  call cpu_clock_end(id_clock_tracers)

  ! sponges
  if (CS%use_sponge) then
    call cpu_clock_begin(id_clock_sponge)
    ! Layer mode sponge
    if (CS%use_bulkmixedlayer .and. associated(tv%eqn_of_state)) then
      do i=is,ie ; p_ref_cv(i) = tv%P_Ref ; enddo
      EOSdom(:) = EOS_domain(G%HI)
      !$OMP parallel do default(shared)
      do j=js,je
        call calculate_density(tv%T(:,j,1), tv%S(:,j,1), p_ref_cv, Rcv_ml(:,j), &
                               tv%eqn_of_state, EOSdom)
      enddo
      call apply_sponge(h, dt, G, GV, US, ea, eb, CS%sponge_CSp, Rcv_ml)
    else
      call apply_sponge(h, dt, G, GV, US, ea, eb, CS%sponge_CSp)
    endif
    call cpu_clock_end(id_clock_sponge)
    if (CS%debug) then
      call MOM_state_chksum("apply_sponge ", u, v, h, G, GV, US, haloshift=0)
      call MOM_thermovar_chksum("apply_sponge ", tv, G, US)
    endif
  endif ! CS%use_sponge

  ! Apply data assimilation incremental update -oda_incupd-
  if (CS%use_oda_incupd .and. associated(CS%oda_incupd_CSp)) then
    call cpu_clock_begin(id_clock_oda_incupd)
    call apply_oda_incupd(h, tv, u, v, dt, G, GV, US, CS%oda_incupd_CSp)
    call cpu_clock_end(id_clock_oda_incupd)
    if (CS%debug) then
      call MOM_state_chksum("apply_oda_incupd ", u, v, h, G, GV, US, haloshift=0)
      call MOM_thermovar_chksum("apply_oda_incupd ", tv, G, US)
    endif
  endif ! CS%use_oda_incupd



!   Save the diapycnal mass fluxes as a diagnostic field.
  if (associated(CDp%diapyc_vel)) then
    !$OMP parallel do default(shared)
    do j=js,je
      do K=2,nz ; do i=is,ie
        CDp%diapyc_vel(i,j,K) = Idt * (ea(i,j,k) - eb(i,j,k-1))
      enddo ; enddo
      do i=is,ie
        CDp%diapyc_vel(i,j,1) = 0.0
        CDp%diapyc_vel(i,j,nz+1) = 0.0
      enddo
    enddo
  endif

! For momentum, it is only the net flux that homogenizes within
! the mixed layer.  Vertical viscosity that is proportional to the
! mixed layer turbulence is applied elsewhere.
  if (CS%use_bulkmixedlayer) then
    if (CS%debug) then
      call hchksum(ea, "before net flux rearrangement ea", G%HI, scale=GV%H_to_m)
      call hchksum(eb, "before net flux rearrangement eb", G%HI, scale=GV%H_to_m)
    endif
    !$OMP parallel do default(shared) private(net_ent)
    do j=js,je
      do K=2,GV%nkml ; do i=is,ie
        net_ent = ea(i,j,k) - eb(i,j,k-1)
        ea(i,j,k) = max(net_ent, 0.0)
        eb(i,j,k-1) = max(-net_ent, 0.0)
      enddo ; enddo
    enddo
    if (CS%debug) then
      call hchksum(ea, "after net flux rearrangement ea", G%HI, scale=GV%H_to_m)
      call hchksum(eb, "after net flux rearrangement eb", G%HI, scale=GV%H_to_m)
    endif
  endif

! Initialize halo regions of ea, eb, and hold to default values.
  !$OMP parallel do default(shared)
  do k=1,nz
    do i=is-1,ie+1
      hold(i,js-1,k) = GV%Angstrom_H ; ea(i,js-1,k) = 0.0 ; eb(i,js-1,k) = 0.0
      hold(i,je+1,k) = GV%Angstrom_H ; ea(i,je+1,k) = 0.0 ; eb(i,je+1,k) = 0.0
    enddo
    do j=js,je
      hold(is-1,j,k) = GV%Angstrom_H ; ea(is-1,j,k) = 0.0 ; eb(is-1,j,k) = 0.0
      hold(ie+1,j,k) = GV%Angstrom_H ; ea(ie+1,j,k) = 0.0 ; eb(ie+1,j,k) = 0.0
    enddo
  enddo

  call cpu_clock_begin(id_clock_pass)
  if (G%symmetric) then ; dir_flag = To_All+Omit_Corners
  else ; dir_flag = To_West+To_South+Omit_Corners ; endif
  call create_group_pass(CS%pass_hold_eb_ea, hold, G%Domain, dir_flag, halo=1)
  call create_group_pass(CS%pass_hold_eb_ea, eb, G%Domain, dir_flag, halo=1)
  call create_group_pass(CS%pass_hold_eb_ea, ea, G%Domain, dir_flag, halo=1)
  call do_group_pass(CS%pass_hold_eb_ea, G%Domain)
  call cpu_clock_end(id_clock_pass)

  !  Use a tridiagonal solver to determine effect of the diapycnal
  !  advection on velocity field. It is assumed that water leaves
  !  or enters the ocean with the surface velocity.
  if (CS%debug) then
    call MOM_state_chksum("before u/v tridiag ", u, v, h, G, GV, US, haloshift=0)
    call hchksum(ea, "before u/v tridiag ea", G%HI, scale=GV%H_to_m)
    call hchksum(eb, "before u/v tridiag eb", G%HI, scale=GV%H_to_m)
    call hchksum(hold, "before u/v tridiag hold", G%HI, scale=GV%H_to_m)
  endif
  call cpu_clock_begin(id_clock_tridiag)

  !$OMP parallel do default(shared) private(hval,b1,d1,c1,eaval)
  do j=js,je
    do I=Isq,Ieq
      if (associated(ADp%du_dt_dia)) ADp%du_dt_dia(I,j,1) = u(I,j,1)
      hval = (hold(i,j,1) + hold(i+1,j,1)) + (ea(i,j,1) + ea(i+1,j,1)) + h_neglect
      b1(I) = 1.0 / (hval + (eb(i,j,1) + eb(i+1,j,1)))
      d1(I) = hval * b1(I)
      u(I,j,1) = b1(I) * (hval * u(I,j,1))
    enddo
    do k=2,nz ; do I=Isq,Ieq
      if (associated(ADp%du_dt_dia)) ADp%du_dt_dia(I,j,k) = u(I,j,k)
      c1(I,k) = (eb(i,j,k-1)+eb(i+1,j,k-1)) * b1(I)
      eaval = ea(i,j,k) + ea(i+1,j,k)
      hval = hold(i,j,k) + hold(i+1,j,k) + h_neglect
      b1(I) = 1.0 / ((eb(i,j,k) + eb(i+1,j,k)) + (hval + d1(I)*eaval))
      d1(I) = (hval + d1(I)*eaval) * b1(I)
      u(I,j,k) = (hval*u(I,j,k) + eaval*u(I,j,k-1))*b1(I)
    enddo ; enddo
    do k=nz-1,1,-1 ; do I=Isq,Ieq
      u(I,j,k) = u(I,j,k) + c1(I,k+1)*u(I,j,k+1)
      if (associated(ADp%du_dt_dia)) &
        ADp%du_dt_dia(I,j,k) = (u(I,j,k) - ADp%du_dt_dia(I,j,k)) * Idt
    enddo ; enddo
    if (associated(ADp%du_dt_dia)) then
      do I=Isq,Ieq
        ADp%du_dt_dia(I,j,nz) = (u(I,j,nz)-ADp%du_dt_dia(I,j,nz)) * Idt
      enddo
    endif
  enddo
  if (CS%debug) then
    call MOM_state_chksum("aft 1st loop tridiag ", u, v, h, G, GV, US, haloshift=0)
  endif
  !$OMP parallel do default(shared) private(hval,b1,d1,c1,eaval)
  do J=Jsq,Jeq
    do i=is,ie
      if (associated(ADp%dv_dt_dia)) ADp%dv_dt_dia(i,J,1) = v(i,J,1)
      hval = (hold(i,j,1) + hold(i,j+1,1)) + (ea(i,j,1) + ea(i,j+1,1)) + h_neglect
      b1(i) = 1.0 / (hval + (eb(i,j,1) + eb(i,j+1,1)))
      d1(I) = hval * b1(I)
      v(i,J,1) = b1(i) * (hval * v(i,J,1))
    enddo
    do k=2,nz ; do i=is,ie
      if (associated(ADp%dv_dt_dia)) ADp%dv_dt_dia(i,J,k) = v(i,J,k)
      c1(i,k) = (eb(i,j,k-1)+eb(i,j+1,k-1)) * b1(i)
      eaval = ea(i,j,k) + ea(i,j+1,k)
      hval = hold(i,j,k) + hold(i,j+1,k) + h_neglect
      b1(i) = 1.0 / ((eb(i,j,k) + eb(i,j+1,k)) + (hval + d1(i)*eaval))
      d1(i) = (hval + d1(i)*eaval) * b1(i)
      v(i,J,k) = (hval*v(i,J,k) + eaval*v(i,J,k-1))*b1(i)
    enddo ; enddo
    do k=nz-1,1,-1 ; do i=is,ie
      v(i,J,k) = v(i,J,k) + c1(i,k+1)*v(i,J,k+1)
      if (associated(ADp%dv_dt_dia)) &
        ADp%dv_dt_dia(i,J,k) = (v(i,J,k) - ADp%dv_dt_dia(i,J,k)) * Idt
    enddo ; enddo
    if (associated(ADp%dv_dt_dia)) then
      do i=is,ie
        ADp%dv_dt_dia(i,J,nz) = (v(i,J,nz)-ADp%dv_dt_dia(i,J,nz)) * Idt
      enddo
    endif
  enddo
  call cpu_clock_end(id_clock_tridiag)
  if (CS%debug) then
    call MOM_state_chksum("after u/v tridiag ", u, v, h, G, GV, US, haloshift=0)
  endif

  ! Diagnose the diapycnal diffusivities and other related quantities.
  if (CS%id_Kd_int  > 0) call post_data(CS%id_Kd_int,  Kd_int,  CS%diag)
  if (CS%id_Kd_heat > 0) call post_data(CS%id_Kd_heat, Kd_heat, CS%diag)
  if (CS%id_Kd_salt > 0) call post_data(CS%id_Kd_salt, Kd_salt, CS%diag)

  if (CS%id_ea > 0) call post_data(CS%id_ea, ea, CS%diag)
  if (CS%id_eb > 0) call post_data(CS%id_eb, eb, CS%diag)

  if (CS%id_dudt_dia > 0) call post_data(CS%id_dudt_dia, ADp%du_dt_dia,  CS%diag)
  if (CS%id_dvdt_dia > 0) call post_data(CS%id_dvdt_dia, ADp%dv_dt_dia,  CS%diag)
  if (CS%id_wd       > 0) call post_data(CS%id_wd,       CDp%diapyc_vel, CS%diag)

  if (CS%id_Tdif > 0) call post_data(CS%id_Tdif, Tdif_flx, CS%diag)
  if (CS%id_Tadv > 0) call post_data(CS%id_Tadv, Tadv_flx, CS%diag)
  if (CS%id_Sdif > 0) call post_data(CS%id_Sdif, Sdif_flx, CS%diag)
  if (CS%id_Sadv > 0) call post_data(CS%id_Sadv, Sadv_flx, CS%diag)

  ! Diagnostics for thickness-weighted vertically averaged diapycnal accelerations
  if (CS%id_hf_dudt_dia_2d > 0) &
    call post_product_sum_u(CS%id_hf_dudt_dia_2d, ADp%du_dt_dia, ADp%diag_hfrac_u, G, nz, CS%diag)
  if (CS%id_hf_dvdt_dia_2d > 0) &
    call post_product_sum_v(CS%id_hf_dvdt_dia_2d, ADp%dv_dt_dia, ADp%diag_hfrac_v, G, nz, CS%diag)

  call disable_averaging(CS%diag)

  if (showCallTree) call callTree_leave("layered_diabatic()")

end subroutine layered_diabatic

!> Returns pointers or values of members within the diabatic_CS type. For extensibility,
!! each returned argument is an optional argument
subroutine extract_diabatic_member(CS, opacity_CSp, optics_CSp, evap_CFL_limit, minimum_forcing_depth, &
                                   KPP_CSp, energetic_PBL_CSp, diabatic_aux_CSp, diabatic_halo)
  type(diabatic_CS), target, intent(in)      :: CS !< module control structure
  ! All output arguments are optional
  type(opacity_CS),  optional, pointer       :: opacity_CSp !< A pointer to be set to the opacity control structure
  type(optics_type), optional, pointer       :: optics_CSp  !< A pointer to be set to the optics control structure
  type(KPP_CS),      optional, pointer       :: KPP_CSp     !< A pointer to be set to the KPP CS
  type(energetic_PBL_CS), optional, pointer  :: energetic_PBL_CSp !< A pointer to be set to the ePBL CS
  real,              optional, intent(  out) :: evap_CFL_limit !<The largest fraction of a layer that can be
                                                            !! evaporated in one time-step [nondim].
  real,              optional, intent(  out) :: minimum_forcing_depth !< The smallest depth over which heat
                                                            !! and freshwater fluxes are applied [H ~> m or kg m-2].
  type(diabatic_aux_CS), optional, pointer   :: diabatic_aux_CSp !< A pointer to be set to the diabatic_aux
                                                            !! control structure
  integer,           optional, intent(  out) :: diabatic_halo !< The halo size where the diabatic algorithms
                                                            !! assume thermodynamics properties are valid.

  ! Pointers to control structures
  if (present(opacity_CSp))       opacity_CSp => CS%opacity
  if (present(optics_CSp))        optics_CSp  => CS%optics
  if (present(KPP_CSp))           KPP_CSp     => CS%KPP_CSp
  if (present(energetic_PBL_CSp)) energetic_PBL_CSp => CS%energetic_PBL

  ! Constants within diabatic_CS
  if (present(evap_CFL_limit))        evap_CFL_limit = CS%evap_CFL_limit
  if (present(minimum_forcing_depth)) minimum_forcing_depth = CS%minimum_forcing_depth
  if (present(diabatic_halo)) diabatic_halo = CS%halo_TS_diff

end subroutine extract_diabatic_member

!> Routine called for adiabatic physics
subroutine adiabatic(h, tv, fluxes, dt, G, GV, US, CS)
  type(ocean_grid_type),   intent(inout) :: G      !< ocean grid structure
  type(verticalGrid_type), intent(in)    :: GV     !< ocean vertical grid structure
  real, dimension(SZI_(G),SZJ_(G),SZK_(GV)), &
                           intent(inout) :: h      !< thickness [H ~> m or kg m-2]
  type(thermo_var_ptrs),   intent(inout) :: tv     !< points to thermodynamic fields
  type(forcing),           intent(inout) :: fluxes !< boundary fluxes
  real,                    intent(in)    :: dt     !< time step [T ~> s]
  type(unit_scale_type),   intent(in)    :: US     !< A dimensional unit scaling type
  type(diabatic_CS),       pointer       :: CS     !< module control structure

  real, dimension(SZI_(G),SZJ_(G),SZK_(GV)) :: zeros  ! An array of zeros.

  zeros(:,:,:) = 0.0

  call call_tracer_column_fns(h, h, zeros, zeros, fluxes, zeros(:,:,1), dt, G, GV, US, tv, &
                              CS%optics, CS%tracer_flow_CSp, CS%debug)

end subroutine adiabatic


!> This routine diagnoses tendencies from application of diabatic diffusion
!! using ALE algorithm. Note that layer thickness is not altered by
!! diabatic diffusion.
subroutine diagnose_diabatic_diff_tendency(tv, h, temp_old, saln_old, dt, G, GV, US, CS)
  type(ocean_grid_type),                      intent(in) :: G        !< ocean grid structure
  type(verticalGrid_type),                    intent(in) :: GV       !< ocean vertical grid structure
  type(thermo_var_ptrs),                      intent(in) :: tv       !< points to updated thermodynamic fields
  real, dimension(SZI_(G),SZJ_(G),SZK_(GV)),  intent(in) :: h        !< thickness [H ~> m or kg m-2]
  real, dimension(SZI_(G),SZJ_(G),SZK_(GV)),  intent(in) :: temp_old !< temperature prior to diabatic physics
  real, dimension(SZI_(G),SZJ_(G),SZK_(GV)),  intent(in) :: saln_old !< salinity prior to diabatic physics [ppt]
  real,                                       intent(in) :: dt       !< time step [T ~> s]
  type(unit_scale_type),                      intent(in) :: US       !< A dimensional unit scaling type
  type(diabatic_CS),                          pointer    :: CS       !< module control structure

  ! Local variables
  real, dimension(SZI_(G),SZJ_(G),SZK_(GV)) :: work_3d
  real, dimension(SZI_(G),SZJ_(G))          :: work_2d
  real :: Idt  ! The inverse of the timestep [T-1 ~> s-1]
  real :: ppt2mks = 0.001  ! Conversion factor from g/kg to kg/kg.
  integer :: i, j, k, is, ie, js, je, nz
  logical :: do_saln_tend   ! Calculate salinity-based tendency diagnosics

  is  = G%isc ; ie = G%iec ; js = G%jsc ; je = G%jec ; nz = GV%ke
  Idt = 0.0 ; if (dt > 0.0) Idt = 1. / dt
  work_3d(:,:,:) = 0.0
  work_2d(:,:)   = 0.0


  ! temperature tendency
  do k=1,nz ; do j=js,je ; do i=is,ie
    work_3d(i,j,k) = (tv%T(i,j,k)-temp_old(i,j,k))*Idt
  enddo ; enddo ; enddo
  if (CS%id_diabatic_diff_temp_tend > 0) then
    call post_data(CS%id_diabatic_diff_temp_tend, work_3d, CS%diag, alt_h=h)
  endif

  ! heat tendency
  if (CS%id_diabatic_diff_heat_tend > 0 .or. CS%id_diabatic_diff_heat_tend_2d > 0) then
    do k=1,nz ; do j=js,je ; do i=is,ie
      work_3d(i,j,k) = h(i,j,k)*GV%H_to_RZ * tv%C_p * work_3d(i,j,k)
    enddo ; enddo ; enddo
    if (CS%id_diabatic_diff_heat_tend > 0) then
      call post_data(CS%id_diabatic_diff_heat_tend, work_3d, CS%diag, alt_h=h)
    endif
    if (CS%id_diabatic_diff_heat_tend_2d > 0) then
      work_2d(:,:) = 0.0
      do k=1,nz ; do j=js,je ; do i=is,ie
        work_2d(i,j) = work_2d(i,j) + work_3d(i,j,k)
      enddo ; enddo ; enddo
      call post_data(CS%id_diabatic_diff_heat_tend_2d, work_2d, CS%diag)
    endif
  endif

  ! salinity tendency
  do_saln_tend = CS%id_diabatic_diff_saln_tend > 0 &
    .or. CS%id_diabatic_diff_salt_tend > 0 &
    .or. CS%id_diabatic_diff_salt_tend_2d > 0

  if (do_saln_tend) then
    do k=1,nz ; do j=js,je ; do i=is,ie
      work_3d(i,j,k) = (tv%S(i,j,k) - saln_old(i,j,k)) * Idt
    enddo ; enddo ; enddo

    if (CS%id_diabatic_diff_saln_tend > 0) &
      call post_data(CS%id_diabatic_diff_saln_tend, work_3d, CS%diag, alt_h=h)

    ! salt tendency
    if (CS%id_diabatic_diff_salt_tend > 0 .or. CS%id_diabatic_diff_salt_tend_2d > 0) then
      do k=1,nz ; do j=js,je ; do i=is,ie
        work_3d(i,j,k) = h(i,j,k)*GV%H_to_RZ * ppt2mks * work_3d(i,j,k)
      enddo ; enddo ; enddo
      if (CS%id_diabatic_diff_salt_tend > 0) then
        call post_data(CS%id_diabatic_diff_salt_tend, work_3d, CS%diag, alt_h=h)
      endif
      if (CS%id_diabatic_diff_salt_tend_2d > 0) then
        work_2d(:,:) = 0.0
        do k=1,nz ; do j=js,je ; do i=is,ie
          work_2d(i,j) = work_2d(i,j) + work_3d(i,j,k)
        enddo ; enddo ; enddo
        call post_data(CS%id_diabatic_diff_salt_tend_2d, work_2d, CS%diag)
      endif
    endif
  endif

end subroutine diagnose_diabatic_diff_tendency


!> This routine diagnoses tendencies from application of boundary fluxes.
!! These impacts are generally 3d, in particular for penetrative shortwave.
!! Other fluxes contribute 3d in cases when the layers vanish or are very thin,
!! in which case we distribute the flux into k > 1 layers.
subroutine diagnose_boundary_forcing_tendency(tv, h, temp_old, saln_old, h_old, &
                                              dt, G, GV, US, CS)
  type(ocean_grid_type),   intent(in) :: G        !< ocean grid structure
  type(verticalGrid_type), intent(in) :: GV       !< ocean vertical grid structure
  type(thermo_var_ptrs),   intent(in) :: tv       !< points to updated thermodynamic fields
  real, dimension(SZI_(G),SZJ_(G),SZK_(GV)), &
                           intent(in) :: h        !< thickness after boundary flux application [H ~> m or kg m-2]
  real, dimension(SZI_(G),SZJ_(G),SZK_(GV)), &
                           intent(in) :: temp_old !< temperature prior to boundary flux application [degC]
  real, dimension(SZI_(G),SZJ_(G),SZK_(GV)), &
                           intent(in) :: saln_old !< salinity prior to boundary flux application [ppt]
  real, dimension(SZI_(G),SZJ_(G),SZK_(GV)), &
                           intent(in) :: h_old    !< thickness prior to boundary flux application [H ~> m or kg m-2]
  real,                    intent(in) :: dt       !< time step [T ~> s]
  type(unit_scale_type),   intent(in) :: US       !< A dimensional unit scaling type
  type(diabatic_CS),       pointer    :: CS       !< module control structure

  ! Local variables
  real, dimension(SZI_(G),SZJ_(G),SZK_(GV)) :: work_3d
  real, dimension(SZI_(G),SZJ_(G))          :: work_2d
  real :: Idt  ! The inverse of the timestep [T-1 ~> s-1]
  real :: ppt2mks = 0.001  ! Conversion factor from g/kg to kg/kg.
  integer :: i, j, k, is, ie, js, je, nz

  is  = G%isc ; ie = G%iec ; js = G%jsc ; je = G%jec ; nz = GV%ke
  Idt = 0.0 ; if (dt > 0.0) Idt = 1. / dt
  work_3d(:,:,:) = 0.0
  work_2d(:,:)   = 0.0

  ! Thickness tendency
  if (CS%id_boundary_forcing_h_tendency > 0) then
    do k=1,nz ; do j=js,je ; do i=is,ie
      work_3d(i,j,k) = (h(i,j,k) - h_old(i,j,k))*Idt
    enddo ; enddo ; enddo
    call post_data(CS%id_boundary_forcing_h_tendency, work_3d, CS%diag, alt_h=h_old)
  endif

  ! temperature tendency
  if (CS%id_boundary_forcing_temp_tend > 0) then
    do k=1,nz ; do j=js,je ; do i=is,ie
      work_3d(i,j,k) = (tv%T(i,j,k)-temp_old(i,j,k))*Idt
    enddo ; enddo ; enddo
    call post_data(CS%id_boundary_forcing_temp_tend, work_3d, CS%diag, alt_h=h_old)
  endif

  ! heat tendency
  if (CS%id_boundary_forcing_heat_tend > 0 .or. CS%id_boundary_forcing_heat_tend_2d > 0) then
    do k=1,nz ; do j=js,je ; do i=is,ie
      work_3d(i,j,k) = GV%H_to_RZ * tv%C_p * Idt * (h(i,j,k) * tv%T(i,j,k) - h_old(i,j,k) * temp_old(i,j,k))
    enddo ; enddo ; enddo
    if (CS%id_boundary_forcing_heat_tend > 0) then
      call post_data(CS%id_boundary_forcing_heat_tend, work_3d, CS%diag, alt_h=h_old)
    endif
    if (CS%id_boundary_forcing_heat_tend_2d > 0) then
      work_2d(:,:) = 0.0
      do k=1,nz ; do j=js,je ; do i=is,ie
        work_2d(i,j) = work_2d(i,j) + work_3d(i,j,k)
      enddo ; enddo ; enddo
      call post_data(CS%id_boundary_forcing_heat_tend_2d, work_2d, CS%diag)
    endif
  endif

  ! salinity tendency
  if (CS%id_boundary_forcing_saln_tend > 0) then
    do k=1,nz ; do j=js,je ; do i=is,ie
      work_3d(i,j,k) = (tv%S(i,j,k)-saln_old(i,j,k))*Idt
    enddo ; enddo ; enddo
    call post_data(CS%id_boundary_forcing_saln_tend, work_3d, CS%diag, alt_h=h_old)
  endif

  ! salt tendency
  if (CS%id_boundary_forcing_salt_tend > 0 .or. CS%id_boundary_forcing_salt_tend_2d > 0) then
    do k=1,nz ; do j=js,je ; do i=is,ie
      work_3d(i,j,k) = GV%H_to_RZ * ppt2mks * Idt * (h(i,j,k) * tv%S(i,j,k) - h_old(i,j,k) * saln_old(i,j,k))
    enddo ; enddo ; enddo
    if (CS%id_boundary_forcing_salt_tend > 0) then
      call post_data(CS%id_boundary_forcing_salt_tend, work_3d, CS%diag, alt_h=h_old)
    endif
    if (CS%id_boundary_forcing_salt_tend_2d > 0) then
      work_2d(:,:) = 0.0
      do k=1,nz ; do j=js,je ; do i=is,ie
        work_2d(i,j) = work_2d(i,j) + work_3d(i,j,k)
      enddo ; enddo ; enddo
      call post_data(CS%id_boundary_forcing_salt_tend_2d, work_2d, CS%diag)
    endif
  endif

end subroutine diagnose_boundary_forcing_tendency


!> This routine diagnoses tendencies for temperature and heat from frazil formation.
!! This routine is called twice from within subroutine diabatic; at start and at
!! end of the diabatic processes. The impacts from frazil are generally a function
!! of depth.  Hence, when checking heat budget, be sure to remove HFSIFRAZIL from HFDS in k=1.
subroutine diagnose_frazil_tendency(tv, h, temp_old, dt, G, GV, US, CS)
  type(ocean_grid_type),                     intent(in) :: G        !< ocean grid structure
  type(verticalGrid_type),                   intent(in) :: GV       !< ocean vertical grid structure
  type(thermo_var_ptrs),                     intent(in) :: tv       !< points to updated thermodynamic fields
  real, dimension(SZI_(G),SZJ_(G),SZK_(GV)), intent(in) :: h        !< thickness [H ~> m or kg m-2]
  real, dimension(SZI_(G),SZJ_(G),SZK_(GV)), intent(in) :: temp_old !< temperature prior to frazil formation [degC]
  real,                                      intent(in) :: dt       !< time step [T ~> s]
  type(unit_scale_type),                     intent(in) :: US       !< A dimensional unit scaling type
  type(diabatic_CS),                         pointer    :: CS       !< module control structure

  real, dimension(SZI_(G),SZJ_(G),SZK_(GV)) :: work_3d
  real, dimension(SZI_(G),SZJ_(G))          :: work_2d
  real    :: Idt ! The inverse of the timestep [T-1 ~> s-1]
  integer :: i, j, k, is, ie, js, je, nz

  is  = G%isc ; ie = G%iec ; js = G%jsc ; je = G%jec ; nz = GV%ke
  Idt = 0.0 ; if (dt > 0.0) Idt = 1. / dt

  ! temperature tendency
  if (CS%id_frazil_temp_tend > 0) then
    do k=1,nz ; do j=js,je ; do i=is,ie
      work_3d(i,j,k) = Idt * (tv%T(i,j,k)-temp_old(i,j,k))
    enddo ; enddo ; enddo
    call post_data(CS%id_frazil_temp_tend, work_3d, CS%diag)
  endif

  ! heat tendency
  if (CS%id_frazil_heat_tend > 0 .or. CS%id_frazil_heat_tend_2d > 0) then
    do k=1,nz ; do j=js,je ; do i=is,ie
      work_3d(i,j,k) = GV%H_to_RZ * tv%C_p * h(i,j,k) * Idt * (tv%T(i,j,k)-temp_old(i,j,k))
    enddo ; enddo ; enddo
    if (CS%id_frazil_heat_tend > 0) call post_data(CS%id_frazil_heat_tend, work_3d, CS%diag)

    ! As a consistency check, we must have
    ! FRAZIL_HEAT_TENDENCY_2d = HFSIFRAZIL
    if (CS%id_frazil_heat_tend_2d > 0) then
      work_2d(:,:) = 0.0
      do k=1,nz ; do j=js,je ; do i=is,ie
        work_2d(i,j) = work_2d(i,j) + work_3d(i,j,k)
      enddo ; enddo ; enddo
      call post_data(CS%id_frazil_heat_tend_2d, work_2d, CS%diag)
    endif
  endif

end subroutine diagnose_frazil_tendency


!> A simplified version of diabatic_driver_init that will allow
!! tracer column functions to be called without allowing any
!! of the diabatic processes to be used.
subroutine adiabatic_driver_init(Time, G, param_file, diag, CS, &
                                tracer_flow_CSp)
  type(time_type),         intent(in)    :: Time             !< current model time
  type(ocean_grid_type),   intent(in)    :: G                !< model grid structure
  type(param_file_type),   intent(in)    :: param_file       !< the file to parse for parameter values
  type(diag_ctrl), target, intent(inout) :: diag             !< regulates diagnostic output
  type(diabatic_CS),       pointer       :: CS               !< module control structure
  type(tracer_flow_control_CS), pointer  :: tracer_flow_CSp  !< pointer to control structure of the
                                                             !! tracer flow control module

  ! This "include" declares and sets the variable "version".
# include "version_variable.h"
  character(len=40)  :: mdl = "MOM_diabatic_driver" ! This module's name.

  if (associated(CS)) then
    call MOM_error(WARNING, "adiabatic_driver_init called with an "// &
                            "associated control structure.")
    return
  else ; allocate(CS) ; endif

  CS%diag => diag
  if (associated(tracer_flow_CSp)) CS%tracer_flow_CSp => tracer_flow_CSp

  ! Set default, read and log parameters
  call log_version(param_file, mdl, version, &
                   "The following parameters are used for diabatic processes.")

  ! Check for any subsidiary parameters that are inconsistent with the adiabatic mode.
  call get_param(param_file, mdl, "SPONGE", CS%use_sponge, &
                 "If true, sponges may be applied anywhere in the domain. "//&
                 "The exact location and properties of those sponges are "//&
                 "specified via calls to initialize_sponge and possibly "//&
                 "set_up_sponge_field.", default=.false., do_not_log=.true.)
  call get_param(param_file, mdl, "ENERGETICS_SFC_PBL", CS%use_energetic_PBL, &
                 "If true, use an implied energetics planetary boundary "//&
                 "layer scheme to determine the diffusivity and viscosity "//&
                 "in the surface boundary layer.", default=.false., do_not_log=.true.)
  call get_param(param_file, mdl, "USE_KPP", CS%use_KPP, &
                 "If true, turns on the [CVMix] KPP scheme of Large et al., 1994, "//&
                 "to calculate diffusivities and non-local transport in the OBL.", &
                 default=.false., do_not_log=.true.)

  if (CS%use_sponge) call MOM_error(WARNING, &
    "When ADIABATIC = True, it is inconsistent to set SPONGE = True.")
  if (CS%use_energetic_PBL) call MOM_error(WARNING, &
    "When ADIABATIC = True, it is inconsistent to set ENERGETICS_SFC_PBL = True.")
  if (CS%use_KPP) call MOM_error(WARNING, &
    "When ADIABATIC = True, it is inconsistent to set USE_KPP = True.")

  if (CS%use_sponge .or. CS%use_energetic_PBL .or. CS%use_KPP) &
    call MOM_error(FATAL, "adiabatic_driver_init is aborting due to inconsistent parameter settings.")

end subroutine adiabatic_driver_init


!> This routine initializes the diabatic driver module.
subroutine diabatic_driver_init(Time, G, GV, US, param_file, useALEalgorithm, diag, &
                                ADp, CDp, CS, tracer_flow_CSp, sponge_CSp, &
                                ALE_sponge_CSp, oda_incupd_CSp)
  type(time_type), target                :: Time             !< model time
  type(ocean_grid_type),   intent(inout) :: G                !< model grid structure
  type(verticalGrid_type), intent(in)    :: GV               !< model vertical grid structure
  type(unit_scale_type),   intent(in)    :: US               !< A dimensional unit scaling type
  type(param_file_type),   intent(in)    :: param_file       !< file to parse for parameter values
  logical,                 intent(in)    :: useALEalgorithm  !< logical for whether to use ALE remapping
  type(diag_ctrl), target, intent(inout) :: diag             !< structure to regulate diagnostic output
  type(accel_diag_ptrs),   intent(inout) :: ADp              !< pointers to accelerations in momentum equations,
                                                             !! to enable diagnostics, like energy budgets
  type(cont_diag_ptrs),    intent(inout) :: CDp              !< pointers to terms in continuity equations
  type(diabatic_CS),       pointer       :: CS               !< module control structure
  type(tracer_flow_control_CS), pointer  :: tracer_flow_CSp  !< pointer to control structure of the
                                                             !! tracer flow control module
  type(sponge_CS),         pointer       :: sponge_CSp       !< pointer to the sponge module control structure
  type(ALE_sponge_CS),     pointer       :: ALE_sponge_CSp   !< pointer to the ALE sponge module control structure
  type(oda_incupd_CS),     pointer       :: oda_incupd_CSp   !< pointer to the oda incupd module control structure

  ! Local variables
  real    :: Kd  ! A diffusivity used in the default for other tracer diffusivities, in MKS units [m2 s-1]
  integer :: num_mode
  logical :: use_temperature
  character(len=20) :: EN1, EN2, EN3

  ! This "include" declares and sets the variable "version".
# include "version_variable.h"
  character(len=40)  :: mdl = "MOM_diabatic_driver" ! This module's name.
  character(len=48)  :: thickness_units
  character(len=40)  :: var_name
  character(len=160) :: var_descript
  integer :: isd, ied, jsd, jed, IsdB, IedB, JsdB, JedB, nz, nbands, m
  isd  = G%isd  ; ied  = G%ied  ; jsd  = G%jsd  ; jed  = G%jed ; nz = GV%ke
  IsdB = G%IsdB ; IedB = G%IedB ; JsdB = G%JsdB ; JedB = G%JedB

  if (associated(CS)) then
    call MOM_error(WARNING, "diabatic_driver_init called with an "// &
                            "associated control structure.")
    return
  else
    allocate(CS)
  endif

  CS%initialized = .true.

  CS%diag => diag
  CS%Time => Time

  if (associated(tracer_flow_CSp)) CS%tracer_flow_CSp => tracer_flow_CSp
  if (associated(sponge_CSp))      CS%sponge_CSp      => sponge_CSp
  if (associated(ALE_sponge_CSp))  CS%ALE_sponge_CSp  => ALE_sponge_CSp
  if (associated(oda_incupd_CSp))  CS%oda_incupd_CSp  => oda_incupd_CSp

  CS%useALEalgorithm = useALEalgorithm
  CS%use_bulkmixedlayer = (GV%nkml > 0)

  ! Set default, read and log parameters
  call log_version(param_file, mdl, version, &
                   "The following parameters are used for diabatic processes.", &
                   log_to_all=.true., debugging=.true.)
  call get_param(param_file, mdl, "USE_LEGACY_DIABATIC_DRIVER", CS%use_legacy_diabatic, &
                 "If true, use a legacy version of the diabatic subroutine. "//&
                 "This is temporary and is needed to avoid change in answers.", &
                 default=.true.)
  call get_param(param_file, mdl, "SPONGE", CS%use_sponge, &
                 "If true, sponges may be applied anywhere in the domain. "//&
                 "The exact location and properties of those sponges are "//&
                 "specified via calls to initialize_sponge and possibly "//&
                 "set_up_sponge_field.", default=.false.)
  call get_param(param_file, mdl, "ODA_INCUPD", CS%use_oda_incupd, &
                 "If true, oda incremental updates will be applied "//&
                 "everywhere in the domain.", default=.false.)
  call get_param(param_file, mdl, "ENABLE_THERMODYNAMICS", use_temperature, &
                 "If true, temperature and salinity are used as state "//&
                 "variables.", default=.true.)
  call get_param(param_file, mdl, "ENERGETICS_SFC_PBL", CS%use_energetic_PBL, &
                 "If true, use an implied energetics planetary boundary "//&
                 "layer scheme to determine the diffusivity and viscosity "//&
                 "in the surface boundary layer.", default=.false.)
  call get_param(param_file, mdl, "EPBL_IS_ADDITIVE", CS%ePBL_is_additive, &
                 "If true, the diffusivity from ePBL is added to all "//&
                 "other diffusivities. Otherwise, the larger of kappa-shear "//&
                 "and ePBL diffusivities are used.", default=.true.)
  call get_param(param_file, mdl, "PRANDTL_EPBL", CS%ePBL_Prandtl, &
                 "The Prandtl number used by ePBL to convert vertical diffusivities into "//&
                 "viscosities.", default=1.0, units="nondim", do_not_log=.not.CS%use_energetic_PBL)
  call get_param(param_file, mdl, "USE_KPP", CS%use_KPP, &
                 "If true, turns on the [CVMix] KPP scheme of Large et al., 1994, "//&
                 "to calculate diffusivities and non-local transport in the OBL.", &
                 default=.false., do_not_log=.true.)
  CS%use_CVMix_ddiff = CVMix_ddiff_is_used(param_file)

  CS%use_kappa_shear = kappa_shear_is_used(param_file)
  CS%use_CVMix_shear = CVMix_shear_is_used(param_file)

  if (CS%use_bulkmixedlayer) then
    call get_param(param_file, mdl, "ML_MIX_FIRST", CS%ML_mix_first, &
                 "The fraction of the mixed layer mixing that is applied "//&
                 "before interior diapycnal mixing.  0 by default.", &
                 units="nondim", default=0.0)
    call get_param(param_file, mdl, "NKBL", CS%nkbl, default=2, do_not_log=.true.)
  else
    CS%ML_mix_first = 0.0
  endif
  if (use_temperature) then
    call get_param(param_file, mdl, "DO_GEOTHERMAL", CS%use_geothermal, &
                 "If true, apply geothermal heating.", default=.false.)
  else
    CS%use_geothermal = .false.
  endif
  call get_param(param_file, mdl, "INTERNAL_TIDES", CS%use_int_tides, &
                 "If true, use the code that advances a separate set of "//&
                 "equations for the internal tide energy density.", default=.false.)
  CS%nMode = 1
  if (CS%use_int_tides) then
    call get_param(param_file, mdl, "INTERNAL_TIDE_MODES", CS%nMode, &
                 "The number of distinct internal tide modes "//&
                 "that will be calculated.", default=1, do_not_log=.true.)
    call get_param(param_file, mdl, "UNIFORM_TEST_CG", CS%uniform_test_cg, &
                 "If positive, a uniform group velocity of internal tide for test case", &
                 default=-1., units="m s-1", scale=US%m_s_to_L_T)
  endif

  call get_param(param_file, mdl, "MASSLESS_MATCH_TARGETS", &
                                CS%massless_match_targets, &
                 "If true, the temperature and salinity of massless layers "//&
                 "are kept consistent with their target densities. "//&
                 "Otherwise the properties of massless layers evolve "//&
                 "diffusively to match massive neighboring layers.", &
                 default=.true.)

  call get_param(param_file, mdl, "AGGREGATE_FW_FORCING", CS%aggregate_FW_forcing, &
                 "If true, the net incoming and outgoing fresh water fluxes are combined "//&
                 "and applied as either incoming or outgoing depending on the sign of the net. "//&
                 "If false, the net incoming fresh water flux is added to the model and "//&
                 "thereafter the net outgoing is removed from the topmost non-vanished "//&
                 "layers of the updated state.", default=.true.)

  call get_param(param_file, mdl, "DEBUG", CS%debug, &
                 "If true, write out verbose debugging data.", &
                 default=.false., debuggingParam=.true.)
  call get_param(param_file, mdl, "DEBUG_CONSERVATION", CS%debugConservation, &
                 "If true, monitor conservation and extrema.", &
                 default=.false., debuggingParam=.true.)

  call get_param(param_file, mdl, "DEBUG_ENERGY_REQ", CS%debug_energy_req, &
                 "If true, debug the energy requirements.", default=.false., do_not_log=.true.)
  call get_param(param_file, mdl, "MIX_BOUNDARY_TRACERS", CS%mix_boundary_tracers, &
                 "If true, mix the passive tracers in massless layers at "//&
                 "the bottom into the interior as though a diffusivity of "//&
                 "KD_MIN_TR were operating.", default=.true.)
  call get_param(param_file, mdl, "MIX_BOUNDARY_TRACER_ALE", CS%mix_boundary_tracer_ALE, &
                 "If true and in ALE mode, mix the passive tracers in massless layers at "//&
                 "the bottom into the interior as though a diffusivity of "//&
                 "KD_MIN_TR were operating.", default=.false., do_not_log=.not.CS%useALEalgorithm)

  if (CS%mix_boundary_tracers .or. CS%mix_boundary_tracer_ALE) then
    call get_param(param_file, mdl, "KD", Kd, default=0.0)
    call get_param(param_file, mdl, "KD_MIN_TR", CS%Kd_min_tr, &
                 "A minimal diffusivity that should always be applied to "//&
                 "tracers, especially in massless layers near the bottom. "//&
                 "The default is 0.1*KD.", units="m2 s-1", default=0.1*Kd, scale=US%m2_s_to_Z2_T)
    call get_param(param_file, mdl, "KD_BBL_TR", CS%Kd_BBL_tr, &
                 "A bottom boundary layer tracer diffusivity that will "//&
                 "allow for explicitly specified bottom fluxes. The "//&
                 "entrainment at the bottom is at least sqrt(Kd_BBL_tr*dt) "//&
                 "over the same distance.", units="m2 s-1", default=0., scale=US%m2_s_to_Z2_T)
  endif

  call get_param(param_file, mdl, "TRACER_TRIDIAG", CS%tracer_tridiag, &
                 "If true, use the passive tracer tridiagonal solver for T and S", &
                 default=.false.)

  call get_param(param_file, mdl, "MINIMUM_FORCING_DEPTH", CS%minimum_forcing_depth, &
                 "The smallest depth over which forcing can be applied. This "//&
                 "only takes effect when near-surface layers become thin "//&
                 "relative to this scale, in which case the forcing tendencies "//&
                 "scaled down by distributing the forcing over this depth scale.", &
                 units="m", default=0.001, scale=GV%m_to_H)
  call get_param(param_file, mdl, "EVAP_CFL_LIMIT", CS%evap_CFL_limit, &
                 "The largest fraction of a layer than can be lost to forcing "//&
                 "(e.g. evaporation, sea-ice formation) in one time-step. The unused "//&
                 "mass loss is passed down through the column.", &
                 units="nondim", default=0.8)

  if (CS%use_energetic_PBL .and. .not.CS%useALEalgorithm) &
    call MOM_error(FATAL, "diabatic_driver_init: "//&
                   "ENERGETICS_SFC_PBL = True is only coded to work when USE_REGRIDDING = True.")

  ! Register all available diagnostics for this module.
  thickness_units = get_thickness_units(GV)

  CS%id_ea_t = register_diag_field('ocean_model', 'ea_t', diag%axesTL, Time, &
      'Layer (heat) entrainment from above per timestep', 'm', conversion=GV%H_to_m)
  CS%id_eb_t = register_diag_field('ocean_model', 'eb_t', diag%axesTL, Time, &
      'Layer (heat) entrainment from below per timestep', 'm', conversion=GV%H_to_m)
  CS%id_ea_s = register_diag_field('ocean_model', 'ea_s', diag%axesTL, Time, &
      'Layer (salt) entrainment from above per timestep', 'm', conversion=GV%H_to_m)
  CS%id_eb_s = register_diag_field('ocean_model', 'eb_s', diag%axesTL, Time, &
      'Layer (salt) entrainment from below per timestep', 'm', conversion=GV%H_to_m)
  ! used by layer diabatic
  CS%id_ea = register_diag_field('ocean_model', 'ea', diag%axesTL, Time, &
      'Layer entrainment from above per timestep', 'm', conversion=GV%H_to_m)
  CS%id_eb = register_diag_field('ocean_model', 'eb', diag%axesTL, Time, &
      'Layer entrainment from below per timestep', 'm', conversion=GV%H_to_m)
  if (.not.CS%useALEalgorithm) then
    CS%id_wd = register_diag_field('ocean_model', 'wd', diag%axesTi, Time, &
      'Diapycnal velocity', 'm s-1', conversion=GV%H_to_m*US%s_to_T)
    if (CS%id_wd > 0) call safe_alloc_ptr(CDp%diapyc_vel,isd,ied,jsd,jed,nz+1)

    CS%id_dudt_dia = register_diag_field('ocean_model', 'dudt_dia', diag%axesCuL, Time, &
        'Zonal Acceleration from Diapycnal Mixing', 'm s-2', conversion=US%L_T2_to_m_s2)
    CS%id_dvdt_dia = register_diag_field('ocean_model', 'dvdt_dia', diag%axesCvL, Time, &
        'Meridional Acceleration from Diapycnal Mixing', 'm s-2', conversion=US%L_T2_to_m_s2)

    CS%id_hf_dudt_dia_2d = register_diag_field('ocean_model', 'hf_dudt_dia_2d', diag%axesCu1, Time, &
        'Depth-sum Fractional Thickness-weighted Zonal Acceleration from Diapycnal Mixing', &
        'm s-2', conversion=US%L_T2_to_m_s2)
    if (CS%id_hf_dudt_dia_2d > 0) call safe_alloc_ptr(ADp%diag_hfrac_u,IsdB,IedB,jsd,jed,nz)

    CS%id_hf_dvdt_dia_2d = register_diag_field('ocean_model', 'hf_dvdt_dia_2d', diag%axesCv1, Time, &
        'Depth-sum Fractional Thickness-weighted Meridional Acceleration from Diapycnal Mixing', &
        'm s-2', conversion=US%L_T2_to_m_s2)
    if (CS%id_hf_dvdt_dia_2d > 0)  call safe_alloc_ptr(ADp%diag_hfrac_v,isd,ied,JsdB,JedB,nz)

    if ((CS%id_dudt_dia > 0) .or. (CS%id_hf_dudt_dia_2d > 0)) &
      call safe_alloc_ptr(ADp%du_dt_dia,IsdB,IedB,jsd,jed,nz)
    if ((CS%id_dvdt_dia > 0) .or. (CS%id_hf_dvdt_dia_2d > 0)) &
      call safe_alloc_ptr(ADp%dv_dt_dia,isd,ied,JsdB,JedB,nz)
  endif

  if (CS%use_int_tides) then
    CS%id_cg1 = register_diag_field('ocean_model', 'cn1', diag%axesT1, &
                 Time, 'First baroclinic mode (eigen) speed', 'm s-1', conversion=US%L_T_to_m_s)
    allocate(CS%id_cn(CS%nMode), source=-1)
    do m=1,CS%nMode
      write(var_name, '("cn_mode",i1)') m
      write(var_descript, '("Baroclinic (eigen) speed of mode ",i1)') m
      CS%id_cn(m) = register_diag_field('ocean_model',var_name, diag%axesT1, &
                   Time, var_descript, 'm s-1', conversion=US%L_T_to_m_s)
      call MOM_mesg("Registering "//trim(var_name)//", Described as: "//var_descript, 5)
    enddo
  endif

  if (use_temperature) then
    CS%id_Tdif = register_diag_field('ocean_model',"Tflx_dia_diff", diag%axesTi, &
        Time, "Diffusive diapycnal temperature flux across interfaces", &
        "degC m s-1", conversion=GV%H_to_m*US%s_to_T)
    if (.not.CS%useALEalgorithm) then
      CS%id_Tadv = register_diag_field('ocean_model',"Tflx_dia_adv", diag%axesTi, &
          Time, "Advective diapycnal temperature flux across interfaces", &
          "degC m s-1", conversion=GV%H_to_m*US%s_to_T)
    endif
    CS%id_Sdif = register_diag_field('ocean_model',"Sflx_dia_diff", diag%axesTi, &
        Time, "Diffusive diapycnal salnity flux across interfaces", &
        "psu m s-1", conversion=GV%H_to_m*US%s_to_T)
    if (.not.CS%useALEalgorithm) then
      CS%id_Sadv = register_diag_field('ocean_model',"Sflx_dia_adv", diag%axesTi, &
          Time, "Advective diapycnal salnity flux across interfaces", &
          "psu m s-1", conversion=GV%H_to_m*US%s_to_T)
    endif
    CS%id_MLD_003 = register_diag_field('ocean_model', 'MLD_003', diag%axesT1, Time, &
        'Mixed layer depth (delta rho = 0.03)', 'm', conversion=US%Z_to_m, &
        cmor_field_name='mlotst', cmor_long_name='Ocean Mixed Layer Thickness Defined by Sigma T', &
        cmor_standard_name='ocean_mixed_layer_thickness_defined_by_sigma_t')
    CS%id_mlotstsq = register_diag_field('ocean_model', 'mlotstsq', diag%axesT1, Time, &
        long_name='Square of Ocean Mixed Layer Thickness Defined by Sigma T', &
        standard_name='square_of_ocean_mixed_layer_thickness_defined_by_sigma_t', &
        units='m2', conversion=US%Z_to_m**2)
    CS%id_MLD_0125 = register_diag_field('ocean_model', 'MLD_0125', diag%axesT1, Time, &
        'Mixed layer depth (delta rho = 0.125)', 'm', conversion=US%Z_to_m)
    call get_param(param_file, mdl, "MLD_EN_VALS", CS%MLD_EN_VALS, &
         "The energy values used to compute MLDs.  If not set (or all set to 0.), the "//&
         "default will overwrite to 25., 2500., 250000.",units='J/m2', default=0., &
         scale=US%kg_m3_to_R*US%m_to_Z**3*US%T_to_s**2)
    if ((CS%MLD_EN_VALS(1)==0.).and.(CS%MLD_EN_VALS(2)==0.).and.(CS%MLD_EN_VALS(3)==0.)) then
      CS%MLD_EN_VALS = (/25.*US%kg_m3_to_R*US%m_to_Z*US%m_to_L**2*US%T_to_s**2,&
           2500.*US%kg_m3_to_R*US%m_to_Z*US%m_to_L**2*US%T_to_s**2,&
           250000.*US%kg_m3_to_R*US%m_to_Z*US%m_to_L**2*US%T_to_s**2/)
    endif
    write(EN1,'(F10.2)') CS%MLD_EN_VALS(1)*US%R_to_kg_m3*US%Z_to_m*US%L_to_m**2*US%s_to_T**2
    write(EN2,'(F10.2)') CS%MLD_EN_VALS(2)*US%R_to_kg_m3*US%Z_to_m*US%L_to_m**2*US%s_to_T**2
    write(EN3,'(F10.2)') CS%MLD_EN_VALS(3)*US%R_to_kg_m3*US%Z_to_m*US%L_to_m**2*US%s_to_T**2
    CS%id_MLD_EN1 = register_diag_field('ocean_model', 'MLD_EN1', diag%axesT1, Time, &
         'Mixed layer depth for energy value set to '//trim(EN1)//' J/m2 (Energy set by 1st MLD_EN_VALS)', &
         'm', conversion=US%Z_to_m)
    CS%id_MLD_EN2 = register_diag_field('ocean_model', 'MLD_EN2', diag%axesT1, Time, &
         'Mixed layer depth for energy value set to '//trim(EN2)//' J/m2 (Energy set by 2nd MLD_EN_VALS)', &
         'm', conversion=US%Z_to_m)
    CS%id_MLD_EN3 = register_diag_field('ocean_model', 'MLD_EN3', diag%axesT1, Time, &
         'Mixed layer depth for energy value set to '//trim(EN3)//' J/m2 (Energy set by 3rd MLD_EN_VALS)', &
         'm', conversion=US%Z_to_m)
    CS%id_subMLN2  = register_diag_field('ocean_model', 'subML_N2', diag%axesT1, Time, &
        'Squared buoyancy frequency below mixed layer', 's-2', conversion=US%s_to_T**2)
    CS%id_MLD_user = register_diag_field('ocean_model', 'MLD_user', diag%axesT1, Time, &
        'Mixed layer depth (used defined)', 'm', conversion=US%Z_to_m)
  endif
  call get_param(param_file, mdl, "DIAG_MLD_DENSITY_DIFF", CS%MLDdensityDifference, &
                 "The density difference used to determine a diagnostic mixed "//&
                 "layer depth, MLD_user, following the definition of Levitus 1982. "//&
                 "The MLD is the depth at which the density is larger than the "//&
                 "surface density by the specified amount.", &
                 units='kg/m3', default=0.1, scale=US%kg_m3_to_R)
  call get_param(param_file, mdl, "DIAG_DEPTH_SUBML_N2", CS%dz_subML_N2, &
                 "The distance over which to calculate a diagnostic of the "//&
                 "stratification at the base of the mixed layer.", &
                 units='m', default=50.0, scale=US%m_to_Z)

  ! diagnostics for values prior to diabatic and prior to ALE
  CS%id_u_predia = register_diag_field('ocean_model', 'u_predia', diag%axesCuL, Time, &
      'Zonal velocity before diabatic forcing', 'm s-1', conversion=US%L_T_to_m_s)
  CS%id_v_predia = register_diag_field('ocean_model', 'v_predia', diag%axesCvL, Time, &
      'Meridional velocity before diabatic forcing', 'm s-1', conversion=US%L_T_to_m_s)
  CS%id_h_predia = register_diag_field('ocean_model', 'h_predia', diag%axesTL, Time, &
      'Layer Thickness before diabatic forcing', &
      trim(thickness_units), conversion=GV%H_to_MKS, v_extensive=.true.)
  CS%id_e_predia = register_diag_field('ocean_model', 'e_predia', diag%axesTi, Time, &
      'Interface Heights before diabatic forcing', 'm')
  if (use_temperature) then
    CS%id_T_predia = register_diag_field('ocean_model', 'temp_predia', diag%axesTL, Time, &
        'Potential Temperature', 'degC')
    CS%id_S_predia = register_diag_field('ocean_model', 'salt_predia', diag%axesTL, Time, &
        'Salinity', 'PSU')
  endif

  CS%id_Kd_int = register_diag_field('ocean_model', 'Kd_interface', diag%axesTi, Time, &
      'Total diapycnal diffusivity at interfaces', 'm2 s-1', conversion=US%Z2_T_to_m2_s)
  if (CS%use_energetic_PBL) then
      CS%id_Kd_ePBL = register_diag_field('ocean_model', 'Kd_ePBL', diag%axesTi, Time, &
          'ePBL diapycnal diffusivity at interfaces', 'm2 s-1', conversion=US%Z2_T_to_m2_s)
  endif

  CS%id_Kd_heat = register_diag_field('ocean_model', 'Kd_heat', diag%axesTi, Time, &
      'Total diapycnal diffusivity for heat at interfaces', 'm2 s-1', conversion=US%Z2_T_to_m2_s, &
       cmor_field_name='difvho',                                                   &
       cmor_standard_name='ocean_vertical_heat_diffusivity',                       &
       cmor_long_name='Ocean vertical heat diffusivity')
  CS%id_Kd_salt = register_diag_field('ocean_model', 'Kd_salt', diag%axesTi, Time, &
      'Total diapycnal diffusivity for salt at interfaces', 'm2 s-1', conversion=US%Z2_T_to_m2_s, &
       cmor_field_name='difvso',                                                   &
       cmor_standard_name='ocean_vertical_salt_diffusivity',                       &
       cmor_long_name='Ocean vertical salt diffusivity')

  ! CS%useKPP is set to True if KPP-scheme is to be used, False otherwise.
  ! KPP_init() allocated CS%KPP_Csp and also sets CS%KPPisPassive
  CS%useKPP = KPP_init(param_file, G, GV, US, diag, Time, CS%KPP_CSp, passive=CS%KPPisPassive)
  if (CS%useKPP) then
    allocate(CS%KPP_NLTheat(isd:ied,jsd:jed,nz+1), source=0.0)
    allocate(CS%KPP_NLTscalar(isd:ied,jsd:jed,nz+1), source=0.0)
    allocate(CS%KPP_buoy_flux(isd:ied,jsd:jed,nz+1), source=0.0)
    allocate(CS%KPP_temp_flux(isd:ied,jsd:jed), source=0.0)
    allocate(CS%KPP_salt_flux(isd:ied,jsd:jed), source=0.0)
  endif


  ! diagnostics for tendencies of temp and saln due to diabatic processes
  ! available only for ALE algorithm.
  ! diagnostics for tendencies of temp and heat due to frazil
  CS%id_diabatic_diff_h = register_diag_field('ocean_model', 'diabatic_diff_h', diag%axesTL, Time, &
      long_name='Cell thickness used during diabatic diffusion', &
      units='m', conversion=GV%H_to_m, v_extensive=.true.)
  if (CS%useALEalgorithm) then
    CS%id_diabatic_diff_temp_tend = register_diag_field('ocean_model', &
        'diabatic_diff_temp_tendency', diag%axesTL, Time,              &
        'Diabatic diffusion temperature tendency', 'degC s-1', conversion=US%s_to_T)
    if (CS%id_diabatic_diff_temp_tend > 0) then
      CS%diabatic_diff_tendency_diag = .true.
    endif

    CS%id_diabatic_diff_saln_tend = register_diag_field('ocean_model',&
        'diabatic_diff_saln_tendency', diag%axesTL, Time,             &
        'Diabatic diffusion salinity tendency', 'psu s-1', conversion=US%s_to_T)
    if (CS%id_diabatic_diff_saln_tend > 0) then
      CS%diabatic_diff_tendency_diag = .true.
    endif

    CS%id_diabatic_diff_heat_tend = register_diag_field('ocean_model',                             &
        'diabatic_heat_tendency', diag%axesTL, Time,                                               &
        'Diabatic diffusion heat tendency',                                                        &
        'W m-2', conversion=US%QRZ_T_to_W_m2, cmor_field_name='opottempdiff',            &
        cmor_standard_name='tendency_of_sea_water_potential_temperature_expressed_as_heat_content_'// &
                           'due_to_parameterized_dianeutral_mixing',                               &
        cmor_long_name='Tendency of sea water potential temperature expressed as heat content '//  &
                       'due to parameterized dianeutral mixing', &
        v_extensive=.true.)
    if (CS%id_diabatic_diff_heat_tend > 0) then
      CS%diabatic_diff_tendency_diag = .true.
    endif

    CS%id_diabatic_diff_salt_tend = register_diag_field('ocean_model',                   &
        'diabatic_salt_tendency', diag%axesTL, Time,                                     &
        'Diabatic diffusion of salt tendency',                                           &
        'kg m-2 s-1', conversion=US%RZ_T_to_kg_m2s, cmor_field_name='osaltdiff', &
        cmor_standard_name='tendency_of_sea_water_salinity_expressed_as_salt_content_'// &
                           'due_to_parameterized_dianeutral_mixing',                     &
        cmor_long_name='Tendency of sea water salinity expressed as salt content '//     &
                       'due to parameterized dianeutral mixing', &
        v_extensive=.true.)
    if (CS%id_diabatic_diff_salt_tend > 0) then
      CS%diabatic_diff_tendency_diag = .true.
    endif

    ! This diagnostic should equal to roundoff if all is working well.
    CS%id_diabatic_diff_heat_tend_2d = register_diag_field('ocean_model',                        &
        'diabatic_heat_tendency_2d', diag%axesT1, Time,                                          &
        'Depth integrated diabatic diffusion heat tendency',                                     &
        'W m-2', conversion=US%QRZ_T_to_W_m2, cmor_field_name='opottempdiff_2d',      &
        cmor_standard_name='tendency_of_sea_water_potential_temperature_expressed_as_heat_content_'//&
                           'due_to_parameterized_dianeutral_mixing_depth_integrated',            &
        cmor_long_name='Tendency of sea water potential temperature expressed as heat content '//&
                       'due to parameterized dianeutral mixing depth integrated')
    if (CS%id_diabatic_diff_heat_tend_2d > 0) then
      CS%diabatic_diff_tendency_diag = .true.
    endif

    ! This diagnostic should equal to roundoff if all is working well.
    CS%id_diabatic_diff_salt_tend_2d = register_diag_field('ocean_model',                &
        'diabatic_salt_tendency_2d', diag%axesT1, Time,                                  &
        'Depth integrated diabatic diffusion salt tendency',                             &
        'kg m-2 s-1', conversion=US%RZ_T_to_kg_m2s, cmor_field_name='osaltdiff_2d',              &
        cmor_standard_name='tendency_of_sea_water_salinity_expressed_as_salt_content_'// &
                           'due_to_parameterized_dianeutral_mixing_depth_integrated',    &
        cmor_long_name='Tendency of sea water salinity expressed as salt content '//     &
                       'due to parameterized dianeutral mixing depth integrated')
    if (CS%id_diabatic_diff_salt_tend_2d > 0) then
      CS%diabatic_diff_tendency_diag = .true.
    endif

    ! diagnostics for tendencies of thickness temp and saln due to boundary forcing
    ! available only for ALE algorithm.
  ! diagnostics for tendencies of temp and heat due to frazil
    CS%id_boundary_forcing_h = register_diag_field('ocean_model', 'boundary_forcing_h', diag%axesTL, Time, &
        long_name='Cell thickness after applying boundary forcing', &
        units='m', conversion=GV%H_to_m, v_extensive=.true.)
    CS%id_boundary_forcing_h_tendency = register_diag_field('ocean_model',   &
        'boundary_forcing_h_tendency', diag%axesTL, Time,                &
        'Cell thickness tendency due to boundary forcing', &
        'm s-1', conversion=GV%H_to_m*US%s_to_T, v_extensive=.true.)
    if (CS%id_boundary_forcing_h_tendency > 0) then
      CS%boundary_forcing_tendency_diag = .true.
    endif

    CS%id_boundary_forcing_temp_tend = register_diag_field('ocean_model',&
        'boundary_forcing_temp_tendency', diag%axesTL, Time,             &
        'Boundary forcing temperature tendency', 'degC s-1', conversion=US%s_to_T)
    if (CS%id_boundary_forcing_temp_tend > 0) then
      CS%boundary_forcing_tendency_diag = .true.
    endif

    CS%id_boundary_forcing_saln_tend = register_diag_field('ocean_model',&
        'boundary_forcing_saln_tendency', diag%axesTL, Time,             &
        'Boundary forcing saln tendency', 'psu s-1', conversion=US%s_to_T)
    if (CS%id_boundary_forcing_saln_tend > 0) then
      CS%boundary_forcing_tendency_diag = .true.
    endif

    CS%id_boundary_forcing_heat_tend = register_diag_field('ocean_model',&
        'boundary_forcing_heat_tendency', diag%axesTL, Time,             &
        'Boundary forcing heat tendency', &
        'W m-2', conversion=US%QRZ_T_to_W_m2, v_extensive = .true.)
    if (CS%id_boundary_forcing_heat_tend > 0) then
      CS%boundary_forcing_tendency_diag = .true.
    endif

    CS%id_boundary_forcing_salt_tend = register_diag_field('ocean_model',&
        'boundary_forcing_salt_tendency', diag%axesTL, Time,             &
        'Boundary forcing salt tendency', 'kg m-2 s-1', conversion=US%RZ_T_to_kg_m2s, &
        v_extensive = .true.)
    if (CS%id_boundary_forcing_salt_tend > 0) then
      CS%boundary_forcing_tendency_diag = .true.
    endif

    ! This diagnostic should equal to surface heat flux if all is working well.
    CS%id_boundary_forcing_heat_tend_2d = register_diag_field('ocean_model',&
        'boundary_forcing_heat_tendency_2d', diag%axesT1, Time,             &
        'Depth integrated boundary forcing of ocean heat', &
        'W m-2', conversion=US%QRZ_T_to_W_m2)
    if (CS%id_boundary_forcing_heat_tend_2d > 0) then
      CS%boundary_forcing_tendency_diag = .true.
    endif

    ! This diagnostic should equal to surface salt flux if all is working well.
    CS%id_boundary_forcing_salt_tend_2d = register_diag_field('ocean_model',&
        'boundary_forcing_salt_tendency_2d', diag%axesT1, Time,             &
        'Depth integrated boundary forcing of ocean salt', &
        'kg m-2 s-1', conversion=US%RZ_T_to_kg_m2s)
    if (CS%id_boundary_forcing_salt_tend_2d > 0) then
      CS%boundary_forcing_tendency_diag = .true.
    endif
  endif

  ! diagnostics for tendencies of temp and heat due to frazil
  CS%id_frazil_h = register_diag_field('ocean_model', 'frazil_h', diag%axesTL, Time, &
      long_name='Cell Thickness', standard_name='cell_thickness', &
      units='m', conversion=GV%H_to_m, v_extensive=.true.)

  ! diagnostic for tendency of temp due to frazil
  CS%id_frazil_temp_tend = register_diag_field('ocean_model',&
      'frazil_temp_tendency', diag%axesTL, Time,             &
      'Temperature tendency due to frazil formation', 'degC s-1', conversion=US%s_to_T)
  if (CS%id_frazil_temp_tend > 0) then
    CS%frazil_tendency_diag = .true.
  endif

  ! diagnostic for tendency of heat due to frazil
  CS%id_frazil_heat_tend = register_diag_field('ocean_model',&
      'frazil_heat_tendency', diag%axesTL, Time,             &
      'Heat tendency due to frazil formation', &
      'W m-2', conversion=US%QRZ_T_to_W_m2, v_extensive=.true.)
  if (CS%id_frazil_heat_tend > 0) then
    CS%frazil_tendency_diag = .true.
  endif

  ! if all is working propertly, this diagnostic should equal to hfsifrazil
  CS%id_frazil_heat_tend_2d = register_diag_field('ocean_model',&
      'frazil_heat_tendency_2d', diag%axesT1, Time,             &
      'Depth integrated heat tendency due to frazil formation', &
      'W m-2', conversion=US%QRZ_T_to_W_m2)
  if (CS%id_frazil_heat_tend_2d > 0) then
    CS%frazil_tendency_diag = .true.
  endif

  ! CS%use_CVMix_conv is set to True if CVMix convection will be used, otherwise it is False.
  CS%use_CVMix_conv = CVMix_conv_init(Time, G, GV, US, param_file, diag, CS%CVMix_conv)

  call entrain_diffusive_init(Time, G, GV, US, param_file, diag, CS%entrain_diffusive, &
                              just_read_params=CS%useALEalgorithm)

  ! initialize the geothermal heating module
  if (CS%use_geothermal) &
    call geothermal_init(Time, G, GV, US, param_file, diag, CS%geothermal, useALEalgorithm)

  ! initialize module for internal tide induced mixing
  if (CS%use_int_tides) then
    call int_tide_input_init(Time, G, GV, US, param_file, diag, CS%int_tide_input_CSp, &
                             CS%int_tide_input)
    call internal_tides_init(Time, G, GV, US, param_file, diag, CS%int_tide)
  endif

  ! initialize module for setting diffusivities
  call set_diffusivity_init(Time, G, GV, US, param_file, diag, CS%set_diff_CSp, CS%int_tide, &
                            halo_TS=CS%halo_TS_diff, double_diffuse=CS%double_diffuse)

  if (CS%useKPP .and. (CS%double_diffuse .and. .not.CS%use_CVMix_ddiff)) &
    call MOM_error(FATAL, 'diabatic_driver_init: DOUBLE_DIFFUSION (old method) does not work '//&
                          'with KPP. Please set DOUBLE_DIFFUSION=False and USE_CVMIX_DDIFF=True.')

  ! set up the clocks for this module
  id_clock_entrain = cpu_clock_id('(Ocean diabatic entrain)', grain=CLOCK_MODULE)
  if (CS%use_bulkmixedlayer) &
    id_clock_mixedlayer = cpu_clock_id('(Ocean mixed layer)', grain=CLOCK_MODULE)
  id_clock_remap = cpu_clock_id('(Ocean vert remap)', grain=CLOCK_MODULE)
  if (CS%use_geothermal) &
    id_clock_geothermal = cpu_clock_id('(Ocean geothermal)', grain=CLOCK_ROUTINE)
  id_clock_set_diffusivity = cpu_clock_id('(Ocean set_diffusivity)', grain=CLOCK_MODULE)
  id_clock_kpp = cpu_clock_id('(Ocean KPP)', grain=CLOCK_MODULE)
  id_clock_tracers = cpu_clock_id('(Ocean tracer_columns)', grain=CLOCK_MODULE_DRIVER+5)
  if (CS%use_sponge) &
    id_clock_sponge = cpu_clock_id('(Ocean sponges)', grain=CLOCK_MODULE)
  if (CS%use_oda_incupd) &
    id_clock_oda_incupd = cpu_clock_id('(Ocean inc. update data assimilation)', grain=CLOCK_MODULE)
  id_clock_tridiag = cpu_clock_id('(Ocean diabatic tridiag)', grain=CLOCK_ROUTINE)
  id_clock_pass = cpu_clock_id('(Ocean diabatic message passing)', grain=CLOCK_ROUTINE)
  id_clock_differential_diff = -1 ; if (CS%double_diffuse .and. .not.CS%use_CVMix_ddiff) &
    id_clock_differential_diff = cpu_clock_id('(Ocean differential diffusion)', grain=CLOCK_ROUTINE)

  ! initialize the auxiliary diabatic driver module
  call diabatic_aux_init(Time, G, GV, US, param_file, diag, CS%diabatic_aux_CSp, &
                         CS%useALEalgorithm, CS%use_energetic_PBL)

  ! initialize the boundary layer modules
  if (CS%use_bulkmixedlayer) &
    call bulkmixedlayer_init(Time, G, GV, US, param_file, diag, CS%bulkmixedlayer)
  if (CS%use_energetic_PBL) &
    call energetic_PBL_init(Time, G, GV, US, param_file, diag, CS%energetic_PBL)

  call regularize_layers_init(Time, G, GV, param_file, diag, CS%regularize_layers)

  if (CS%debug_energy_req) &
    call diapyc_energy_req_init(Time, G, GV, US, param_file, diag, CS%diapyc_en_rec_CSp)

  ! obtain information about the number of bands for penetrative shortwave
  if (use_temperature) then
    call get_param(param_file, mdl, "PEN_SW_NBANDS", nbands, default=1)
    if (nbands > 0) then
      allocate(CS%optics)
      call opacity_init(Time, G, GV, US, param_file, diag, CS%opacity, CS%optics)
    endif
  endif

  ! Initialize the diagnostic grid storage
  call diag_grid_storage_init(CS%diag_grids_prev, G, GV, diag)

end subroutine diabatic_driver_init


!> Routine to close the diabatic driver module
subroutine diabatic_driver_end(CS)
  type(diabatic_CS), intent(inout) :: CS  !< module control structure

  if (associated(CS%optics)) then
    call opacity_end(CS%opacity, CS%optics)
    deallocate(CS%optics)
  endif

  if (CS%debug_energy_req) &
    call diapyc_energy_req_end(CS%diapyc_en_rec_CSp)

  if (CS%use_energetic_PBL) &
    call energetic_PBL_end(CS%energetic_PBL)

  call diabatic_aux_end(CS%diabatic_aux_CSp)

  call set_diffusivity_end(CS%set_diff_CSp)

  deallocate(CS%set_diff_CSp)

  if (CS%use_geothermal) &
    call geothermal_end(CS%geothermal)

  if (CS%useKPP) then
    deallocate( CS%KPP_buoy_flux )
    deallocate( CS%KPP_temp_flux )
    deallocate( CS%KPP_salt_flux )
    deallocate( CS%KPP_NLTheat )
    deallocate( CS%KPP_NLTscalar )
    call KPP_end(CS%KPP_CSp)
  endif

  ! GMM, the following is commented out because arrays in
  ! CS%diag_grids_prev are neither pointers or allocatables
  ! and, therefore, cannot be deallocated.

  !call diag_grid_storage_end(CS%diag_grids_prev)
end subroutine diabatic_driver_end


!> \namespace mom_diabatic_driver
!!
!!  By Robert Hallberg, Alistair Adcroft, and Stephen Griffies
!!
!!    This program contains the subroutine that, along with the
!!  subroutines that it calls, implements diapycnal mass and momentum
!!  fluxes and a bulk mixed layer.  The diapycnal diffusion can be
!!  used without the bulk mixed layer.
!!
!!  \section section_diabatic Outline of MOM diabatic
!!
!!  * diabatic first determines the (diffusive) diapycnal mass fluxes
!!  based on the convergence of the buoyancy fluxes within each layer.
!!
!!  * The dual-stream entrainment scheme of MacDougall and Dewar (JPO,
!!  1997) is used for combined diapycnal advection and diffusion,
!!  calculated implicitly and potentially with the Richardson number
!!  dependent mixing, as described by Hallberg (MWR, 2000).
!!
!!  * Diapycnal advection is the residual of diapycnal diffusion,
!!  so the fully implicit upwind differencing scheme that is used is
!!  entirely appropriate.
!!
!!  * The downward buoyancy flux in each layer is determined from
!!  an implicit calculation based on the previously
!!  calculated flux of the layer above and an estimated flux in the
!!  layer below.  This flux is subject to the following conditions:
!!  (1) the flux in the top and bottom layers are set by the boundary
!!  conditions, and (2) no layer may be driven below an Angstrom thick-
!!  ness.  If there is a bulk mixed layer, the buffer layer is treated
!!  as a fixed density layer with vanishingly small diffusivity.
!!
!!    diabatic takes 5 arguments:  the two velocities (u and v), the
!!  thicknesses (h), a structure containing the forcing fields, and
!!  the length of time over which to act (dt).  The velocities and
!!  thickness are taken as inputs and modified within the subroutine.
!!  There is no limit on the time step.

end module MOM_diabatic_driver<|MERGE_RESOLUTION|>--- conflicted
+++ resolved
@@ -290,14 +290,9 @@
   type(time_type),                            intent(in)    :: Time_end !< Time at the end of the interval
   type(unit_scale_type),                      intent(in)    :: US       !< A dimensional unit scaling type
   type(diabatic_CS),                          pointer       :: CS       !< module control structure
-<<<<<<< HEAD
+  type(stochastic_CS),                        pointer       :: stoch_CS !< stochastic control structure
   type(ocean_OBC_type),                       pointer       :: OBC      !< Open boundaries control structure.
   type(Wave_parameters_CS),                   pointer       :: Waves    !< Surface gravity waves
-=======
-  type(stochastic_CS),                        pointer       :: stoch_CS !< stochastic control structure
-  type(ocean_OBC_type),             optional, pointer       :: OBC      !< Open boundaries control structure.
-  type(Wave_parameters_CS),         optional, pointer       :: Waves    !< Surface gravity waves
->>>>>>> 9cb93044
 
   ! local variables
   real, dimension(SZI_(G),SZJ_(G),SZK_(GV)+1) :: &
@@ -541,12 +536,8 @@
   real,                                       intent(in)    :: dt       !< time increment [T ~> s]
   type(time_type),                            intent(in)    :: Time_end !< Time at the end of the interval
   type(diabatic_CS),                          pointer       :: CS       !< module control structure
-<<<<<<< HEAD
+  type(stochastic_CS),                        pointer       :: stoch_CS !< stochastic control structure
   type(Wave_parameters_CS),                   pointer       :: Waves    !< Surface gravity waves
-=======
-  type(stochastic_CS),                        pointer       :: stoch_CS !< stochastic control structure
-  type(Wave_parameters_CS),         optional, pointer       :: Waves    !< Surface gravity waves
->>>>>>> 9cb93044
 
   ! local variables
   real, dimension(SZI_(G),SZJ_(G),SZK_(GV)) :: &
@@ -847,12 +838,7 @@
 
     call find_uv_at_h(u, v, h, u_h, v_h, G, GV, US)
     call energetic_PBL(h, u_h, v_h, tv, fluxes, dt, Kd_ePBL, G, GV, US, &
-<<<<<<< HEAD
-                       CS%energetic_PBL, dSV_dT, dSV_dS, cTKE, SkinBuoyFlux, waves=waves)
-=======
-                      CS%energetic_PBL_CSp, stoch_CS, dSV_dT, dSV_dS, cTKE, SkinBuoyFlux, &
-                      waves=waves)
->>>>>>> 9cb93044
+                       CS%energetic_PBL, stoch_CS, dSV_dT, dSV_dS, cTKE, SkinBuoyFlux, waves=waves)
 
     if (associated(Hml)) then
       call energetic_PBL_get_MLD(CS%energetic_PBL, Hml(:,:), G, US)
@@ -1136,12 +1122,8 @@
   real,                                       intent(in)    :: dt       !< time increment [T ~> s]
   type(time_type),                            intent(in)    :: Time_end !< Time at the end of the interval
   type(diabatic_CS),                          pointer       :: CS       !< module control structure
-<<<<<<< HEAD
+  type(stochastic_CS),                        pointer       :: stoch_CS !< stochastic control structure
   type(Wave_parameters_CS),                   pointer       :: Waves    !< Surface gravity waves
-=======
-  type(stochastic_CS),                        pointer       :: stoch_CS !< stochastic control structure
-  type(Wave_parameters_CS),         optional, pointer       :: Waves    !< Surface gravity waves
->>>>>>> 9cb93044
 
   ! local variables
   real, dimension(SZI_(G),SZJ_(G),SZK_(GV)) :: &
@@ -1393,12 +1375,7 @@
 
     call find_uv_at_h(u, v, h, u_h, v_h, G, GV, US)
     call energetic_PBL(h, u_h, v_h, tv, fluxes, dt, Kd_ePBL, G, GV, US, &
-<<<<<<< HEAD
-                       CS%energetic_PBL, dSV_dT, dSV_dS, cTKE, SkinBuoyFlux, waves=waves)
-=======
-                       CS%energetic_PBL_CSp, stoch_CS, dSV_dT, dSV_dS, cTKE, SkinBuoyFlux, &
-                       waves=waves)
->>>>>>> 9cb93044
+                       CS%energetic_PBL, stoch_CS, dSV_dT, dSV_dS, cTKE, SkinBuoyFlux, waves=waves)
 
     if (associated(Hml)) then
       call energetic_PBL_get_MLD(CS%energetic_PBL, Hml(:,:), G, US)
