--- conflicted
+++ resolved
@@ -1739,16 +1739,6 @@
 
   is  = G%isc ; ie = G%iec ; js = G%jsc ; je = G%jec ; nz = G%ke
   Idt = 1/dt
-<<<<<<< HEAD
-  work_2d(:,:) = 0.0
-
-  ! zero the tendencies at start of first call
-  if (ncall == 1) then
-    CS%frazil_heat_diag(:,:,:) = 0.0
-    CS%frazil_temp_diag(:,:,:) = 0.0
-  endif
-=======
->>>>>>> ca79a598
 
   ! temperature tendency
   if (CS%id_frazil_temp_tend > 0) then
