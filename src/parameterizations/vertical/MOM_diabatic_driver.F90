--- conflicted
+++ resolved
@@ -66,7 +66,6 @@
 !*                                                                     *
 !********+*********+*********+*********+*********+*********+*********+**
 
-<<<<<<< HEAD
 use MOM_bulk_mixed_layer,    only : bulkmixedlayer, bulkmixedlayer_init, bulkmixedlayer_CS
 use MOM_checksums,           only : hchksum, uchksum, vchksum
 use MOM_checksum_packages,   only : MOM_state_chksum, MOM_state_stats
@@ -102,42 +101,6 @@
 use MOM_set_diffusivity,     only : set_diffusivity_init, set_diffusivity_end
 use MOM_set_diffusivity,     only : set_diffusivity_CS
 use MOM_sponge,              only : apply_sponge, sponge_CS
-=======
-use MOM_bulk_mixed_layer, only : bulkmixedlayer, bulkmixedlayer_init, bulkmixedlayer_CS
-use MOM_checksums, only : hchksum, uchksum, vchksum
-use MOM_checksum_packages, only : MOM_state_chksum, MOM_state_stats
-use MOM_cpu_clock, only : cpu_clock_id, cpu_clock_begin, cpu_clock_end
-use MOM_cpu_clock, only : CLOCK_MODULE_DRIVER, CLOCK_MODULE, CLOCK_ROUTINE
-use MOM_diag_mediator, only : post_data, register_diag_field, safe_alloc_ptr
-use MOM_diag_mediator, only : diag_ctrl, time_type
-use MOM_diag_to_Z, only : diag_to_Z_CS, register_Zint_diag, calc_Zint_diags
-use MOM_diffConvection, only : diffConvection_CS, diffConvection_init
-use MOM_diffConvection, only : diffConvection_calculate, diffConvection_end
-use MOM_domains, only : To_West, To_South
-use MOM_domains, only : create_group_pass, do_group_pass, group_pass_type
-use MOM_entrain_diffusive, only : entrainment_diffusive, entrain_diffusive_init
-use MOM_entrain_diffusive, only : entrain_diffusive_end, entrain_diffusive_CS
-use MOM_error_handler, only : MOM_error, FATAL, WARNING, callTree_showQuery
-use MOM_error_handler, only : callTree_enter, callTree_leave, callTree_waypoint
-use MOM_file_parser, only : get_param, log_version, param_file_type
-use MOM_forcing_type, only : forcing, optics_type, MOM_forcing_chksum
-use MOM_forcing_type, only : extractFluxes1d, absorbRemainingSW, calculateBuoyancyFlux2d
-use MOM_forcing_type, only : forcing_SinglePointPrint
-use MOM_geothermal, only : geothermal, geothermal_init, geothermal_end, geothermal_CS
-use MOM_grid, only : ocean_grid_type
-use MOM_io, only : vardesc
-use MOM_int_tide_input, only : set_int_tide_input, int_tide_input_init
-use MOM_int_tide_input, only : int_tide_input_end, int_tide_input_CS, int_tide_input_type
-use MOM_internal_tides, only : propagate_int_tide, register_int_tide_restarts
-use MOM_internal_tides, only : internal_tides_init, internal_tides_end, int_tide_CS
-use MOM_kappa_shear, only : kappa_shear_is_used
-use MOM_KPP, only : KPP_CS, KPP_init, KPP_calculate, KPP_end, KPP_applyNonLocalTransport
-use MOM_opacity, only : opacity_init, set_opacity, opacity_end, opacity_CS
-use MOM_set_diffusivity, only : set_diffusivity, set_BBL_diffusivity
-use MOM_set_diffusivity, only : set_diffusivity_init, set_diffusivity_end
-use MOM_set_diffusivity, only : set_diffusivity_CS
-use MOM_sponge, only : apply_sponge, sponge_CS
->>>>>>> 5eab12ce
 use MOM_tracer_flow_control, only : call_tracer_column_fns, tracer_flow_control_CS
 use MOM_variables,           only : thermo_var_ptrs, vertvisc_type, accel_diag_ptrs
 use MOM_variables,           only : cont_diag_ptrs, MOM_thermovar_chksum, p3d
@@ -362,11 +325,7 @@
   integer :: num_z_diags  ! number of diagnostics to be interpolated to depth
   integer :: z_ids(7)     ! id numbers of diagnostics to be interpolated to depth
   logical :: showCallTree ! If true, show the call tree
-<<<<<<< HEAD
-
-=======
   type(group_pass_type), save :: pass_hold_eb_ea ! For group halo pass
->>>>>>> 5eab12ce
   integer :: i, j, k, is, ie, js, je, Isq, Ieq, Jsq, Jeq, nz, nkmb
 
   is   = G%isc  ; ie  = G%iec  ; js  = G%jsc  ; je  = G%jec ; nz = G%ke
