!> This routine drives the diabatic/dianeutral physics for MOM
module MOM_diabatic_driver

! This file is part of MOM6. See LICENSE.md for the license.


use MOM_bulk_mixed_layer,    only : bulkmixedlayer, bulkmixedlayer_init, bulkmixedlayer_CS
use MOM_debugging,           only : hchksum
use MOM_checksum_packages,   only : MOM_state_chksum, MOM_state_stats
use MOM_cpu_clock,           only : cpu_clock_id, cpu_clock_begin, cpu_clock_end
use MOM_cpu_clock,           only : CLOCK_MODULE_DRIVER, CLOCK_MODULE, CLOCK_ROUTINE
use MOM_CVMix_shear,         only : CVMix_shear_is_used
use MOM_diabatic_aux,        only : diabatic_aux_init, diabatic_aux_end, diabatic_aux_CS
use MOM_diabatic_aux,        only : make_frazil, adjust_salt, insert_brine, differential_diffuse_T_S, triDiagTS
use MOM_diabatic_aux,        only : find_uv_at_h, diagnoseMLDbyDensityDifference, applyBoundaryFluxesInOut
use MOM_diag_mediator,       only : post_data, register_diag_field, safe_alloc_ptr
use MOM_diag_mediator,       only : diag_ctrl, time_type, diag_update_remap_grids
use MOM_diag_mediator,       only : diag_ctrl, query_averaging_enabled
use MOM_diag_to_Z,           only : diag_to_Z_CS, register_Zint_diag, calc_Zint_diags
use MOM_diapyc_energy_req,   only : diapyc_energy_req_init, diapyc_energy_req_end
use MOM_diapyc_energy_req,   only : diapyc_energy_req_calc, diapyc_energy_req_test, diapyc_energy_req_CS
use MOM_diffConvection,      only : diffConvection_CS, diffConvection_init
use MOM_diffConvection,      only : diffConvection_calculate, diffConvection_end
use MOM_domains,             only : pass_var, To_West, To_South
use MOM_domains,             only : create_group_pass, do_group_pass, group_pass_type
use MOM_energetic_PBL,       only : energetic_PBL, energetic_PBL_init
use MOM_energetic_PBL,       only : energetic_PBL_end, energetic_PBL_CS
use MOM_energetic_PBL,       only : energetic_PBL_get_MLD
use MOM_entrain_diffusive,   only : entrainment_diffusive, entrain_diffusive_init
use MOM_entrain_diffusive,   only : entrain_diffusive_end, entrain_diffusive_CS
use MOM_EOS,                 only : calculate_density, calculate_TFreeze
use MOM_EOS,                 only : calculate_specific_vol_derivs
use MOM_error_handler,       only : MOM_error, FATAL, WARNING, callTree_showQuery,MOM_mesg
use MOM_error_handler,       only : callTree_enter, callTree_leave, callTree_waypoint
use MOM_file_parser,         only : get_param, log_version, param_file_type, read_param
use MOM_forcing_type,        only : forcing, MOM_forcing_chksum
use MOM_forcing_type,        only : calculateBuoyancyFlux2d, forcing_SinglePointPrint
use MOM_geothermal,          only : geothermal, geothermal_init, geothermal_end, geothermal_CS
use MOM_grid,                only : ocean_grid_type
use MOM_io,                  only : vardesc, var_desc
use MOM_int_tide_input,      only : set_int_tide_input, int_tide_input_init
use MOM_int_tide_input,      only : int_tide_input_end, int_tide_input_CS, int_tide_input_type
use MOM_internal_tides,      only : propagate_int_tide
use MOM_internal_tides,      only : internal_tides_init, internal_tides_end, int_tide_CS
use MOM_kappa_shear,         only : kappa_shear_is_used
use MOM_KPP,                 only : KPP_CS, KPP_init, KPP_calculate, KPP_end
use MOM_KPP,                 only : KPP_NonLocalTransport_temp, KPP_NonLocalTransport_saln
use MOM_opacity,             only : opacity_init, set_opacity, opacity_end, opacity_CS
use MOM_regularize_layers,   only : regularize_layers, regularize_layers_init, regularize_layers_CS
use MOM_set_diffusivity,     only : set_diffusivity, set_BBL_TKE
use MOM_set_diffusivity,     only : set_diffusivity_init, set_diffusivity_end
use MOM_set_diffusivity,     only : set_diffusivity_CS
use MOM_shortwave_abs,       only : absorbRemainingSW, optics_type
use MOM_sponge,              only : apply_sponge, sponge_CS
use MOM_ALE_sponge,          only : apply_ALE_sponge, ALE_sponge_CS
use MOM_time_manager,        only : operator(<=), time_type ! for testing itides (BDM)
use MOM_tracer_flow_control, only : call_tracer_column_fns, tracer_flow_control_CS
use MOM_tracer_diabatic,     only : tracer_vertdiff
use MOM_variables,           only : thermo_var_ptrs, vertvisc_type, accel_diag_ptrs
use MOM_variables,           only : cont_diag_ptrs, MOM_thermovar_chksum, p3d
use MOM_verticalGrid,        only : verticalGrid_type
use MOM_wave_speed,          only : wave_speeds
use time_manager_mod,        only : increment_time ! for testing itides (BDM)
use MOM_wave_interface,      only : wave_parameters_CS


implicit none ; private

#include <MOM_memory.h>

public diabatic
public diabatic_driver_init
public diabatic_driver_end
public adiabatic
public adiabatic_driver_init

!> Control structure for this module
type, public :: diabatic_CS ;
  logical :: bulkmixedlayer          !< If true, a refined bulk mixed layer is used with
                                     !! nkml sublayers (and additional buffer layers).
  logical :: use_energetic_PBL       !< If true, use the implicit energetics planetary
                                     !! boundary layer scheme to determine the diffusivity
                                     !! in the surface boundary layer.
  logical :: use_kappa_shear         !< If true, use the kappa_shear module to find the
                                     !! shear-driven diapycnal diffusivity.
  logical :: use_cvmix_shear         !< If true, use the CVMix module to find the
                                     !! shear-driven diapycnal diffusivity.
  logical :: use_sponge              !< If true, sponges may be applied anywhere in the
                                     !! domain.  The exact location and properties of
                                     !! those sponges are set by calls to
                                     !! initialize_sponge and set_up_sponge_field.
  logical :: use_geothermal          !< If true, apply geothermal heating.
  logical :: use_int_tides           !< If true, use the code that advances a separate set
                                     !! of equations for the internal tide energy density.
  logical :: ePBL_is_additive        !< If true, the diffusivity from ePBL is added to all
                                     !! other diffusivities. Otherwise, the larger of kappa-
                                     !! shear and ePBL diffusivities are used.
  integer :: nMode = 1               !< Number of baroclinic modes to consider
  logical :: int_tide_source_test    !< If true, apply an arbitrary generation site
                                     !! for internal tide testing (BDM)
  real    :: int_tide_source_x       !< X Location of generation site
                                     !! for internal tide for testing (BDM)
  real    :: int_tide_source_y       !< Y Location of generation site
                                     !! for internal tide for testing (BDM)
  integer :: tlen_days               !< Time interval from start for adding wave source
                                     !! for testing internal tides (BDM)
  logical :: uniform_cg              !< If true, set cg = cg_test everywhere
                                     !! for testing internal tides (BDM)
  real    :: cg_test                 !< Uniform group velocity of internal tide
                                     !! for testing internal tides (BDM)
  type(time_type) :: time_max_source !< For use in testing internal tides (BDM)
  type(time_type) :: time_end        !< For use in testing internal tides (BDM)
  logical :: useALEalgorithm         !< If true, use the ALE algorithm rather than layered
                                     !! isopycnal/stacked shallow water mode. This logical
                                     !! passed by argument to diabatic_driver_init.
  logical :: aggregate_FW_forcing    !< Determines whether net incoming/outgoing surface
                                     !! FW fluxes are applied separately or combined before
                                     !! being applied.
  real :: ML_mix_first               !< The nondimensional fraction of the mixed layer
                                     !! algorithm that is applied before diffusive mixing.
                                     !! The default is 0, while 0.5 gives Strang splitting
                                     !! and 1 is a sensible value too.  Note that if there
                                     !! are convective instabilities in the initial state,
                                     !! the first call may do much more than the second.
  integer :: NKBL                    !< The number of buffer layers (if bulk_mixed_layer)
  logical :: massless_match_targets  !< If true (the default), keep the T & S
                                     !! consistent with the target values.
  logical :: mix_boundary_tracers    !< If true, mix the passive tracers in massless
                                     !! layers at the bottom into the interior as though
                                     !! a diffusivity of Kd_min_tr (see below) were
                                     !! operating.
  real    :: Kd_BBL_tr               !< A bottom boundary layer tracer diffusivity that
                                     !! will allow for explicitly specified bottom fluxes
                                     !! in m2 s-1.  The entrainment at the bottom is at
                                     !! least sqrt(Kd_BBL_tr*dt) over the same distance.
  real    :: Kd_min_tr               !< A minimal diffusivity that should always be
                                     !! applied to tracers, especially in massless layers
                                     !! near the bottom, in m2 s-1.

  logical :: useKPP                  !< use CVmix/KPP diffusivities and non-local transport
  logical :: salt_reject_below_ML    !< If true, add salt below mixed layer (layer mode only)
  logical :: KPPisPassive            !< If true, KPP is in passive mode, not changing answers.
  logical :: useConvection           !< If true, calculate large diffusivities when column
                                     !! is statically unstable.
  logical :: debug                   !< If true, write verbose checksums for debugging purposes.
  logical :: debugConservation       !< If true, monitor conservation and extrema.
  logical :: tracer_tridiag          !< If true, use tracer_vertdiff instead of tridiagTS for
                                     !< vertical diffusion of T and S
  logical :: debug_energy_req        !  If true, test the mixing energy requirement code.
  type(diag_ctrl), pointer :: diag   !< structure used to regulate timing of diagnostic output
  real :: MLDdensityDifference       !< Density difference used to determine MLD_user
  integer :: nsw                     !< SW_NBANDS

  integer :: id_cg1      = -1                 ! diag handle for mode-1 speed (BDM)
  integer, allocatable, dimension(:) :: id_cn ! diag handle for all mode speeds (BDM)
  integer :: id_dudt_dia = -1, id_dvdt_dia = -1, id_wd           = -1
  integer :: id_ea       = -1, id_eb       = -1, id_Kd_z         = -1
  integer :: id_Kd_heat  = -1, id_Kd_salt  = -1, id_Kd_interface = -1, id_Kd_ePBL  = -1
  integer :: id_Tdif_z   = -1, id_Tadv_z   = -1, id_Sdif_z       = -1, id_Sadv_z   = -1
  integer :: id_Tdif     = -1, id_Tadv     = -1, id_Sdif         = -1, id_Sadv     = -1
  integer :: id_MLD_003  = -1, id_MLD_0125  = -1, id_MLD_user     = -1, id_mlotstsq = -1
  integer :: id_subMLN2  = -1, id_brine_lay = -1

  integer :: id_diabatic_diff_temp_tend     = -1
  integer :: id_diabatic_diff_saln_tend     = -1
  integer :: id_diabatic_diff_heat_tend     = -1
  integer :: id_diabatic_diff_salt_tend     = -1
  integer :: id_diabatic_diff_heat_tend_2d  = -1
  integer :: id_diabatic_diff_salt_tend_2d  = -1
  logical :: diabatic_diff_tendency_diag    = .false.

  integer :: id_boundary_forcing_temp_tend    = -1
  integer :: id_boundary_forcing_saln_tend    = -1
  integer :: id_boundary_forcing_heat_tend    = -1
  integer :: id_boundary_forcing_salt_tend    = -1
  integer :: id_boundary_forcing_heat_tend_2d = -1
  integer :: id_boundary_forcing_salt_tend_2d = -1
  logical :: boundary_forcing_tendency_diag   = .false.

  integer :: id_frazil_temp_tend    = -1
  integer :: id_frazil_heat_tend    = -1
  integer :: id_frazil_heat_tend_2d = -1
  logical :: frazil_tendency_diag   = .false.
  real, allocatable, dimension(:,:,:) :: frazil_heat_diag !< diagnose 3d heat tendency from frazil
  real, allocatable, dimension(:,:,:) :: frazil_temp_diag !< diagnose 3d temp tendency from frazil

  real    :: ppt2mks = 0.001

  type(diabatic_aux_CS),        pointer :: diabatic_aux_CSp      => NULL()
  type(entrain_diffusive_CS),   pointer :: entrain_diffusive_CSp => NULL()
  type(bulkmixedlayer_CS),      pointer :: bulkmixedlayer_CSp    => NULL()
  type(energetic_PBL_CS),       pointer :: energetic_PBL_CSp     => NULL()
  type(regularize_layers_CS),   pointer :: regularize_layers_CSp => NULL()
  type(geothermal_CS),          pointer :: geothermal_CSp        => NULL()
  type(int_tide_CS),            pointer :: int_tide_CSp          => NULL()
  type(int_tide_input_CS),      pointer :: int_tide_input_CSp    => NULL()
  type(int_tide_input_type),    pointer :: int_tide_input        => NULL()
  type(opacity_CS),             pointer :: opacity_CSp           => NULL()
  type(set_diffusivity_CS),     pointer :: set_diff_CSp          => NULL()
  type(sponge_CS),              pointer :: sponge_CSp            => NULL()
  type(ALE_sponge_CS),          pointer :: ALE_sponge_CSp        => NULL()
  type(tracer_flow_control_CS), pointer :: tracer_flow_CSp       => NULL()
  type(optics_type),            pointer :: optics                => NULL()
  type(diag_to_Z_CS),           pointer :: diag_to_Z_CSp         => NULL()
  type(KPP_CS),                 pointer :: KPP_CSp               => NULL()
  type(diffConvection_CS),      pointer :: Conv_CSp              => NULL()
  type(diapyc_energy_req_CS),   pointer :: diapyc_en_rec_CSp     => NULL()

  type(group_pass_type) :: pass_hold_eb_ea !< For group halo pass

  ! Data arrays for communicating between components
  real, allocatable, dimension(:,:,:) :: KPP_NLTheat    !< KPP non-local transport for heat (m/s)
  real, allocatable, dimension(:,:,:) :: KPP_NLTscalar  !< KPP non-local transport for scalars (m/s)
  real, allocatable, dimension(:,:,:) :: KPP_buoy_flux  !< KPP forcing buoyancy flux (m^2/s^3)
  real, allocatable, dimension(:,:)   :: KPP_temp_flux  !< KPP effective temperature flux (K m/s)
  real, allocatable, dimension(:,:)   :: KPP_salt_flux  !< KPP effective salt flux (ppt m/s)

end type diabatic_CS

! clock ids
integer :: id_clock_entrain, id_clock_mixedlayer, id_clock_set_diffusivity
integer :: id_clock_tracers, id_clock_tridiag, id_clock_pass, id_clock_sponge
integer :: id_clock_geothermal, id_clock_differential_diff, id_clock_remap
integer :: id_clock_kpp

contains

!>  This subroutine imposes the diapycnal mass fluxes and the
!!  accompanying diapycnal advection of momentum and tracers.
subroutine diabatic(u, v, h, tv, fluxes, visc, ADp, CDp, dt, G, GV, CS, WAVES)
  type(ocean_grid_type),                     intent(inout) :: G      !< ocean grid structure
  type(verticalGrid_type),                   intent(in)    :: GV     !< ocean vertical grid structure
  real, dimension(SZIB_(G),SZJ_(G),SZK_(G)), intent(inout) :: u      !< zonal velocity (m/s)
  real, dimension(SZI_(G),SZJB_(G),SZK_(G)), intent(inout) :: v      !< meridional velocity (m/s)
  real, dimension(SZI_(G),SZJ_(G),SZK_(G)),  intent(inout) :: h      !< thickness (m for Bouss / kg/m2 for non-Bouss)
  type(thermo_var_ptrs),                     intent(inout) :: tv     !< points to thermodynamic fields; unused have NULL ptrs
  type(forcing),                             intent(inout) :: fluxes !< points to forcing fields; unused fields have NULL ptrs
  type(vertvisc_type),                       intent(inout) :: visc   !< vertical viscosities, BBL properies, and related
  type(accel_diag_ptrs),                     intent(inout) :: ADp    !< points to accelerations in momentum equations,
                                                                     !! to enable the later derived diagn, like energy budgets
  type(cont_diag_ptrs),                      intent(inout) :: CDp    !< points to terms in continuity equations
  real,                                      intent(in)    :: dt     !< time increment (seconds)
  type(diabatic_CS),                         pointer       :: CS     !< module control structure
  type(Wave_parameters_CS), pointer, optional           :: Waves
  real, dimension(SZI_(G),SZJ_(G),SZK_(G)) :: &
    ea,     &    ! amount of fluid entrained from the layer above within
                 ! one time step  (m for Bouss, kg/m^2 for non-Bouss)
    eb,     &    ! amount of fluid entrained from the layer below within
                 ! one time step  (m for Bouss, kg/m^2 for non-Bouss)
    Kd,     &    ! diapycnal diffusivity of layers (m^2/sec)
    h_orig, &    ! initial layer thicknesses (m for Bouss, kg/m^2 for non-Bouss)
    h_prebound, &    ! initial layer thicknesses (m for Bouss, kg/m^2 for non-Bouss)
    hold,   &    ! layer thickness before diapycnal entrainment, and later
                 ! the initial layer thicknesses (if a mixed layer is used),
                 ! (m for Bouss, kg/m^2 for non-Bouss)
    dSV_dT, &    ! The partial derivatives of specific volume with temperature
    dSV_dS, &    ! and salinity in m^3/(kg K) and m^3/(kg ppt).
    cTKE,   &    ! convective TKE requirements for each layer in J/m^2.
    u_h,    &    ! zonal and meridional velocities at thickness points after
    v_h          ! entrainment (m/s)

  real, dimension(SZI_(G),SZJ_(G),CS%nMode) :: &
    cn       ! baroclinic gravity wave speeds (formerly cg1 - BDM)

  real, dimension(SZI_(G),SZJ_(G)) :: &
    Rcv_ml   ! coordinate density of mixed layer, used for applying sponges

  real, dimension(SZI_(G),SZJ_(G),G%ke) :: h_diag                ! diagnostic array for thickness
  real, dimension(SZI_(G),SZJ_(G),G%ke) :: temp_diag             ! diagnostic array for temp
  real, dimension(SZI_(G),SZJ_(G),G%ke) :: saln_diag             ! diagnostic array for salinity
  real, dimension(SZI_(G),SZJ_(G))      :: tendency_2d           ! depth integrated content tendency for diagn
  real, dimension(SZI_(G),SZJ_(G))      :: TKE_itidal_input_test ! override of energy input for testing (BDM)

  real :: net_ent  ! The net of ea-eb at an interface.

  real, dimension(SZI_(G),SZJ_(G),SZK_(G)), target :: &
             ! These are targets so that the space can be shared with eaml & ebml.
    eatr, &  ! The equivalent of ea and eb for tracers, which differ from ea and
    ebtr     ! eb in that they tend to homogenize tracers in massless layers
             ! near the boundaries (m for Bouss and kg/m^2 for non-Bouss)

  real, dimension(SZI_(G),SZJ_(G),SZK_(G)+1), target :: &
    Kd_int,   & ! diapycnal diffusivity of interfaces (m^2/s)
    Kd_heat,  & ! diapycnal diffusivity of heat (m^2/s)
    Kd_salt,  & ! diapycnal diffusivity of salt and passive tracers (m^2/s)
    Kd_ePBL,  & ! test array of diapycnal diffusivities at interfaces (m^2/s)
    Tdif_flx, & ! diffusive diapycnal heat flux across interfaces (K m/s)
    Tadv_flx, & ! advective diapycnal heat flux across interfaces (K m/s)
    Sdif_flx, & ! diffusive diapycnal salt flux across interfaces (ppt m/s)
    Sadv_flx    ! advective diapycnal salt flux across interfaces (ppt m/s)

  ! The following 5 variables are only used with a bulk mixed layer.
  real, pointer, dimension(:,:,:) :: &
    eaml, &  ! The equivalent of ea and eb due to mixed layer processes,
    ebml     ! (m for Bouss and kg/m^2 for non-Bouss).  These will be
             ! pointers to eatr and ebtr so as to reuse the memory as
             ! the arrays are not needed at the same time.

  integer :: kb(SZI_(G),SZJ_(G)) ! index of the lightest layer denser
                                 ! than the buffer laye (nondimensional)

  real :: p_ref_cv(SZI_(G))      ! Reference pressure for the potential
                                 ! density which defines the coordinate
                                 ! variable, set to P_Ref, in Pa.

  logical :: in_boundary(SZI_(G)) ! True if there are no massive layers below,
                                  ! where massive is defined as sufficiently thick that
                                  ! the no-flux boundary conditions have not restricted
                                  ! the entrainment - usually sqrt(Kd*dt).

  real :: b_denom_1    ! The first term in the denominator of b1
                       ! (m for Bouss, kg/m^2 for non-Bouss)
  real :: h_neglect    ! A thickness that is so small it is usually lost
                       ! in roundoff and can be neglected
                       ! (m for Bouss and kg/m^2 for non-Bouss)
  real :: h_neglect2   ! h_neglect^2  (m^2 for Bouss, kg^2/m^4 for non-Bouss)
  real :: add_ent      ! Entrainment that needs to be added when mixing tracers
                       ! (m for Bouss and kg/m^2 for non-Bouss)
  real :: eaval        ! eaval is 2*ea at velocity grid points (m for Bouss, kg/m^2 for non-Bouss)
  real :: hval         ! hval is 2*h at velocity grid points (m for Bouss, kg/m^2 for non-Bouss)
  real :: h_tr         ! h_tr is h at tracer points with a tiny thickness
                       ! added to ensure positive definiteness (m for Bouss, kg/m^2 for non-Bouss)
  real :: Tr_ea_BBL    ! The diffusive tracer thickness in the BBL that is
                       ! coupled to the bottom within a timestep (m)

  real :: htot(SZIB_(G))             ! The summed thickness from the bottom, in m.
  real :: b1(SZIB_(G)), d1(SZIB_(G)) ! b1, c1, and d1 are variables used by the
  real :: c1(SZIB_(G),SZK_(G))       ! tridiagonal solver.

  real :: Ent_int ! The diffusive entrainment rate at an interface
                  ! (H units = m for Bouss, kg/m^2 for non-Bouss).
  real :: dt_mix  ! amount of time over which to apply mixing (seconds)
  real :: Idt     ! inverse time step (1/s)

  type(p3d) :: z_ptrs(7)  ! pointers to diagnostics to be interpolated to depth
  integer :: num_z_diags  ! number of diagnostics to be interpolated to depth
  integer :: z_ids(7)     ! id numbers of diagnostics to be interpolated to depth
  logical :: showCallTree ! If true, show the call tree
  integer :: i, j, k, is, ie, js, je, Isq, Ieq, Jsq, Jeq, nz, nkmb, m

  integer :: ig, jg      ! global indices for testing testing itide point source (BDM)
  logical :: avg_enabled ! for testing internal tides (BDM)
  real :: Kd_add_here    ! An added diffusivity in m2/s

  is   = G%isc  ; ie  = G%iec  ; js  = G%jsc  ; je  = G%jec ; nz = G%ke
  Isq  = G%IscB ; Ieq = G%IecB ; Jsq = G%JscB ; Jeq = G%JecB
  nkmb = GV%nk_rho_varies
  h_neglect = GV%H_subroundoff ; h_neglect2 = h_neglect*h_neglect
  Kd_heat(:,:,:) = 0.0 ; Kd_salt(:,:,:) = 0.0


  if (nz == 1) return
  showCallTree = callTree_showQuery()
  if (showCallTree) call callTree_enter("diabatic(), MOM_diabatic_driver.F90")

  ! set equivalence between the same bits of memory for these arrays
  eaml => eatr ; ebml => ebtr

  ! inverse time step
  Idt = 1.0 / dt

  if (.not. associated(CS)) call MOM_error(FATAL, "MOM_diabatic_driver: "// &
         "Module must be initialized before it is used.")

  if (CS%debug) then
    call MOM_state_chksum("Start of diabatic ", u, v, h, G, GV, haloshift=0)
    call MOM_forcing_chksum("Start of diabatic", fluxes, G, haloshift=0)
  endif
  if (CS%debugConservation) call MOM_state_stats('Start of diabatic', u, v, h, tv%T, tv%S, G)

  if (CS%debug_energy_req) &
    call diapyc_energy_req_test(h, dt, tv, G, GV, CS%diapyc_en_rec_CSp)


  call cpu_clock_begin(id_clock_set_diffusivity)
  call set_BBL_TKE(u, v, h, fluxes, visc, G, GV, CS%set_diff_CSp)
  call cpu_clock_end(id_clock_set_diffusivity)

  ! Frazil formation keeps the temperature above the freezing point.
  ! make_frazil is deliberately called at both the beginning and at
  ! the end of the diabatic processes.
  if (ASSOCIATED(tv%T) .AND. ASSOCIATED(tv%frazil)) then

    if(CS%frazil_tendency_diag) then
      do k=1,nz ; do j=js,je ; do i=is,ie
        temp_diag(i,j,k) = tv%T(i,j,k)
      enddo ; enddo ; enddo
    endif

    if (ASSOCIATED(fluxes%p_surf_full)) then
      call make_frazil(h, tv, G, GV, CS%diabatic_aux_CSp, fluxes%p_surf_full)
    else
      call make_frazil(h, tv, G, GV, CS%diabatic_aux_CSp)
    endif
    if (showCallTree) call callTree_waypoint("done with 1st make_frazil (diabatic)")

    if (CS%frazil_tendency_diag) then
      call diagnose_frazil_tendency(tv, h, temp_diag, dt, G, GV, CS, 1)
    endif

  endif

  if (CS%debugConservation) call MOM_state_stats('1st make_frazil', u, v, h, tv%T, tv%S, G)

  if ((CS%ML_mix_first > 0.0) .or. CS%use_geothermal) then
!$OMP parallel do default(none) shared(is,ie,js,je,nz,h_orig,h,eaml,ebml)
    do k=1,nz ; do j=js,je ; do i=is,ie
      h_orig(i,j,k) = h(i,j,k) ; eaml(i,j,k) = 0.0 ; ebml(i,j,k) = 0.0
    enddo ; enddo ; enddo
  endif

  if (CS%use_geothermal) then
    call cpu_clock_begin(id_clock_geothermal)
    call geothermal(h, tv, dt, eaml, ebml, G, GV, CS%geothermal_CSp)
    call cpu_clock_end(id_clock_geothermal)
    if (showCallTree) call callTree_waypoint("geothermal (diabatic)")
    if (CS%debugConservation) call MOM_state_stats('geothermal', u, v, h, tv%T, tv%S, G)
  endif


  ! Whenever thickness changes let the diag manager know, target grids
  ! for vertical remapping may need to be regenerated.
  call diag_update_remap_grids(CS%diag)

  ! Set_opacity estimates the optical properties of the water column.
  ! It will need to be modified later to include information about the
  ! biological properties and layer thicknesses.
  if (associated(CS%optics)) &
    call set_opacity(CS%optics, fluxes, G, GV, CS%opacity_CSp)

  if (CS%bulkmixedlayer) then
    if (CS%debug) then
      call MOM_forcing_chksum("Before mixedlayer", fluxes, G, haloshift=0)
    endif

    if (CS%ML_mix_first > 0.0) then
!  This subroutine
!    (1) Cools the mixed layer.
!    (2) Performs convective adjustment by mixed layer entrainment.
!    (3) Heats the mixed layer and causes it to detrain to
!        Monin-Obukhov depth or minimum mixed layer depth.
!    (4) Uses any remaining TKE to drive mixed layer entrainment.
!    (5) Possibly splits buffer layer into two isopycnal layers (when using isopycnal coordinate)
      call find_uv_at_h(u, v, h, u_h, v_h, G, GV)

      call cpu_clock_begin(id_clock_mixedlayer)
      if (CS%ML_mix_first < 1.0) then
        ! Changes: h, tv%T, tv%S, eaml and ebml  (G is also inout???)
        call bulkmixedlayer(h, u_h, v_h, tv, fluxes, dt*CS%ML_mix_first, &
                            eaml,ebml, G, GV, CS%bulkmixedlayer_CSp, CS%optics, &
                            CS%aggregate_FW_forcing, dt, last_call=.false.)
        if (CS%salt_reject_below_ML) &
          call insert_brine(h, tv, G, GV, fluxes, nkmb, CS%diabatic_aux_CSp, &
                            dt*CS%ML_mix_first, CS%id_brine_lay)
      else
        ! Changes: h, tv%T, tv%S, eaml and ebml  (G is also inout???)
        call bulkmixedlayer(h, u_h, v_h, tv, fluxes, dt, eaml, ebml, &
                        G, GV, CS%bulkmixedlayer_CSp, CS%optics, &
                        CS%aggregate_FW_forcing, dt, last_call=.true.)
      endif

      !  Keep salinity from falling below a small but positive threshold.
      !  This constraint is needed for SIS1 ice model, which can extract
      !  more salt than is present in the ocean. SIS2 does not suffer
      !  from this limitation, in which case we can let salinity=0 and still
      !  have salt conserved with SIS2 ice. So for SIS2, we can run with
      !  BOUND_SALINITY=False in MOM.F90.
      if (ASSOCIATED(tv%S) .and. ASSOCIATED(tv%salt_deficit)) &
        call adjust_salt(h, tv, G, GV, CS%diabatic_aux_CSp)
      call cpu_clock_end(id_clock_mixedlayer)
      if (CS%debug) then
        call MOM_state_chksum("After mixedlayer ", u, v, h, G, GV, haloshift=0)
        call MOM_forcing_chksum("After mixedlayer", fluxes, G, haloshift=0)
      endif
      if (showCallTree) call callTree_waypoint("done with 1st bulkmixedlayer (diabatic)")
      if (CS%debugConservation) call MOM_state_stats('1st bulkmixedlayer', u, v, h, tv%T, tv%S, G)
    endif
  endif

  if (CS%debug) then
    call MOM_state_chksum("before find_uv_at_h", u, v, h, G, GV, haloshift=0)
  endif
  if (CS%use_kappa_shear .or. CS%use_CVMix_shear) then
    if ((CS%ML_mix_first > 0.0) .or. CS%use_geothermal) then
      call find_uv_at_h(u, v, h_orig, u_h, v_h, G, GV, eaml, ebml)
      if (CS%debug) then
        call hchksum(eaml, "after find_uv_at_h eaml",G%HI)
        call hchksum(ebml, "after find_uv_at_h ebml",G%HI)
      endif
    else
      call find_uv_at_h(u, v, h, u_h, v_h, G, GV)
    endif
    if (showCallTree) call callTree_waypoint("done with find_uv_at_h (diabatic)")
  endif

  if (CS%use_int_tides) then
    !   This block provides an interface for the unresolved low-mode internal
    ! tide module (BDM).

    ! PROVIDE ENERGY DISTRIBUTION (calculate time-varying energy source)
    call set_int_tide_input(u, v, h, tv, fluxes, CS%int_tide_input, dt, G, GV, &
                            CS%int_tide_input_CSp)
    ! CALCULATE MODAL VELOCITIES
    cn(:,:,:) = 0.0
    if (CS%uniform_cg) then
       ! SET TO CONSTANT VALUE TO TEST PROPAGATE CODE
       do m=1,CS%nMode ; cn(:,:,m) = CS%cg_test ; enddo
    else
       call wave_speeds(h, tv, G, GV, CS%nMode, cn, full_halos=.true.)
       ! uncomment the lines below for a hard-coded cn that changes linearly with latitude
       !do j=G%jsd,G%jed ; do i=G%isd,G%ied
       !  cn(i,j,:) = ((7.-1.)/14000000.)*G%geoLatBu(i,j) + (1.-((7.-1.)/14000000.)*-7000000.)
       !enddo ; enddo
    endif

    if (CS%int_tide_source_test) then
      ! BUILD 2D ARRAY WITH POINT SOURCE FOR TESTING
      !  This block of code should be moved into set_int_tide_input. -RWH
      TKE_itidal_input_test(:,:) = 0.0
      avg_enabled = query_averaging_enabled(CS%diag,time_end=CS%time_end)
      if (CS%time_end <= CS%time_max_source) then
        do j=G%jsc,G%jec ; do i=G%isc,G%iec
          !INPUT ARBITRARY ENERGY POINT SOURCE
          if ((G%idg_offset + i == CS%int_tide_source_x) .and. &
              (G%jdg_offset + j == CS%int_tide_source_y)) then
            TKE_itidal_input_test(i,j) = 1.0
          endif
        enddo ; enddo
      endif
      ! CALL ROUTINE USING PRESCRIBED KE FOR TESTING
      call propagate_int_tide(h, tv, cn, TKE_itidal_input_test, &
                            CS%int_tide_input%tideamp, CS%int_tide_input%Nb, dt, G, GV, CS%int_tide_CSp)
    else
      ! CALL ROUTINE USING CALCULATED KE INPUT
      call propagate_int_tide(h, tv, cn, CS%int_tide_input%TKE_itidal_input, &
                              CS%int_tide_input%tideamp, CS%int_tide_input%Nb, dt, G, GV, CS%int_tide_CSp)
    endif
    if (showCallTree) call callTree_waypoint("done with propagate_int_tide (diabatic)")
  endif

  call cpu_clock_begin(id_clock_set_diffusivity)
  ! Sets: Kd, Kd_int, visc%Kd_extra_T, visc%Kd_extra_S
  ! Also changes: visc%Kd_turb, visc%TKE_turb (not clear that TKE_turb is used as input ????)
  ! And sets visc%Kv_turb
  call set_diffusivity(u, v, h, u_h, v_h, tv, fluxes, CS%optics, visc, dt, G, GV, CS%set_diff_CSp, Kd, Kd_int)
  call cpu_clock_end(id_clock_set_diffusivity)
  if (showCallTree) call callTree_waypoint("done with set_diffusivity (diabatic)")

  if (CS%debug) then
    call MOM_state_chksum("after set_diffusivity ", u, v, h, G, GV, haloshift=0)
    call MOM_forcing_chksum("after set_diffusivity ", fluxes, G, haloshift=0)
    call MOM_thermovar_chksum("after set_diffusivity ", tv, G)
    call hchksum(Kd, "after set_diffusivity Kd",G%HI,haloshift=0)
    call hchksum(Kd_Int, "after set_diffusivity Kd_Int",G%HI,haloshift=0)
  endif


  if (CS%useKPP) then
    call cpu_clock_begin(id_clock_kpp)
    ! KPP needs the surface buoyancy flux but does not update state variables.
    ! We could make this call higher up to avoid a repeat unpacking of the surface fluxes.
    ! Sets: CS%KPP_buoy_flux, CS%KPP_temp_flux, CS%KPP_salt_flux
    ! NOTE: CS%KPP_buoy_flux, CS%KPP_temp_flux, CS%KPP_salt_flux are returned as rates (i.e. stuff per second)
    ! unlike other instances where the fluxes are integrated in time over a time-step.
    call calculateBuoyancyFlux2d(G, GV, fluxes, CS%optics, h, tv%T, tv%S, tv, &
                                 CS%KPP_buoy_flux, CS%KPP_temp_flux, CS%KPP_salt_flux)
    ! The KPP scheme calculates boundary layer diffusivities and non-local transport.
    ! MOM6 implementation of KPP matches the boundary layer to zero interior diffusivity,
    ! since the matching to nonzero interior diffusivity can be problematic.
    ! Changes: Kd_int. Sets: KPP_NLTheat, KPP_NLTscalar

!$OMP parallel default(none) shared(is,ie,js,je,nz,Kd_salt,Kd_int,visc,CS,Kd_heat)
!$OMP do
      do k=1,nz+1 ; do j=js,je ; do i=is,ie
        Kd_salt(i,j,k) = Kd_int(i,j,k)
        Kd_heat(i,j,k) = Kd_int(i,j,k)
      enddo ; enddo ; enddo
    if (associated(visc%Kd_extra_S)) then
!$OMP do
      do k=1,nz+1 ; do j=js,je ; do i=is,ie
        Kd_salt(i,j,k) = Kd_salt(i,j,k) + visc%Kd_extra_S(i,j,k)
      enddo ; enddo ; enddo
    endif
    if (associated(visc%Kd_extra_T)) then
!$OMP do
      do k=1,nz+1 ; do j=js,je ; do i=is,ie
        Kd_heat(i,j,k) = Kd_heat(i,j,k) + visc%Kd_extra_T(i,j,k)
      enddo ; enddo ; enddo
    endif
!$OMP end parallel

    call KPP_calculate(CS%KPP_CSp, G, GV, h, tv%T, tv%S, u, v, tv%eqn_of_state, &
      fluxes%ustar, CS%KPP_buoy_flux, Kd_heat, Kd_salt, visc%Kv_turb, CS%KPP_NLTheat, CS%KPP_NLTscalar,Waves=Waves)
!$OMP parallel default(none) shared(is,ie,js,je,nz,Kd_salt,Kd_int,visc,CS,Kd_heat)

    if (.not. CS%KPPisPassive) then
!$OMP do
      do k=1,nz+1 ; do j=js,je ; do i=is,ie
        Kd_int(i,j,k) = min( Kd_salt(i,j,k),  Kd_heat(i,j,k) )
      enddo ; enddo ; enddo
      if (associated(visc%Kd_extra_S)) then
!$OMP do
        do k=1,nz+1 ; do j=js,je ; do i=is,ie
          visc%Kd_extra_S(i,j,k) = Kd_salt(i,j,k) - Kd_int(i,j,k)
        enddo ; enddo ; enddo
      endif
      if (associated(visc%Kd_extra_T)) then
!$OMP do
        do k=1,nz+1 ; do j=js,je ; do i=is,ie
          visc%Kd_extra_T(i,j,k) = Kd_heat(i,j,k) - Kd_int(i,j,k)
        enddo ; enddo ; enddo
      endif
    endif ! not passive
!$OMP end parallel
    call cpu_clock_end(id_clock_kpp)
    if (showCallTree) call callTree_waypoint("done with KPP_calculate (diabatic)")
    if (CS%debug) then
      call MOM_state_chksum("after KPP", u, v, h, G, GV, haloshift=0)
      call MOM_forcing_chksum("after KPP", fluxes, G, haloshift=0)
      call MOM_thermovar_chksum("after KPP", tv, G)
      call hchksum(Kd, "after KPP Kd",G%HI,haloshift=0)
      call hchksum(Kd_Int, "after KPP Kd_Int",G%HI,haloshift=0)
    endif

  endif  ! endif for KPP

  ! Check for static instabilities and increase Kd_int where unstable
  if (CS%useConvection) call diffConvection_calculate(CS%Conv_CSp, &
         G, GV, h, tv%T, tv%S, tv%eqn_of_state, Kd_int)

  if (CS%useKPP) then

    call cpu_clock_begin(id_clock_kpp)
    if (CS%debug) then
      call hchksum(CS%KPP_temp_flux*GV%H_to_m, "before KPP_applyNLT netHeat",G%HI,haloshift=0)
      call hchksum(CS%KPP_salt_flux*GV%H_to_m, "before KPP_applyNLT netSalt",G%HI,haloshift=0)
      call hchksum(CS%KPP_NLTheat, "before KPP_applyNLT NLTheat",G%HI,haloshift=0)
      call hchksum(CS%KPP_NLTscalar, "before KPP_applyNLT NLTscalar",G%HI,haloshift=0)
    endif
    ! Apply non-local transport of heat and salt
    ! Changes: tv%T, tv%S
    call KPP_NonLocalTransport_temp(CS%KPP_CSp, G, GV, h, CS%KPP_NLTheat,   CS%KPP_temp_flux, dt, tv%T, tv%C_p)
    call KPP_NonLocalTransport_saln(CS%KPP_CSp, G, GV, h, CS%KPP_NLTscalar, CS%KPP_salt_flux, dt, tv%S)
    call cpu_clock_end(id_clock_kpp)
    if (showCallTree) call callTree_waypoint("done with KPP_applyNonLocalTransport (diabatic)")
    if (CS%debugConservation) call MOM_state_stats('KPP_applyNonLocalTransport', u, v, h, tv%T, tv%S, G)

    if (CS%debug) then
      call MOM_state_chksum("after KPP_applyNLT ", u, v, h, G, GV, haloshift=0)
      call MOM_forcing_chksum("after KPP_applyNLT ", fluxes, G, haloshift=0)
      call MOM_thermovar_chksum("after KPP_applyNLT ", tv, G)
    endif

  endif ! endif for KPP

  ! Differential diffusion done here.
  ! Changes: tv%T, tv%S
  ! If using matching within the KPP scheme, then this step needs to provide
  ! a diffusivity and happen before KPP.  But generally in MOM, we do not match
  ! KPP boundary layer to interior, so this diffusivity can be computed when convenient.
  if (associated(visc%Kd_extra_T) .and. associated(visc%Kd_extra_S) .and. associated(tv%T)) then
    call cpu_clock_begin(id_clock_differential_diff)

    call differential_diffuse_T_S(h, tv, visc, dt, G, GV)
    call cpu_clock_end(id_clock_differential_diff)
    if (showCallTree) call callTree_waypoint("done with differential_diffuse_T_S (diabatic)")
    if (CS%debugConservation) call MOM_state_stats('differential_diffuse_T_S', u, v, h, tv%T, tv%S, G)

    ! increment heat and salt diffusivity.
    ! CS%useKPP==.true. already has extra_T and extra_S included
    if(.not. CS%useKPP) then
      do K=2,nz ; do j=js,je ; do i=is,ie
        Kd_heat(i,j,K) = Kd_heat(i,j,K) + visc%Kd_extra_T(i,j,K)
        Kd_salt(i,j,K) = Kd_salt(i,j,K) + visc%Kd_extra_S(i,j,K)
      enddo ; enddo ; enddo
    endif


  endif


  ! This block sets ea, eb from Kd or Kd_int.
  ! If using ALE algorithm, set ea=eb=Kd_int on interfaces for
  ! use in the tri-diagonal solver.
  ! Otherwise, call entrainment_diffusive() which sets ea and eb
  ! based on KD and target densities (ie. does remapping as well).
  if (CS%useALEalgorithm) then

    do j=js,je ; do i=is,ie
      ea(i,j,1) = 0.
    enddo ; enddo
!$OMP parallel do default(none) shared(is,ie,js,je,nz,h_neglect,h,ea,GV,dt,Kd_int,eb) &
!$OMP                          private(hval)
    do k=2,nz ; do j=js,je ; do i=is,ie
      hval=1.0/(h_neglect + 0.5*(h(i,j,k-1) + h(i,j,k)))
      ea(i,j,k) = (GV%m_to_H**2) * dt * hval * Kd_int(i,j,k)
      eb(i,j,k-1) = ea(i,j,k)
    enddo ; enddo ; enddo
    do j=js,je ; do i=is,ie
      eb(i,j,nz) = 0.
    enddo ; enddo
    if (showCallTree) call callTree_waypoint("done setting ea,eb from Kd_int (diabatic)")

  else ! .not. CS%useALEalgorithm
    ! When not using ALE, calculate layer entrainments/detrainments from
    ! diffusivities and differences between layer and target densities
    call cpu_clock_begin(id_clock_entrain)
    ! Calculate appropriately limited diapycnal mass fluxes to account
    ! for diapycnal diffusion and advection.  Sets: ea, eb. Changes: kb
    call Entrainment_diffusive(u, v, h, tv, fluxes, dt, G, GV, CS%entrain_diffusive_CSp, &
                               ea, eb, kb, Kd_Lay=Kd, Kd_int=Kd_int)
    call cpu_clock_end(id_clock_entrain)
    if (showCallTree) call callTree_waypoint("done with Entrainment_diffusive (diabatic)")

  endif ! endif for (CS%useALEalgorithm)

  if (CS%debug) then
    call MOM_forcing_chksum("after calc_entrain ", fluxes, G, haloshift=0)
    call MOM_thermovar_chksum("after calc_entrain ", tv, G)
    call MOM_state_chksum("after calc_entrain ", u, v, h, G, GV, haloshift=0)
    call hchksum(GV%H_to_m*ea, "after calc_entrain ea",G%HI,haloshift=0)
    call hchksum(GV%H_to_m*eb, "after calc_entrain eb",G%HI,haloshift=0)
  endif

  ! Apply forcing when using the ALE algorithm
  if (CS%useALEalgorithm) then
    call cpu_clock_begin(id_clock_remap)

    ! Changes made to following fields:  h, tv%T and tv%S.

    ! save prior values for diagnostics
    if(CS%boundary_forcing_tendency_diag) then
      do k=1,nz ; do j=js,je ; do i=is,ie
        h_diag(i,j,k)    = h(i,j,k)
        temp_diag(i,j,k) = tv%T(i,j,k)
        saln_diag(i,j,k) = tv%S(i,j,k)
      enddo ; enddo ; enddo
    endif

    do k=1,nz ; do j=js,je ; do i=is,ie
        h_prebound(i,j,k) = h(i,j,k)
    enddo ; enddo ; enddo
    if (CS%use_energetic_PBL) then
      call applyBoundaryFluxesInOut(CS%diabatic_aux_CSp, G, GV, dt, fluxes, CS%optics, &
                          h, tv, CS%aggregate_FW_forcing, cTKE, dSV_dT, dSV_dS)
      call calculateBuoyancyFlux2d(G, GV, fluxes, CS%optics, h, tv%T, tv%S, tv, &
           CS%KPP_buoy_flux, CS%KPP_temp_flux, CS%KPP_salt_flux)

      if (CS%debug) then
        call hchksum(ea, "after applyBoundaryFluxes ea",G%HI,haloshift=0)
        call hchksum(eb, "after applyBoundaryFluxes eb",G%HI,haloshift=0)
        call hchksum(cTKE, "after applyBoundaryFluxes cTKE",G%HI,haloshift=0)
        call hchksum(dSV_dT, "after applyBoundaryFluxes dSV_dT",G%HI,haloshift=0)
        call hchksum(dSV_dS, "after applyBoundaryFluxes dSV_dS",G%HI,haloshift=0)
      endif

      call find_uv_at_h(u, v, h, u_h, v_h, G, GV)
      call energetic_PBL(h, u_h, v_h, tv, fluxes, dt, Kd_ePBL, G, GV, &
<<<<<<< HEAD
                         CS%energetic_PBL_CSp, dSV_dT, dSV_dS, cTKE, waves=waves)
=======
                         CS%energetic_PBL_CSp, dSV_dT, dSV_dS, cTKE, CS%KPP_Buoy_Flux)
>>>>>>> ddfdbb61

      ! If visc%MLD exists, copy the ePBL's MLD into it
      if (associated(visc%MLD)) then
        call energetic_PBL_get_MLD(CS%energetic_PBL_CSp, visc%MLD, G)
        call pass_var(visc%MLD, G%domain)
      endif

      ! Augment the diffusivities due to those diagnosed in energetic_PBL.
      do K=2,nz ; do j=js,je ; do i=is,ie

        if (CS%ePBL_is_additive) then
          Kd_add_here = Kd_ePBL(i,j,K)
          visc%Kv_turb(i,j,K) = visc%Kv_turb(i,j,K) + Kd_ePBL(i,j,K)
        else
          Kd_add_here = max(Kd_ePBL(i,j,K) - visc%Kd_turb(i,j,K), 0.0)
          visc%Kv_turb(i,j,K) = max(visc%Kv_turb(i,j,K), Kd_ePBL(i,j,K))
        endif
        Ent_int = Kd_add_here * (GV%m_to_H**2 * dt) / &
                    (0.5*(h(i,j,k-1) + h(i,j,k)) + h_neglect)
        eb(i,j,k-1) = eb(i,j,k-1) + Ent_int
        ea(i,j,k) = ea(i,j,k) + Ent_int
        Kd_int(i,j,K)  = Kd_int(i,j,K) + Kd_add_here

        ! for diagnostics
        Kd_heat(i,j,K) = Kd_heat(i,j,K) + Kd_int(i,j,K)
        Kd_salt(i,j,K) = Kd_salt(i,j,K) + Kd_int(i,j,K)

      enddo ; enddo ; enddo

      if (CS%debug) then
        call hchksum(ea, "after ePBL ea",G%HI,haloshift=0)
        call hchksum(eb, "after ePBL eb",G%HI,haloshift=0)
        call hchksum(Kd_ePBL, "after ePBL Kd_ePBL",G%HI,haloshift=0)
      endif

    else
      call applyBoundaryFluxesInOut(CS%diabatic_aux_CSp, G, GV, dt, fluxes, CS%optics, &
                                    h, tv, CS%aggregate_FW_forcing)

    endif   ! endif for CS%use_energetic_PBL

    ! diagnose the tendencies due to boundary forcing
    if(CS%boundary_forcing_tendency_diag) then
      call diagnose_boundary_forcing_tendency(tv, h, temp_diag, saln_diag, h_diag, dt, G, GV, CS)
    endif

    call cpu_clock_end(id_clock_remap)
    if (CS%debug) then
      call MOM_forcing_chksum("after applyBoundaryFluxes ", fluxes, G, haloshift=0)
      call MOM_thermovar_chksum("after applyBoundaryFluxes ", tv, G)
      call MOM_state_chksum("after applyBoundaryFluxes ", u, v, h, G, GV, haloshift=0)
    endif
    if (showCallTree) call callTree_waypoint("done with applyBoundaryFluxes (diabatic)")
    if (CS%debugConservation)  call MOM_state_stats('applyBoundaryFluxes', u, v, h, tv%T, tv%S, G)

  endif   ! endif for (CS%useALEalgorithm)

  ! Update h according to divergence of the difference between
  ! ea and eb. We keep a record of the original h in hold.
  ! In the following, the checks for negative values are to guard
  ! against instances where entrainment drives a layer to
  ! negative thickness.  This situation will never happen if
  ! enough iterations are permitted in Calculate_Entrainment.
  ! Even if too few iterations are allowed, it is still guarded
  ! against.  In other words the checks are probably unnecessary.
!$OMP parallel do default(none) shared(is,ie,js,je,nz,hold,h,eb,ea,GV)
  do j=js,je
    do i=is,ie
      hold(i,j,1) = h(i,j,1)
      h(i,j,1) = h(i,j,1) + (eb(i,j,1) - ea(i,j,2))
      hold(i,j,nz) = h(i,j,nz)
      h(i,j,nz) = h(i,j,nz) + (ea(i,j,nz) - eb(i,j,nz-1))
      if (h(i,j,1) <= 0.0) then
        h(i,j,1) = GV%Angstrom
      endif
      if (h(i,j,nz) <= 0.0) then
        h(i,j,nz) = GV%Angstrom
      endif
    enddo
    do k=2,nz-1 ; do i=is,ie
      hold(i,j,k) = h(i,j,k)
      h(i,j,k) = h(i,j,k) + ((ea(i,j,k) - eb(i,j,k-1)) + &
                    (eb(i,j,k) - ea(i,j,k+1)))
      if (h(i,j,k) <= 0.0) then
        h(i,j,k) = GV%Angstrom
      endif
    enddo ; enddo
  enddo
  if (CS%debug) then
    call MOM_state_chksum("after negative check ", u, v, h, G, GV, haloshift=0)
    call MOM_forcing_chksum("after negative check ", fluxes, G, haloshift=0)
    call MOM_thermovar_chksum("after negative check ", tv, G)
  endif
  if (showCallTree) call callTree_waypoint("done with h=ea-eb (diabatic)")
  if (CS%debugConservation) call MOM_state_stats('h=ea-eb', u, v, h, tv%T, tv%S, G)


  ! Here, T and S are updated according to ea and eb.
  ! If using the bulk mixed layer, T and S are also updated
  ! by surface fluxes (in fluxes%*).
  ! This is a very long block.
  if (CS%bulkmixedlayer) then

    if (ASSOCIATED(tv%T)) then
      call cpu_clock_begin(id_clock_tridiag)
      ! Temperature and salinity (as state variables) are treated
      ! differently from other tracers to insure massless layers that
      ! are lighter than the mixed layer have temperatures and salinities
      ! that correspond to their prescribed densities.
      if (CS%massless_match_targets) then
!$OMP parallel do default (none) shared(is,ie,js,je,nkmb,hold,h_neglect,eb,ea,nz,kb,tv) &
!$OMP                           private(h_tr,b1,d1,c1,b_denom_1)
        do j=js,je
          do i=is,ie
            h_tr = hold(i,j,1) + h_neglect
            b1(i) = 1.0 / (h_tr + eb(i,j,1))
            d1(i) = h_tr * b1(i)
            tv%T(i,j,1) = b1(i) * (h_tr*tv%T(i,j,1))
            tv%S(i,j,1) = b1(i) * (h_tr*tv%S(i,j,1))
          enddo
          do k=2,nkmb ; do i=is,ie
            c1(i,k) = eb(i,j,k-1) * b1(i)
            h_tr = hold(i,j,k) + h_neglect
            b_denom_1 = h_tr + d1(i)*ea(i,j,k)
            b1(i) = 1.0 / (b_denom_1 + eb(i,j,k))
            if (k<nkmb) d1(i) = b_denom_1 * b1(i)
            tv%T(i,j,k) = b1(i) * (h_tr*tv%T(i,j,k) + ea(i,j,k)*tv%T(i,j,k-1))
            tv%S(i,j,k) = b1(i) * (h_tr*tv%S(i,j,k) + ea(i,j,k)*tv%S(i,j,k-1))
          enddo ; enddo

          do k=nkmb+1,nz ; do i=is,ie
            if (k == kb(i,j)) then
              c1(i,k) = eb(i,j,k-1) * b1(i)
              d1(i) = (((eb(i,j,nkmb)-eb(i,j,k-1)) + hold(i,j,nkmb) + h_neglect) + &
                       d1(i)*ea(i,j,nkmb)) * b1(i)
              h_tr = hold(i,j,k) + h_neglect
              b_denom_1 = h_tr + d1(i)*ea(i,j,k)
              b1(i) = 1.0 / (b_denom_1 + eb(i,j,k))
              d1(i) = b_denom_1 * b1(i)
              tv%T(i,j,k) = b1(i) * (h_tr*tv%T(i,j,k) + ea(i,j,k)*tv%T(i,j,nkmb))
              tv%S(i,j,k) = b1(i) * (h_tr*tv%S(i,j,k) + ea(i,j,k)*tv%S(i,j,nkmb))
            elseif (k > kb(i,j)) then
              c1(i,k) = eb(i,j,k-1) * b1(i)
              h_tr = hold(i,j,k) + h_neglect
              b_denom_1 = h_tr + d1(i)*ea(i,j,k)
              b1(i) = 1.0 / (b_denom_1 + eb(i,j,k))
              d1(i) = b_denom_1 * b1(i)
              tv%T(i,j,k) = b1(i) * (h_tr*tv%T(i,j,k) + ea(i,j,k)*tv%T(i,j,k-1))
              tv%S(i,j,k) = b1(i) * (h_tr*tv%S(i,j,k) + ea(i,j,k)*tv%S(i,j,k-1))
            elseif (eb(i,j,k) < eb(i,j,k-1)) then ! (note that k < kb(i,j))
              !   The bottommost buffer layer might entrain all the mass from some
              ! of the interior layers that are thin and lighter in the coordinate
              ! density than that buffer layer.  The T and S of these newly
              ! massless interior layers are unchanged.
              tv%T(i,j,nkmb) = tv%T(i,j,nkmb) + b1(i) * (eb(i,j,k-1) - eb(i,j,k)) * tv%T(i,j,k)
              tv%S(i,j,nkmb) = tv%S(i,j,nkmb) + b1(i) * (eb(i,j,k-1) - eb(i,j,k)) * tv%S(i,j,k)
            endif
          enddo ; enddo

          do k=nz-1,nkmb,-1 ; do i=is,ie
            if (k >= kb(i,j)) then
              tv%T(i,j,k) = tv%T(i,j,k) + c1(i,k+1)*tv%T(i,j,k+1)
              tv%S(i,j,k) = tv%S(i,j,k) + c1(i,k+1)*tv%S(i,j,k+1)
            endif
          enddo ; enddo
          do i=is,ie ; if (kb(i,j) <= nz) then
            tv%T(i,j,nkmb) = tv%T(i,j,nkmb) + c1(i,kb(i,j))*tv%T(i,j,kb(i,j))
            tv%S(i,j,nkmb) = tv%S(i,j,nkmb) + c1(i,kb(i,j))*tv%S(i,j,kb(i,j))
          endif ; enddo
          do k=nkmb-1,1,-1 ; do i=is,ie
            tv%T(i,j,k) = tv%T(i,j,k) + c1(i,k+1)*tv%T(i,j,k+1)
            tv%S(i,j,k) = tv%S(i,j,k) + c1(i,k+1)*tv%S(i,j,k+1)
          enddo ; enddo
        enddo ! end of j loop
      else ! .not. massless_match_targets
        ! This simpler form allows T & S to be too dense for the layers
        ! between the buffer layers and the interior.
        ! Changes: T, S
        if (CS%tracer_tridiag) then
          call tracer_vertdiff(hold, ea, eb, dt, tv%T, G, GV)
          call tracer_vertdiff(hold, ea, eb, dt, tv%S, G, GV)
        else
          call triDiagTS(G, GV, is, ie, js, je, hold, ea, eb, tv%T, tv%S)
        endif
      endif ! massless_match_targets
      call cpu_clock_end(id_clock_tridiag)

    endif ! endif for ASSOCIATED(T)
    if (CS%debugConservation) call MOM_state_stats('BML tridiag', u, v, h, tv%T, tv%S, G)

    if ((CS%ML_mix_first > 0.0) .or. CS%use_geothermal) then
      ! The mixed layer code has already been called, but there is some needed
      ! bookkeeping.
!$OMP parallel do default(none) shared(is,ie,js,je,nz,hold,h_orig,ea,eaml,eb,ebml)
      do k=1,nz ; do j=js,je ; do i=is,ie
        hold(i,j,k) = h_orig(i,j,k)
        ea(i,j,k) = ea(i,j,k) + eaml(i,j,k)
        eb(i,j,k) = eb(i,j,k) + ebml(i,j,k)
      enddo ; enddo ; enddo
      if (CS%debug) then
        call hchksum(GV%H_to_m*ea, "after ea = ea + eaml",G%HI,haloshift=0)
        call hchksum(GV%H_to_m*eb, "after eb = eb + ebml",G%HI,haloshift=0)
      endif
    endif

    if (CS%ML_mix_first < 1.0) then
    !  Call the mixed layer code now, perhaps for a second time.
    !  This subroutine (1)  Cools the mixed layer.
    !    (2) Performs convective adjustment by mixed layer entrainment.
    !    (3) Heats the mixed layer and causes it to detrain to
    !        Monin-Obukhov depth or minimum mixed layer depth.
    !    (4) Uses any remaining TKE to drive mixed layer entrainment.
    !    (5) Possibly splits the buffer layer into two isopycnal layers.

      call find_uv_at_h(u, v, hold, u_h, v_h, G, GV, ea, eb)
      if (CS%debug) call MOM_state_chksum("find_uv_at_h1 ", u, v, h, G, GV, haloshift=0)

      dt_mix = min(dt,dt*(1.0 - CS%ML_mix_first))
      call cpu_clock_begin(id_clock_mixedlayer)
      ! Changes: h, tv%T, tv%S, ea and eb  (G is also inout???)
      call bulkmixedlayer(h, u_h, v_h, tv, fluxes, dt_mix, ea, eb, &
                      G, GV, CS%bulkmixedlayer_CSp, CS%optics, &
                      CS%aggregate_FW_forcing, dt, last_call=.true.)

      if (CS%salt_reject_below_ML) &
        call insert_brine(h, tv, G, GV, fluxes, nkmb, CS%diabatic_aux_CSp, dt_mix, &
                          CS%id_brine_lay)

      !  Keep salinity from falling below a small but positive threshold.
      !  This constraint is needed for SIS1 ice model, which can extract
      !  more salt than is present in the ocean. SIS2 does not suffer
      !  from this limitation, in which case we can let salinity=0 and still
      !  have salt conserved with SIS2 ice. So for SIS2, we can run with
      !  BOUND_SALINITY=False in MOM.F90.
      if (ASSOCIATED(tv%S) .and. ASSOCIATED(tv%salt_deficit)) &
        call adjust_salt(h, tv, G, GV, CS%diabatic_aux_CSp)

      call cpu_clock_end(id_clock_mixedlayer)
      if (showCallTree) call callTree_waypoint("done with 2nd bulkmixedlayer (diabatic)")
      if (CS%debugConservation) call MOM_state_stats('2nd bulkmixedlayer', u, v, h, tv%T, tv%S, G)
    endif

  else  ! following block for when NOT using BULKMIXEDLAYER


    ! calculate change in temperature & salinity due to dia-coordinate surface diffusion
    if (ASSOCIATED(tv%T)) then

      if (CS%debug) then
        call hchksum(GV%H_to_m*ea, "before triDiagTS ea ",G%HI,haloshift=0)
        call hchksum(GV%H_to_m*eb, "before triDiagTS eb ",G%HI,haloshift=0)
      endif
      call cpu_clock_begin(id_clock_tridiag)

      if(CS%diabatic_diff_tendency_diag) then
        do k=1,nz ; do j=js,je ; do i=is,ie
          temp_diag(i,j,k) = tv%T(i,j,k)
          saln_diag(i,j,k) = tv%S(i,j,k)
        enddo ; enddo ; enddo
      endif

      ! Changes T and S via the tridiagonal solver; no change to h
      if(CS%tracer_tridiag) then
          call tracer_vertdiff(hold, ea, eb, dt, tv%T, G, GV)
          call tracer_vertdiff(hold, ea, eb, dt, tv%S, G, GV)
      else
        call triDiagTS(G, GV, is, ie, js, je, hold, ea, eb, tv%T, tv%S)
      endif

      ! diagnose temperature, salinity, heat, and salt tendencies
      if(CS%diabatic_diff_tendency_diag) then
         call diagnose_diabatic_diff_tendency(tv, hold, temp_diag, saln_diag, dt, G, GV, CS)
      endif

      call cpu_clock_end(id_clock_tridiag)
      if (showCallTree) call callTree_waypoint("done with triDiagTS (diabatic)")

    endif  ! endif corresponding to if (ASSOCIATED(tv%T))
    if (CS%debugConservation) call MOM_state_stats('triDiagTS', u, v, h, tv%T, tv%S, G)


  endif  ! endif for the BULKMIXEDLAYER block


  if (CS%debug) then
    call MOM_state_chksum("after mixed layer ", u, v, h, G, GV, haloshift=0)
    call MOM_thermovar_chksum("after mixed layer ", tv, G)
    call hchksum(ea, "after mixed layer ea", G%HI)
    call hchksum(eb, "after mixed layer eb", G%HI)
  endif

  if (.not. CS%useALEalgorithm) then
    call cpu_clock_begin(id_clock_remap)
    call regularize_layers(h, tv, dt, ea, eb, G, GV, CS%regularize_layers_CSp)
    call cpu_clock_end(id_clock_remap)
    if (showCallTree) call callTree_waypoint("done with regularize_layers (diabatic)")
    if (CS%debugConservation) call MOM_state_stats('regularize_layers', u, v, h, tv%T, tv%S, G)
  endif

  ! Whenever thickness changes let the diag manager know, as the
  ! target grids for vertical remapping may need to be regenerated.
  call diag_update_remap_grids(CS%diag)

  ! diagnostics
  if ((CS%id_Tdif > 0) .or. (CS%id_Tdif_z > 0) .or. &
      (CS%id_Tadv > 0) .or. (CS%id_Tadv_z > 0)) then
    do j=js,je ; do i=is,ie
      Tdif_flx(i,j,1) = 0.0 ; Tdif_flx(i,j,nz+1) = 0.0
      Tadv_flx(i,j,1) = 0.0 ; Tadv_flx(i,j,nz+1) = 0.0
    enddo ; enddo
!$OMP parallel do default(none) shared(is,ie,js,je,nz,Tdif_flx,Idt,ea,eb,Tadv_flx,tv)
    do K=2,nz ; do j=js,je ; do i=is,ie
      Tdif_flx(i,j,K) = (Idt * 0.5*(ea(i,j,k) + eb(i,j,k-1))) * &
                        (tv%T(i,j,k-1) - tv%T(i,j,k))
      Tadv_flx(i,j,K) = (Idt * (ea(i,j,k) - eb(i,j,k-1))) * &
                    0.5*(tv%T(i,j,k-1) + tv%T(i,j,k))
    enddo ; enddo ; enddo
  endif
  if ((CS%id_Sdif > 0) .or. (CS%id_Sdif_z > 0) .or. &
      (CS%id_Sadv > 0) .or. (CS%id_Sadv_z > 0)) then
    do j=js,je ; do i=is,ie
      Sdif_flx(i,j,1) = 0.0 ; Sdif_flx(i,j,nz+1) = 0.0
      Sadv_flx(i,j,1) = 0.0 ; Sadv_flx(i,j,nz+1) = 0.0
    enddo ; enddo
!$OMP parallel do default(none) shared(is,ie,js,je,nz,Sdif_flx,Idt,ea,eb,Sadv_flx,tv)
    do K=2,nz ; do j=js,je ; do i=is,ie
      Sdif_flx(i,j,K) = (Idt * 0.5*(ea(i,j,k) + eb(i,j,k-1))) * &
                        (tv%S(i,j,k-1) - tv%S(i,j,k))
      Sadv_flx(i,j,K) = (Idt * (ea(i,j,k) - eb(i,j,k-1))) * &
                    0.5*(tv%S(i,j,k-1) + tv%S(i,j,k))
    enddo ; enddo ; enddo
  endif

  ! mixing of passive tracers from massless boundary layers to interior
  call cpu_clock_begin(id_clock_tracers)
  if (CS%mix_boundary_tracers) then
    Tr_ea_BBL = sqrt(dt*CS%Kd_BBL_tr)
!$OMP parallel do default(none) shared(is,ie,js,je,ebtr,nz,G,GV,h,dt,CS,h_neglect,  &
!$OMP                                  ea,eb,Tr_ea_BBL,eatr,visc,hold,h_neglect2 )  &
!$OMP                          private(htot,in_boundary,add_ent)
    do j=js,je
      do i=is,ie
        ebtr(i,j,nz) = eb(i,j,nz)
        htot(i) = 0.0
        in_boundary(i) = (G%mask2dT(i,j) > 0.0)
      enddo
      do k=nz,2,-1 ; do i=is,ie
        if (in_boundary(i)) then
          htot(i) = htot(i) + h(i,j,k)
          !   If diapycnal mixing has been suppressed because this is a massless
          ! layer near the bottom, add some mixing of tracers between these
          ! layers.  This flux is based on the harmonic mean of the two
          ! thicknesses, as this corresponds pretty closely (to within
          ! differences in the density jumps between layers) with what is done
          ! in the calculation of the fluxes in the first place.  Kd_min_tr
          ! should be much less than the values that have been set in Kd,
          ! perhaps a molecular diffusivity.
          add_ent = ((dt * CS%Kd_min_tr) * GV%m_to_H**2) * &
                    ((h(i,j,k-1)+h(i,j,k)+h_neglect) / &
                     (h(i,j,k-1)*h(i,j,k)+h_neglect2)) - &
                    0.5*(ea(i,j,k) + eb(i,j,k-1))
          if (htot(i) < Tr_ea_BBL) then
            add_ent = max(0.0, add_ent, &
                          (Tr_ea_BBL - htot(i)) - min(ea(i,j,k),eb(i,j,k-1)))
          elseif (add_ent < 0.0) then
            add_ent = 0.0 ; in_boundary(i) = .false.
          endif

          ebtr(i,j,k-1) = eb(i,j,k-1) + add_ent
          eatr(i,j,k) = ea(i,j,k) + add_ent
        else
          ebtr(i,j,k-1) = eb(i,j,k-1) ; eatr(i,j,k) = ea(i,j,k)
        endif
        if (associated(visc%Kd_extra_S)) then ; if (visc%Kd_extra_S(i,j,k) > 0.0) then
          add_ent = ((dt * visc%Kd_extra_S(i,j,k)) * GV%m_to_H**2) / &
             (0.25 * ((h(i,j,k-1) + h(i,j,k)) + (hold(i,j,k-1) + hold(i,j,k))) + &
              h_neglect)
          ebtr(i,j,k-1) = ebtr(i,j,k-1) + add_ent
          eatr(i,j,k) = eatr(i,j,k) + add_ent
        endif ; endif
      enddo ; enddo
      do i=is,ie ; eatr(i,j,1) = ea(i,j,1) ; enddo

    enddo

    if (CS%useALEalgorithm) then
    ! For passive tracers, the changes in thickness due to boundary fluxes has yet to be applied
    ! so hold should be h_orig
      call call_tracer_column_fns(h_prebound, h, ea, eb, fluxes, dt, G, GV, tv, &
                                CS%optics, CS%tracer_flow_CSp, CS%debug, &
                                evap_CFL_limit = CS%diabatic_aux_CSp%evap_CFL_limit, &
                                minimum_forcing_depth = CS%diabatic_aux_CSp%minimum_forcing_depth)
    else
      call call_tracer_column_fns(hold, h, eatr, ebtr, fluxes, dt, G, GV, tv, &
                                CS%optics, CS%tracer_flow_CSp, CS%debug)
    endif

  elseif (associated(visc%Kd_extra_S)) then  ! extra diffusivity for passive tracers

    do j=js,je ; do i=is,ie
      ebtr(i,j,nz) = eb(i,j,nz) ; eatr(i,j,1) = ea(i,j,1)
    enddo ; enddo
!$OMP parallel do default(none) shared(nz,is,ie,js,je,visc,dt,GV,h,hold,h_neglect,&
!$OMP                                  ebtr,eb,eatr,ea )                          &
!$OMP                          private(add_ent)
    do k=nz,2,-1 ; do j=js,je ; do i=is,ie
      if (visc%Kd_extra_S(i,j,k) > 0.0) then
        add_ent = ((dt * visc%Kd_extra_S(i,j,k)) * GV%m_to_H**2) / &
           (0.25 * ((h(i,j,k-1) + h(i,j,k)) + (hold(i,j,k-1) + hold(i,j,k))) + &
            h_neglect)
      else
        add_ent = 0.0
      endif
      ebtr(i,j,k-1) = eb(i,j,k-1) + add_ent
      eatr(i,j,k) = ea(i,j,k) + add_ent
    enddo ; enddo ; enddo

    if (CS%useALEalgorithm) then
    ! For passive tracers, the changes in thickness due to boundary fluxes has yet to be applied
      call call_tracer_column_fns(h_prebound, h, eatr, ebtr, fluxes, dt, G, GV, tv, &
                                  CS%optics, CS%tracer_flow_CSp, CS%debug,&
                                  evap_CFL_limit = CS%diabatic_aux_CSp%evap_CFL_limit, &
                                  minimum_forcing_depth = CS%diabatic_aux_CSp%minimum_forcing_depth)
    else
      call call_tracer_column_fns(hold, h, eatr, ebtr, fluxes, dt, G, GV, tv, &
                                  CS%optics, CS%tracer_flow_CSp, CS%debug)
    endif

  else
    if (CS%useALEalgorithm) then
    ! For passive tracers, the changes in thickness due to boundary fluxes has yet to be applied
      call call_tracer_column_fns(h_prebound, h, eatr, ebtr, fluxes, dt, G, GV, tv, &
                                  CS%optics, CS%tracer_flow_CSp, CS%debug, &
                                  evap_CFL_limit = CS%diabatic_aux_CSp%evap_CFL_limit, &
                                  minimum_forcing_depth = CS%diabatic_aux_CSp%minimum_forcing_depth)
    else
      call call_tracer_column_fns(hold, h, ea, eb, fluxes, dt, G, GV, tv, &
                                  CS%optics, CS%tracer_flow_CSp, CS%debug)
    endif

  endif  ! (CS%mix_boundary_tracers)



  call cpu_clock_end(id_clock_tracers)


  ! sponges
  if (CS%use_sponge) then
    call cpu_clock_begin(id_clock_sponge)
    if (associated(CS%ALE_sponge_CSp)) then
      ! ALE sponge
      call apply_ALE_sponge(h, dt, G, CS%ALE_sponge_CSp)
    else
      ! Layer mode sponge
      if (CS%bulkmixedlayer .and. ASSOCIATED(tv%eqn_of_state)) then
        do i=is,ie ; p_ref_cv(i) = tv%P_Ref ; enddo
!$OMP parallel do default(none) shared(js,je,p_ref_cv,Rcv_ml,is,ie,tv)
        do j=js,je
           call calculate_density(tv%T(:,j,1), tv%S(:,j,1), p_ref_cv, Rcv_ml(:,j), &
                               is, ie-is+1, tv%eqn_of_state)
        enddo
        call apply_sponge(h, dt, G, GV, ea, eb, CS%sponge_CSp, Rcv_ml)
      else
        call apply_sponge(h, dt, G, GV, ea, eb, CS%sponge_CSp)
      endif
    endif
    call cpu_clock_end(id_clock_sponge)
    if (CS%debug) then
      call MOM_state_chksum("apply_sponge ", u, v, h, G, GV, haloshift=0)
      call MOM_thermovar_chksum("apply_sponge ", tv, G)
    endif
  endif ! CS%use_sponge


!$OMP parallel default(none) shared(is,ie,js,je,nz,CDp,Idt,G,GV,ea,eb,CS,hold) private(net_ent)
!   Save the diapycnal mass fluxes as a diagnostic field.
  if (ASSOCIATED(CDp%diapyc_vel)) then
!$OMP do
    do j=js,je
      do K=2,nz ; do i=is,ie
        CDp%diapyc_vel(i,j,K) = Idt * (GV%H_to_m * (ea(i,j,k) - eb(i,j,k-1)))
      enddo ; enddo
      do i=is,ie
        CDp%diapyc_vel(i,j,1) = 0.0
        CDp%diapyc_vel(i,j,nz+1) = 0.0
      enddo
    enddo
  endif

! For momentum, it is only the net flux that homogenizes within
! the mixed layer.  Vertical viscosity that is proportional to the
! mixed layer turbulence is applied elsewhere.
  if (CS%bulkmixedlayer) then
    if (CS%debug) then
      call hchksum(ea, "before net flux rearrangement ea",G%HI)
      call hchksum(eb, "before net flux rearrangement eb",G%HI)
    endif
!$OMP do
    do j=js,je
      do K=2,GV%nkml ; do i=is,ie
        net_ent = ea(i,j,k) - eb(i,j,k-1)
        ea(i,j,k) = max(net_ent, 0.0)
        eb(i,j,k-1) = max(-net_ent, 0.0)
      enddo ; enddo
    enddo
    if (CS%debug) then
      call hchksum(ea, "after net flux rearrangement ea",G%HI)
      call hchksum(eb, "after net flux rearrangement eb",G%HI)
    endif
  endif


! Initialize halo regions of ea, eb, and hold to default values.
!$OMP do
  do k=1,nz
    do i=is-1,ie+1
      hold(i,js-1,k) = GV%Angstrom ; ea(i,js-1,k) = 0.0 ; eb(i,js-1,k) = 0.0
      hold(i,je+1,k) = GV%Angstrom ; ea(i,je+1,k) = 0.0 ; eb(i,je+1,k) = 0.0
    enddo
    do j=js,je
      hold(is-1,j,k) = GV%Angstrom ; ea(is-1,j,k) = 0.0 ; eb(is-1,j,k) = 0.0
      hold(ie+1,j,k) = GV%Angstrom ; ea(ie+1,j,k) = 0.0 ; eb(ie+1,j,k) = 0.0
    enddo
  enddo
!$OMP end parallel

  call cpu_clock_begin(id_clock_pass)
  if (G%symmetric) then
    call create_group_pass(CS%pass_hold_eb_ea,hold,G%Domain)
    call create_group_pass(CS%pass_hold_eb_ea,eb,G%Domain)
    call create_group_pass(CS%pass_hold_eb_ea,ea,G%Domain)
  else
    call create_group_pass(CS%pass_hold_eb_ea,hold,G%Domain,To_West+To_South)
    call create_group_pass(CS%pass_hold_eb_ea,eb,G%Domain,To_West+To_South)
    call create_group_pass(CS%pass_hold_eb_ea,ea,G%Domain,To_West+To_South)
  endif
  call do_group_pass(CS%pass_hold_eb_ea,G%Domain)
  call cpu_clock_end(id_clock_pass)

  if (.not. CS%useALEalgorithm) then
    !  Use a tridiagonal solver to determine effect of the diapycnal
    !  advection on velocity field. It is assumed that water leaves
    !  or enters the ocean with the surface velocity.
    if (CS%debug) then
      call MOM_state_chksum("before u/v tridiag ", u, v, h, G, GV, haloshift=0)
      call hchksum(ea, "before u/v tridiag ea",G%HI)
      call hchksum(eb, "before u/v tridiag eb",G%HI)
      call hchksum(hold, "before u/v tridiag hold",G%HI)
    endif
    call cpu_clock_begin(id_clock_tridiag)
!$OMP parallel do default(none) shared(js,je,Isq,Ieq,ADp,u,hold,ea,h_neglect,eb,nz,Idt) &
!$OMP                          private(hval,b1,d1,c1,eaval)
    do j=js,je
      do I=Isq,Ieq
        if (ASSOCIATED(ADp%du_dt_dia)) ADp%du_dt_dia(I,j,1) = u(I,j,1)
        hval = (hold(i,j,1) + hold(i+1,j,1)) + (ea(i,j,1) + ea(i+1,j,1)) + h_neglect
        b1(I) = 1.0 / (hval + (eb(i,j,1) + eb(i+1,j,1)))
        d1(I) = hval * b1(I)
        u(I,j,1) = b1(I) * (hval * u(I,j,1))
      enddo
      do k=2,nz ; do I=Isq,Ieq
        if (ASSOCIATED(ADp%du_dt_dia)) ADp%du_dt_dia(I,j,k) = u(I,j,k)
        c1(I,k) = (eb(i,j,k-1)+eb(i+1,j,k-1)) * b1(I)
        eaval = ea(i,j,k) + ea(i+1,j,k)
        hval = hold(i,j,k) + hold(i+1,j,k) + h_neglect
        b1(I) = 1.0 / ((eb(i,j,k) + eb(i+1,j,k)) + (hval + d1(I)*eaval))
        d1(I) = (hval + d1(I)*eaval) * b1(I)
        u(I,j,k) = (hval*u(I,j,k) + eaval*u(I,j,k-1))*b1(I)
      enddo ; enddo
      do k=nz-1,1,-1 ; do I=Isq,Ieq
        u(I,j,k) = u(I,j,k) + c1(I,k+1)*u(I,j,k+1)
        if (ASSOCIATED(ADp%du_dt_dia)) &
          ADp%du_dt_dia(I,j,k) = (u(I,j,k) - ADp%du_dt_dia(I,j,k)) * Idt
      enddo ; enddo
      if (ASSOCIATED(ADp%du_dt_dia)) then
        do I=Isq,Ieq
          ADp%du_dt_dia(I,j,nz) = (u(I,j,nz)-ADp%du_dt_dia(I,j,nz)) * Idt
        enddo
      endif
    enddo
    if (CS%debug) then
      call MOM_state_chksum("aft 1st loop tridiag ", u, v, h, G, GV, haloshift=0)
    endif
!$OMP parallel do default(none) shared(Jsq,Jeq,is,ie,ADp,v,hold,ea,h_neglect,eb,nz,Idt) &
!$OMP                          private(hval,b1,d1,c1,eaval)
    do J=Jsq,Jeq
      do i=is,ie
        if (ASSOCIATED(ADp%dv_dt_dia)) ADp%dv_dt_dia(i,J,1) = v(i,J,1)
        hval = (hold(i,j,1) + hold(i,j+1,1)) + (ea(i,j,1) + ea(i,j+1,1)) + h_neglect
        b1(i) = 1.0 / (hval + (eb(i,j,1) + eb(i,j+1,1)))
        d1(I) = hval * b1(I)
        v(i,J,1) = b1(i) * (hval * v(i,J,1))
      enddo
      do k=2,nz ; do i=is,ie
        if (ASSOCIATED(ADp%dv_dt_dia)) ADp%dv_dt_dia(i,J,k) = v(i,J,k)
        c1(i,k) = (eb(i,j,k-1)+eb(i,j+1,k-1)) * b1(i)
        eaval = ea(i,j,k) + ea(i,j+1,k)
        hval = hold(i,j,k) + hold(i,j+1,k) + h_neglect
        b1(i) = 1.0 / ((eb(i,j,k) + eb(i,j+1,k)) + (hval + d1(i)*eaval))
        d1(i) = (hval + d1(i)*eaval) * b1(i)
        v(i,J,k) = (hval*v(i,J,k) + eaval*v(i,J,k-1))*b1(i)
      enddo ; enddo
      do k=nz-1,1,-1 ; do i=is,ie
        v(i,J,k) = v(i,J,k) + c1(i,k+1)*v(i,J,k+1)
        if (ASSOCIATED(ADp%dv_dt_dia)) &
          ADp%dv_dt_dia(i,J,k) = (v(i,J,k) - ADp%dv_dt_dia(i,J,k)) * Idt
      enddo ; enddo
      if (ASSOCIATED(ADp%dv_dt_dia)) then
        do i=is,ie
          ADp%dv_dt_dia(i,J,nz) = (v(i,J,nz)-ADp%dv_dt_dia(i,J,nz)) * Idt
        enddo
      endif
    enddo
    call cpu_clock_end(id_clock_tridiag)
    if (CS%debug) then
      call MOM_state_chksum("after u/v tridiag ", u, v, h, G, GV, haloshift=0)
    endif
  endif ! useALEalgorithm

  ! Frazil formation keeps temperature above the freezing point.
  ! make_frazil is deliberately called at both the beginning and at
  ! the end of the diabatic processes.
  if (ASSOCIATED(tv%T) .AND. ASSOCIATED(tv%frazil)) then

    if(CS%frazil_tendency_diag) then
      do k=1,nz ; do j=js,je ; do i=is,ie
        temp_diag(i,j,k) = tv%T(i,j,k)
      enddo ; enddo ; enddo
    endif

    if (ASSOCIATED(fluxes%p_surf_full)) then
      call make_frazil(h, tv, G, GV, CS%diabatic_aux_CSp, fluxes%p_surf_full)
    else
      call make_frazil(h, tv, G, GV, CS%diabatic_aux_CSp)
    endif

    if (CS%frazil_tendency_diag) then
      call diagnose_frazil_tendency(tv, h, temp_diag, dt, G, GV, CS, 2)
    endif

    if (showCallTree) call callTree_waypoint("done with 2nd make_frazil (diabatic)")
    if (CS%debugConservation) call MOM_state_stats('2nd make_frazil', u, v, h, tv%T, tv%S, G)

  endif  ! endif for frazil


  ! Diagnose the diapycnal diffusivities and other related quantities.
  if (CS%id_Kd_interface > 0) call post_data(CS%id_Kd_interface, Kd_int,  CS%diag)
  if (CS%id_Kd_heat      > 0) call post_data(CS%id_Kd_heat,      Kd_heat, CS%diag)
  if (CS%id_Kd_salt      > 0) call post_data(CS%id_Kd_salt,      Kd_salt, CS%diag)
  if (CS%id_Kd_ePBL      > 0) call post_data(CS%id_Kd_ePBL,      Kd_ePBL, CS%diag)

  if (CS%id_ea       > 0) call post_data(CS%id_ea,       ea, CS%diag)
  if (CS%id_eb       > 0) call post_data(CS%id_eb,       eb, CS%diag)

  if (CS%id_dudt_dia > 0) call post_data(CS%id_dudt_dia, ADp%du_dt_dia,  CS%diag)
  if (CS%id_dvdt_dia > 0) call post_data(CS%id_dvdt_dia, ADp%dv_dt_dia,  CS%diag)
  if (CS%id_wd       > 0) call post_data(CS%id_wd,       CDp%diapyc_vel, CS%diag)

  if (CS%id_MLD_003 > 0 .or. CS%id_subMLN2 > 0 .or. CS%id_mlotstsq > 0) then
    call diagnoseMLDbyDensityDifference(CS%id_MLD_003, h, tv, 0.03, G, GV, CS%diag, &
                                        id_N2subML=CS%id_subMLN2, id_MLDsq=CS%id_mlotstsq)
  endif
  if (CS%id_MLD_0125 > 0) then
    call diagnoseMLDbyDensityDifference(CS%id_MLD_0125, h, tv, 0.125, G, GV, CS%diag)
  endif
  if (CS%id_MLD_user > 0) then
    call diagnoseMLDbyDensityDifference(CS%id_MLD_user, h, tv, CS%MLDdensityDifference, G, GV, CS%diag)
  endif

  if (CS%id_Tdif > 0) call post_data(CS%id_Tdif, Tdif_flx, CS%diag)
  if (CS%id_Tadv > 0) call post_data(CS%id_Tadv, Tadv_flx, CS%diag)
  if (CS%id_Sdif > 0) call post_data(CS%id_Sdif, Sdif_flx, CS%diag)
  if (CS%id_Sadv > 0) call post_data(CS%id_Sadv, Sadv_flx, CS%diag)
  if (CS%use_int_tides) then
    if (CS%id_cg1 > 0) call post_data(CS%id_cg1, cn(:,:,1),CS%diag)
    do m=1,CS%nMode
      if (CS%id_cn(m) > 0) call post_data(CS%id_cn(m),cn(:,:,m),CS%diag)
    enddo
  endif

  num_z_diags = 0
  if (CS%id_Kd_z > 0) then
    num_z_diags = num_z_diags + 1
    z_ids(num_z_diags) = CS%id_Kd_z ; z_ptrs(num_z_diags)%p => Kd_int
  endif
  if (CS%id_Tdif_z > 0) then
    num_z_diags = num_z_diags + 1
    z_ids(num_z_diags) = CS%id_Tdif_z ; z_ptrs(num_z_diags)%p => Tdif_flx
  endif
  if (CS%id_Tadv_z > 0) then
    num_z_diags = num_z_diags + 1
    z_ids(num_z_diags) = CS%id_Tadv_z ; z_ptrs(num_z_diags)%p => Tadv_flx
  endif
  if (CS%id_Sdif_z > 0) then
    num_z_diags = num_z_diags + 1
    z_ids(num_z_diags) = CS%id_Sdif_z ; z_ptrs(num_z_diags)%p => Sdif_flx
  endif
  if (CS%id_Sadv_z > 0) then
    num_z_diags = num_z_diags + 1
    z_ids(num_z_diags) = CS%id_Sadv_z ; z_ptrs(num_z_diags)%p => Sadv_flx
  endif

  if (num_z_diags > 0) &
    call calc_Zint_diags(h, z_ptrs, z_ids, num_z_diags, G, GV, CS%diag_to_Z_CSp)

  if (CS%debugConservation) call MOM_state_stats('leaving diabatic', u, v, h, tv%T, tv%S, G)
  if (showCallTree) call callTree_leave("diabatic()")

end subroutine diabatic


!> Routine called for adiabatic physics
subroutine adiabatic(h, tv, fluxes, dt, G, GV, CS)
  type(ocean_grid_type),                    intent(inout) :: G      !< ocean grid structure
  real, dimension(SZI_(G),SZJ_(G),SZK_(G)), intent(inout) :: h      !< thickness (m for Bouss or kg/m2 for non-Bouss)
  type(thermo_var_ptrs),                    intent(inout) :: tv     !< points to thermodynamic fields
  type(forcing),                            intent(inout) :: fluxes !< boundary fluxes
  real,                                     intent(in)    :: dt     !< time step (seconds)
  type(verticalGrid_type),                  intent(in)    :: GV     !< ocean vertical grid structure
  type(diabatic_CS),                        pointer       :: CS     !< module control structure

  real, dimension(SZI_(G),SZJ_(G),SZK_(G)) :: zeros  ! An array of zeros.

  zeros(:,:,:) = 0.0

  call call_tracer_column_fns(h, h, zeros, zeros, fluxes, dt, G, GV, tv, &
                              CS%optics, CS%tracer_flow_CSp, CS%debug)

end subroutine adiabatic


!> This routine diagnoses tendencies from application of diabatic diffusion
!! using ALE algorithm. Note that layer thickness is not altered by
!! diabatic diffusion.
subroutine diagnose_diabatic_diff_tendency(tv, h, temp_old, saln_old, dt, G, GV, CS)
  type(ocean_grid_type),                     intent(in) :: G        !< ocean grid structure
  type(verticalGrid_type),                   intent(in) :: GV       !< ocean vertical grid structure
  type(thermo_var_ptrs),                     intent(in) :: tv       !< points to updated thermodynamic fields
  real, dimension(SZI_(G),SZJ_(G),SZK_(G)),  intent(in) :: h        !< thickness (m or kg/m2)
  real, dimension(SZI_(G),SZJ_(G),SZK_(G)),  intent(in) :: temp_old !< temperature prior to diabatic physics
  real, dimension(SZI_(G),SZJ_(G),SZK_(G)),  intent(in) :: saln_old !< salinity prior to diabatic physics (PPT)
  real,                                      intent(in) :: dt       !< time step (sec)
  type(diabatic_CS),                         pointer    :: CS       !< module control structure

  real, dimension(SZI_(G),SZJ_(G),SZK_(G)) :: work_3d
  real, dimension(SZI_(G),SZJ_(G))         :: work_2d
  real    :: Idt
  integer :: i, j, k, is, ie, js, je, nz

  is  = G%isc ; ie = G%iec ; js = G%jsc ; je = G%jec ; nz = G%ke
  Idt = 1/dt
  work_3d(:,:,:) = 0.0
  work_2d(:,:)   = 0.0


  ! temperature tendency
  do k=1,nz ; do j=js,je ; do i=is,ie
    work_3d(i,j,k) = (tv%T(i,j,k)-temp_old(i,j,k))*Idt
  enddo ; enddo ; enddo
  if(CS%id_diabatic_diff_temp_tend > 0) then
    call post_data(CS%id_diabatic_diff_temp_tend, work_3d, CS%diag)
  endif

  ! heat tendency
  if(CS%id_diabatic_diff_heat_tend > 0 .or. CS%id_diabatic_diff_heat_tend_2d > 0) then
    do k=1,nz ; do j=js,je ; do i=is,ie
      work_3d(i,j,k) = h(i,j,k) * GV%H_to_kg_m2 * tv%C_p * work_3d(i,j,k)
    enddo ; enddo ; enddo
    if(CS%id_diabatic_diff_heat_tend > 0) then
      call post_data(CS%id_diabatic_diff_heat_tend, work_3d, CS%diag)
    endif
    if(CS%id_diabatic_diff_heat_tend_2d > 0) then
      do j=js,je ; do i=is,ie
        work_2d(i,j) = 0.0
        do k=1,nz
          work_2d(i,j) = work_2d(i,j) + work_3d(i,j,k)
        enddo
      enddo ; enddo
      call post_data(CS%id_diabatic_diff_heat_tend_2d, work_2d, CS%diag)
    endif
  endif

  ! salinity tendency
  do k=1,nz ; do j=js,je ; do i=is,ie
    work_3d(i,j,k) = (tv%S(i,j,k)-saln_old(i,j,k))*Idt
  enddo ; enddo ; enddo
  if(CS%id_diabatic_diff_saln_tend > 0) then
    call post_data(CS%id_diabatic_diff_saln_tend, work_3d, CS%diag)
  endif

  ! salt tendency
  if(CS%id_diabatic_diff_salt_tend > 0 .or. CS%id_diabatic_diff_salt_tend_2d > 0) then
    do k=1,nz ; do j=js,je ; do i=is,ie
      work_3d(i,j,k) = h(i,j,k) * GV%H_to_kg_m2 * CS%ppt2mks * work_3d(i,j,k)
    enddo ; enddo ; enddo
    if(CS%id_diabatic_diff_salt_tend > 0) then
      call post_data(CS%id_diabatic_diff_salt_tend, work_3d, CS%diag)
    endif
    if(CS%id_diabatic_diff_salt_tend_2d > 0) then
      do j=js,je ; do i=is,ie
        work_2d(i,j) = 0.0
        do k=1,nz
          work_2d(i,j) = work_2d(i,j) + work_3d(i,j,k)
        enddo
      enddo ; enddo
      call post_data(CS%id_diabatic_diff_salt_tend_2d, work_2d, CS%diag)
    endif
  endif

end subroutine diagnose_diabatic_diff_tendency


!> This routine diagnoses tendencies from application of boundary fluxes.
!! These impacts are generally 3d, in particular for penetrative shortwave.
!! Other fluxes contribute 3d in cases when the layers vanish or are very thin,
!! in which case we distribute the flux into k > 1 layers.
subroutine diagnose_boundary_forcing_tendency(tv, h, temp_old, saln_old, h_old, &
                                              dt, G, GV, CS)
  type(ocean_grid_type),                    intent(in) :: G        !< ocean grid structure
  type(verticalGrid_type),                  intent(in) :: GV       !< ocean vertical grid structure
  type(thermo_var_ptrs),                    intent(in) :: tv       !< points to updated thermodynamic fields
  real, dimension(SZI_(G),SZJ_(G),SZK_(G)), intent(in) :: h        !< thickness after boundary flux application (m or kg/m2)
  real, dimension(SZI_(G),SZJ_(G),SZK_(G)), intent(in) :: temp_old !< temperature prior to boundary flux application
  real, dimension(SZI_(G),SZJ_(G),SZK_(G)), intent(in) :: saln_old !< salinity prior to boundary flux application (PPT)
  real, dimension(SZI_(G),SZJ_(G),SZK_(G)), intent(in) :: h_old    !< thickness prior to boundary flux application (m or kg/m2)
  real,                                     intent(in) :: dt       !< time step (sec)
  type(diabatic_CS),                        pointer    :: CS       !< module control structure

  real, dimension(SZI_(G),SZJ_(G),SZK_(G)) :: work_3d
  real, dimension(SZI_(G),SZJ_(G))         :: work_2d
  real    :: Idt
  integer :: i, j, k, is, ie, js, je, nz

  is  = G%isc ; ie = G%iec ; js = G%jsc ; je = G%jec ; nz = G%ke
  Idt = 1/dt
  work_3d(:,:,:) = 0.0
  work_2d(:,:)   = 0.0

  ! temperature tendency
  if(CS%id_boundary_forcing_temp_tend > 0) then
    do k=1,nz ; do j=js,je ; do i=is,ie
      work_3d(i,j,k) = (tv%T(i,j,k)-temp_old(i,j,k))*Idt
    enddo ; enddo ; enddo
    call post_data(CS%id_boundary_forcing_temp_tend, work_3d, CS%diag)
  endif

  ! heat tendency
  if(CS%id_boundary_forcing_heat_tend > 0 .or. CS%id_boundary_forcing_heat_tend_2d > 0) then
    do k=1,nz ; do j=js,je ; do i=is,ie
      work_3d(i,j,k) = GV%H_to_kg_m2 * tv%C_p * Idt * (h(i,j,k) * tv%T(i,j,k) - h_old(i,j,k) * temp_old(i,j,k))
    enddo ; enddo ; enddo
    if(CS%id_boundary_forcing_heat_tend > 0) then
      call post_data(CS%id_boundary_forcing_heat_tend, work_3d, CS%diag)
    endif
    if(CS%id_boundary_forcing_heat_tend_2d > 0) then
      do j=js,je ; do i=is,ie
        work_2d(i,j) = 0.0
        do k=1,nz
          work_2d(i,j) = work_2d(i,j) + work_3d(i,j,k)
        enddo
      enddo ; enddo
      call post_data(CS%id_boundary_forcing_heat_tend_2d, work_2d, CS%diag)
    endif
  endif


  ! salinity tendency
  if(CS%id_boundary_forcing_saln_tend > 0) then
    do k=1,nz ; do j=js,je ; do i=is,ie
      work_3d(i,j,k) = (tv%S(i,j,k)-saln_old(i,j,k))*Idt
    enddo ; enddo ; enddo
    call post_data(CS%id_boundary_forcing_saln_tend, work_3d, CS%diag)
  endif

  ! salt tendency
  if(CS%id_boundary_forcing_salt_tend > 0 .or. CS%id_boundary_forcing_salt_tend_2d > 0) then
    do k=1,nz ; do j=js,je ; do i=is,ie
      work_3d(i,j,k) = GV%H_to_kg_m2 * CS%ppt2mks * Idt * (h(i,j,k) * tv%S(i,j,k) - h_old(i,j,k) * saln_old(i,j,k))
    enddo ; enddo ; enddo
    if(CS%id_boundary_forcing_salt_tend > 0) then
      call post_data(CS%id_boundary_forcing_salt_tend, work_3d, CS%diag)
    endif
    if(CS%id_boundary_forcing_salt_tend_2d > 0) then
      do j=js,je ; do i=is,ie
        work_2d(i,j) = 0.0
        do k=1,nz
          work_2d(i,j) = work_2d(i,j) + work_3d(i,j,k)
        enddo
      enddo ; enddo
      call post_data(CS%id_boundary_forcing_salt_tend_2d, work_2d, CS%diag)
    endif
  endif

end subroutine diagnose_boundary_forcing_tendency


!> This routine diagnoses tendencies for temperature and heat from frazil formation.
!! This routine is called twice from within subroutine diabatic; at start and at
!! end of the diabatic processes. The impacts from frazil are generally a function
!! of depth.  Hence, when checking heat budget, be sure to remove HFSIFRAZIL from HFDS in k=1.
subroutine diagnose_frazil_tendency(tv, h, temp_old, dt, G, GV, CS, ncall)
  type(ocean_grid_type),                    intent(in) :: G        !< ocean grid structure
  type(verticalGrid_type),                  intent(in) :: GV       !< ocean vertical grid structure
  type(thermo_var_ptrs),                    intent(in) :: tv       !< points to updated thermodynamic fields
  real, dimension(SZI_(G),SZJ_(G),SZK_(G)), intent(in) :: h        !< thickness (m or kg/m2)
  real, dimension(SZI_(G),SZJ_(G),SZK_(G)), intent(in) :: temp_old !< temperature prior to frazil formation
  real,                                     intent(in) :: dt       !< time step (sec)
  integer,                                  intent(in) :: ncall    !< the first or second call of this routine
  type(diabatic_CS),                        pointer    :: CS       !< module control structure

  real, dimension(SZI_(G),SZJ_(G))         :: work_2d
  real    :: Idt
  integer :: i, j, k, is, ie, js, je, nz

  is  = G%isc ; ie = G%iec ; js = G%jsc ; je = G%jec ; nz = G%ke
  Idt = 1/dt
  work_2d(:,:) = 0.0

  ! zero the tendencies at start of first call
  if(ncall == 1) then
    CS%frazil_heat_diag(:,:,:) = 0.0
    CS%frazil_temp_diag(:,:,:) = 0.0
  endif

  ! temperature tendency
  if(CS%id_frazil_temp_tend > 0) then
    do k=1,nz ; do j=js,je ; do i=is,ie
      CS%frazil_temp_diag(i,j,k) = CS%frazil_temp_diag(i,j,k) + Idt * (tv%T(i,j,k)-temp_old(i,j,k))
    enddo ; enddo ; enddo
    if(ncall == 2) then
      call post_data(CS%id_frazil_temp_tend, CS%frazil_temp_diag(:,:,:), CS%diag)
    endif
  endif

  ! heat tendency
  if(CS%id_frazil_heat_tend > 0 .or. CS%id_frazil_heat_tend_2d > 0) then
    do k=1,nz ; do j=js,je ; do i=is,ie
      CS%frazil_heat_diag(i,j,k) = CS%frazil_heat_diag(i,j,k) + &
                                   GV%H_to_kg_m2 * tv%C_p * h(i,j,k) * Idt * (tv%T(i,j,k)-temp_old(i,j,k))
    enddo ; enddo ; enddo
    if(CS%id_frazil_heat_tend  > 0 .and. ncall == 2) then
      call post_data(CS%id_frazil_heat_tend, CS%frazil_heat_diag(:,:,:), CS%diag)
    endif

    ! As a consistency check, we must have
    ! FRAZIL_HEAT_TENDENCY_2d = HFSIFRAZIL
    if(CS%id_frazil_heat_tend_2d > 0 .and. ncall == 2) then
      do j=js,je ; do i=is,ie
        work_2d(i,j) = 0.0
        do k=1,nz
          work_2d(i,j) = work_2d(i,j) + CS%frazil_heat_diag(i,j,k)
        enddo
      enddo ; enddo
      call post_data(CS%id_frazil_heat_tend_2d, work_2d, CS%diag)
    endif
  endif


end subroutine diagnose_frazil_tendency


!> A simplified version of diabatic_driver_init that will allow
!! tracer column functions to be called without allowing any
!! of the diabatic processes to be used.
subroutine adiabatic_driver_init(Time, G, param_file, diag, CS, &
                                tracer_flow_CSp, diag_to_Z_CSp)
  type(time_type),         intent(in)    :: Time              !< current model time
  type(ocean_grid_type),   intent(in)    :: G                 !< model grid structure
  type(param_file_type),   intent(in)    :: param_file        !< the file to parse for parameter values
  type(diag_ctrl), target, intent(inout) :: diag              !< regulates diagnostic output
  type(diabatic_CS),       pointer       :: CS                !< module control structure
  type(tracer_flow_control_CS), pointer  :: tracer_flow_CSp   !< points to control structure of tracer flow control module
  type(diag_to_Z_CS),      pointer       :: diag_to_Z_CSp     !< pointer to Z-diagnostics control structure

! This "include" declares and sets the variable "version".
#include "version_variable.h"
  character(len=40)  :: mod  = "MOM_diabatic_driver" ! This module's name.

  if (associated(CS)) then
    call MOM_error(WARNING, "adiabatic_driver_init called with an "// &
                            "associated control structure.")
    return
  else ; allocate(CS) ; endif

  CS%diag => diag
  if (associated(tracer_flow_CSp)) CS%tracer_flow_CSp => tracer_flow_CSp
  if (associated(diag_to_Z_CSp)) CS%diag_to_Z_CSp => diag_to_Z_CSp

! Set default, read and log parameters
  call log_version(param_file, mod, version, &
                   "The following parameters are used for diabatic processes.")

end subroutine adiabatic_driver_init


!> This routine initializes the diabatic driver module.
subroutine diabatic_driver_init(Time, G, GV, param_file, useALEalgorithm, diag, &
                                ADp, CDp, CS, tracer_flow_CSp, sponge_CSp, &
                                ALE_sponge_CSp, diag_to_Z_CSp)
  type(time_type),         intent(in)    :: Time             !< model time
  type(ocean_grid_type),   intent(inout) :: G                !< model grid structure
  type(verticalGrid_type), intent(in)    :: GV               !< model vertical grid structure
  type(param_file_type),   intent(in)    :: param_file       !< file to parse for parameter values
  logical,                 intent(in)    :: useALEalgorithm  !< logical for whether to use ALE remapping
  type(diag_ctrl), target, intent(inout) :: diag             !< structure to regulate diagnostic output
  type(accel_diag_ptrs),   intent(inout) :: ADp              !< pointers to accelerations in momentum equations,
                                                             !! to enable diagnostics, like energy budgets
  type(cont_diag_ptrs),    intent(inout) :: CDp              !< pointers to terms in continuity equations
  type(diabatic_CS),       pointer       :: CS               !< module control structure
  type(tracer_flow_control_CS), pointer  :: tracer_flow_CSp  !< pointer to control structure of tracer flow control module
  type(sponge_CS),         pointer       :: sponge_CSp       !< pointer to the sponge module control structure
  type(ALE_sponge_CS),     pointer       :: ALE_sponge_CSp   !< pointer to the ALE sponge module control structure
  type(diag_to_Z_CS),      pointer       :: diag_to_Z_CSp    !< pointer to the Z-diagnostics control structure

  real    :: Kd
  integer :: num_mode
  logical :: use_temperature, differentialDiffusion
  type(vardesc) :: vd

! This "include" declares and sets the variable "version".
#include "version_variable.h"
  character(len=40)  :: mod  = "MOM_diabatic_driver" ! This module's name.
  character(len=48)  :: thickness_units
  character(len=40)  :: var_name
  character(len=160) :: var_descript
  integer :: isd, ied, jsd, jed, IsdB, IedB, JsdB, JedB, nz, nbands, m
  logical :: LLangmuirEF
  isd  = G%isd  ; ied  = G%ied  ; jsd  = G%jsd  ; jed  = G%jed ; nz = G%ke
  IsdB = G%IsdB ; IedB = G%IedB ; JsdB = G%JsdB ; JedB = G%JedB

  if (associated(CS)) then
    call MOM_error(WARNING, "diabatic_driver_init called with an "// &
                            "associated control structure.")
    return
  else
    allocate(CS)
  endif

  CS%diag => diag
  if (associated(tracer_flow_CSp)) CS%tracer_flow_CSp => tracer_flow_CSp
  if (associated(sponge_CSp))      CS%sponge_CSp      => sponge_CSp
  if (associated(ALE_sponge_CSp))  CS%ALE_sponge_CSp  => ALE_sponge_CSp
  if (associated(diag_to_Z_CSp))   CS%diag_to_Z_CSp   => diag_to_Z_CSp

  CS%useALEalgorithm = useALEalgorithm
  CS%bulkmixedlayer = (GV%nkml > 0)

  ! Set default, read and log parameters
  call log_version(param_file, mod, version, &
                   "The following parameters are used for diabatic processes.")

  call get_param(param_file, mod, "SPONGE", CS%use_sponge, &
                 "If true, sponges may be applied anywhere in the domain. \n"//&
                 "The exact location and properties of those sponges are \n"//&
                 "specified via calls to initialize_sponge and possibly \n"//&
                 "set_up_sponge_field.", default=.false.)
  call get_param(param_file, mod, "ENABLE_THERMODYNAMICS", use_temperature, &
                 "If true, temperature and salinity are used as state \n"//&
                 "variables.", default=.true.)
  call get_param(param_file, mod, "ENERGETICS_SFC_PBL", CS%use_energetic_PBL, &
                 "If true, use an implied energetics planetary boundary \n"//&
                 "layer scheme to determine the diffusivity and viscosity \n"//&
                 "in the surface boundary layer.", default=.false.)
  call get_param(param_file, mod, "EPBL_IS_ADDITIVE", CS%ePBL_is_additive, &
                 "If true, the diffusivity from ePBL is added to all\n"//&
                 "other diffusivities. Otherwise, the larger of kappa-\n"//&
                 "shear and ePBL diffusivities are used.", default=.true.)
  call get_param(param_file, mod, "DOUBLE_DIFFUSION", differentialDiffusion, &
                 "If true, apply parameterization of double-diffusion.", &
                 default=.false. )
  CS%use_kappa_shear = kappa_shear_is_used(param_file)
  CS%use_CVMix_shear = cvmix_shear_is_used(param_file)
  if (CS%bulkmixedlayer) then
    call get_param(param_file, mod, "ML_MIX_FIRST", CS%ML_mix_first, &
                 "The fraction of the mixed layer mixing that is applied \n"//&
                 "before interior diapycnal mixing.  0 by default.", &
                 units="nondim", default=0.0)
    call get_param(param_file, mod, "NKBL", CS%nkbl, default=2, do_not_log=.true.)
  else
    CS%ML_mix_first = 0.0
  endif
  if (use_temperature) then
    call get_param(param_file, mod, "DO_GEOTHERMAL", CS%use_geothermal, &
                 "If true, apply geothermal heating.", default=.false.)
  else
    CS%use_geothermal = .false.
  endif
  call get_param(param_file, mod, "INTERNAL_TIDES", CS%use_int_tides, &
                 "If true, use the code that advances a separate set of \n"//&
                 "equations for the internal tide energy density.", default=.false.)
  CS%nMode = 1
  if (CS%use_int_tides) then
    ! SET NUMBER OF MODES TO CONSIDER
    call get_param(param_file, mod, "INTERNAL_TIDE_MODES", CS%nMode, &
                 "The number of distinct internal tide modes \n"//&
                 "that will be calculated.", default=1, do_not_log=.true.)

    ! The following parameters are used in testing the internal tide code.
    ! GET LOCATION AND DURATION OF ENERGY POINT SOURCE FOR TESTING (BDM)
    call get_param(param_file, mod, "INTERNAL_TIDE_SOURCE_TEST", CS%int_tide_source_test, &
                 "If true, apply an arbitrary generation site for internal tide testing", &
                 default=.false.)
    if(CS%int_tide_source_test)then
      call get_param(param_file, mod, "INTERNAL_TIDE_SOURCE_X", CS%int_tide_source_x, &
                 "X Location of generation site for internal tide", default=1.)
      call get_param(param_file, mod, "INTERNAL_TIDE_SOURCE_Y", CS%int_tide_source_y, &
                 "Y Location of generation site for internal tide", default=1.)
      call get_param(param_file, mod, "INTERNAL_TIDE_SOURCE_TLEN_DAYS", CS%tlen_days, &
                 "Time interval from start of experiment for adding wave source", &
                 units="days", default=0)
      CS%time_max_source = increment_time(Time,0,days=CS%tlen_days)
    endif
    ! GET UNIFORM MODE VELOCITY FOR TESTING (BDM)
    call get_param(param_file, mod, "UNIFORM_CG", CS%uniform_cg, &
                 "If true, set cg = cg_test everywhere for test case", default=.false.)
    if(CS%uniform_cg)then
      call get_param(param_file, mod, "CG_TEST", CS%cg_test, &
                 "Uniform group velocity of internal tide for test case", default=1.)
    endif
  endif

  call get_param(param_file, mod, "MASSLESS_MATCH_TARGETS", &
                                CS%massless_match_targets, &
                 "If true, the temperature and salinity of massless layers \n"//&
                 "are kept consistent with their target densities. \n"//&
                 "Otherwise the properties of massless layers evolve \n"//&
                 "diffusively to match massive neighboring layers.", &
                 default=.true.)

  call get_param(param_file, mod, "AGGREGATE_FW_FORCING", CS%aggregate_FW_forcing, &
                 "If true, the net incoming and outgoing fresh water fluxes are combined\n"//&
                 "and applied as either incoming or outgoing depending on the sign of the net.\n"//&
                 "If false, the net incoming fresh water flux is added to the model and\n"//&
                 "thereafter the net outgoing is removed from the updated state."//&
                 "into the first non-vanished layer for which the column remains stable", &
                 default=.true.)

  call get_param(param_file, mod, "DEBUG", CS%debug, &
                 "If true, write out verbose debugging data.", default=.false.)
  call get_param(param_file, mod, "DEBUG_CONSERVATION", CS%debugConservation, &
                 "If true, monitor conservation and extrema.", default=.false.)

  call get_param(param_file, mod, "DEBUG_ENERGY_REQ", CS%debug_energy_req, &
                 "If true, debug the energy requirements.", default=.false., do_not_log=.true.)
  call get_param(param_file, mod, "MIX_BOUNDARY_TRACERS", CS%mix_boundary_tracers, &
                 "If true, mix the passive tracers in massless layers at \n"//&
                 "the bottom into the interior as though a diffusivity of \n"//&
                 "KD_MIN_TR were operating.", default=.true.)

  if (CS%mix_boundary_tracers) then
    call get_param(param_file, mod, "KD", Kd, fail_if_missing=.true.)
    call get_param(param_file, mod, "KD_MIN_TR", CS%Kd_min_tr, &
                 "A minimal diffusivity that should always be applied to \n"//&
                 "tracers, especially in massless layers near the bottom. \n"//&
                 "The default is 0.1*KD.", units="m2 s-1", default=0.1*Kd)
    call get_param(param_file, mod, "KD_BBL_TR", CS%Kd_BBL_tr, &
                 "A bottom boundary layer tracer diffusivity that will \n"//&
                 "allow for explicitly specified bottom fluxes. The \n"//&
                 "entrainment at the bottom is at least sqrt(Kd_BBL_tr*dt) \n"//&
                 "over the same distance.", units="m2 s-1", default=0.)
  endif

  call get_param(param_file, mod, "TRACER_TRIDIAG", CS%tracer_tridiag, &
                 "If true, use the passive tracer tridiagonal solver for T and S\n", &
                 default=.false.)


  ! Register all available diagnostics for this module.
  if (GV%Boussinesq) then ; thickness_units = "meter"
  else ; thickness_units = "kilogram meter-2" ; endif

  CS%id_ea = register_diag_field('ocean_model','ea',diag%axesTL,Time, &
      'Layer entrainment from above per timestep','meter')
  CS%id_eb = register_diag_field('ocean_model','eb',diag%axesTL,Time, &
      'Layer entrainment from below per timestep', 'meter')
  CS%id_dudt_dia = register_diag_field('ocean_model','dudt_dia',diag%axesCuL,Time, &
      'Zonal Acceleration from Diapycnal Mixing', 'meter second-2')
  CS%id_dvdt_dia = register_diag_field('ocean_model','dvdt_dia',diag%axesCvL,Time, &
      'Meridional Acceleration from Diapycnal Mixing', 'meter second-2')
  CS%id_wd = register_diag_field('ocean_model','wd',diag%axesTi,Time, &
      'Diapycnal Velocity', 'meter second-1')
  if (CS%use_int_tides) then
    CS%id_cg1 = register_diag_field('ocean_model','cn1', diag%axesT1, &
                 Time, 'First baroclinic mode (eigen) speed', 'm s-1')
    allocate(CS%id_cn(CS%nMode)) ; CS%id_cn(:) = -1
    do m=1,CS%nMode
      write(var_name, '("cn_mode",i1)') m
      write(var_descript, '("Baroclinic (eigen) speed of mode ",i1)') m
      CS%id_cn(m) = register_diag_field('ocean_model',var_name, diag%axesT1, &
                   Time, var_descript, 'm s-1')
      call MOM_mesg("Registering "//trim(var_name)//", Described as: "//var_descript, 5)
    enddo
  endif

  CS%id_Tdif = register_diag_field('ocean_model',"Tflx_dia_diff",diag%axesTi, &
      Time, "Diffusive diapycnal temperature flux across interfaces", &
      "degC meter second-1")
  CS%id_Tadv = register_diag_field('ocean_model',"Tflx_dia_adv",diag%axesTi, &
      Time, "Advective diapycnal temperature flux across interfaces", &
      "degC meter second-1")
  CS%id_Sdif = register_diag_field('ocean_model',"Sflx_dia_diff",diag%axesTi, &
      Time, "Diffusive diapycnal salnity flux across interfaces", &
      "PSU meter second-1")
  CS%id_Sadv = register_diag_field('ocean_model',"Sflx_dia_adv",diag%axesTi, &
      Time, "Advective diapycnal salnity flux across interfaces", &
      "PSU meter second-1")
  CS%id_MLD_003 = register_diag_field('ocean_model','MLD_003',diag%axesT1,Time,        &
      'Mixed layer depth (delta rho = 0.03)', 'meter', cmor_field_name='mlotst',       &
      cmor_long_name='Ocean Mixed Layer Thickness Defined by Sigma T', cmor_units='m', &
      cmor_standard_name='ocean_mixed_layer_thickness_defined_by_sigma_t')
  CS%id_mlotstsq = register_diag_field('ocean_model','mlotstsq',diag%axesT1,Time,      &
      long_name='Square of Ocean Mixed Layer Thickness Defined by Sigma T',            &
      standard_name='square_of_ocean_mixed_layer_thickness_defined_by_sigma_t',units='m2')
  CS%id_MLD_0125 = register_diag_field('ocean_model','MLD_0125',diag%axesT1,Time, &
      'Mixed layer depth (delta rho = 0.125)', 'meter')
  CS%id_subMLN2  = register_diag_field('ocean_model','subML_N2',diag%axesT1,Time, &
      'Squared buoyancy frequency below mixed layer', 's-2')
  CS%id_MLD_user = register_diag_field('ocean_model','MLD_user',diag%axesT1,Time, &
      'Mixed layer depth (used defined)', 'meter')
  call get_param(param_file, mod, "DIAG_MLD_DENSITY_DIFF", CS%MLDdensityDifference, &
                 "The density difference used to determine a diagnostic mixed\n"//&
                 "layer depth, MLD_user, following the definition of Levitus 1982. \n"//&
                 "The MLD is the depth at which the density is larger than the\n"//&
                 "surface density by the specified amount.", units='kg/m3', default=0.1)

  ! diagnostics making use of the z-gridding code
  if (associated(diag_to_Z_CSp)) then
    vd = var_desc("Kd_interface", "meter2 second-1", &
                  "Diapycnal diffusivity at interfaces, interpolated to z", z_grid='z')
    CS%id_Kd_z = register_Zint_diag(vd, CS%diag_to_Z_CSp, Time)
    vd = var_desc("Tflx_dia_diff", "degC meter second-1", &
                  "Diffusive diapycnal temperature flux across interfaces, interpolated to z", &
                  z_grid='z')
    CS%id_Tdif_z = register_Zint_diag(vd, CS%diag_to_Z_CSp, Time)
    vd = var_desc("Tflx_dia_adv", "degC meter second-1", &
                  "Advective diapycnal temperature flux across interfaces, interpolated to z",&
                  z_grid='z')
    CS%id_Tadv_z = register_Zint_diag(vd, CS%diag_to_Z_CSp, Time)
    vd = var_desc("Sflx_dia_diff", "PSU meter second-1", &
                  "Diffusive diapycnal salinity flux across interfaces, interpolated to z",&
                  z_grid='z')
    CS%id_Sdif_z = register_Zint_diag(vd, CS%diag_to_Z_CSp, Time)
    vd = var_desc("Sflx_dia_adv", "PSU meter second-1", &
                  "Advective diapycnal salinity flux across interfaces, interpolated to z",&
                  z_grid='z')
    CS%id_Sadv_z = register_Zint_diag(vd, CS%diag_to_Z_CSp, Time)
  endif

  if (CS%id_dudt_dia > 0) call safe_alloc_ptr(ADp%du_dt_dia,IsdB,IedB,jsd,jed,nz)
  if (CS%id_dvdt_dia > 0) call safe_alloc_ptr(ADp%dv_dt_dia,isd,ied,JsdB,JedB,nz)
  if (CS%id_wd > 0)       call safe_alloc_ptr(CDp%diapyc_vel,isd,ied,jsd,jed,nz+1)

  !call set_diffusivity_init(Time, G, param_file, diag, CS%set_diff_CSp, diag_to_Z_CSp, CS%int_tide_CSp)
  CS%id_Kd_interface = register_diag_field('ocean_model', 'Kd_interface', diag%axesTi, Time, &
      'Total diapycnal diffusivity at interfaces', 'meter2 second-1')
  if (CS%use_energetic_PBL) then
      CS%id_Kd_ePBL = register_diag_field('ocean_model', 'Kd_ePBL', diag%axesTi, Time, &
          'ePBL diapycnal diffusivity at interfaces', 'meter2 second-1')
  endif

  CS%id_Kd_heat = register_diag_field('ocean_model', 'Kd_heat', diag%axesTi, Time, &
      'Total diapycnal diffusivity for heat at interfaces', 'meter2 second-1',     &
       cmor_field_name='difvho', cmor_units='m2 s-1',                              &
       cmor_standard_name='ocean_vertical_heat_diffusivity',                       &
       cmor_long_name='Ocean vertical heat diffusivity')
  CS%id_Kd_salt = register_diag_field('ocean_model', 'Kd_salt', diag%axesTi, Time, &
      'Total diapycnal diffusivity for salt at interfaces', 'meter2 second-1',     &
       cmor_field_name='difvso', cmor_units='m2 s-1',                              &
       cmor_standard_name='ocean_vertical_salt_diffusivity',                       &
       cmor_long_name='Ocean vertical salt diffusivity')

  
  ! CS%useKPP is set to True if KPP-scheme is to be used, False otherwise.
  ! KPP_init() allocated CS%KPP_Csp and also sets CS%KPPisPassive
  CS%useKPP = KPP_init(param_file, G, diag, Time, CS%KPP_CSp, passive=CS%KPPisPassive)
  if (CS%useKPP .or. CS%use_energetic_PBL) then
    allocate( CS%KPP_NLTheat(isd:ied,jsd:jed,nz+1) )   ; CS%KPP_NLTheat(:,:,:)   = 0.
    allocate( CS%KPP_NLTscalar(isd:ied,jsd:jed,nz+1) ) ; CS%KPP_NLTscalar(:,:,:) = 0.
    allocate( CS%KPP_buoy_flux(isd:ied,jsd:jed,nz+1) ) ; CS%KPP_buoy_flux(:,:,:) = 0.
    allocate( CS%KPP_temp_flux(isd:ied,jsd:jed) )      ; CS%KPP_temp_flux(:,:)   = 0.
    allocate( CS%KPP_salt_flux(isd:ied,jsd:jed) )      ; CS%KPP_salt_flux(:,:)   = 0.
 endif

  call get_param(param_file, mod, "SALT_REJECT_BELOW_ML", CS%salt_reject_below_ML, &
                 "If true, place salt from brine rejection below the mixed layer,\n"// &
                 "into the first non-vanished layer for which the column remains stable", &
                 default=.false.)

  if (CS%salt_reject_below_ML) then
      CS%id_brine_lay = register_diag_field('ocean_model','brine_layer',diag%axesT1,Time, &
      'Brine insertion layer','none')
  endif


  ! diagnostics for tendencies of temp and saln due to diabatic processes;
  ! available only for ALE algorithm.
  if (CS%useALEalgorithm) then
    CS%id_diabatic_diff_temp_tend = register_diag_field('ocean_model', &
        'diabatic_diff_temp_tendency', diag%axesTL, Time,              &
        'Diabatic diffusion temperature tendency', 'Degree C per second')
    if (CS%id_diabatic_diff_temp_tend > 0) then
      CS%diabatic_diff_tendency_diag = .true.
    endif

    CS%id_diabatic_diff_saln_tend = register_diag_field('ocean_model',&
        'diabatic_diff_saln_tendency', diag%axesTL, Time,             &
        'Diabatic diffusion salinity tendency', 'PPT per second')
    if (CS%id_diabatic_diff_saln_tend > 0) then
      CS%diabatic_diff_tendency_diag = .true.
    endif

    CS%id_diabatic_diff_heat_tend = register_diag_field('ocean_model',                                                 &
        'diabatic_heat_tendency', diag%axesTL, Time,                                                                   &
        'Diabatic diffusion heat tendency',                                                                            &
        'Watts/m2',cmor_field_name='opottempdiff', cmor_units='W m-2',                                                 &
        cmor_standard_name=                                                                                            &
        'tendency_of_sea_water_potential_temperature_expressed_as_heat_content_due_to_parameterized_dianeutral_mixing',&
        cmor_long_name =                                                                                               &
        'Tendency of sea water potential temperature expressed as heat content due to parameterized dianeutral mixing',&
        v_extensive=.true.)
    if (CS%id_diabatic_diff_heat_tend > 0) then
      CS%diabatic_diff_tendency_diag = .true.
    endif

    CS%id_diabatic_diff_salt_tend = register_diag_field('ocean_model',                                     &
        'diabatic_salt_tendency', diag%axesTL, Time,                                                       &
        'Diabatic diffusion of salt tendency',                                                             &
        'kg/(m2 * s)',cmor_field_name='osaltdiff', cmor_units='kg m-2 s-1',                                &
        cmor_standard_name=                                                                                &
        'tendency_of_sea_water_salinity_expressed_as_salt_content_due_to_parameterized_dianeutral_mixing', &
        cmor_long_name =                                                                                   &
        'Tendency of sea water salinity expressed as salt content due to parameterized dianeutral mixing', &
        v_extensive=.true.)
    if (CS%id_diabatic_diff_salt_tend > 0) then
      CS%diabatic_diff_tendency_diag = .true.
    endif

    ! This diagnostic should equal to roundoff if all is working well.
    CS%id_diabatic_diff_heat_tend_2d = register_diag_field('ocean_model',                                                               &
        'diabatic_heat_tendency_2d', diag%axesT1, Time,                                                                                 &
        'Depth integrated diabatic diffusion heat tendency',                                                                            &
        'Watts/m2',cmor_field_name='opottempdiff_2d', cmor_units='W m-2',                                                               &
        cmor_standard_name=                                                                                                             &
        'tendency_of_sea_water_potential_temperature_expressed_as_heat_content_due_to_parameterized_dianeutral_mixing_depth_integrated',&
        cmor_long_name =                                                                                                                &
        'Tendency of sea water potential temperature expressed as heat content due to parameterized dianeutral mixing depth integrated')
    if (CS%id_diabatic_diff_heat_tend_2d > 0) then
      CS%diabatic_diff_tendency_diag = .true.
    endif

    ! This diagnostic should equal to roundoff if all is working well.
    CS%id_diabatic_diff_salt_tend_2d = register_diag_field('ocean_model',                                                  &
        'diabatic_salt_tendency_2d', diag%axesT1, Time,                                                                    &
        'Depth integrated diabatic diffusion salt tendency',                                                               &
        'kg/(m2 * s)',cmor_field_name='osaltdiff_2d', cmor_units='kg m-2 s-1',                                             &
        cmor_standard_name=                                                                                                &
        'tendency_of_sea_water_salinity_expressed_as_salt_content_due_to_parameterized_dianeutral_mixing_depth_integrated',&
        cmor_long_name =                                                                                                   &
        'Tendency of sea water salinity expressed as salt content due to parameterized dianeutral mixing depth integrated')
    if (CS%id_diabatic_diff_salt_tend_2d > 0) then
      CS%diabatic_diff_tendency_diag = .true.
    endif

    ! diagnostics for tendencies of temp and saln due to boundary forcing;
    ! available only for ALE algorithm.
    CS%id_boundary_forcing_temp_tend = register_diag_field('ocean_model',&
        'boundary_forcing_temp_tendency', diag%axesTL, Time,             &
        'Boundary forcing temperature tendency', 'Degree C per second')
    if (CS%id_boundary_forcing_temp_tend > 0) then
      CS%boundary_forcing_tendency_diag = .true.
    endif

    CS%id_boundary_forcing_saln_tend = register_diag_field('ocean_model',&
        'boundary_forcing_saln_tendency', diag%axesTL, Time,             &
        'Boundary forcing saln tendency', 'PPT per second')
    if (CS%id_boundary_forcing_saln_tend > 0) then
      CS%boundary_forcing_tendency_diag = .true.
    endif

    CS%id_boundary_forcing_heat_tend = register_diag_field('ocean_model',&
        'boundary_forcing_heat_tendency', diag%axesTL, Time,             &
        'Boundary forcing heat tendency','Watts/m2')
    if (CS%id_boundary_forcing_heat_tend > 0) then
      CS%boundary_forcing_tendency_diag = .true.
    endif

    CS%id_boundary_forcing_salt_tend = register_diag_field('ocean_model',&
        'boundary_forcing_salt_tendency', diag%axesTL, Time,             &
        'Boundary forcing salt tendency','kg m-2 s-1')
    if (CS%id_boundary_forcing_salt_tend > 0) then
      CS%boundary_forcing_tendency_diag = .true.
    endif

    ! This diagnostic should equal to surface heat flux if all is working well.
    CS%id_boundary_forcing_heat_tend_2d = register_diag_field('ocean_model',&
        'boundary_forcing_heat_tendency_2d', diag%axesT1, Time,             &
        'Depth integrated boundary forcing of ocean heat','Watts/m2')
    if (CS%id_boundary_forcing_heat_tend_2d > 0) then
      CS%boundary_forcing_tendency_diag = .true.
    endif

    ! This diagnostic should equal to surface salt flux if all is working well.
    CS%id_boundary_forcing_salt_tend_2d = register_diag_field('ocean_model',&
        'boundary_forcing_salt_tendency_2d', diag%axesT1, Time,             &
        'Depth integrated boundary forcing of ocean salt','kg m-2 s-1')
    if (CS%id_boundary_forcing_salt_tend_2d > 0) then
      CS%boundary_forcing_tendency_diag = .true.
    endif
  endif

  ! diagnostics for tendencies of temp and heat due to frazil

  ! diagnostic for tendency of temp due to frazil
  CS%id_frazil_temp_tend = register_diag_field('ocean_model',&
      'frazil_temp_tendency', diag%axesTL, Time,             &
      'Temperature tendency due to frazil formation', 'Degree C per second')
  if (CS%id_frazil_temp_tend > 0) then
    CS%frazil_tendency_diag = .true.
  endif

  ! diagnostic for tendency of heat due to frazil
  CS%id_frazil_heat_tend = register_diag_field('ocean_model',&
      'frazil_heat_tendency', diag%axesTL, Time,             &
      'Heat tendency due to frazil formation','Watts/m2')
  if (CS%id_frazil_heat_tend > 0) then
    CS%frazil_tendency_diag = .true.
  endif

  ! if all is working propertly, this diagnostic should equal to hfsifrazil
  CS%id_frazil_heat_tend_2d = register_diag_field('ocean_model',&
      'frazil_heat_tendency_2d', diag%axesT1, Time,             &
      'Depth integrated heat tendency due to frazil formation','Watts/m2')
  if (CS%id_frazil_heat_tend_2d > 0) then
    CS%frazil_tendency_diag = .true.
  endif

  if (CS%frazil_tendency_diag) then
    allocate(CS%frazil_temp_diag(isd:ied,jsd:jed,nz) ) ; CS%frazil_temp_diag(:,:,:) = 0.
    allocate(CS%frazil_heat_diag(isd:ied,jsd:jed,nz) ) ; CS%frazil_heat_diag(:,:,:) = 0.
  endif


  ! CS%useConvection is set to True IF convection will be used, otherwise False.
  ! CS%Conv_CSp is allocated by diffConvection_init()
  CS%useConvection = diffConvection_init(param_file, G, diag, Time, CS%Conv_CSp)

  call entrain_diffusive_init(Time, G, GV, param_file, diag, CS%entrain_diffusive_CSp)

  ! initialize the geothermal heating module
  if (CS%use_geothermal) &
    call geothermal_init(Time, G, param_file, diag, CS%geothermal_CSp)

  ! initialize module for internal tide induced mixing
  if (CS%use_int_tides) then
    call int_tide_input_init(Time, G, GV, param_file, diag, CS%int_tide_input_CSp, &
                             CS%int_tide_input)
    call internal_tides_init(Time, G, GV, param_file, diag, CS%int_tide_CSp)
  endif

  ! initialize module for setting diffusivities
  call set_diffusivity_init(Time, G, GV, param_file, diag, CS%set_diff_CSp, diag_to_Z_CSp, CS%int_tide_CSp)


  ! set up the clocks for this module
  id_clock_entrain = cpu_clock_id('(Ocean diabatic entrain)', grain=CLOCK_MODULE)
  if (CS%bulkmixedlayer) &
    id_clock_mixedlayer = cpu_clock_id('(Ocean mixed layer)', grain=CLOCK_MODULE)
  id_clock_remap = cpu_clock_id('(Ocean vert remap)', grain=CLOCK_MODULE)
  if (CS%use_geothermal) &
    id_clock_geothermal = cpu_clock_id('(Ocean geothermal)', grain=CLOCK_ROUTINE)
  id_clock_set_diffusivity = cpu_clock_id('(Ocean set_diffusivity)', grain=CLOCK_MODULE)
  id_clock_kpp = cpu_clock_id('(Ocean KPP)', grain=CLOCK_MODULE)
  id_clock_tracers = cpu_clock_id('(Ocean tracer_columns)', grain=CLOCK_MODULE_DRIVER+5)
  if (CS%use_sponge) &
    id_clock_sponge = cpu_clock_id('(Ocean sponges)', grain=CLOCK_MODULE)
  id_clock_tridiag = cpu_clock_id('(Ocean diabatic tridiag)', grain=CLOCK_ROUTINE)
  id_clock_pass = cpu_clock_id('(Ocean diabatic message passing)', grain=CLOCK_ROUTINE)
  id_clock_differential_diff = -1 ; if (differentialDiffusion) &
    id_clock_differential_diff = cpu_clock_id('(Ocean differential diffusion)', grain=CLOCK_ROUTINE)

  ! initialize the auxiliary diabatic driver module
  call diabatic_aux_init(Time, G, GV, param_file, diag, CS%diabatic_aux_CSp, &
                         CS%useALEalgorithm, CS%use_energetic_PBL)

  ! initialize the boundary layer modules
  if (CS%bulkmixedlayer) &
    call bulkmixedlayer_init(Time, G, GV, param_file, diag, CS%bulkmixedlayer_CSp)
  if (CS%use_energetic_PBL) &
    call energetic_PBL_init(Time, G, GV, param_file, diag, CS%energetic_PBL_CSp)

  call regularize_layers_init(Time, G, param_file, diag, CS%regularize_layers_CSp)

  if (CS%debug_energy_req) &
    call diapyc_energy_req_init(Time, G, param_file, diag, CS%diapyc_en_rec_CSp)

  ! obtain information about the number of bands for penetrative shortwave
  if (use_temperature) then
    call get_param(param_file, mod, "PEN_SW_NBANDS", nbands, default=1)
    if (nbands > 0) then
      allocate(CS%optics)
      call opacity_init(Time, G, param_file, diag, CS%tracer_flow_CSp, CS%opacity_CSp, CS%optics)
    endif
  endif
  CS%nsw = 0
  if (ASSOCIATED(CS%optics)) CS%nsw = CS%optics%nbands


end subroutine diabatic_driver_init


!> Routine to close the diabatic driver module
subroutine diabatic_driver_end(CS)
  type(diabatic_CS), pointer :: CS    !< module control structure

  if (.not.associated(CS)) return

  call diabatic_aux_end(CS%diabatic_aux_CSp)

  call entrain_diffusive_end(CS%entrain_diffusive_CSp)
  call set_diffusivity_end(CS%set_diff_CSp)
  if (CS%useKPP .or. CS%use_energetic_PBL) then
    deallocate( CS%KPP_NLTheat )
    deallocate( CS%KPP_NLTscalar )
    deallocate( CS%KPP_buoy_flux )
    deallocate( CS%KPP_temp_flux )
    deallocate( CS%KPP_salt_flux )
    call KPP_end(CS%KPP_CSp)
  endif
  if (CS%useConvection) call diffConvection_end(CS%Conv_CSp)
  if (CS%use_energetic_PBL) &
    call energetic_PBL_end(CS%energetic_PBL_CSp)
  if (CS%debug_energy_req) &
    call diapyc_energy_req_end(CS%diapyc_en_rec_CSp)

  if (associated(CS%optics)) then
    call opacity_end(CS%opacity_CSp, CS%optics)
    deallocate(CS%optics)
  endif
  if (associated(CS)) deallocate(CS)

end subroutine diabatic_driver_end


!> \namespace mom_diabatic_driver
!!
!!  By Robert Hallberg, Alistair Adcroft, and Stephen Griffies
!!
!!    This program contains the subroutine that, along with the
!!  subroutines that it calls, implements diapycnal mass and momentum
!!  fluxes and a bulk mixed layer.  The diapycnal diffusion can be
!!  used without the bulk mixed layer.
!!
!!  \section section_diabatic Outline of MOM diabatic
!!
!!  * diabatic first determines the (diffusive) diapycnal mass fluxes
!!  based on the convergence of the buoyancy fluxes within each layer.
!!
!!  * The dual-stream entrainment scheme of MacDougall and Dewar (JPO,
!!  1997) is used for combined diapycnal advection and diffusion,
!!  calculated implicitly and potentially with the Richardson number
!!  dependent mixing, as described by Hallberg (MWR, 2000).
!!
!!  * Diapycnal advection is the residual of diapycnal diffusion,
!!  so the fully implicit upwind differencing scheme that is used is
!!  entirely appropriate.
!!
!!  * The downward buoyancy flux in each layer is determined from
!!  an implicit calculation based on the previously
!!  calculated flux of the layer above and an estimated flux in the
!!  layer below.  This flux is subject to the following conditions:
!!  (1) the flux in the top and bottom layers are set by the boundary
!!  conditions, and (2) no layer may be driven below an Angstrom thick-
!!  ness.  If there is a bulk mixed layer, the buffer layer is treated
!!  as a fixed density layer with vanishingly small diffusivity.
!!
!!    diabatic takes 5 arguments:  the two velocities (u and v), the
!!  thicknesses (h), a structure containing the forcing fields, and
!!  the length of time over which to act (dt).  The velocities and
!!  thickness are taken as inputs and modified within the subroutine.
!!  There is no limit on the time step.
!!
!!
!!  \section section_gridlayout MOM grid layout
!!
!!  A small fragment of the grid is shown below:
!!
!! \verbatim
!!    j+1  x ^ x ^ x
!!
!!    j+1  > o > o >
!!
!!    j    x ^ x ^ x
!!
!!    j    > o > o >
!!
!!    j-1  x ^ x ^ x
!!
!!        i-1  i  i+1
!!
!!           i  i+1
!!
!! \endverbatim
!!
!!  Fields at each point
!!  * x =  q, CoriolisBu
!!  * ^ =  v, PFv, CAv, vh, diffv, tauy, vbt, vhtr
!!  * > =  u, PFu, CAu, uh, diffu, taux, ubt, uhtr
!!  * o =  h, bathyT, eta, T, S, tr
!!
!!  The boundaries always run through q grid points (x).
!!

end module MOM_diabatic_driver<|MERGE_RESOLUTION|>--- conflicted
+++ resolved
@@ -756,11 +756,8 @@
 
       call find_uv_at_h(u, v, h, u_h, v_h, G, GV)
       call energetic_PBL(h, u_h, v_h, tv, fluxes, dt, Kd_ePBL, G, GV, &
-<<<<<<< HEAD
-                         CS%energetic_PBL_CSp, dSV_dT, dSV_dS, cTKE, waves=waves)
-=======
-                         CS%energetic_PBL_CSp, dSV_dT, dSV_dS, cTKE, CS%KPP_Buoy_Flux)
->>>>>>> ddfdbb61
+                         CS%energetic_PBL_CSp, dSV_dT, dSV_dS, cTKE, CS%KPP_Buoy_Flux, &
+                              waves=waves)
 
       ! If visc%MLD exists, copy the ePBL's MLD into it
       if (associated(visc%MLD)) then
