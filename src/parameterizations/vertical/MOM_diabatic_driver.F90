!> This routine drives the diabatic/dianeutral physics for MOM
module MOM_diabatic_driver

! This file is part of MOM6. See LICENSE.md for the license.

use MOM_bulk_mixed_layer,    only : bulkmixedlayer, bulkmixedlayer_init, bulkmixedlayer_CS
use MOM_debugging,           only : hchksum
use MOM_checksum_packages,   only : MOM_state_chksum, MOM_state_stats
use MOM_cpu_clock,           only : cpu_clock_id, cpu_clock_begin, cpu_clock_end
use MOM_cpu_clock,           only : CLOCK_MODULE_DRIVER, CLOCK_MODULE, CLOCK_ROUTINE
use MOM_CVMix_shear,         only : CVMix_shear_is_used
use MOM_CVMix_ddiff,         only : CVMix_ddiff_is_used
use MOM_diabatic_aux,        only : diabatic_aux_init, diabatic_aux_end, diabatic_aux_CS
use MOM_diabatic_aux,        only : make_frazil, adjust_salt, differential_diffuse_T_S, triDiagTS
use MOM_diabatic_aux,        only : triDiagTS_Eulerian, find_uv_at_h, diagnoseMLDbyDensityDifference
use MOM_diabatic_aux,        only : applyBoundaryFluxesInOut, diagnoseMLDbyEnergy, set_pen_shortwave
use MOM_diag_mediator,       only : post_data, register_diag_field, safe_alloc_ptr
use MOM_diag_mediator,       only : diag_ctrl, time_type, diag_update_remap_grids
use MOM_diag_mediator,       only : diag_ctrl, query_averaging_enabled, enable_averages, disable_averaging
use MOM_diag_mediator,       only : diag_grid_storage, diag_grid_storage_init, diag_grid_storage_end
use MOM_diag_mediator,       only : diag_copy_diag_to_storage, diag_copy_storage_to_diag
use MOM_diag_mediator,       only : diag_save_grids, diag_restore_grids
use MOM_diapyc_energy_req,   only : diapyc_energy_req_init, diapyc_energy_req_end
use MOM_diapyc_energy_req,   only : diapyc_energy_req_calc, diapyc_energy_req_test, diapyc_energy_req_CS
use MOM_CVMix_conv,          only : CVMix_conv_init, CVMix_conv_cs
use MOM_CVMix_conv,          only : CVMix_conv_end, calculate_CVMix_conv
use MOM_domains,             only : pass_var, To_West, To_South, To_All, Omit_Corners
use MOM_domains,             only : create_group_pass, do_group_pass, group_pass_type
use MOM_energetic_PBL,       only : energetic_PBL, energetic_PBL_init
use MOM_energetic_PBL,       only : energetic_PBL_end, energetic_PBL_CS
use MOM_energetic_PBL,       only : energetic_PBL_get_MLD
use MOM_entrain_diffusive,   only : entrainment_diffusive, entrain_diffusive_init
use MOM_entrain_diffusive,   only : entrain_diffusive_end, entrain_diffusive_CS
use MOM_EOS,                 only : calculate_density, calculate_TFreeze, EOS_domain
use MOM_error_handler,       only : MOM_error, FATAL, WARNING, callTree_showQuery,MOM_mesg
use MOM_error_handler,       only : callTree_enter, callTree_leave, callTree_waypoint
use MOM_file_parser,         only : get_param, log_version, param_file_type, read_param
use MOM_forcing_type,        only : forcing, MOM_forcing_chksum
use MOM_forcing_type,        only : calculateBuoyancyFlux2d, forcing_SinglePointPrint
use MOM_geothermal,          only : geothermal_entraining, geothermal_in_place
use MOM_geothermal,          only : geothermal_init, geothermal_end, geothermal_CS
use MOM_grid,                only : ocean_grid_type
use MOM_int_tide_input,      only : set_int_tide_input, int_tide_input_init
use MOM_int_tide_input,      only : int_tide_input_end, int_tide_input_CS, int_tide_input_type
use MOM_interface_heights,   only : find_eta
use MOM_internal_tides,      only : propagate_int_tide
use MOM_internal_tides,      only : internal_tides_init, internal_tides_end, int_tide_CS
use MOM_kappa_shear,         only : kappa_shear_is_used
use MOM_CVMix_KPP,           only : KPP_CS, KPP_init, KPP_compute_BLD, KPP_calculate
use MOM_CVMix_KPP,           only : KPP_end, KPP_get_BLD
use MOM_CVMix_KPP,           only : KPP_NonLocalTransport_temp, KPP_NonLocalTransport_saln
use MOM_opacity,             only : opacity_init, opacity_end, opacity_CS
use MOM_opacity,             only : absorbRemainingSW, optics_type, optics_nbands
use MOM_open_boundary,       only : ocean_OBC_type
use MOM_regularize_layers,   only : regularize_layers, regularize_layers_init, regularize_layers_CS
use MOM_set_diffusivity,     only : set_diffusivity, set_BBL_TKE
use MOM_set_diffusivity,     only : set_diffusivity_init, set_diffusivity_end
use MOM_set_diffusivity,     only : set_diffusivity_CS
use MOM_sponge,              only : apply_sponge, sponge_CS
use MOM_ALE_sponge,          only : apply_ALE_sponge, ALE_sponge_CS
use MOM_time_manager,        only : time_type, real_to_time, operator(-), operator(<=)
use MOM_tracer_flow_control, only : call_tracer_column_fns, tracer_flow_control_CS
use MOM_tracer_diabatic,     only : tracer_vertdiff, tracer_vertdiff_Eulerian
use MOM_unit_scaling,        only : unit_scale_type
use MOM_variables,           only : thermo_var_ptrs, vertvisc_type, accel_diag_ptrs
use MOM_variables,           only : cont_diag_ptrs, MOM_thermovar_chksum, p3d
use MOM_verticalGrid,        only : verticalGrid_type, get_thickness_units
use MOM_wave_speed,          only : wave_speeds
use MOM_wave_interface,      only : wave_parameters_CS

implicit none ; private

#include <MOM_memory.h>

public diabatic
public diabatic_driver_init
public diabatic_driver_end
public extract_diabatic_member
public adiabatic
public adiabatic_driver_init
! public legacy_diabatic

! A note on unit descriptions in comments: MOM6 uses units that can be rescaled for dimensional
! consistency testing. These are noted in comments with units like Z, H, L, and T, along with
! their mks counterparts with notation like "a velocity [Z T-1 ~> m s-1]".  If the units
! vary with the Boussinesq approximation, the Boussinesq variant is given first.

!> Control structure for this module
type, public:: diabatic_CS; private

  logical :: use_legacy_diabatic     !< If true (default), use the a legacy version of the diabatic
                                     !! algorithm. This is temporary and is needed to avoid change
                                     !! in answers.
  logical :: bulkmixedlayer          !< If true, a refined bulk mixed layer is used with
                                     !! nkml sublayers (and additional buffer layers).
  logical :: use_energetic_PBL       !< If true, use the implicit energetics planetary
                                     !! boundary layer scheme to determine the diffusivity
                                     !! in the surface boundary layer.
  logical :: use_KPP                 !< If true, use CVMix/KPP boundary layer scheme to determine the
                                     !! OBLD and the diffusivities within this layer.
  logical :: use_kappa_shear         !< If true, use the kappa_shear module to find the
                                     !! shear-driven diapycnal diffusivity.
  logical :: use_CVMix_shear         !< If true, use the CVMix module to find the
                                     !! shear-driven diapycnal diffusivity.
  logical :: use_CVMix_ddiff         !< If true, use the CVMix double diffusion module.
  logical :: use_CVMix_conv          !< If true, use the CVMix module to get enhanced
                                     !! mixing due to convection.
  logical :: double_diffuse          !< If true, some form of double-diffusive mixing is used.
  logical :: use_sponge              !< If true, sponges may be applied anywhere in the
                                     !! domain.  The exact location and properties of
                                     !! those sponges are set by calls to
                                     !! initialize_sponge and set_up_sponge_field.
  logical :: use_geothermal          !< If true, apply geothermal heating.
  logical :: use_int_tides           !< If true, use the code that advances a separate set
                                     !! of equations for the internal tide energy density.
  logical :: ePBL_is_additive        !< If true, the diffusivity from ePBL is added to all
                                     !! other diffusivities. Otherwise, the larger of kappa-
                                     !! shear and ePBL diffusivities are used.
  real    :: ePBL_Prandtl            !< The Prandtl number used by ePBL to convert vertical
                                     !! diffusivities into viscosities.
  integer :: nMode = 1               !< Number of baroclinic modes to consider
  real    :: uniform_test_cg         !< Uniform group velocity of internal tide
                                     !! for testing internal tides [L T-1 ~> m s-1]
  logical :: useALEalgorithm         !< If true, use the ALE algorithm rather than layered
                                     !! isopycnal/stacked shallow water mode. This logical
                                     !! passed by argument to diabatic_driver_init.
  logical :: aggregate_FW_forcing    !< Determines whether net incoming/outgoing surface
                                     !! FW fluxes are applied separately or combined before
                                     !! being applied.
  real    :: ML_mix_first            !< The nondimensional fraction of the mixed layer
                                     !! algorithm that is applied before diffusive mixing.
                                     !! The default is 0, while 0.5 gives Strang splitting
                                     !! and 1 is a sensible value too.  Note that if there
                                     !! are convective instabilities in the initial state,
                                     !! the first call may do much more than the second.
  integer :: NKBL                    !< The number of buffer layers (if bulk_mixed_layer)
  logical :: massless_match_targets  !< If true (the default), keep the T & S
                                     !! consistent with the target values.
<<<<<<< HEAD
  logical :: mix_boundary_tracers    !< If true, mix the passive tracers in massless
                                     !! layers at the bottom into the interior as though
                                     !! a diffusivity of Kd_min_tr (see below) were
                                     !! operating.
  logical :: do_sppt                 !< If true, stochastically perturb the diabatic
                                     !! tendencies with a number between 0 and 2
=======
  logical :: mix_boundary_tracers    !< If true, mix the passive tracers in massless layers at the
                                     !! bottom into the interior as though a diffusivity of
                                     !! Kd_min_tr (see below) were operating.
  logical :: mix_boundary_tracer_ALE !< If true, in ALE mode mix the passive tracers in massless
                                     !! layers at the bottom into the interior as though a
                                     !! diffusivity of Kd_min_tr (see below) were operating.
>>>>>>> b418ae12
  real    :: Kd_BBL_tr               !< A bottom boundary layer tracer diffusivity that
                                     !! will allow for explicitly specified bottom fluxes
                                     !! [Z2 T-1 ~> m2 s-1].  The entrainment at the bottom is at
                                     !! least sqrt(Kd_BBL_tr*dt) over the same distance.
  real    :: Kd_min_tr               !< A minimal diffusivity that should always be
                                     !! applied to tracers, especially in massless layers
                                     !! near the bottom [Z2 T-1 ~> m2 s-1].
  real    :: minimum_forcing_depth   !< The smallest depth over which heat and freshwater
                                     !! fluxes are applied [H ~> m or kg m-2].
  real    :: evap_CFL_limit = 0.8    !< The largest fraction of a layer that can be
                                     !! evaporated in one time-step [nondim].
  integer :: halo_TS_diff = 0        !< The temperature, salinity and thickness halo size that
                                     !! must be valid for the diffusivity calculations.
  logical :: useKPP = .false.        !< use CVMix/KPP diffusivities and non-local transport
  logical :: KPPisPassive            !< If true, KPP is in passive mode, not changing answers.
  logical :: debug                   !< If true, write verbose checksums for debugging purposes.
  logical :: debugConservation       !< If true, monitor conservation and extrema.
  logical :: tracer_tridiag          !< If true, use tracer_vertdiff instead of tridiagTS for
                                     !< vertical diffusion of T and S
  logical :: debug_energy_req        !< If true, test the mixing energy requirement code.
  type(diag_ctrl), pointer :: diag   !< structure used to regulate timing of diagnostic output
  real    :: MLDdensityDifference    !< Density difference used to determine MLD_user [R ~> kg m-3]
  real    :: dz_subML_N2             !< The distance over which to calculate a diagnostic of the
                                     !! average stratification at the base of the mixed layer [Z ~> m].
  real    :: MLD_EN_VALS(3)          !< Energy values for energy mixed layer diagnostics

  !>@{ Diagnostic IDs
<<<<<<< HEAD
  integer :: id_cg1      = -1                 ! diag handle for mode-1 speed (BDM)
  integer, allocatable, dimension(:) :: id_cn ! diag handle for all mode speeds (BDM)
  integer :: id_wd       = -1, id_ea       = -1, id_eb           = -1 ! used by layer diabatic
  integer :: id_dudt_dia = -1, id_dvdt_dia = -1, id_ea_s         = -1, id_eb_s     = -1
  integer :: id_ea_t     = -1, id_eb_t     = -1
  integer :: id_Kd_heat  = -1, id_Kd_salt  = -1, id_Kd_interface = -1, id_Kd_ePBL  = -1
  integer :: id_Tdif     = -1, id_Tadv     = -1, id_Sdif         = -1, id_Sadv     = -1
  integer :: id_MLD_003  = -1, id_MLD_0125  = -1, id_MLD_user     = -1, id_mlotstsq = -1
  integer :: id_subMLN2  = -1, id_sppt_wts  = -1
=======
  integer :: id_cg1      = -1                 ! diag handle for mode-1 speed
  integer, allocatable, dimension(:) :: id_cn ! diag handle for all mode speeds
  integer :: id_ea       = -1, id_eb       = -1 ! used by layer diabatic
  integer :: id_ea_t     = -1, id_eb_t     = -1, id_ea_s   = -1, id_eb_s     = -1
  integer :: id_Kd_heat  = -1, id_Kd_salt  = -1, id_Kd_int = -1, id_Kd_ePBL  = -1
  integer :: id_Tdif     = -1, id_Sdif     = -1, id_Tadv   = -1, id_Sadv     = -1
  ! These are handles to diagnostics related to the mixed layer properties.
  integer :: id_MLD_003 = -1, id_MLD_0125 = -1, id_MLD_user = -1, id_mlotstsq = -1
  integer :: id_MLD_EN1 = -1, id_MLD_EN2  = -1, id_MLD_EN3  = -1, id_subMLN2  = -1

  ! These are handles to diatgnostics that are only available in non-ALE layered mode.
  integer :: id_wd       = -1
  integer :: id_dudt_dia = -1, id_dvdt_dia = -1
  integer :: id_hf_dudt_dia_2d = -1, id_hf_dvdt_dia_2d = -1
>>>>>>> b418ae12

  ! diagnostic for fields prior to applying diapycnal physics
  integer :: id_u_predia = -1, id_v_predia = -1, id_h_predia = -1
  integer :: id_T_predia = -1, id_S_predia = -1, id_e_predia = -1

  integer :: id_diabatic_diff_temp_tend     = -1
  integer :: id_diabatic_diff_saln_tend     = -1
  integer :: id_diabatic_diff_heat_tend     = -1
  integer :: id_diabatic_diff_salt_tend     = -1
  integer :: id_diabatic_diff_heat_tend_2d  = -1
  integer :: id_diabatic_diff_salt_tend_2d  = -1
  integer :: id_diabatic_diff_h = -1

  integer :: id_boundary_forcing_h       = -1
  integer :: id_boundary_forcing_h_tendency   = -1
  integer :: id_boundary_forcing_temp_tend    = -1
  integer :: id_boundary_forcing_saln_tend    = -1
  integer :: id_boundary_forcing_heat_tend    = -1
  integer :: id_boundary_forcing_salt_tend    = -1
  integer :: id_boundary_forcing_heat_tend_2d = -1
  integer :: id_boundary_forcing_salt_tend_2d = -1

  integer :: id_frazil_h    = -1
  integer :: id_frazil_temp_tend    = -1
  integer :: id_frazil_heat_tend    = -1
  integer :: id_frazil_heat_tend_2d = -1
  !>@}

  logical :: diabatic_diff_tendency_diag = .false. !< If true calculate diffusive tendency diagnostics
  logical :: boundary_forcing_tendency_diag = .false. !< If true calculate frazil diagnostics
  logical :: frazil_tendency_diag = .false. !< If true calculate frazil tendency diagnostics

  type(diabatic_aux_CS),        pointer :: diabatic_aux_CSp      => NULL() !< Control structure for a child module
  type(entrain_diffusive_CS),   pointer :: entrain_diffusive_CSp => NULL() !< Control structure for a child module
  type(bulkmixedlayer_CS),      pointer :: bulkmixedlayer_CSp    => NULL() !< Control structure for a child module
  type(energetic_PBL_CS),       pointer :: energetic_PBL_CSp     => NULL() !< Control structure for a child module
  type(regularize_layers_CS),   pointer :: regularize_layers_CSp => NULL() !< Control structure for a child module
  type(geothermal_CS),          pointer :: geothermal_CSp        => NULL() !< Control structure for a child module
  type(int_tide_CS),            pointer :: int_tide_CSp          => NULL() !< Control structure for a child module
  type(int_tide_input_CS),      pointer :: int_tide_input_CSp    => NULL() !< Control structure for a child module
  type(int_tide_input_type),    pointer :: int_tide_input        => NULL() !< Control structure for a child module
  type(opacity_CS),             pointer :: opacity_CSp           => NULL() !< Control structure for a child module
  type(set_diffusivity_CS),     pointer :: set_diff_CSp          => NULL() !< Control structure for a child module
  type(sponge_CS),              pointer :: sponge_CSp            => NULL() !< Control structure for a child module
  type(ALE_sponge_CS),          pointer :: ALE_sponge_CSp        => NULL() !< Control structure for a child module
  type(tracer_flow_control_CS), pointer :: tracer_flow_CSp       => NULL() !< Control structure for a child module
  type(optics_type),            pointer :: optics                => NULL() !< Control structure for a child module
  type(KPP_CS),                 pointer :: KPP_CSp               => NULL() !< Control structure for a child module
  type(CVMix_conv_cs),          pointer :: CVMix_conv_csp        => NULL() !< Control structure for a child module
  type(diapyc_energy_req_CS),   pointer :: diapyc_en_rec_CSp     => NULL() !< Control structure for a child module

  type(group_pass_type) :: pass_hold_eb_ea !< For group halo pass
  type(group_pass_type) :: pass_Kv         !< For group halo pass
  type(diag_grid_storage) :: diag_grids_prev!< Stores diagnostic grids at some previous point in the algorithm
  ! Data arrays for communicating between components
  real, allocatable, dimension(:,:,:) :: KPP_NLTheat    !< KPP non-local transport for heat [m s-1]
  real, allocatable, dimension(:,:,:) :: KPP_NLTscalar  !< KPP non-local transport for scalars [m s-1]
  real, allocatable, dimension(:,:,:) :: KPP_buoy_flux  !< KPP forcing buoyancy flux [L2 T-3 ~> m2 s-3]
  real, allocatable, dimension(:,:)   :: KPP_temp_flux  !< KPP effective temperature flux [degC m s-1]
  real, allocatable, dimension(:,:)   :: KPP_salt_flux  !< KPP effective salt flux [ppt m s-1]

  type(time_type), pointer :: Time !< Pointer to model time (needed for sponges)
end type diabatic_CS

!>@{ clock ids
integer :: id_clock_entrain, id_clock_mixedlayer, id_clock_set_diffusivity
integer :: id_clock_tracers, id_clock_tridiag, id_clock_pass, id_clock_sponge
integer :: id_clock_geothermal, id_clock_differential_diff, id_clock_remap
integer :: id_clock_kpp
!>@}

contains

!>  This subroutine imposes the diapycnal mass fluxes and the
!!  accompanying diapycnal advection of momentum and tracers.
subroutine diabatic(u, v, h, tv, Hml, fluxes, visc, ADp, CDp, dt, Time_end, &
                    G, GV, US, CS, OBC, Waves)
  type(ocean_grid_type),                      intent(inout) :: G        !< ocean grid structure
  type(verticalGrid_type),                    intent(in)    :: GV       !< ocean vertical grid structure
  real, dimension(SZIB_(G),SZJ_(G),SZK_(GV)), intent(inout) :: u        !< zonal velocity [L T-1 ~> m s-1]
  real, dimension(SZI_(G),SZJB_(G),SZK_(GV)), intent(inout) :: v        !< meridional velocity [L T-1 ~> m s-1]
  real, dimension(SZI_(G),SZJ_(G),SZK_(GV)),  intent(inout) :: h        !< thickness [H ~> m or kg m-2]
  type(thermo_var_ptrs),                      intent(inout) :: tv       !< points to thermodynamic fields
                                                                        !! unused have NULL ptrs
  real, dimension(:,:),                       pointer       :: Hml      !< Active mixed layer depth [Z ~> m]
  type(forcing),                              intent(inout) :: fluxes   !< points to forcing fields
                                                                        !! unused fields have NULL ptrs
  type(vertvisc_type),                        intent(inout) :: visc     !< vertical viscosities, BBL properies, and
  type(accel_diag_ptrs),                      intent(inout) :: ADp      !< related points to accelerations in momentum
                                                                        !! equations, to enable the later derived
                                                                        !! diagnostics, like energy budgets
  type(cont_diag_ptrs),                       intent(inout) :: CDp      !< points to terms in continuity equations
  real,                                       intent(in)    :: dt       !< time increment [T ~> s]
  type(time_type),                            intent(in)    :: Time_end !< Time at the end of the interval
  type(unit_scale_type),                      intent(in)    :: US       !< A dimensional unit scaling type
  type(diabatic_CS),                          pointer       :: CS       !< module control structure
  type(ocean_OBC_type),             optional, pointer       :: OBC      !< Open boundaries control structure.
  type(Wave_parameters_CS),         optional, pointer       :: Waves    !< Surface gravity waves

  ! local variables
  real, dimension(SZI_(G),SZJ_(G),SZK_(GV)+1) :: &
    eta      ! Interface heights before diapycnal mixing [m].
  real, dimension(SZI_(G),SZJ_(G),CS%nMode) :: &
    cn_IGW   ! baroclinic internal gravity wave speeds [L T-1 ~> m s-1]
  real, dimension(SZI_(G),SZJ_(G),SZK_(GV)) :: temp_diag  ! Previous temperature for diagnostics [degC]
  integer :: i, j, k, m, is, ie, js, je, nz
  logical :: showCallTree ! If true, show the call tree

<<<<<<< HEAD
  real, allocatable, dimension(:,:,:)    :: h_in  ! thickness before thermodynamics
  real, allocatable, dimension(:,:,:)    :: t_in  ! temperature before thermodynamics
  real, allocatable, dimension(:,:,:)    :: s_in  ! salinity before thermodynamics
  real :: t_tend,s_tend,h_tend                  ! holder for tendencey needed for SPPT
  real :: t_pert,s_pert,h_pert                  ! holder for perturbations needed for SPPT

  if (G%ke == 1) return

   ! save  copy of the date for SPPT
  if (CS%do_sppt) then
    allocate(h_in(G%isd:G%ied, G%jsd:G%jed,G%ke))
    allocate(t_in(G%isd:G%ied, G%jsd:G%jed,G%ke))
    allocate(s_in(G%isd:G%ied, G%jsd:G%jed,G%ke))
    h_in(:,:,:)=h(:,:,:)
    t_in(:,:,:)=tv%T(:,:,:)
    s_in(:,:,:)=tv%S(:,:,:)
   
    if (CS%id_sppt_wts > 0) then
      call post_data(CS%id_sppt_wts, fluxes%sppt_wts, CS%diag)
    endif
  endif

  is = G%isc ; ie = G%iec ; js = G%jsc ; je = G%jec ; nz = G%ke
=======
  if (GV%ke == 1) return

  is = G%isc ; ie = G%iec ; js = G%jsc ; je = G%jec ; nz = GV%ke
>>>>>>> b418ae12

  if (.not. associated(CS)) call MOM_error(FATAL, "MOM_diabatic_driver: "// &
         "Module must be initialized before it is used.")
  if (dt == 0.0) call MOM_error(FATAL, "MOM_diabatic_driver: "// &
        "diabatic was called with a zero length timestep.")
  if (dt < 0.0) call MOM_error(FATAL, "MOM_diabatic_driver: "// &
        "diabatic was called with a negative timestep.")

  showCallTree = callTree_showQuery()

  ! Offer diagnostics of various state varables at the start of diabatic
  ! these are mostly for debugging purposes.
  if (CS%id_u_predia > 0) call post_data(CS%id_u_predia, u, CS%diag)
  if (CS%id_v_predia > 0) call post_data(CS%id_v_predia, v, CS%diag)
  if (CS%id_h_predia > 0) call post_data(CS%id_h_predia, h, CS%diag)
  if (CS%id_T_predia > 0) call post_data(CS%id_T_predia, tv%T, CS%diag)
  if (CS%id_S_predia > 0) call post_data(CS%id_S_predia, tv%S, CS%diag)
  if (CS%id_e_predia > 0) then
    call find_eta(h, tv, G, GV, US, eta, eta_to_m=1.0)
    call post_data(CS%id_e_predia, eta, CS%diag)
  endif

  if (CS%debug) then
    call MOM_state_chksum("Start of diabatic ", u, v, h, G, GV, US, haloshift=0)
    call MOM_forcing_chksum("Start of diabatic", fluxes, G, US, haloshift=0)
  endif
  if (CS%debugConservation) call MOM_state_stats('Start of diabatic', u, v, h, tv%T, tv%S, G, GV, US)

  if (CS%debug_energy_req) &
    call diapyc_energy_req_test(h, dt, tv, G, GV, US, CS%diapyc_en_rec_CSp)

  call cpu_clock_begin(id_clock_set_diffusivity)
  call set_BBL_TKE(u, v, h, fluxes, visc, G, GV, US, CS%set_diff_CSp, OBC=OBC)
  call cpu_clock_end(id_clock_set_diffusivity)

  ! Frazil formation keeps the temperature above the freezing point.
  ! make_frazil is deliberately called at both the beginning and at
  ! the end of the diabatic processes.
  if (associated(tv%T) .AND. associated(tv%frazil)) then
    ! For frazil diagnostic, the first call covers the first half of the time step
    call enable_averages(0.5*dt, Time_end - real_to_time(0.5*US%T_to_s*dt), CS%diag)
    if (CS%frazil_tendency_diag) then
      do k=1,nz ; do j=js,je ; do i=is,ie
        temp_diag(i,j,k) = tv%T(i,j,k)
      enddo ; enddo ; enddo
    endif

    if (associated(fluxes%p_surf_full)) then
      call make_frazil(h, tv, G, GV, US, CS%diabatic_aux_CSp, fluxes%p_surf_full, halo=CS%halo_TS_diff)
    else
      call make_frazil(h, tv, G, GV, US, CS%diabatic_aux_CSp, halo=CS%halo_TS_diff)
    endif
    if (showCallTree) call callTree_waypoint("done with 1st make_frazil (diabatic)")

    if (CS%frazil_tendency_diag) then
      call diagnose_frazil_tendency(tv, h, temp_diag, 0.5*dt, G, GV, US, CS)
      if (CS%id_frazil_h > 0) call post_data(CS%id_frazil_h, h, CS%diag)
    endif
    call disable_averaging(CS%diag)
  endif ! associated(tv%T) .AND. associated(tv%frazil)
  if (CS%debugConservation) call MOM_state_stats('1st make_frazil', u, v, h, tv%T, tv%S, G, GV, US)

  if (CS%use_int_tides) then
    ! This block provides an interface for the unresolved low-mode internal tide module.
    call set_int_tide_input(u, v, h, tv, fluxes, CS%int_tide_input, dt, G, GV, US, &
                            CS%int_tide_input_CSp)
    cn_IGW(:,:,:) = 0.0
    if (CS%uniform_test_cg > 0.0) then
      do m=1,CS%nMode ; cn_IGW(:,:,m) = CS%uniform_test_cg ; enddo
    else
      call wave_speeds(h, tv, G, GV, US, CS%nMode, cn_IGW, full_halos=.true.)
    endif

    call propagate_int_tide(h, tv, cn_IGW, CS%int_tide_input%TKE_itidal_input, CS%int_tide_input%tideamp, &
                            CS%int_tide_input%Nb, dt, G, GV, US, CS%int_tide_CSp)
    if (showCallTree) call callTree_waypoint("done with propagate_int_tide (diabatic)")
  endif ! end CS%use_int_tides

  if (CS%useALEalgorithm .and. CS%use_legacy_diabatic) then
    call diabatic_ALE_legacy(u, v, h, tv, Hml, fluxes, visc, ADp, CDp, dt, Time_end, &
                      G, GV, US, CS, Waves)
  elseif (CS%useALEalgorithm) then
    call diabatic_ALE(u, v, h, tv, Hml, fluxes, visc, ADp, CDp, dt, Time_end, &
                      G, GV, US, CS, Waves)
  else
    call layered_diabatic(u, v, h, tv, Hml, fluxes, visc, ADp, CDp, dt, Time_end, &
                          G, GV, US, CS, Waves)
  endif


  call cpu_clock_begin(id_clock_pass)
  if (associated(visc%Kv_shear)) &
    call pass_var(visc%Kv_shear, G%Domain, To_All+Omit_Corners, halo=1)
  call cpu_clock_end(id_clock_pass)

  call disable_averaging(CS%diag)
  ! Frazil formation keeps temperature above the freezing point.
  ! make_frazil is deliberately called at both the beginning and at
  ! the end of the diabatic processes.
  if (associated(tv%T) .AND. associated(tv%frazil)) then
    call enable_averages(0.5*dt, Time_end, CS%diag)
    if (CS%frazil_tendency_diag) then
      do k=1,nz ; do j=js,je ; do i=is,ie
        temp_diag(i,j,k) = tv%T(i,j,k)
      enddo ; enddo ; enddo
    endif

    if (associated(fluxes%p_surf_full)) then
      call make_frazil(h, tv, G, GV, US, CS%diabatic_aux_CSp, fluxes%p_surf_full)
    else
      call make_frazil(h, tv, G, GV, US, CS%diabatic_aux_CSp)
    endif

    if (CS%frazil_tendency_diag) then
      call diagnose_frazil_tendency(tv, h, temp_diag, 0.5*dt, G, GV, US, CS)
      if (CS%id_frazil_h > 0 ) call post_data(CS%id_frazil_h, h, CS%diag)
    endif

    if (showCallTree) call callTree_waypoint("done with 2nd make_frazil (diabatic)")
    if (CS%debugConservation) call MOM_state_stats('2nd make_frazil', u, v, h, tv%T, tv%S, G, GV, US)
    call disable_averaging(CS%diag)

  endif  ! endif for frazil


  ! Diagnose mixed layer depths.
  call enable_averages(dt, Time_end, CS%diag)
  if (CS%id_MLD_003 > 0 .or. CS%id_subMLN2 > 0 .or. CS%id_mlotstsq > 0) then
    call diagnoseMLDbyDensityDifference(CS%id_MLD_003, h, tv, 0.03*US%kg_m3_to_R, G, GV, US, CS%diag, &
                                        id_N2subML=CS%id_subMLN2, id_MLDsq=CS%id_mlotstsq, dz_subML=CS%dz_subML_N2)
  endif
  if (CS%id_MLD_0125 > 0) then
    call diagnoseMLDbyDensityDifference(CS%id_MLD_0125, h, tv, 0.125*US%kg_m3_to_R, G, GV, US, CS%diag)
  endif
  if (CS%id_MLD_user > 0) then
    call diagnoseMLDbyDensityDifference(CS%id_MLD_user, h, tv, CS%MLDdensityDifference, G, GV, US, CS%diag)
  endif
  if ((CS%id_MLD_EN1 > 0) .or. (CS%id_MLD_EN2 > 0) .or. (CS%id_MLD_EN3 > 0)) then
    call diagnoseMLDbyEnergy((/CS%id_MLD_EN1, CS%id_MLD_EN2, CS%id_MLD_EN3/),&
                             h, tv, G, GV, US, CS%MLD_EN_VALS, CS%diag)
  endif
  if (CS%use_int_tides) then
    if (CS%id_cg1 > 0) call post_data(CS%id_cg1, cn_IGW(:,:,1),CS%diag)
    do m=1,CS%nMode ; if (CS%id_cn(m) > 0) call post_data(CS%id_cn(m), cn_IGW(:,:,m), CS%diag) ; enddo
  endif
  call disable_averaging(CS%diag)

  if (CS%debugConservation) call MOM_state_stats('leaving diabatic', u, v, h, tv%T, tv%S, G, GV, US)

  if (CS%do_sppt) then
  ! perturb diabatic tendecies
    do k=1,nz
      do j=js,je
        do i=is,ie
          h_tend = (h(i,j,k)-h_in(i,j,k))*fluxes%sppt_wts(i,j)
          t_tend = (tv%T(i,j,k)-t_in(i,j,k))*fluxes%sppt_wts(i,j)
          s_tend = (tv%S(i,j,k)-s_in(i,j,k))*fluxes%sppt_wts(i,j)
          h_pert=h_tend+h_in(i,j,k)
          t_pert=t_tend+t_in(i,j,k)
          s_pert=s_tend+s_in(i,j,k)
          if (h_pert > GV%Angstrom_H) then
            h(i,j,k) = h_pert
          else
            h(i,j,k) = GV%Angstrom_H
          endif
          tv%T(i,j,k) = t_pert
          if (s_pert > 0.0) then
            tv%S(i,j,k) = s_pert
          endif
        enddo
      enddo
    enddo
    deallocate(h_in)
    deallocate(t_in)
    deallocate(s_in)
  endif

end subroutine diabatic


!> Applies diabatic forcing and diapycnal mixing of temperature, salinity and other tracers for use
!! with an ALE algorithm.  This version uses an older set of algorithms compared with diabatic_ALE.
subroutine diabatic_ALE_legacy(u, v, h, tv, Hml, fluxes, visc, ADp, CDp, dt, Time_end, &
                           G, GV, US, CS, Waves)
  type(ocean_grid_type),                      intent(inout) :: G        !< ocean grid structure
  type(verticalGrid_type),                    intent(in)    :: GV       !< ocean vertical grid structure
  type(unit_scale_type),                      intent(in)    :: US       !< A dimensional unit scaling type
  real, dimension(SZIB_(G),SZJ_(G),SZK_(GV)), intent(inout) :: u        !< zonal velocity [L T-1 ~> m s-1]
  real, dimension(SZI_(G),SZJB_(G),SZK_(GV)), intent(inout) :: v        !< meridional velocity [L T-1 ~> m s-1]
  real, dimension(SZI_(G),SZJ_(G),SZK_(GV)),  intent(inout) :: h        !< thickness [H ~> m or kg m-2]
  type(thermo_var_ptrs),                      intent(inout) :: tv       !< points to thermodynamic fields
                                                                        !! unused have NULL ptrs
<<<<<<< HEAD
  real, dimension(:,:),                      pointer       :: Hml       !< Active mixed layer depth [Z ~> m]
  type(forcing),                             intent(inout) :: fluxes    !< points to forcing fields
  type(vertvisc_type),                       intent(inout) :: visc      !< vertical viscosities, BBL properies, and
  type(accel_diag_ptrs),                     intent(inout) :: ADp       !< related points to accelerations in momentum
=======
  real, dimension(:,:),                       pointer       :: Hml      !< Active mixed layer depth [Z ~> m]
  type(forcing),                              intent(inout) :: fluxes   !< points to forcing fields
                                                                        !! unused fields have NULL ptrs
  type(vertvisc_type),                        intent(inout) :: visc     !< vertical viscosities, BBL properies, and
  type(accel_diag_ptrs),                      intent(inout) :: ADp      !< related points to accelerations in momentum
>>>>>>> b418ae12
                                                                        !! equations, to enable the later derived
                                                                        !! diagnostics, like energy budgets
  type(cont_diag_ptrs),                       intent(inout) :: CDp      !< points to terms in continuity equations
  real,                                       intent(in)    :: dt       !< time increment [T ~> s]
  type(time_type),                            intent(in)    :: Time_end !< Time at the end of the interval
  type(diabatic_CS),                          pointer       :: CS       !< module control structure
  type(Wave_parameters_CS),         optional, pointer       :: Waves    !< Surface gravity waves

  ! local variables
  real, dimension(SZI_(G),SZJ_(G),SZK_(GV)) :: &
    h_orig, &    ! Initial layer thicknesses [H ~> m or kg m-2]
    dSV_dT, &    ! The partial derivative of specific volume with temperature [R-1 degC-1 ~> m3 kg-1 degC-1]
    dSV_dS, &    ! The partial derivative of specific volume with salinity [R-1 ppt-1 ~> m3 kg-1 ppt-1].
    cTKE,   &    ! convective TKE requirements for each layer [R Z3 T-2 ~> J m-2].
    u_h,    &    ! Zonal velocities interpolated to thickness points [L T-1 ~> m s-1]
    v_h,    &    ! Meridional velocities interpolated to thickness points [L T-1 ~> m s-1]
    temp_diag, & ! Diagnostic array of previous temperatures [degC]
    saln_diag    ! Diagnostic array of previous salinity [ppt]

  real, dimension(SZI_(G),SZJ_(G),SZK_(GV)+1) :: &
    ent_s,    & ! The diffusive coupling across interfaces within one time step for
                ! salinity and passive tracers [H ~> m or kg m-2]
    ent_t,    & ! The diffusive coupling across interfaces within one time step for
                ! temperature [H ~> m or kg m-2]
    Kd_int,   & ! diapycnal diffusivity of interfaces [Z2 T-1 ~> m2 s-1]
    Kd_heat,  & ! diapycnal diffusivity of heat [Z2 T-1 ~> m2 s-1]
    Kd_salt,  & ! diapycnal diffusivity of salt and passive tracers [Z2 T-1 ~> m2 s-1]
    Kd_extra_T , & ! The extra diffusivity of temperature due to double diffusion relative to
                ! Kd_int [Z2 T-1 ~> m2 s-1].
    Kd_extra_S , & !  The extra diffusivity of salinity due to double diffusion relative to
                ! Kd_int [Z2 T-1 ~> m2 s-1].
    Kd_ePBL,  & ! test array of diapycnal diffusivities at interfaces [Z2 T-1 ~> m2 s-1]
    Tdif_flx, & ! diffusive diapycnal heat flux across interfaces [degC H T-1 ~> degC m s-1 or degC kg m-2 s-1]
    Sdif_flx    ! diffusive diapycnal salt flux across interfaces [ppt H T-1 ~> ppt m s-1 or ppt kg m-2 s-1]

  real, dimension(SZI_(G),SZJ_(G)) :: &
    SkinBuoyFlux ! 2d surface buoyancy flux [Z2 T-3 ~> m2 s-3], used by ePBL

  logical, dimension(SZI_(G)) :: &
    in_boundary  ! True if there are no massive layers below, where massive is defined as
                 ! sufficiently thick that the no-flux boundary conditions have not restricted
                 ! the entrainment - usually sqrt(Kd*dt).

  real :: h_neglect    ! A thickness that is so small it is usually lost
                       ! in roundoff and can be neglected [H ~> m or kg m-2]
  real :: h_neglect2   ! h_neglect^2 [H2 ~> m2 or kg2 m-4]
  real :: add_ent      ! Entrainment that needs to be added when mixing tracers [H ~> m or kg m-2]
  real :: I_hval       ! The inverse of the thicknesses averaged to interfaces [H-1 ~> m-1 or m2 kg-1]
  real :: h_tr         ! h_tr is h at tracer points with a tiny thickness
                       ! added to ensure positive definiteness [H ~> m or kg m-2]
  real :: Tr_ea_BBL    ! The diffusive tracer thickness in the BBL that is
                       ! coupled to the bottom within a timestep [H ~> m or kg m-2]
  real :: Kd_add_here    ! An added diffusivity [Z2 T-1 ~> m2 s-1].
  real :: htot(SZIB_(G)) ! The summed thickness from the bottom [H ~> m or kg m-2].

  real :: Ent_int ! The diffusive entrainment rate at an interface [H ~> m or kg m-2]
  real :: Idt     ! The inverse time step [T-1 ~> s-1]

  integer :: dir_flag     ! An integer encoding the directions in which to do halo updates.
  logical :: showCallTree ! If true, show the call tree
  integer :: i, j, k, is, ie, js, je, Isq, Ieq, Jsq, Jeq, nz, m

  integer :: ig, jg      ! global indices for testing testing itide point source (BDM)

  is   = G%isc  ; ie  = G%iec  ; js  = G%jsc  ; je  = G%jec ; nz = GV%ke
  Isq  = G%IscB ; Ieq = G%IecB ; Jsq = G%JscB ; Jeq = G%JecB
  h_neglect = GV%H_subroundoff ; h_neglect2 = h_neglect*h_neglect
  Kd_heat(:,:,:) = 0.0 ; Kd_salt(:,:,:) = 0.0

  showCallTree = callTree_showQuery()
  if (showCallTree) call callTree_enter("diabatic_ALE_legacy(), MOM_diabatic_driver.F90")

  ! For all other diabatic subroutines, the averaging window should be the entire diabatic timestep
  call enable_averages(dt, Time_end, CS%diag)

  if (CS%use_geothermal) then
    call cpu_clock_begin(id_clock_geothermal)
    call geothermal_in_place(h, tv, dt, G, GV, US, CS%geothermal_CSp, halo=CS%halo_TS_diff)
    call cpu_clock_end(id_clock_geothermal)
    if (showCallTree) call callTree_waypoint("geothermal (diabatic)")
    if (CS%debugConservation) call MOM_state_stats('geothermal', u, v, h, tv%T, tv%S, G, GV, US)
  endif

  ! Whenever thickness changes let the diag manager know, target grids
  ! for vertical remapping may need to be regenerated.
  call diag_update_remap_grids(CS%diag)

  ! Set_pen_shortwave estimates the optical properties of the water column.
  ! It will need to be modified later to include information about the
  ! biological properties and layer thicknesses.
  if (associated(CS%optics)) &
    call set_pen_shortwave(CS%optics, fluxes, G, GV, US, CS%diabatic_aux_CSp, CS%opacity_CSp, CS%tracer_flow_CSp)

  if (CS%debug) call MOM_state_chksum("before find_uv_at_h", u, v, h, G, GV, US, haloshift=0)

  if (CS%use_kappa_shear .or. CS%use_CVMix_shear) then
    if (CS%use_geothermal) then
      call find_uv_at_h(u, v, h, u_h, v_h, G, GV, US, zero_mix=.true.)
    else
      call find_uv_at_h(u, v, h, u_h, v_h, G, GV, US)
    endif
    if (showCallTree) call callTree_waypoint("done with find_uv_at_h (diabatic)")
  endif

  call cpu_clock_begin(id_clock_set_diffusivity)
  ! Sets: Kd_int, Kd_extra_T, Kd_extra_S and visc%TKE_turb
  ! Also changes: visc%Kd_shear, visc%Kv_shear and visc%Kv_slow
  if (CS%debug) &
    call MOM_state_chksum("before set_diffusivity", u, v, h, G, GV, US, haloshift=CS%halo_TS_diff)
  if (CS%double_diffuse) then
    call set_diffusivity(u, v, h, u_h, v_h, tv, fluxes, CS%optics, visc, dt, G, GV, US, CS%set_diff_CSp, &
                         Kd_int=Kd_int, Kd_extra_T=Kd_extra_T, Kd_extra_S=Kd_extra_S)
  else
    call set_diffusivity(u, v, h, u_h, v_h, tv, fluxes, CS%optics, visc, dt, G, GV, US, &
                         CS%set_diff_CSp, Kd_int=Kd_int)
  endif
  call cpu_clock_end(id_clock_set_diffusivity)
  if (showCallTree) call callTree_waypoint("done with set_diffusivity (diabatic)")


  if (CS%debug) then
    call MOM_state_chksum("after set_diffusivity ", u, v, h, G, GV, US, haloshift=0)
    call MOM_forcing_chksum("after set_diffusivity ", fluxes, G, US, haloshift=0)
    call MOM_thermovar_chksum("after set_diffusivity ", tv, G)
    call hchksum(Kd_Int, "after set_diffusivity Kd_Int", G%HI, haloshift=0, scale=US%Z2_T_to_m2_s)
  endif

  ! Set diffusivities for heat and salt separately
  if (CS%useKPP) then
    ! Add contribution from double diffusion
    if (CS%double_diffuse) then
      !$OMP parallel do default(shared)
      do K=1,nz+1 ; do j=js,je ; do i=is,ie
        Kd_salt(i,j,K) = Kd_int(i,j,K) + Kd_extra_S(i,j,K)
        Kd_heat(i,j,K) = Kd_int(i,j,K) + Kd_extra_T(i,j,K)
      enddo ; enddo ; enddo
    else
      !$OMP parallel do default(shared)
      do K=1,nz+1 ; do j=js,je ; do i=is,ie
        Kd_salt(i,j,K) = Kd_int(i,j,K)
        Kd_heat(i,j,K) = Kd_int(i,j,K)
      enddo ; enddo ; enddo
    endif

    if (CS%debug) then
      call hchksum(Kd_heat, "after set_diffusivity Kd_heat", G%HI, haloshift=0, scale=US%Z2_T_to_m2_s)
      call hchksum(Kd_salt, "after set_diffusivity Kd_salt", G%HI, haloshift=0, scale=US%Z2_T_to_m2_s)
    endif

    call cpu_clock_begin(id_clock_kpp)
    ! total vertical viscosity in the interior is represented via visc%Kv_shear

    ! KPP needs the surface buoyancy flux but does not update state variables.
    ! We could make this call higher up to avoid a repeat unpacking of the surface fluxes.
    ! Sets: CS%KPP_buoy_flux, CS%KPP_temp_flux, CS%KPP_salt_flux
    ! NOTE: CS%KPP_buoy_flux, CS%KPP_temp_flux, CS%KPP_salt_flux are returned as rates (i.e. stuff per second)
    ! unlike other instances where the fluxes are integrated in time over a time-step.
    call calculateBuoyancyFlux2d(G, GV, US, fluxes, CS%optics, h, tv%T, tv%S, tv, &
                                 CS%KPP_buoy_flux, CS%KPP_temp_flux, CS%KPP_salt_flux)
    ! The KPP scheme calculates boundary layer diffusivities and non-local transport.

    call KPP_compute_BLD(CS%KPP_CSp, G, GV, US, h, tv%T, tv%S, u, v, tv, &
                         fluxes%ustar, CS%KPP_buoy_flux, Waves=Waves)

    call KPP_calculate(CS%KPP_CSp, G, GV, US, h, fluxes%ustar, CS%KPP_buoy_flux, Kd_heat, &
                       Kd_salt, visc%Kv_shear, CS%KPP_NLTheat, CS%KPP_NLTscalar, Waves=Waves)

    if (associated(Hml)) then
      call KPP_get_BLD(CS%KPP_CSp, Hml(:,:), G, US)
      call pass_var(Hml, G%domain, halo=1)
      ! If visc%MLD exists, copy KPP's BLD into it
      if (associated(visc%MLD)) visc%MLD(:,:) = Hml(:,:)
    endif

    if (.not.CS%KPPisPassive) then
      !$OMP parallel do default(shared)
      do K=1,nz+1 ; do j=js,je ; do i=is,ie
        Kd_int(i,j,K) = min( Kd_salt(i,j,K),  Kd_heat(i,j,K) )
      enddo ; enddo ; enddo
      if (CS%double_diffuse) then
        !$OMP parallel do default(shared)
        do K=1,nz+1 ; do j=js,je ; do i=is,ie
          Kd_extra_S(i,j,K) = (Kd_salt(i,j,K) - Kd_int(i,j,K))
          Kd_extra_T(i,j,K) = (Kd_heat(i,j,K) - Kd_int(i,j,K))
        enddo ; enddo ; enddo
      endif
    endif ! not passive

    if (showCallTree) call callTree_waypoint("done with KPP_calculate (diabatic)")
    if (CS%debug) then
      call MOM_state_chksum("after KPP", u, v, h, G, GV, US, haloshift=0)
      call MOM_forcing_chksum("after KPP", fluxes, G, US, haloshift=0)
      call MOM_thermovar_chksum("after KPP", tv, G)
      call hchksum(Kd_heat, "after KPP Kd_heat", G%HI, haloshift=0, scale=US%Z2_T_to_m2_s)
      call hchksum(Kd_salt, "after KPP Kd_salt", G%HI, haloshift=0, scale=US%Z2_T_to_m2_s)
      call hchksum(CS%KPP_temp_flux, "before KPP_applyNLT netHeat", G%HI, haloshift=0, scale=GV%H_to_m)
      call hchksum(CS%KPP_salt_flux, "before KPP_applyNLT netSalt", G%HI, haloshift=0, scale=GV%H_to_m)
      call hchksum(CS%KPP_NLTheat, "before KPP_applyNLT NLTheat", G%HI, haloshift=0)
      call hchksum(CS%KPP_NLTscalar, "before KPP_applyNLT NLTscalar", G%HI, haloshift=0)
    endif
    ! Apply non-local transport of heat and salt
    ! Changes: tv%T, tv%S
    call KPP_NonLocalTransport_temp(CS%KPP_CSp, G, GV, h, CS%KPP_NLTheat,   CS%KPP_temp_flux, &
                                    US%T_to_s*dt, tv%T, US%Q_to_J_kg*tv%C_p)
    call KPP_NonLocalTransport_saln(CS%KPP_CSp, G, GV, h, CS%KPP_NLTscalar, CS%KPP_salt_flux, &
                                    US%T_to_s*dt, tv%S)
    call cpu_clock_end(id_clock_kpp)
    if (showCallTree) call callTree_waypoint("done with KPP_applyNonLocalTransport (diabatic)")
    if (CS%debugConservation) call MOM_state_stats('KPP_applyNonLocalTransport', u, v, h, tv%T, tv%S, G, GV, US)

    if (CS%debug) then
      call MOM_state_chksum("after KPP_applyNLT ", u, v, h, G, GV, US, haloshift=0)
      call MOM_forcing_chksum("after KPP_applyNLT ", fluxes, G, US, haloshift=0)
      call MOM_thermovar_chksum("after KPP_applyNLT ", tv, G)
    endif
  endif ! endif for KPP

  ! This is the "old" method for applying differential diffusion.
  ! Changes: tv%T, tv%S
  if (CS%double_diffuse .and. associated(tv%T)) then

    call cpu_clock_begin(id_clock_differential_diff)
    call differential_diffuse_T_S(h, tv%T, tv%S, Kd_extra_T, Kd_extra_S, dt, G, GV)
    call cpu_clock_end(id_clock_differential_diff)

    if (showCallTree) call callTree_waypoint("done with differential_diffuse_T_S (diabatic)")
    if (CS%debugConservation) call MOM_state_stats('differential_diffuse_T_S', u, v, h, tv%T, tv%S, G, GV, US)

    ! increment heat and salt diffusivity.
    ! CS%useKPP==.true. already has extra_T and extra_S included
    if (.not. CS%useKPP) then
      !$OMP parallel do default(shared)
      do K=2,nz ; do j=js,je ; do i=is,ie
        Kd_heat(i,j,K) = Kd_heat(i,j,K) + Kd_extra_T(i,j,K)
        Kd_salt(i,j,K) = Kd_salt(i,j,K) + Kd_extra_S(i,j,K)
      enddo ; enddo ; enddo
    endif

  endif

  ! Calculate vertical mixing due to convection (computed via CVMix)
  if (CS%use_CVMix_conv) then
    ! Increment vertical diffusion and viscosity due to convection
    call calculate_CVMix_conv(h, tv, G, GV, US, CS%CVMix_conv_csp, Hml, Kd=Kd_int, Kv=visc%Kv_slow)
  endif

  ! This block sets ent_t and ent_s from h and Kd_int.
  do j=js,je ; do i=is,ie
    ent_s(i,j,1) = 0.0 ; ent_s(i,j,nz+1) = 0.0
    ent_t(i,j,1) = 0.0 ; ent_t(i,j,nz+1) = 0.0
  enddo ; enddo
  !$OMP parallel do default(shared)  private(I_hval)
  do K=2,nz ; do j=js,je ; do i=is,ie
    I_hval = 1.0 / (h_neglect + 0.5*(h(i,j,k-1) + h(i,j,k)))
    ent_s(i,j,K) = (GV%Z_to_H**2) * dt * I_hval * Kd_int(i,j,K)
    ent_t(i,j,K) = ent_s(i,j,K)
  enddo ; enddo ; enddo
  if (showCallTree) call callTree_waypoint("done setting ent_s and ent_t from Kd_int (diabatic)")

  if (CS%debug) then
    call MOM_forcing_chksum("after calc_entrain ", fluxes, G, US, haloshift=0)
    call MOM_thermovar_chksum("after calc_entrain ", tv, G)
    call MOM_state_chksum("after calc_entrain ", u, v, h, G, GV, US, haloshift=0)
    call hchksum(ent_s, "after calc_entrain ent_s", G%HI, haloshift=0, scale=GV%H_to_m)
  endif

  ! Save fields before boundary forcing is applied for tendency diagnostics
  do k=1,nz ; do j=js,je ; do i=is,ie
    h_orig(i,j,k) = h(i,j,k)
  enddo ; enddo ; enddo
  if (CS%boundary_forcing_tendency_diag) then
    do k=1,nz ; do j=js,je ; do i=is,ie
      temp_diag(i,j,k) = tv%T(i,j,k)
      saln_diag(i,j,k) = tv%S(i,j,k)
    enddo ; enddo ; enddo
  endif

  ! Apply forcing
  ! Changes made to following fields:  h, tv%T and tv%S.
  call cpu_clock_begin(id_clock_remap)

  if (CS%use_energetic_PBL) then

    skinbuoyflux(:,:) = 0.0
    call applyBoundaryFluxesInOut(CS%diabatic_aux_CSp, G, GV, US, dt, fluxes, CS%optics, &
            optics_nbands(CS%optics), h, tv, CS%aggregate_FW_forcing, CS%evap_CFL_limit,                         &
            CS%minimum_forcing_depth, cTKE, dSV_dT, dSV_dS, SkinBuoyFlux=SkinBuoyFlux)

    if (CS%debug) then
      call hchksum(ent_t, "after applyBoundaryFluxes ent_t", G%HI, haloshift=0, scale=GV%H_to_m)
      call hchksum(ent_s, "after applyBoundaryFluxes ent_s", G%HI, haloshift=0, scale=GV%H_to_m)
      call hchksum(cTKE, "after applyBoundaryFluxes cTKE", G%HI, haloshift=0, &
                   scale=US%RZ3_T3_to_W_m2*US%T_to_s)
      call hchksum(dSV_dT, "after applyBoundaryFluxes dSV_dT", G%HI, haloshift=0, scale=US%kg_m3_to_R)
      call hchksum(dSV_dS, "after applyBoundaryFluxes dSV_dS", G%HI, haloshift=0, scale=US%kg_m3_to_R)
    endif

    call find_uv_at_h(u, v, h, u_h, v_h, G, GV, US)
    call energetic_PBL(h, u_h, v_h, tv, fluxes, dt, Kd_ePBL, G, GV, US, &
                      CS%energetic_PBL_CSp, dSV_dT, dSV_dS, cTKE, SkinBuoyFlux, &
                      waves=waves)

    if (associated(Hml)) then
      call energetic_PBL_get_MLD(CS%energetic_PBL_CSp, Hml(:,:), G, US)
      call pass_var(Hml, G%domain, halo=1)
      ! If visc%MLD exists, copy ePBL's MLD into it
      if (associated(visc%MLD)) visc%MLD(:,:) = Hml(:,:)
    elseif (associated(visc%MLD)) then
      call energetic_PBL_get_MLD(CS%energetic_PBL_CSp, visc%MLD, G, US)
      call pass_var(visc%MLD, G%domain, halo=1)
    endif

    ! Augment the diffusivities and viscosity due to those diagnosed in energetic_PBL.
    do K=2,nz ; do j=js,je ; do i=is,ie
      if (CS%ePBL_is_additive) then
        Kd_add_here = Kd_ePBL(i,j,K)
        visc%Kv_shear(i,j,K) = visc%Kv_shear(i,j,K) + CS%ePBL_Prandtl*Kd_ePBL(i,j,K)
      else
        Kd_add_here = max(Kd_ePBL(i,j,K) - visc%Kd_shear(i,j,K), 0.0)
        visc%Kv_shear(i,j,K) = max(visc%Kv_shear(i,j,K), CS%ePBL_Prandtl*Kd_ePBL(i,j,K))
      endif

      Ent_int = Kd_add_here * (GV%Z_to_H**2 * dt) / (0.5*(h(i,j,k-1) + h(i,j,k)) + h_neglect)
      ent_s(i,j,K) = ent_s(i,j,K) + Ent_int
      Kd_int(i,j,K) = Kd_int(i,j,K) + Kd_add_here

      ! for diagnostics
      Kd_heat(i,j,K) = Kd_heat(i,j,K) + Kd_int(i,j,K)
      Kd_salt(i,j,K) = Kd_salt(i,j,K) + Kd_int(i,j,K)

    enddo ; enddo ; enddo

    if (CS%debug) then
      call hchksum(ent_t, "after ePBL ent_t", G%HI, haloshift=0, scale=GV%H_to_m)
      call hchksum(ent_s, "after ePBL ent_s", G%HI, haloshift=0, scale=GV%H_to_m)
      call hchksum(Kd_ePBL, "after ePBL Kd_ePBL", G%HI, haloshift=0, scale=US%Z2_T_to_m2_s)
    endif

  else
    call applyBoundaryFluxesInOut(CS%diabatic_aux_CSp, G, GV, US, dt, fluxes, CS%optics, &
                                  optics_nbands(CS%optics), h, tv, CS%aggregate_FW_forcing, &
                                  CS%evap_CFL_limit, CS%minimum_forcing_depth)

  endif   ! endif for CS%use_energetic_PBL

  ! diagnose the tendencies due to boundary forcing
  ! At this point, the diagnostic grids have not been updated since the call to the boundary layer scheme
  !  so all tendency diagnostics need to be posted on h_orig, and grids rebuilt afterwards
  if (CS%boundary_forcing_tendency_diag) then
    call diagnose_boundary_forcing_tendency(tv, h, temp_diag, saln_diag, h_orig, dt, G, GV, US, CS)
    if (CS%id_boundary_forcing_h > 0) call post_data(CS%id_boundary_forcing_h, h, CS%diag, alt_h=h_orig)
  endif
  ! Boundary fluxes may have changed T, S, and h
  call diag_update_remap_grids(CS%diag)
  call cpu_clock_end(id_clock_remap)
  if (CS%debug) then
    call MOM_forcing_chksum("after applyBoundaryFluxes ", fluxes, G, US, haloshift=0)
    call MOM_thermovar_chksum("after applyBoundaryFluxes ", tv, G)
    call MOM_state_chksum("after applyBoundaryFluxes ", u, v, h, G, GV, US, haloshift=0)
  endif
  if (showCallTree) call callTree_waypoint("done with applyBoundaryFluxes (diabatic)")
  if (CS%debugConservation)  call MOM_state_stats('applyBoundaryFluxes', u, v, h, tv%T, tv%S, G, GV, US)

  if (CS%debug) then
    call MOM_state_chksum("after negative check ", u, v, h, G, GV, US, haloshift=0)
    call MOM_forcing_chksum("after negative check ", fluxes, G, US, haloshift=0)
    call MOM_thermovar_chksum("after negative check ", tv, G)
  endif
  if (showCallTree) call callTree_waypoint("done with h=ea-eb (diabatic)")
  if (CS%debugConservation) call MOM_state_stats('h=ea-eb', u, v, h, tv%T, tv%S, G, GV, US)

  ! calculate change in temperature & salinity due to dia-coordinate surface diffusion
  if (associated(tv%T)) then

    if (CS%debug) then
      call hchksum(ent_t, "before triDiagTS ent_t ", G%HI, haloshift=0, scale=GV%H_to_m)
      call hchksum(ent_s, "before triDiagTS ent_s ", G%HI, haloshift=0, scale=GV%H_to_m)
    endif

    call cpu_clock_begin(id_clock_tridiag)
    !  Keep salinity from falling below a small but positive threshold.
    !  This constraint is needed for SIS1 ice model, which can extract
    !  more salt than is present in the ocean. SIS2 does not suffer
    !  from this limitation, in which case we can let salinity=0 and still
    !  have salt conserved with SIS2 ice. So for SIS2, we can run with
    !  BOUND_SALINITY=False in MOM.F90.
    if (associated(tv%S) .and. associated(tv%salt_deficit)) &
      call adjust_salt(h, tv, G, GV, CS%diabatic_aux_CSp)

    if (CS%diabatic_diff_tendency_diag) then
      do k=1,nz ; do j=js,je ; do i=is,ie
        temp_diag(i,j,k) = tv%T(i,j,k)
        saln_diag(i,j,k) = tv%S(i,j,k)
      enddo ; enddo ; enddo
    endif

    ! Changes T and S via the tridiagonal solver; no change to h
    do k=1,nz ; do j=js,je ; do i=is,ie
      ent_t(i,j,K) = ent_s(i,j,K) ; ent_t(i,j,K+1) = ent_s(i,j,K+1)
    enddo ; enddo ; enddo
    if (CS%tracer_tridiag) then
      call tracer_vertdiff_Eulerian(h, ent_t, dt, tv%T, G, GV)
      call tracer_vertdiff_Eulerian(h, ent_s, dt, tv%S, G, GV)
    else
      call triDiagTS_Eulerian(G, GV, is, ie, js, je, h, ent_s, tv%T, tv%S)
    endif

    ! diagnose temperature, salinity, heat, and salt tendencies
    if (CS%diabatic_diff_tendency_diag) then
      call diagnose_diabatic_diff_tendency(tv, h, temp_diag, saln_diag, dt, G, GV, US, CS)
      if (CS%id_diabatic_diff_h > 0) call post_data(CS%id_diabatic_diff_h, h, CS%diag, alt_h=h)
    endif

    call cpu_clock_end(id_clock_tridiag)

    if (showCallTree) call callTree_waypoint("done with triDiagTS (diabatic)")

  endif  ! endif corresponding to if (associated(tv%T))

  if (CS%debugConservation) call MOM_state_stats('triDiagTS', u, v, h, tv%T, tv%S, G, GV, US)

  if (CS%debug) then
    call MOM_state_chksum("after mixed layer ", u, v, h, G, GV, US, haloshift=0)
    call MOM_thermovar_chksum("after mixed layer ", tv, G)
  endif

  ! Whenever thickness changes let the diag manager know, as the
  ! target grids for vertical remapping may need to be regenerated.
  call diag_update_remap_grids(CS%diag)

  ! Diagnose the diapycnal diffusivities and other related quantities.
  if (CS%id_Kd_int  > 0) call post_data(CS%id_Kd_int,  Kd_int,  CS%diag)
  if (CS%id_Kd_heat > 0) call post_data(CS%id_Kd_heat, Kd_heat, CS%diag)
  if (CS%id_Kd_salt > 0) call post_data(CS%id_Kd_salt, Kd_salt, CS%diag)
  if (CS%id_Kd_ePBL > 0) call post_data(CS%id_Kd_ePBL, Kd_ePBL, CS%diag)

  if (CS%id_ea   > 0) call post_data(CS%id_ea,   ent_s(:,:,1:nz), CS%diag)
  if (CS%id_eb   > 0) call post_data(CS%id_eb,   ent_s(:,:,2:nz+1), CS%diag)
  if (CS%id_ea_t > 0) call post_data(CS%id_ea_t, ent_t(:,:,1:nz), CS%diag)
  if (CS%id_eb_t > 0) call post_data(CS%id_eb_t, ent_t(:,:,2:nz+1), CS%diag)
  if (CS%id_ea_s > 0) call post_data(CS%id_ea_s, ent_s(:,:,1:nz), CS%diag)
  if (CS%id_eb_s > 0) call post_data(CS%id_eb_s, ent_s(:,:,2:nz+1), CS%diag)
  Idt = 1.0 / dt
  if (CS%id_Tdif > 0) then
    do j=js,je ; do i=is,ie
      Tdif_flx(i,j,1) = 0.0 ; Tdif_flx(i,j,nz+1) = 0.0
    enddo ; enddo
    !$OMP parallel do default(shared)
    do K=2,nz ; do j=js,je ; do i=is,ie
      Tdif_flx(i,j,K) = (Idt * ent_t(i,j,K)) * (tv%T(i,j,k-1) - tv%T(i,j,k))
    enddo ; enddo ; enddo
    if (CS%id_Tdif > 0) call post_data(CS%id_Tdif, Tdif_flx, CS%diag)
  endif
  if (CS%id_Sdif > 0) then
    do j=js,je ; do i=is,ie
      Sdif_flx(i,j,1) = 0.0 ; Sdif_flx(i,j,nz+1) = 0.0
    enddo ; enddo
    !$OMP parallel do default(shared)
    do K=2,nz ; do j=js,je ; do i=is,ie
      Sdif_flx(i,j,K) = (Idt * ent_s(i,j,K)) * (tv%S(i,j,k-1) - tv%S(i,j,k))
    enddo ; enddo ; enddo
    if (CS%id_Sdif > 0) call post_data(CS%id_Sdif, Sdif_flx, CS%diag)
  endif

  ! mixing of passive tracers from massless boundary layers to interior
  call cpu_clock_begin(id_clock_tracers)

  if (CS%mix_boundary_tracer_ALE) then
    Tr_ea_BBL = GV%Z_to_H * sqrt(dt*CS%Kd_BBL_tr)

    !$OMP parallel do default(shared) private(htot,in_boundary,add_ent)
    do j=js,je
      do i=is,ie
        htot(i) = 0.0
        in_boundary(i) = (G%mask2dT(i,j) > 0.0)
      enddo
      do k=nz,2,-1 ; do i=is,ie
        if (in_boundary(i)) then
          htot(i) = htot(i) + h(i,j,k)
          !   If diapycnal mixing has been suppressed because this is a massless
          ! layer near the bottom, add some mixing of tracers between these
          ! layers.  This flux is based on the harmonic mean of the two
          ! thicknesses, as this corresponds pretty closely (to within
          ! differences in the density jumps between layers) with what is done
          ! in the calculation of the fluxes in the first place.  Kd_min_tr
          ! should be much less than the values that have been set in Kd_int,
          ! perhaps a molecular diffusivity.
          add_ent = ((dt * CS%Kd_min_tr) * GV%Z_to_H**2) * &
                    ((h(i,j,k-1)+h(i,j,k)+h_neglect) /  (h(i,j,k-1)*h(i,j,k)+h_neglect2)) - &
                    0.5*(ent_s(i,j,K) + ent_s(i,j,K))
          if (htot(i) < Tr_ea_BBL) then
            add_ent = max(0.0, add_ent, (Tr_ea_BBL - htot(i)) - ent_s(i,j,K))
          elseif (add_ent < 0.0) then
            add_ent = 0.0 ; in_boundary(i) = .false.
          endif

          ent_s(i,j,K) = ent_s(i,j,K) + add_ent
        endif

        if (CS%double_diffuse) then ; if (Kd_extra_S(i,j,k) > 0.0) then
          add_ent = ((dt * Kd_extra_S(i,j,k)) * GV%Z_to_H**2) / &
                    (0.5 * (h(i,j,k-1) + h(i,j,k)) +  h_neglect)
          ent_s(i,j,K) = ent_s(i,j,K) + add_ent
        endif ; endif
      enddo ; enddo

    enddo
  elseif (CS%double_diffuse .and. .not.CS%mix_boundary_tracers) then  ! extra diffusivity for passive tracers
    !$OMP parallel do default(shared) private(add_ent)
    do k=nz,2,-1 ; do j=js,je ; do i=is,ie
      if (Kd_extra_S(i,j,k) > 0.0) then
        add_ent = ((dt * Kd_extra_S(i,j,k)) * GV%Z_to_H**2) / &
                  (0.5 * (h(i,j,k-1) + h(i,j,k)) + h_neglect)
      else
        add_ent = 0.0
      endif
      ent_s(i,j,K) = ent_s(i,j,K) + add_ent
    enddo ; enddo ; enddo
  endif  ! (CS%mix_boundary_tracers)

  ! For passive tracers, the changes in thickness due to boundary fluxes has yet to be applied
  call call_tracer_column_fns(h_orig, h, ent_s(:,:,1:nz), ent_s(:,:,2:nz+1), fluxes, Hml, dt, &
                              G, GV, US, tv, CS%optics, CS%tracer_flow_CSp, CS%debug, &
                              evap_CFL_limit = CS%evap_CFL_limit, &
                              minimum_forcing_depth=CS%minimum_forcing_depth)

  call cpu_clock_end(id_clock_tracers)

  ! Apply ALE sponge
  if (CS%use_sponge .and. associated(CS%ALE_sponge_CSp)) then
    call cpu_clock_begin(id_clock_sponge)
    call apply_ALE_sponge(h, dt, G, GV, US, CS%ALE_sponge_CSp, CS%Time)
    call cpu_clock_end(id_clock_sponge)
    if (CS%debug) then
      call MOM_state_chksum("apply_sponge ", u, v, h, G, GV, US, haloshift=0)
      call MOM_thermovar_chksum("apply_sponge ", tv, G)
    endif
  endif ! CS%use_sponge

  call disable_averaging(CS%diag)

  if (showCallTree) call callTree_leave("diabatic_ALE_legacy()")

end subroutine diabatic_ALE_legacy


!>  This subroutine imposes the diapycnal mass fluxes and the
!!  accompanying diapycnal advection of momentum and tracers.
subroutine diabatic_ALE(u, v, h, tv, Hml, fluxes, visc, ADp, CDp, dt, Time_end, &
                        G, GV, US, CS, Waves)
  type(ocean_grid_type),                      intent(inout) :: G        !< ocean grid structure
  type(verticalGrid_type),                    intent(in)    :: GV       !< ocean vertical grid structure
  type(unit_scale_type),                      intent(in)    :: US       !< A dimensional unit scaling type
  real, dimension(SZIB_(G),SZJ_(G),SZK_(GV)), intent(inout) :: u        !< zonal velocity [L T-1 ~> m s-1]
  real, dimension(SZI_(G),SZJB_(G),SZK_(GV)), intent(inout) :: v        !< meridional velocity [L T-1 ~> m s-1]
  real, dimension(SZI_(G),SZJ_(G),SZK_(GV)),  intent(inout) :: h        !< thickness [H ~> m or kg m-2]
  type(thermo_var_ptrs),                      intent(inout) :: tv       !< points to thermodynamic fields
                                                                        !! unused have NULL ptrs
  real, dimension(:,:),                       pointer       :: Hml      !< Active mixed layer depth [Z ~> m]
  type(forcing),                              intent(inout) :: fluxes   !< points to forcing fields
                                                                        !! unused fields have NULL ptrs
  type(vertvisc_type),                        intent(inout) :: visc     !< vertical viscosities, BBL properies, and
  type(accel_diag_ptrs),                      intent(inout) :: ADp      !< related points to accelerations in momentum
                                                                        !! equations, to enable the later derived
                                                                        !! diagnostics, like energy budgets
  type(cont_diag_ptrs),                       intent(inout) :: CDp      !< points to terms in continuity equations
  real,                                       intent(in)    :: dt       !< time increment [T ~> s]
  type(time_type),                            intent(in)    :: Time_end !< Time at the end of the interval
  type(diabatic_CS),                          pointer       :: CS       !< module control structure
  type(Wave_parameters_CS),         optional, pointer       :: Waves    !< Surface gravity waves

  ! local variables
  real, dimension(SZI_(G),SZJ_(G),SZK_(GV)) :: &
    h_orig, &    ! Initial layer thicknesses [H ~> m or kg m-2]
    dSV_dT, &    ! The partial derivative of specific volume with temperature [R-1 degC-1 ~> m3 kg-1 degC-1]
    dSV_dS, &    ! The partial derivative of specific volume with salinity [R-1 ppt-1 ~> m3 kg-1 ppt-1].
    cTKE,   &    ! convective TKE requirements for each layer [R Z3 T-2 ~> J m-2].
    u_h,    &    ! Zonal velocities interpolated to thickness points [L T-1 ~> m s-1]
    v_h,    &    ! Meridional velocities interpolated to thickness points [L T-1 ~> m s-1]
    temp_diag, & ! Diagnostic array of previous temperatures [degC]
    saln_diag    ! Diagnostic array of previous salinity [ppt]

  real, dimension(SZI_(G),SZJ_(G),SZK_(GV)+1) :: &
    ent_s,    & ! The diffusive coupling across interfaces within one time step for
                ! salinity and passive tracers [H ~> m or kg m-2]
    ent_t,    & ! The diffusive coupling across interfaces within one time step for
                ! temperature [H ~> m or kg m-2]
    Kd_heat,  & ! diapycnal diffusivity of heat or the smaller of the diapycnal diffusivities of
                ! heat and salt [Z2 T-1 ~> m2 s-1]
    Kd_salt,  & ! diapycnal diffusivity of salt and passive tracers [Z2 T-1 ~> m2 s-1]
    Kd_extra_T , & ! The extra diffusivity of temperature due to double diffusion relative to
                ! Kd_int returned from set_diffusivity [Z2 T-1 ~> m2 s-1].
    Kd_extra_S , & !  The extra diffusivity of salinity due to double diffusion relative to
                ! Kd_int returned from set_diffusivity [Z2 T-1 ~> m2 s-1].
    Kd_ePBL,  & ! boundary layer or convective diapycnal diffusivities at interfaces [Z2 T-1 ~> m2 s-1]
    Tdif_flx, & ! diffusive diapycnal heat flux across interfaces [degC H T-1 ~> degC m s-1 or degC kg m-2 s-1]
    Sdif_flx    ! diffusive diapycnal salt flux across interfaces [ppt H T-1 ~> ppt m s-1 or ppt kg m-2 s-1]

  real, dimension(SZI_(G),SZJ_(G)) :: &
    SkinBuoyFlux ! 2d surface buoyancy flux [Z2 T-3 ~> m2 s-3], used by ePBL

  logical, dimension(SZI_(G)) :: &
    in_boundary  ! True if there are no massive layers below, where massive is defined as
                 ! sufficiently thick that the no-flux boundary conditions have not restricted
                 ! the entrainment - usually sqrt(Kd*dt).

  real :: h_neglect    ! A thickness that is so small it is usually lost
                       ! in roundoff and can be neglected [H ~> m or kg m-2]
  real :: h_neglect2   ! h_neglect^2 [H2 ~> m2 or kg2 m-4]
  real :: add_ent      ! Entrainment that needs to be added when mixing tracers [H ~> m or kg m-2]
  real :: I_hval       ! The inverse of the thicknesses averaged to interfaces [H-1 ~> m-1 or m2 kg-1]
  real :: h_tr         ! h_tr is h at tracer points with a tiny thickness
                       ! added to ensure positive definiteness [H ~> m or kg m-2]
  real :: Tr_ea_BBL    ! The diffusive tracer thickness in the BBL that is
                       ! coupled to the bottom within a timestep [H ~> m or kg m-2]
  real :: htot(SZIB_(G)) ! The summed thickness from the bottom [H ~> m or kg m-2].
  real :: Kd_add_here    ! An added diffusivity [Z2 T-1 ~> m2 s-1].
  real :: Idt     ! The inverse time step [T-1 ~> s-1]

  integer :: dir_flag     ! An integer encoding the directions in which to do halo updates.
  logical :: showCallTree ! If true, show the call tree
  integer :: i, j, k, is, ie, js, je, Isq, Ieq, Jsq, Jeq, nz, m

  is   = G%isc  ; ie  = G%iec  ; js  = G%jsc  ; je  = G%jec ; nz = GV%ke
  Isq  = G%IscB ; Ieq = G%IecB ; Jsq = G%JscB ; Jeq = G%JecB
  h_neglect = GV%H_subroundoff ; h_neglect2 = h_neglect*h_neglect
  Kd_heat(:,:,:) = 0.0 ; Kd_salt(:,:,:) = 0.0
  ent_s(:,:,:) = 0.0 ; ent_t(:,:,:) = 0.0

  showCallTree = callTree_showQuery()
  if (showCallTree) call callTree_enter("diabatic_ALE(), MOM_diabatic_driver.F90")

  if (.not. (CS%useALEalgorithm)) call MOM_error(FATAL, "MOM_diabatic_driver: "// &
         "The ALE algorithm must be enabled when using MOM_diabatic_driver.")

  ! For all other diabatic subroutines, the averaging window should be the entire diabatic timestep
  call enable_averages(dt, Time_end, CS%diag)

  if (CS%use_geothermal) then
    call cpu_clock_begin(id_clock_geothermal)
    call geothermal_in_place(h, tv, dt, G, GV, US, CS%geothermal_CSp, halo=CS%halo_TS_diff)
    call cpu_clock_end(id_clock_geothermal)
    if (showCallTree) call callTree_waypoint("geothermal (diabatic)")
    if (CS%debugConservation) call MOM_state_stats('geothermal', u, v, h, tv%T, tv%S, G, GV, US)
  endif

  ! Whenever thickness changes let the diag manager know, target grids
  ! for vertical remapping may need to be regenerated.
  call diag_update_remap_grids(CS%diag)

  ! Set_pen_shortwave estimates the optical properties of the water column.
  ! It will need to be modified later to include information about the
  ! biological properties and layer thicknesses.
  if (associated(CS%optics)) &
    call set_pen_shortwave(CS%optics, fluxes, G, GV, US, CS%diabatic_aux_CSp, CS%opacity_CSp, CS%tracer_flow_CSp)

  if (CS%debug) call MOM_state_chksum("before find_uv_at_h", u, v, h, G, GV, US, haloshift=0)

  if (CS%use_kappa_shear .or. CS%use_CVMix_shear) then
    if (CS%use_geothermal) then
      call find_uv_at_h(u, v, h, u_h, v_h, G, GV, US, zero_mix=.true.)
    else
      call find_uv_at_h(u, v, h, u_h, v_h, G, GV, US)
    endif
    if (showCallTree) call callTree_waypoint("done with find_uv_at_h (diabatic)")
  endif

  call cpu_clock_begin(id_clock_set_diffusivity)
  ! Sets: Kd_heat, Kd_extra_T, Kd_extra_S and visc%TKE_turb
  ! Also changes: visc%Kd_shear, visc%Kv_shear and visc%Kv_slow
  if (CS%debug) &
    call MOM_state_chksum("before set_diffusivity", u, v, h, G, GV, US, haloshift=CS%halo_TS_diff)
  if (CS%double_diffuse) then
    call set_diffusivity(u, v, h, u_h, v_h, tv, fluxes, CS%optics, visc, dt, G, GV, US, CS%set_diff_CSp, &
                         Kd_int=Kd_heat, Kd_extra_T=Kd_extra_T, Kd_extra_S=Kd_extra_S)
  else
    call set_diffusivity(u, v, h, u_h, v_h, tv, fluxes, CS%optics, visc, dt, G, GV, US, &
                         CS%set_diff_CSp, Kd_int=Kd_heat)
  endif
  call cpu_clock_end(id_clock_set_diffusivity)
  if (showCallTree) call callTree_waypoint("done with set_diffusivity (diabatic)")

  if (CS%debug) then
    call MOM_state_chksum("after set_diffusivity ", u, v, h, G, GV, US, haloshift=0)
    call MOM_forcing_chksum("after set_diffusivity ", fluxes, G, US, haloshift=0)
    call MOM_thermovar_chksum("after set_diffusivity ", tv, G)
    call hchksum(Kd_heat, "after set_diffusivity Kd_heat", G%HI, haloshift=0, scale=US%Z2_T_to_m2_s)
  endif

  ! Store the diagnosed typical diffusivity at interfaces.
  if (CS%id_Kd_int > 0) call post_data(CS%id_Kd_int, Kd_heat,  CS%diag)

  ! Set diffusivities for heat and salt separately, and possibly change the meaning of Kd_heat.
  if (CS%double_diffuse) then
    ! Add contributions from double diffusion
    !$OMP parallel do default(shared)
    do K=1,nz+1 ; do j=js,je ; do i=is,ie
      Kd_salt(i,j,K) = Kd_heat(i,j,K) + Kd_extra_S(i,j,K)
      Kd_heat(i,j,K) = Kd_heat(i,j,K) + Kd_extra_T(i,j,K)
    enddo ; enddo ; enddo
  else
    !$OMP parallel do default(shared)
    do K=1,nz+1 ; do j=js,je ; do i=is,ie
      Kd_salt(i,j,K) = Kd_heat(i,j,K)
    enddo ; enddo ; enddo
  endif

  if (CS%debug) then
    call hchksum(Kd_heat, "after double diffuse Kd_heat", G%HI, haloshift=0, scale=US%Z2_T_to_m2_s)
    call hchksum(Kd_salt, "after double diffuse Kd_salt", G%HI, haloshift=0, scale=US%Z2_T_to_m2_s)
  endif

  if (CS%useKPP) then
    call cpu_clock_begin(id_clock_kpp)
    ! total vertical viscosity in the interior is represented via visc%Kv_shear
    do k=1,nz+1 ; do j=js,je ; do i=is,ie
      visc%Kv_shear(i,j,k) = visc%Kv_shear(i,j,k) + visc%Kv_slow(i,j,k)
    enddo ; enddo ; enddo

    ! KPP needs the surface buoyancy flux but does not update state variables.
    ! We could make this call higher up to avoid a repeat unpacking of the surface fluxes.
    ! Sets: CS%KPP_buoy_flux, CS%KPP_temp_flux, CS%KPP_salt_flux
    ! NOTE: CS%KPP_buoy_flux, CS%KPP_temp_flux, CS%KPP_salt_flux are returned as rates (i.e. stuff per second)
    ! unlike other instances where the fluxes are integrated in time over a time-step.
    call calculateBuoyancyFlux2d(G, GV, US, fluxes, CS%optics, h, tv%T, tv%S, tv, &
                                 CS%KPP_buoy_flux, CS%KPP_temp_flux, CS%KPP_salt_flux)

    ! The KPP scheme calculates boundary layer diffusivities and non-local transport.
    call KPP_compute_BLD(CS%KPP_CSp, G, GV, US, h, tv%T, tv%S, u, v, tv, &
                         fluxes%ustar, CS%KPP_buoy_flux, Waves=Waves)

    call KPP_calculate(CS%KPP_CSp, G, GV, US, h, fluxes%ustar, CS%KPP_buoy_flux, Kd_heat, &
                       Kd_salt, visc%Kv_shear, CS%KPP_NLTheat, CS%KPP_NLTscalar, Waves=Waves)

    if (associated(Hml)) then
      call KPP_get_BLD(CS%KPP_CSp, Hml(:,:), G, US)
      call pass_var(Hml, G%domain, halo=1)
      ! If visc%MLD exists, copy KPP's BLD into it
      if (associated(visc%MLD)) visc%MLD(:,:) = Hml(:,:)
    endif

    if (showCallTree) call callTree_waypoint("done with KPP_calculate (diabatic)")
    if (CS%debug) then
      call MOM_state_chksum("after KPP", u, v, h, G, GV, US, haloshift=0)
      call MOM_forcing_chksum("after KPP", fluxes, G, US, haloshift=0)
      call MOM_thermovar_chksum("after KPP", tv, G)
      call hchksum(Kd_heat, "after KPP Kd_heat", G%HI, haloshift=0, scale=US%Z2_T_to_m2_s)
      call hchksum(Kd_salt, "after KPP Kd_salt", G%HI, haloshift=0, scale=US%Z2_T_to_m2_s)
      call hchksum(CS%KPP_temp_flux, "before KPP_applyNLT netHeat", G%HI, haloshift=0, scale=GV%H_to_m)
      call hchksum(CS%KPP_salt_flux, "before KPP_applyNLT netSalt", G%HI, haloshift=0, scale=GV%H_to_m)
      call hchksum(CS%KPP_NLTheat, "before KPP_applyNLT NLTheat", G%HI, haloshift=0)
      call hchksum(CS%KPP_NLTscalar, "before KPP_applyNLT NLTscalar", G%HI, haloshift=0)
    endif
    ! Apply non-local transport of heat and salt
    ! Changes: tv%T, tv%S
    call KPP_NonLocalTransport_temp(CS%KPP_CSp, G, GV, h, CS%KPP_NLTheat,   CS%KPP_temp_flux, &
                                    US%T_to_s*dt, tv%T, US%Q_to_J_kg*tv%C_p)
    call KPP_NonLocalTransport_saln(CS%KPP_CSp, G, GV, h, CS%KPP_NLTscalar, CS%KPP_salt_flux, &
                                    US%T_to_s*dt, tv%S)
    call cpu_clock_end(id_clock_kpp)
    if (showCallTree) call callTree_waypoint("done with KPP_applyNonLocalTransport (diabatic)")
    if (CS%debugConservation) call MOM_state_stats('KPP_applyNonLocalTransport', u, v, h, tv%T, tv%S, G, GV, US)

    if (CS%debug) then
      call MOM_state_chksum("after KPP_applyNLT ", u, v, h, G, GV, US, haloshift=0)
      call MOM_forcing_chksum("after KPP_applyNLT ", fluxes, G, US, haloshift=0)
      call MOM_thermovar_chksum("after KPP_applyNLT ", tv, G)
    endif
  endif ! endif for KPP

  ! Calculate vertical mixing due to convection (computed via CVMix)
  if (CS%use_CVMix_conv) then
    ! Increment vertical diffusion and viscosity due to convection
    if (CS%useKPP) then
      call calculate_CVMix_conv(h, tv, G, GV, US, CS%CVMix_conv_csp, Hml, Kd=Kd_heat, Kv=visc%Kv_shear, Kd_aux=Kd_salt)
    else
      call calculate_CVMix_conv(h, tv, G, GV, US, CS%CVMix_conv_csp, Hml, Kd=Kd_heat, Kv=visc%Kv_slow, Kd_aux=Kd_salt)
    endif
  endif

  ! Save fields before boundary forcing is applied for tendency diagnostics
  do k=1,nz ; do j=js,je ; do i=is,ie
    h_orig(i,j,k) = h(i,j,k)
  enddo ; enddo ; enddo
  if (CS%boundary_forcing_tendency_diag) then
    do k=1,nz ; do j=js,je ; do i=is,ie
      temp_diag(i,j,k) = tv%T(i,j,k)
      saln_diag(i,j,k) = tv%S(i,j,k)
    enddo ; enddo ; enddo
  endif

  ! Apply forcing
  ! Changes made to following fields:  h, tv%T and tv%S.
  call cpu_clock_begin(id_clock_remap)

  if (CS%use_energetic_PBL) then

    skinbuoyflux(:,:) = 0.0
    call applyBoundaryFluxesInOut(CS%diabatic_aux_CSp, G, GV, US, dt, fluxes, CS%optics, &
            optics_nbands(CS%optics), h, tv, CS%aggregate_FW_forcing, CS%evap_CFL_limit, &
            CS%minimum_forcing_depth, cTKE, dSV_dT, dSV_dS, SkinBuoyFlux=SkinBuoyFlux)

    if (CS%debug) then
      call hchksum(ent_t, "after applyBoundaryFluxes ent_t", G%HI, haloshift=0, scale=GV%H_to_m)
      call hchksum(ent_s, "after applyBoundaryFluxes ent_s", G%HI, haloshift=0, scale=GV%H_to_m)
      call hchksum(cTKE, "after applyBoundaryFluxes cTKE", G%HI, haloshift=0, &
                   scale=US%RZ3_T3_to_W_m2*US%T_to_s)
      call hchksum(dSV_dT, "after applyBoundaryFluxes dSV_dT", G%HI, haloshift=0, scale=US%kg_m3_to_R)
      call hchksum(dSV_dS, "after applyBoundaryFluxes dSV_dS", G%HI, haloshift=0, scale=US%kg_m3_to_R)
    endif

    call find_uv_at_h(u, v, h, u_h, v_h, G, GV, US)
    call energetic_PBL(h, u_h, v_h, tv, fluxes, dt, Kd_ePBL, G, GV, US, &
                       CS%energetic_PBL_CSp, dSV_dT, dSV_dS, cTKE, SkinBuoyFlux, &
                       waves=waves)

    if (associated(Hml)) then
      call energetic_PBL_get_MLD(CS%energetic_PBL_CSp, Hml(:,:), G, US)
      call pass_var(Hml, G%domain, halo=1)
      ! If visc%MLD exists, copy ePBL's MLD into it
      if (associated(visc%MLD)) visc%MLD(:,:) = Hml(:,:)
    elseif (associated(visc%MLD)) then
      call energetic_PBL_get_MLD(CS%energetic_PBL_CSp, visc%MLD, G, US)
      call pass_var(visc%MLD, G%domain, halo=1)
    endif

    ! Augment the diffusivities and viscosity due to those diagnosed in energetic_PBL.
    do K=2,nz ; do j=js,je ; do i=is,ie
      if (CS%ePBL_is_additive) then
        Kd_add_here = Kd_ePBL(i,j,K)
        visc%Kv_shear(i,j,K) = visc%Kv_shear(i,j,K) + CS%ePBL_Prandtl*Kd_ePBL(i,j,K)
      else
        Kd_add_here = max(Kd_ePBL(i,j,K) - visc%Kd_shear(i,j,K), 0.0)
        visc%Kv_shear(i,j,K) = max(visc%Kv_shear(i,j,K), CS%ePBL_Prandtl*Kd_ePBL(i,j,K))
      endif

      Kd_heat(i,j,K) = Kd_heat(i,j,K) + Kd_add_here
      Kd_salt(i,j,K) = Kd_salt(i,j,K) + Kd_add_here
    enddo ; enddo ; enddo

    if (CS%debug) then
      call hchksum(ent_t, "after ePBL ent_t", G%HI, haloshift=0, scale=GV%H_to_m)
      call hchksum(ent_s, "after ePBL ent_s", G%HI, haloshift=0, scale=GV%H_to_m)
      call hchksum(Kd_ePBL, "after ePBL Kd_ePBL", G%HI, haloshift=0, scale=US%Z2_T_to_m2_s)
    endif

  else
    call applyBoundaryFluxesInOut(CS%diabatic_aux_CSp, G, GV, US, dt, fluxes, CS%optics, &
                                  optics_nbands(CS%optics), h, tv, CS%aggregate_FW_forcing, &
                                  CS%evap_CFL_limit, CS%minimum_forcing_depth)

  endif   ! endif for CS%use_energetic_PBL

  ! diagnose the tendencies due to boundary forcing
  ! At this point, the diagnostic grids have not been updated since the call to the boundary layer scheme
  !  so all tendency diagnostics need to be posted on h_orig, and grids rebuilt afterwards
  if (CS%boundary_forcing_tendency_diag) then
    call diagnose_boundary_forcing_tendency(tv, h, temp_diag, saln_diag, h_orig, dt, G, GV, US, CS)
    if (CS%id_boundary_forcing_h > 0) call post_data(CS%id_boundary_forcing_h, h, CS%diag, alt_h=h_orig)
  endif
  ! Boundary fluxes may have changed T, S, and h
  call diag_update_remap_grids(CS%diag)
  call cpu_clock_end(id_clock_remap)
  if (CS%debug) then
    call MOM_forcing_chksum("after applyBoundaryFluxes ", fluxes, G, US, haloshift=0)
    call MOM_thermovar_chksum("after applyBoundaryFluxes ", tv, G)
    call MOM_state_chksum("after applyBoundaryFluxes ", u, v, h, G, GV, US, haloshift=0)
  endif
  if (showCallTree) call callTree_waypoint("done with applyBoundaryFluxes (diabatic)")
  if (CS%debugConservation)  call MOM_state_stats('applyBoundaryFluxes', u, v, h, tv%T, tv%S, G, GV, US)

  if (showCallTree) call callTree_waypoint("done with h=ea-eb (diabatic)")
  if (CS%debugConservation) call MOM_state_stats('h=ea-eb', u, v, h, tv%T, tv%S, G, GV, US)

  ! calculate change in temperature & salinity due to dia-coordinate surface diffusion
  if (associated(tv%T)) then

    if (CS%debug) then
      call hchksum(ent_t, "before triDiagTS ent_t ", G%HI, haloshift=0, scale=GV%H_to_m)
      call hchksum(ent_s, "before triDiagTS ent_s ", G%HI, haloshift=0, scale=GV%H_to_m)
    endif

    call cpu_clock_begin(id_clock_tridiag)
    !  Keep salinity from falling below a small but positive threshold.
    !  This constraint is needed for SIS1 ice model, which can extract
    !  more salt than is present in the ocean. SIS2 does not suffer
    !  from this limitation, in which case we can let salinity=0 and still
    !  have salt conserved with SIS2 ice. So for SIS2, we can run with
    !  BOUND_SALINITY=False in MOM.F90.
    if (associated(tv%S) .and. associated(tv%salt_deficit)) &
      call adjust_salt(h, tv, G, GV, CS%diabatic_aux_CSp)

    if (CS%diabatic_diff_tendency_diag) then
      do k=1,nz ; do j=js,je ; do i=is,ie
        temp_diag(i,j,k) = tv%T(i,j,k)
        saln_diag(i,j,k) = tv%S(i,j,k)
      enddo ; enddo ; enddo
    endif

    ! set ent_t=dt*Kd_heat/h_int and est_s=dt*Kd_salt/h_int on interfaces for use in the tridiagonal solver.
    do j=js,je ; do i=is,ie
      ent_t(i,j,1) = 0. ; ent_t(i,j,nz+1) = 0.
      ent_s(i,j,1) = 0. ; ent_s(i,j,nz+1) = 0.
    enddo ; enddo

    !$OMP parallel do default(shared) private(I_hval)
    do K=2,nz ; do j=js,je ; do i=is,ie
      I_hval = 1.0 / (h_neglect + 0.5*(h(i,j,k-1) + h(i,j,k)))
      ent_t(i,j,K) = (GV%Z_to_H**2) * dt * I_hval * Kd_heat(i,j,k)
      ent_s(i,j,K) = (GV%Z_to_H**2) * dt * I_hval * Kd_salt(i,j,k)
    enddo ; enddo ; enddo
    if (showCallTree) call callTree_waypoint("done setting ent_t and ent_t from Kd_heat and " //&
                                             "Kd_salt (diabatic_ALE)")

    ! Changes T and S via the tridiagonal solver; no change to h
    call tracer_vertdiff_Eulerian(h, ent_t, dt, tv%T, G, GV)
    call tracer_vertdiff_Eulerian(h, ent_s, dt, tv%S, G, GV)

    ! In ALE-mode, layer thicknesses do not change. Therefore, we can use h below
    if (CS%diabatic_diff_tendency_diag) then
      call diagnose_diabatic_diff_tendency(tv, h, temp_diag, saln_diag, dt, G, GV, US, CS)
    endif
    call cpu_clock_end(id_clock_tridiag)

    if (showCallTree) call callTree_waypoint("done with triDiagTS (diabatic)")

  endif  ! endif corresponding to if (associated(tv%T))

  if (CS%debugConservation) call MOM_state_stats('triDiagTS', u, v, h, tv%T, tv%S, G, GV, US)

  if (CS%debug) then
    call MOM_state_chksum("after mixed layer ", u, v, h, G, GV, US, haloshift=0)
    call MOM_thermovar_chksum("after mixed layer ", tv, G)
  endif

  ! Whenever thickness changes let the diag manager know, as the
  ! target grids for vertical remapping may need to be regenerated.
  call diag_update_remap_grids(CS%diag)

  ! Diagnose the diapycnal diffusivities and other related quantities.
  if (CS%id_Kd_heat      > 0) call post_data(CS%id_Kd_heat,      Kd_heat, CS%diag)
  if (CS%id_Kd_salt      > 0) call post_data(CS%id_Kd_salt,      Kd_salt, CS%diag)
  if (CS%id_Kd_ePBL      > 0) call post_data(CS%id_Kd_ePBL,      Kd_ePBL, CS%diag)

  if (CS%id_ea_t       > 0) call post_data(CS%id_ea_t, ent_t(:,:,1:nz), CS%diag)
  if (CS%id_eb_t       > 0) call post_data(CS%id_eb_t, ent_t(:,:,2:nz+1), CS%diag)
  if (CS%id_ea_s       > 0) call post_data(CS%id_ea_s, ent_s(:,:,1:nz), CS%diag)
  if (CS%id_eb_s       > 0) call post_data(CS%id_eb_s, ent_s(:,:,2:nz+1), CS%diag)

  Idt = 1.0 / dt
  if (CS%id_Tdif > 0) then
    do j=js,je ; do i=is,ie
      Tdif_flx(i,j,1) = 0.0 ; Tdif_flx(i,j,nz+1) = 0.0
    enddo ; enddo
    !$OMP parallel do default(shared)
    do K=2,nz ; do j=js,je ; do i=is,ie
      Tdif_flx(i,j,K) = (Idt * ent_t(i,j,K)) * (tv%T(i,j,k-1) - tv%T(i,j,k))
    enddo ; enddo ; enddo
    if (CS%id_Tdif > 0) call post_data(CS%id_Tdif, Tdif_flx, CS%diag)
  endif
  if (CS%id_Sdif > 0) then
    do j=js,je ; do i=is,ie
      Sdif_flx(i,j,1) = 0.0 ; Sdif_flx(i,j,nz+1) = 0.0
    enddo ; enddo
    !$OMP parallel do default(shared)
    do K=2,nz ; do j=js,je ; do i=is,ie
      Sdif_flx(i,j,K) = (Idt * ent_s(i,j,K)) * (tv%S(i,j,k-1) - tv%S(i,j,k))
    enddo ; enddo ; enddo
    if (CS%id_Sdif > 0) call post_data(CS%id_Sdif, Sdif_flx, CS%diag)
  endif

  ! mixing of passive tracers from massless boundary layers to interior
  call cpu_clock_begin(id_clock_tracers)

  if (CS%mix_boundary_tracer_ALE) then
    Tr_ea_BBL = GV%Z_to_H * sqrt(dt*CS%Kd_BBL_tr)
    !$OMP parallel do default(shared) private(htot,in_boundary,add_ent)
    do j=js,je
      do i=is,ie
        htot(i) = 0.0
        in_boundary(i) = (G%mask2dT(i,j) > 0.0)
      enddo
      do k=nz,2,-1 ; do i=is,ie
        if (in_boundary(i)) then
          htot(i) = htot(i) + h(i,j,k)
          !   If diapycnal mixing has been suppressed because this is a massless layer near the
          ! bottom, add some mixing of tracers between these layers.  This flux is based on the
          ! harmonic mean of the two thicknesses, following what is done in layered mode. Kd_min_tr
          ! should be much less than the values in Kd_salt, perhaps a molecular diffusivity.
          add_ent = ((dt * CS%Kd_min_tr) * GV%Z_to_H**2) * &
                    ((h(i,j,k-1)+h(i,j,k) + h_neglect) /  (h(i,j,k-1)*h(i,j,k) + h_neglect2)) - &
                    ent_s(i,j,K)
          if (htot(i) < Tr_ea_BBL) then
            add_ent = max(0.0, add_ent, (Tr_ea_BBL - htot(i)) - ent_s(i,j,K))
          elseif (add_ent < 0.0) then
            add_ent = 0.0 ; in_boundary(i) = .false.
          endif

          ent_s(i,j,K) = ent_s(i,j,K) + add_ent
        endif
      enddo ; enddo
    enddo
  endif  ! (CS%mix_boundary_tracer_ALE)

  ! For passive tracers, the changes in thickness due to boundary fluxes has yet to be applied
  call call_tracer_column_fns(h_orig, h, ent_s(:,:,1:nz), ent_s(:,:,2:nz+1), fluxes, Hml, dt, &
                              G, GV, US, tv, CS%optics, CS%tracer_flow_CSp, CS%debug, &
                              evap_CFL_limit=CS%evap_CFL_limit, &
                              minimum_forcing_depth=CS%minimum_forcing_depth)

  call cpu_clock_end(id_clock_tracers)

  ! Apply ALE sponge
  if (CS%use_sponge .and. associated(CS%ALE_sponge_CSp)) then
    call cpu_clock_begin(id_clock_sponge)
    call apply_ALE_sponge(h, dt, G, GV, US, CS%ALE_sponge_CSp, CS%Time)
    call cpu_clock_end(id_clock_sponge)
    if (CS%debug) then
      call MOM_state_chksum("apply_sponge ", u, v, h, G, GV, US, haloshift=0)
      call MOM_thermovar_chksum("apply_sponge ", tv, G)
    endif
  endif ! CS%use_sponge

  call cpu_clock_begin(id_clock_pass)
  ! visc%Kv_slow is not in the group pass because it has larger vertical extent.
  if (associated(visc%Kv_slow)) &
    call pass_var(visc%Kv_slow, G%Domain, To_All+Omit_Corners, halo=1)
  call cpu_clock_end(id_clock_pass)

  call disable_averaging(CS%diag)

  if (showCallTree) call callTree_leave("diabatic_ALE()")

end subroutine diabatic_ALE

!> Imposes the diapycnal mass fluxes and the accompanying diapycnal advection of momentum and tracers
!! using the original MOM6 algorithms.
subroutine layered_diabatic(u, v, h, tv, Hml, fluxes, visc, ADp, CDp, dt, Time_end, &
                            G, GV, US, CS, Waves)
  type(ocean_grid_type),                      intent(inout) :: G        !< ocean grid structure
  type(verticalGrid_type),                    intent(in)    :: GV       !< ocean vertical grid structure
  type(unit_scale_type),                      intent(in)    :: US       !< A dimensional unit scaling type
  real, dimension(SZIB_(G),SZJ_(G),SZK_(GV)), intent(inout) :: u        !< zonal velocity [L T-1 ~> m s-1]
  real, dimension(SZI_(G),SZJB_(G),SZK_(GV)), intent(inout) :: v        !< meridional velocity [L T-1 ~> m s-1]
  real, dimension(SZI_(G),SZJ_(G),SZK_(GV)),  intent(inout) :: h        !< thickness [H ~> m or kg m-2]
  type(thermo_var_ptrs),                      intent(inout) :: tv       !< points to thermodynamic fields
                                                                        !! unused have NULL ptrs
  real, dimension(:,:),                       pointer       :: Hml      !< Active mixed layer depth [Z ~> m]
  type(forcing),                              intent(inout) :: fluxes   !< points to forcing fields
                                                                        !! unused fields have NULL ptrs
  type(vertvisc_type),                        intent(inout) :: visc     !< vertical viscosities, BBL properies, and
  type(accel_diag_ptrs),                      intent(inout) :: ADp      !< related points to accelerations in momentum
                                                                        !! equations, to enable the later derived
                                                                        !! diagnostics, like energy budgets
  type(cont_diag_ptrs),                       intent(inout) :: CDp      !< points to terms in continuity equations
  real,                                       intent(in)    :: dt       !< time increment [T ~> s]
  type(time_type),                            intent(in)    :: Time_end !< Time at the end of the interval
  type(diabatic_CS),                          pointer       :: CS       !< module control structure
  type(Wave_parameters_CS),         optional, pointer       :: Waves    !< Surface gravity waves

  real, dimension(SZI_(G),SZJ_(G),SZK_(GV)) :: &
    ea,     &    ! amount of fluid entrained from the layer above within
                 ! one time step [H ~> m or kg m-2]
    eb,     &    ! amount of fluid entrained from the layer below within
                 ! one time step [H ~> m or kg m-2]
    Kd_lay, &    ! diapycnal diffusivity of layers [Z2 T-1 ~> m2 s-1]
    h_orig, &    ! initial layer thicknesses [H ~> m or kg m-2]
    hold,   &    ! layer thickness before diapycnal entrainment, and later the initial
                 ! layer thicknesses (if a mixed layer is used) [H ~> m or kg m-2]
    dSV_dT, &    ! The partial derivative of specific volume with temperature [R-1 degC-1 ~> m3 kg-1 degC-1]
    dSV_dS, &    ! The partial derivative of specific volume with salinity [R-1 ppt-1 ~> m3 kg-1 ppt-1].
    u_h,    &    ! Zonal velocities at thickness points after entrainment [L T-1 ~> m s-1]
    v_h,    &    ! Meridional velocities at thickness points after entrainment [L T-1 ~> m s-1]
    temp_diag, & ! Diagnostic array of previous temperatures [degC]
    saln_diag    ! Diagnostic array of previous salinity [ppt]
  real, dimension(SZI_(G),SZJ_(G)) :: &
    Rcv_ml, &    ! Coordinate density of mixed layer [R ~> kg m-3], used for applying sponges
    SkinBuoyFlux ! 2d surface buoyancy flux [Z2 T-3 ~> m2 s-3], used by ePBL

  real, dimension(SZI_(G),SZJ_(G),SZK_(GV)), target :: &
             ! These are targets so that the space can be shared with eaml & ebml.
    eatr, &  ! The equivalent of ea and eb for tracers, which differ from ea and
    ebtr     ! eb in that they tend to homogenize tracers in massless layers
             ! near the boundaries [H ~> m or kg m-2] (for Bous or non-Bouss)

  real, dimension(SZI_(G),SZJ_(G),SZK_(GV)+1) :: &
    Kd_int,   & ! diapycnal diffusivity of interfaces [Z2 T-1 ~> m2 s-1]
    Kd_heat,  & ! diapycnal diffusivity of heat [Z2 T-1 ~> m2 s-1]
    Kd_salt,  & ! diapycnal diffusivity of salt and passive tracers [Z2 T-1 ~> m2 s-1]
    Kd_extra_T , & ! The extra diffusivity of temperature due to double diffusion relative to
                ! Kd_int [Z2 T-1 ~> m2 s-1].
    Kd_extra_S , & !  The extra diffusivity of salinity due to double diffusion relative to
                ! Kd_int [Z2 T-1 ~> m2 s-1].
    Tdif_flx, & ! diffusive diapycnal heat flux across interfaces [degC H T-1 ~> degC m s-1 or degC kg m-2 s-1]
    Tadv_flx, & ! advective diapycnal heat flux across interfaces [degC H T-1 ~> degC m s-1 or degC kg m-2 s-1]
    Sdif_flx, & ! diffusive diapycnal salt flux across interfaces [ppt H T-1 ~> ppt m s-1 or ppt kg m-2 s-1]
    Sadv_flx    ! advective diapycnal salt flux across interfaces [ppt H T-1 ~> ppt m s-1 or ppt kg m-2 s-1]

  real, allocatable, dimension(:,:) :: &
    hf_dudt_dia_2d, hf_dvdt_dia_2d ! Depth sum of diapycnal mixing accelaration * fract. thickness [L T-2 ~> m s-2].

  ! The following 3 variables are only used with a bulk mixed layer.
  real, pointer, dimension(:,:,:) :: &
    eaml, &  ! The equivalent of ea due to mixed layer processes [H ~> m or kg m-2].
    ebml     ! The equivalent of eb due to mixed layer processes [H ~> m or kg m-2].
             ! eaml and ebml are pointers to eatr and ebtr so as to reuse the memory as
             ! the arrays are not needed at the same time.

  integer :: kb(SZI_(G),SZJ_(G)) ! index of the lightest layer denser
                                 ! than the buffer layer [nondim]

  real :: p_ref_cv(SZI_(G))      ! Reference pressure for the potential density that defines the
                                 ! coordinate variable, set to P_Ref [R L2 T-2 ~> Pa].

  logical :: in_boundary(SZI_(G)) ! True if there are no massive layers below,
                                  ! where massive is defined as sufficiently thick that
                                  ! the no-flux boundary conditions have not restricted
                                  ! the entrainment - usually sqrt(Kd*dt).

  real :: h_neglect    ! A thickness that is so small it is usually lost
                       ! in roundoff and can be neglected [H ~> m or kg m-2]
  real :: h_neglect2   ! h_neglect^2 [H2 ~> m2 or kg2 m-4]
  real :: net_ent      ! The net of ea-eb at an interface [H ~> m or kg m-2]
  real :: add_ent      ! Entrainment that needs to be added when mixing tracers [H ~> m or kg m-2]
  real :: eaval        ! eaval is 2*ea at velocity grid points [H ~> m or kg m-2]
  real :: hval         ! hval is 2*h at velocity grid points [H ~> m or kg m-2]
  real :: h_tr         ! h_tr is h at tracer points with a tiny thickness
                       ! added to ensure positive definiteness [H ~> m or kg m-2]
  real :: Tr_ea_BBL    ! The diffusive tracer thickness in the BBL that is
                       ! coupled to the bottom within a timestep [H ~> m or kg m-2]

  real :: htot(SZIB_(G))        ! The summed thickness from the bottom [H ~> m or kg m-2].
  real :: b1(SZIB_(G))          ! A variable used by the tridiagonal solver [H-1 ~> m-1 or m2 kg-1]
  real :: b_denom_1             ! The first term in the denominator of b1 [H ~> m or kg m-2]
  real :: d1(SZIB_(G))          ! A variable used by the tridiagonal solver [nondim]
  real :: c1(SZIB_(G),SZK_(GV)) ! A variable used by the tridiagonal solver [nondim]

  real :: dt_mix  ! The amount of time over which to apply mixing [T ~> s]
  real :: Idt     ! The inverse time step [T-1 ~> s-1]

  integer :: dir_flag     ! An integer encoding the directions in which to do halo updates.
  logical :: showCallTree ! If true, show the call tree
  integer, dimension(2) :: EOSdom ! The i-computational domain for the equation of state
  integer :: i, j, k, is, ie, js, je, Isq, Ieq, Jsq, Jeq, nz, nkmb, m, halo

  is   = G%isc  ; ie  = G%iec  ; js  = G%jsc  ; je  = G%jec ; nz = GV%ke
  Isq  = G%IscB ; Ieq = G%IecB ; Jsq = G%JscB ; Jeq = G%JecB
  nkmb = GV%nk_rho_varies
  h_neglect = GV%H_subroundoff ; h_neglect2 = h_neglect*h_neglect
  Kd_heat(:,:,:) = 0.0 ; Kd_salt(:,:,:) = 0.0


  showCallTree = callTree_showQuery()
  if (showCallTree) call callTree_enter("layered_diabatic(), MOM_diabatic_driver.F90")

  ! set equivalence between the same bits of memory for these arrays
  eaml => eatr ; ebml => ebtr

  ! For all other diabatic subroutines, the averaging window should be the entire diabatic timestep
  call enable_averages(dt, Time_end, CS%diag)

  if ((CS%ML_mix_first > 0.0) .or. CS%use_geothermal) then
    halo = CS%halo_TS_diff
    !$OMP parallel do default(shared)
    do k=1,nz ; do j=js-halo,je+halo ; do i=is-halo,ie+halo
      h_orig(i,j,k) = h(i,j,k) ; eaml(i,j,k) = 0.0 ; ebml(i,j,k) = 0.0
    enddo ; enddo ; enddo
  endif

  if (CS%use_geothermal) then
    call cpu_clock_begin(id_clock_geothermal)
    call geothermal_entraining(h, tv, dt, eaml, ebml, G, GV, US, CS%geothermal_CSp, halo=CS%halo_TS_diff)
    call cpu_clock_end(id_clock_geothermal)
    if (showCallTree) call callTree_waypoint("geothermal (diabatic)")
    if (CS%debugConservation) call MOM_state_stats('geothermal', u, v, h, tv%T, tv%S, G, GV, US)
  endif

  ! Whenever thickness changes let the diag manager know, target grids
  ! for vertical remapping may need to be regenerated.
  call diag_update_remap_grids(CS%diag)

  ! Set_pen_shortwave estimates the optical properties of the water column.
  ! It will need to be modified later to include information about the
  ! biological properties and layer thicknesses.
  if (associated(CS%optics)) &
    call set_pen_shortwave(CS%optics, fluxes, G, GV, US, CS%diabatic_aux_CSp, CS%opacity_CSp, CS%tracer_flow_CSp)

  if (CS%bulkmixedlayer) then
    if (CS%debug) call MOM_forcing_chksum("Before mixedlayer", fluxes, G, US, haloshift=0)

    if (CS%ML_mix_first > 0.0) then
!  This subroutine
!    (1) Cools the mixed layer.
!    (2) Performs convective adjustment by mixed layer entrainment.
!    (3) Heats the mixed layer and causes it to detrain to
!        Monin-Obukhov depth or minimum mixed layer depth.
!    (4) Uses any remaining TKE to drive mixed layer entrainment.
!    (5) Possibly splits buffer layer into two isopycnal layers (when using isopycnal coordinate)
      call find_uv_at_h(u, v, h, u_h, v_h, G, GV, US)

      call cpu_clock_begin(id_clock_mixedlayer)
      if (CS%ML_mix_first < 1.0) then
        ! Changes: h, tv%T, tv%S, eaml and ebml  (G is also inout???)
        call bulkmixedlayer(h, u_h, v_h, tv, fluxes, dt*CS%ML_mix_first, &
                            eaml,ebml, G, GV, US, CS%bulkmixedlayer_CSp, CS%optics, &
                            Hml, CS%aggregate_FW_forcing, dt, last_call=.false.)
        ! Changes: h, tv%T, tv%S, eaml and ebml  (G is also inout???)
        call bulkmixedlayer(h, u_h, v_h, tv, fluxes, dt, eaml, ebml, &
                            G, GV, US, CS%bulkmixedlayer_CSp, CS%optics, &
                            Hml, CS%aggregate_FW_forcing, dt, last_call=.true.)
      endif

      !  Keep salinity from falling below a small but positive threshold.
      !  This constraint is needed for SIS1 ice model, which can extract
      !  more salt than is present in the ocean. SIS2 does not suffer
      !  from this limitation, in which case we can let salinity=0 and still
      !  have salt conserved with SIS2 ice. So for SIS2, we can run with
      !  BOUND_SALINITY=False in MOM.F90.
      if (associated(tv%S) .and. associated(tv%salt_deficit)) &
        call adjust_salt(h, tv, G, GV, CS%diabatic_aux_CSp)
      call cpu_clock_end(id_clock_mixedlayer)
      if (CS%debug) then
        call MOM_state_chksum("After mixedlayer ", u, v, h, G, GV, US, haloshift=0)
        call MOM_forcing_chksum("After mixedlayer", fluxes, G, US, haloshift=0)
      endif
      if (showCallTree) call callTree_waypoint("done with 1st bulkmixedlayer (diabatic)")
      if (CS%debugConservation) call MOM_state_stats('1st bulkmixedlayer', u, v, h, tv%T, tv%S, G, GV, US)
    endif
  endif

  if (CS%debug) &
    call MOM_state_chksum("before find_uv_at_h", u, v, h, G, GV, US, haloshift=0)
  if (CS%use_kappa_shear .or. CS%use_CVMix_shear) then
    if ((CS%ML_mix_first > 0.0) .or. CS%use_geothermal) then
      call find_uv_at_h(u, v, h_orig, u_h, v_h, G, GV, US, eaml, ebml)
      if (CS%debug) then
        call hchksum(eaml, "after find_uv_at_h eaml", G%HI, scale=GV%H_to_m)
        call hchksum(ebml, "after find_uv_at_h ebml", G%HI, scale=GV%H_to_m)
      endif
    else
      call find_uv_at_h(u, v, h, u_h, v_h, G, GV, US)
    endif
    if (showCallTree) call callTree_waypoint("done with find_uv_at_h (diabatic)")
  endif

  call cpu_clock_begin(id_clock_set_diffusivity)
  ! Sets: Kd_lay, Kd_int, Kd_extra_T, Kd_extra_S and visc%TKE_turb
  ! Also changes: visc%Kd_shear and visc%Kv_shear
  if ((CS%halo_TS_diff > 0) .and. (CS%ML_mix_first > 0.0)) then
    if (associated(tv%T)) call pass_var(tv%T, G%Domain, halo=CS%halo_TS_diff, complete=.false.)
    if (associated(tv%T)) call pass_var(tv%S, G%Domain, halo=CS%halo_TS_diff, complete=.false.)
    call pass_var(h, G%domain, halo=CS%halo_TS_diff, complete=.true.)
  endif
  if (CS%debug) &
    call MOM_state_chksum("before set_diffusivity", u, v, h, G, GV, US, haloshift=CS%halo_TS_diff)
  if (CS%double_diffuse) then
    call set_diffusivity(u, v, h, u_h, v_h, tv, fluxes, CS%optics, visc, dt, G, GV, US, CS%set_diff_CSp, &
                         Kd_lay=Kd_lay, Kd_int=Kd_int, Kd_extra_T=Kd_extra_T, Kd_extra_S=Kd_extra_S)
  else
    call set_diffusivity(u, v, h, u_h, v_h, tv, fluxes, CS%optics, visc, dt, G, GV, US, &
                         CS%set_diff_CSp, Kd_lay=Kd_lay, Kd_int=Kd_int)
  endif
  call cpu_clock_end(id_clock_set_diffusivity)
  if (showCallTree) call callTree_waypoint("done with set_diffusivity (diabatic)")

  if (CS%debug) then
    call MOM_state_chksum("after set_diffusivity ", u, v, h, G, GV, US, haloshift=0)
    call MOM_forcing_chksum("after set_diffusivity ", fluxes, G, US, haloshift=0)
    call MOM_thermovar_chksum("after set_diffusivity ", tv, G)
    call hchksum(Kd_lay, "after set_diffusivity Kd_lay", G%HI, haloshift=0, scale=US%Z2_T_to_m2_s)
    call hchksum(Kd_Int, "after set_diffusivity Kd_Int", G%HI, haloshift=0, scale=US%Z2_T_to_m2_s)
  endif


  if (CS%useKPP) then
    call cpu_clock_begin(id_clock_kpp)
    ! KPP needs the surface buoyancy flux but does not update state variables.
    ! We could make this call higher up to avoid a repeat unpacking of the surface fluxes.
    ! Sets: CS%KPP_buoy_flux, CS%KPP_temp_flux, CS%KPP_salt_flux
    ! NOTE: CS%KPP_buoy_flux, CS%KPP_temp_flux, CS%KPP_salt_flux are returned as rates (i.e. stuff per second)
    ! unlike other instances where the fluxes are integrated in time over a time-step.
    call calculateBuoyancyFlux2d(G, GV, US, fluxes, CS%optics, h, tv%T, tv%S, tv, &
                                 CS%KPP_buoy_flux, CS%KPP_temp_flux, CS%KPP_salt_flux)
    ! The KPP scheme calculates boundary layer diffusivities and non-local transport.

    ! Set diffusivities for heat and salt separately

    if (CS%double_diffuse) then
      ! Add contribution from double diffusion
      !$OMP parallel do default(shared)
      do K=1,nz+1 ; do j=js,je ; do i=is,ie
        Kd_salt(i,j,K) = Kd_int(i,j,K) + Kd_extra_S(i,j,K)
        Kd_heat(i,j,K) = Kd_int(i,j,K) + Kd_extra_T(i,j,K)
      enddo ; enddo ; enddo
    else
      !$OMP parallel do default(shared)
      do K=1,nz+1 ; do j=js,je ; do i=is,ie
        Kd_salt(i,j,K) = Kd_int(i,j,K)
        Kd_heat(i,j,K) = Kd_int(i,j,K)
      enddo ; enddo ; enddo
    endif

    call KPP_compute_BLD(CS%KPP_CSp, G, GV, US, h, tv%T, tv%S, u, v, tv, &
                         fluxes%ustar, CS%KPP_buoy_flux, Waves=Waves)

    call KPP_calculate(CS%KPP_CSp, G, GV, US, h, fluxes%ustar, CS%KPP_buoy_flux, Kd_heat, &
                       Kd_salt, visc%Kv_shear, CS%KPP_NLTheat, CS%KPP_NLTscalar, Waves=Waves)

    if (associated(Hml)) then
      call KPP_get_BLD(CS%KPP_CSp, Hml(:,:), G, US)
      call pass_var(Hml, G%domain, halo=1)
      ! If visc%MLD exists, copy KPP's BLD into it
      if (associated(visc%MLD)) visc%MLD(:,:) = Hml(:,:)
    endif

    if (.not. CS%KPPisPassive) then
      !$OMP parallel do default(shared)
      do k=1,nz+1 ; do j=js,je ; do i=is,ie
        Kd_int(i,j,K) = min( Kd_salt(i,j,k),  Kd_heat(i,j,k) )
      enddo ; enddo ; enddo
      if (CS%double_diffuse) then
        !$OMP parallel do default(shared)
        do k=1,nz+1 ; do j=js,je ; do i=is,ie
          Kd_extra_S(i,j,k) = (Kd_salt(i,j,k) - Kd_int(i,j,K))
          Kd_extra_T(i,j,k) = (Kd_heat(i,j,k) - Kd_int(i,j,K))
        enddo ; enddo ; enddo
      endif
    endif ! not passive

    call cpu_clock_end(id_clock_kpp)
    if (showCallTree) call callTree_waypoint("done with KPP_calculate (diabatic)")
    if (CS%debug) then
      call MOM_state_chksum("after KPP", u, v, h, G, GV, US, haloshift=0)
      call MOM_forcing_chksum("after KPP", fluxes, G, US, haloshift=0)
      call MOM_thermovar_chksum("after KPP", tv, G)
      call hchksum(Kd_lay, "after KPP Kd_lay", G%HI, haloshift=0, scale=US%Z2_T_to_m2_s)
      call hchksum(Kd_Int, "after KPP Kd_Int", G%HI, haloshift=0, scale=US%Z2_T_to_m2_s)
    endif

  endif  ! endif for KPP

  ! Add vertical diff./visc. due to convection (computed via CVMix)
  if (CS%use_CVMix_conv) then
    call calculate_CVMix_conv(h, tv, G, GV, US, CS%CVMix_conv_csp, Hml, Kd=Kd_int, Kv=visc%Kv_slow)
  endif

  if (CS%useKPP) then
    call cpu_clock_begin(id_clock_kpp)
    if (CS%debug) then
      call hchksum(CS%KPP_temp_flux, "before KPP_applyNLT netHeat", G%HI, haloshift=0, scale=GV%H_to_m)
      call hchksum(CS%KPP_salt_flux, "before KPP_applyNLT netSalt", G%HI, haloshift=0, scale=GV%H_to_m)
      call hchksum(CS%KPP_NLTheat, "before KPP_applyNLT NLTheat", G%HI, haloshift=0)
      call hchksum(CS%KPP_NLTscalar, "before KPP_applyNLT NLTscalar", G%HI, haloshift=0)
    endif
    ! Apply non-local transport of heat and salt
    ! Changes: tv%T, tv%S
    call KPP_NonLocalTransport_temp(CS%KPP_CSp, G, GV, h, CS%KPP_NLTheat,   CS%KPP_temp_flux, &
                                    US%T_to_s*dt, tv%T, US%Q_to_J_kg*tv%C_p)
    call KPP_NonLocalTransport_saln(CS%KPP_CSp, G, GV, h, CS%KPP_NLTscalar, CS%KPP_salt_flux, &
                                    US%T_to_s*dt, tv%S)
    call cpu_clock_end(id_clock_kpp)
    if (showCallTree) call callTree_waypoint("done with KPP_applyNonLocalTransport (diabatic)")
    if (CS%debugConservation) call MOM_state_stats('KPP_applyNonLocalTransport', u, v, h, tv%T, tv%S, G, GV, US)

    if (CS%debug) then
      call MOM_state_chksum("after KPP_applyNLT ", u, v, h, G, GV, US, haloshift=0)
      call MOM_forcing_chksum("after KPP_applyNLT ", fluxes, G, US, haloshift=0)
      call MOM_thermovar_chksum("after KPP_applyNLT ", tv, G)
    endif
  endif ! endif for KPP

  ! Differential diffusion done here.
  ! Changes: tv%T, tv%S
  if (CS%double_diffuse .and. associated(tv%T)) then

    call cpu_clock_begin(id_clock_differential_diff)
    call differential_diffuse_T_S(h, tv%T, tv%S, Kd_extra_T, Kd_extra_S, dt, G, GV)
    call cpu_clock_end(id_clock_differential_diff)
    if (showCallTree) call callTree_waypoint("done with differential_diffuse_T_S (diabatic)")
    if (CS%debugConservation) call MOM_state_stats('differential_diffuse_T_S', u, v, h, tv%T, tv%S, G, GV, US)

    ! increment heat and salt diffusivity.
    ! CS%useKPP==.true. already has extra_T and extra_S included
    if (.not. CS%useKPP) then
      !$OMP parallel do default(shared)
      do K=2,nz ; do j=js,je ; do i=is,ie
        Kd_heat(i,j,K) = Kd_heat(i,j,K) + Kd_extra_T(i,j,K)
        Kd_salt(i,j,K) = Kd_salt(i,j,K) + Kd_extra_S(i,j,K)
      enddo ; enddo ; enddo
    endif

  endif

  ! Calculate layer entrainments and detrainments from diffusivities and differences between
  ! layer and target densities (i.e. do remapping as well as diffusion).
  call cpu_clock_begin(id_clock_entrain)
  ! Calculate appropriately limited diapycnal mass fluxes to account
  ! for diapycnal diffusion and advection.  Sets: ea, eb. Changes: kb
  call Entrainment_diffusive(h, tv, fluxes, dt, G, GV, US, CS%entrain_diffusive_CSp, &
                             ea, eb, kb, Kd_lay=Kd_lay, Kd_int=Kd_int)
  call cpu_clock_end(id_clock_entrain)
  if (showCallTree) call callTree_waypoint("done with Entrainment_diffusive (diabatic)")

  if (CS%debug) then
    call MOM_forcing_chksum("after calc_entrain ", fluxes, G, US, haloshift=0)
    call MOM_thermovar_chksum("after calc_entrain ", tv, G)
    call MOM_state_chksum("after calc_entrain ", u, v, h, G, GV, US, haloshift=0)
    call hchksum(ea, "after calc_entrain ea", G%HI, haloshift=0, scale=GV%H_to_m)
    call hchksum(eb, "after calc_entrain eb", G%HI, haloshift=0, scale=GV%H_to_m)
  endif

  ! Save fields before boundary forcing is applied for tendency diagnostics
  if (CS%boundary_forcing_tendency_diag) then
    do k=1,nz ; do j=js,je ; do i=is,ie
      temp_diag(i,j,k) = tv%T(i,j,k)
      saln_diag(i,j,k) = tv%S(i,j,k)
    enddo ; enddo ; enddo
  endif

  ! Update h according to divergence of the difference between
  ! ea and eb. We keep a record of the original h in hold.
  ! In the following, the checks for negative values are to guard
  ! against instances where entrainment drives a layer to
  ! negative thickness.  This situation will never happen if
  ! enough iterations are permitted in Calculate_Entrainment.
  ! Even if too few iterations are allowed, it is still guarded
  ! against.  In other words the checks are probably unnecessary.
  !$OMP parallel do default(shared)
  do j=js,je
    do i=is,ie
      hold(i,j,1) = h(i,j,1)
      h(i,j,1) = h(i,j,1) + (eb(i,j,1) - ea(i,j,2))
      hold(i,j,nz) = h(i,j,nz)
      h(i,j,nz) = h(i,j,nz) + (ea(i,j,nz) - eb(i,j,nz-1))
      if (h(i,j,1) <= 0.0) then
        h(i,j,1) = GV%Angstrom_H
      endif
      if (h(i,j,nz) <= 0.0) then
        h(i,j,nz) = GV%Angstrom_H
      endif
    enddo
    do k=2,nz-1 ; do i=is,ie
      hold(i,j,k) = h(i,j,k)
      h(i,j,k) = h(i,j,k) + ((ea(i,j,k) - eb(i,j,k-1)) + &
                    (eb(i,j,k) - ea(i,j,k+1)))
      if (h(i,j,k) <= 0.0) then
        h(i,j,k) = GV%Angstrom_H
      endif
    enddo ; enddo
  enddo
  ! Checks for negative thickness may have changed layer thicknesses
  call diag_update_remap_grids(CS%diag)

  if (CS%debug) then
    call MOM_state_chksum("after negative check ", u, v, h, G, GV, US, haloshift=0)
    call MOM_forcing_chksum("after negative check ", fluxes, G, US, haloshift=0)
    call MOM_thermovar_chksum("after negative check ", tv, G)
  endif
  if (showCallTree) call callTree_waypoint("done with h=ea-eb (diabatic)")
  if (CS%debugConservation) call MOM_state_stats('h=ea-eb', u, v, h, tv%T, tv%S, G, GV, US)

  ! Here, T and S are updated according to ea and eb.
  ! If using the bulk mixed layer, T and S are also updated
  ! by surface fluxes (in fluxes%*).
  ! This is a very long block.
  if (CS%bulkmixedlayer) then

    if (associated(tv%T)) then
      call cpu_clock_begin(id_clock_tridiag)
      ! Temperature and salinity (as state variables) are treated
      ! differently from other tracers to insure massless layers that
      ! are lighter than the mixed layer have temperatures and salinities
      ! that correspond to their prescribed densities.
      if (CS%massless_match_targets) then
        !$OMP parallel do default (shared) private(h_tr,b1,d1,c1,b_denom_1)
        do j=js,je
          do i=is,ie
            h_tr = hold(i,j,1) + h_neglect
            b1(i) = 1.0 / (h_tr + eb(i,j,1))
            d1(i) = h_tr * b1(i)
            tv%T(i,j,1) = b1(i) * (h_tr*tv%T(i,j,1))
            tv%S(i,j,1) = b1(i) * (h_tr*tv%S(i,j,1))
          enddo
          do k=2,nkmb ; do i=is,ie
            c1(i,k) = eb(i,j,k-1) * b1(i)
            h_tr = hold(i,j,k) + h_neglect
            b_denom_1 = h_tr + d1(i)*ea(i,j,k)
            b1(i) = 1.0 / (b_denom_1 + eb(i,j,k))
            if (k<nkmb) d1(i) = b_denom_1 * b1(i)
            tv%T(i,j,k) = b1(i) * (h_tr*tv%T(i,j,k) + ea(i,j,k)*tv%T(i,j,k-1))
            tv%S(i,j,k) = b1(i) * (h_tr*tv%S(i,j,k) + ea(i,j,k)*tv%S(i,j,k-1))
          enddo ; enddo

          do k=nkmb+1,nz ; do i=is,ie
            if (k == kb(i,j)) then
              c1(i,k) = eb(i,j,k-1) * b1(i)
              d1(i) = (((eb(i,j,nkmb)-eb(i,j,k-1)) + hold(i,j,nkmb) + h_neglect) + &
                       d1(i)*ea(i,j,nkmb)) * b1(i)
              h_tr = hold(i,j,k) + h_neglect
              b_denom_1 = h_tr + d1(i)*ea(i,j,k)
              b1(i) = 1.0 / (b_denom_1 + eb(i,j,k))
              d1(i) = b_denom_1 * b1(i)
              tv%T(i,j,k) = b1(i) * (h_tr*tv%T(i,j,k) + ea(i,j,k)*tv%T(i,j,nkmb))
              tv%S(i,j,k) = b1(i) * (h_tr*tv%S(i,j,k) + ea(i,j,k)*tv%S(i,j,nkmb))
            elseif (k > kb(i,j)) then
              c1(i,k) = eb(i,j,k-1) * b1(i)
              h_tr = hold(i,j,k) + h_neglect
              b_denom_1 = h_tr + d1(i)*ea(i,j,k)
              b1(i) = 1.0 / (b_denom_1 + eb(i,j,k))
              d1(i) = b_denom_1 * b1(i)
              tv%T(i,j,k) = b1(i) * (h_tr*tv%T(i,j,k) + ea(i,j,k)*tv%T(i,j,k-1))
              tv%S(i,j,k) = b1(i) * (h_tr*tv%S(i,j,k) + ea(i,j,k)*tv%S(i,j,k-1))
            elseif (eb(i,j,k) < eb(i,j,k-1)) then ! (note that k < kb(i,j))
              !   The bottommost buffer layer might entrain all the mass from some
              ! of the interior layers that are thin and lighter in the coordinate
              ! density than that buffer layer.  The T and S of these newly
              ! massless interior layers are unchanged.
              tv%T(i,j,nkmb) = tv%T(i,j,nkmb) + b1(i) * (eb(i,j,k-1) - eb(i,j,k)) * tv%T(i,j,k)
              tv%S(i,j,nkmb) = tv%S(i,j,nkmb) + b1(i) * (eb(i,j,k-1) - eb(i,j,k)) * tv%S(i,j,k)
            endif
          enddo ; enddo

          do k=nz-1,nkmb,-1 ; do i=is,ie
            if (k >= kb(i,j)) then
              tv%T(i,j,k) = tv%T(i,j,k) + c1(i,k+1)*tv%T(i,j,k+1)
              tv%S(i,j,k) = tv%S(i,j,k) + c1(i,k+1)*tv%S(i,j,k+1)
            endif
          enddo ; enddo
          do i=is,ie ; if (kb(i,j) <= nz) then
            tv%T(i,j,nkmb) = tv%T(i,j,nkmb) + c1(i,kb(i,j))*tv%T(i,j,kb(i,j))
            tv%S(i,j,nkmb) = tv%S(i,j,nkmb) + c1(i,kb(i,j))*tv%S(i,j,kb(i,j))
          endif ; enddo
          do k=nkmb-1,1,-1 ; do i=is,ie
            tv%T(i,j,k) = tv%T(i,j,k) + c1(i,k+1)*tv%T(i,j,k+1)
            tv%S(i,j,k) = tv%S(i,j,k) + c1(i,k+1)*tv%S(i,j,k+1)
          enddo ; enddo
        enddo ! end of j loop
      else ! .not. massless_match_targets
        ! This simpler form allows T & S to be too dense for the layers
        ! between the buffer layers and the interior.
        ! Changes: T, S
        if (CS%tracer_tridiag) then
          call tracer_vertdiff(hold, ea, eb, dt, tv%T, G, GV)
          call tracer_vertdiff(hold, ea, eb, dt, tv%S, G, GV)
        else
          call triDiagTS(G, GV, is, ie, js, je, hold, ea, eb, tv%T, tv%S)
        endif
      endif ! massless_match_targets
      call cpu_clock_end(id_clock_tridiag)

    endif ! endif for associated(T)
    if (CS%debugConservation) call MOM_state_stats('BML tridiag', u, v, h, tv%T, tv%S, G, GV, US)

    if ((CS%ML_mix_first > 0.0) .or. CS%use_geothermal) then
      ! The mixed layer code has already been called, but there is some needed
      ! bookkeeping.
      !$OMP parallel do default(shared)
      do k=1,nz ; do j=js,je ; do i=is,ie
        hold(i,j,k) = h_orig(i,j,k)
        ea(i,j,k) = ea(i,j,k) + eaml(i,j,k)
        eb(i,j,k) = eb(i,j,k) + ebml(i,j,k)
      enddo ; enddo ; enddo
      if (CS%debug) then
        call hchksum(ea, "after ea = ea + eaml", G%HI, haloshift=0, scale=GV%H_to_m)
        call hchksum(eb, "after eb = eb + ebml", G%HI, haloshift=0, scale=GV%H_to_m)
      endif
    endif

    if (CS%ML_mix_first < 1.0) then
    !  Call the mixed layer code now, perhaps for a second time.
    !  This subroutine (1)  Cools the mixed layer.
    !    (2) Performs convective adjustment by mixed layer entrainment.
    !    (3) Heats the mixed layer and causes it to detrain to
    !        Monin-Obukhov depth or minimum mixed layer depth.
    !    (4) Uses any remaining TKE to drive mixed layer entrainment.
    !    (5) Possibly splits the buffer layer into two isopycnal layers.

      call find_uv_at_h(u, v, hold, u_h, v_h, G, GV, US, ea, eb)
      if (CS%debug) call MOM_state_chksum("find_uv_at_h1 ", u, v, h, G, GV, US, haloshift=0)

      dt_mix = min(dt, dt*(1.0 - CS%ML_mix_first))
      call cpu_clock_begin(id_clock_mixedlayer)
      ! Changes: h, tv%T, tv%S, ea and eb  (G is also inout???)
      call bulkmixedlayer(h, u_h, v_h, tv, fluxes, dt_mix, ea, eb, &
                          G, GV, US, CS%bulkmixedlayer_CSp, CS%optics, &
                          Hml, CS%aggregate_FW_forcing, dt, last_call=.true.)

      !  Keep salinity from falling below a small but positive threshold.
      !  This constraint is needed for SIS1 ice model, which can extract
      !  more salt than is present in the ocean. SIS2 does not suffer
      !  from this limitation, in which case we can let salinity=0 and still
      !  have salt conserved with SIS2 ice. So for SIS2, we can run with
      !  BOUND_SALINITY=False in MOM.F90.
      if (associated(tv%S) .and. associated(tv%salt_deficit)) &
        call adjust_salt(h, tv, G, GV, CS%diabatic_aux_CSp)

      call cpu_clock_end(id_clock_mixedlayer)
      if (showCallTree) call callTree_waypoint("done with 2nd bulkmixedlayer (diabatic)")
      if (CS%debugConservation) call MOM_state_stats('2nd bulkmixedlayer', u, v, h, tv%T, tv%S, G, GV, US)
    endif

  else  ! following block for when NOT using BULKMIXEDLAYER

    ! calculate change in temperature & salinity due to dia-coordinate surface diffusion
    if (associated(tv%T)) then

      if (CS%debug) then
        call hchksum(ea, "before triDiagTS ea ", G%HI, haloshift=0, scale=GV%H_to_m)
        call hchksum(eb, "before triDiagTS eb ", G%HI, haloshift=0, scale=GV%H_to_m)
      endif
      call cpu_clock_begin(id_clock_tridiag)

      !  Keep salinity from falling below a small but positive threshold.
      !  This constraint is needed for SIS1 ice model, which can extract
      !  more salt than is present in the ocean. SIS2 does not suffer
      !  from this limitation, in which case we can let salinity=0 and still
      !  have salt conserved with SIS2 ice. So for SIS2, we can run with
      !  BOUND_SALINITY=False in MOM.F90.
      if (associated(tv%S) .and. associated(tv%salt_deficit)) &
        call adjust_salt(h, tv, G, GV, CS%diabatic_aux_CSp)

      if (CS%diabatic_diff_tendency_diag) then
        do k=1,nz ; do j=js,je ; do i=is,ie
          temp_diag(i,j,k) = tv%T(i,j,k)
          saln_diag(i,j,k) = tv%S(i,j,k)
        enddo ; enddo ; enddo
      endif

      ! Changes T and S via the tridiagonal solver; no change to h
      if (CS%tracer_tridiag) then
        call tracer_vertdiff(hold, ea, eb, dt, tv%T, G, GV)
        call tracer_vertdiff(hold, ea, eb, dt, tv%S, G, GV)
      else
        call triDiagTS(G, GV, is, ie, js, je, hold, ea, eb, tv%T, tv%S)
      endif

      ! diagnose temperature, salinity, heat, and salt tendencies
      ! Note: hold here refers to the thicknesses from before the dual-entraintment when using
      ! the bulk mixed layer scheme, so tendencies should be posted on hold.
      if (CS%diabatic_diff_tendency_diag) then
        call diagnose_diabatic_diff_tendency(tv, hold, temp_diag, saln_diag, dt, G, GV, US, CS)
        if (CS%id_diabatic_diff_h > 0) call post_data(CS%id_diabatic_diff_h, hold, CS%diag, alt_h=hold)
      endif

      call cpu_clock_end(id_clock_tridiag)
      if (showCallTree) call callTree_waypoint("done with triDiagTS (diabatic)")

    endif  ! endif corresponding to if (associated(tv%T))
    if (CS%debugConservation) call MOM_state_stats('triDiagTS', u, v, h, tv%T, tv%S, G, GV, US)

  endif  ! endif for the BULKMIXEDLAYER block

  if (CS%debug) then
    call MOM_state_chksum("after mixed layer ", u, v, h, G, GV, US, haloshift=0)
    call MOM_thermovar_chksum("after mixed layer ", tv, G)
    call hchksum(ea, "after mixed layer ea", G%HI, scale=GV%H_to_m)
    call hchksum(eb, "after mixed layer eb", G%HI, scale=GV%H_to_m)
  endif

  call cpu_clock_begin(id_clock_remap)
  call regularize_layers(h, tv, dt, ea, eb, G, GV, US, CS%regularize_layers_CSp)
  call cpu_clock_end(id_clock_remap)
  if (showCallTree) call callTree_waypoint("done with regularize_layers (diabatic)")
  if (CS%debugConservation) call MOM_state_stats('regularize_layers', u, v, h, tv%T, tv%S, G, GV, US)

  ! Whenever thickness changes let the diag manager know, as the
  ! target grids for vertical remapping may need to be regenerated.
  if (associated(ADp%du_dt_dia) .or. associated(ADp%dv_dt_dia)) &
    ! Remapped d[uv]dt_dia require east/north halo updates of h
    call pass_var(h, G%domain, To_West+To_South+Omit_Corners, halo=1)
  call diag_update_remap_grids(CS%diag)

  ! diagnostics
  Idt = 1.0 / dt
  if ((CS%id_Tdif > 0) .or. (CS%id_Tadv > 0)) then
    do j=js,je ; do i=is,ie
      Tdif_flx(i,j,1) = 0.0 ; Tdif_flx(i,j,nz+1) = 0.0
      Tadv_flx(i,j,1) = 0.0 ; Tadv_flx(i,j,nz+1) = 0.0
    enddo ; enddo
    !$OMP parallel do default(shared)
    do K=2,nz ; do j=js,je ; do i=is,ie
      Tdif_flx(i,j,K) = (Idt * 0.5*(ea(i,j,k) + eb(i,j,k-1))) * &
                        (tv%T(i,j,k-1) - tv%T(i,j,k))
      Tadv_flx(i,j,K) = (Idt * (ea(i,j,k) - eb(i,j,k-1))) * &
                    0.5*(tv%T(i,j,k-1) + tv%T(i,j,k))
    enddo ; enddo ; enddo
  endif
  if ((CS%id_Sdif > 0) .or. (CS%id_Sadv > 0)) then
    do j=js,je ; do i=is,ie
      Sdif_flx(i,j,1) = 0.0 ; Sdif_flx(i,j,nz+1) = 0.0
      Sadv_flx(i,j,1) = 0.0 ; Sadv_flx(i,j,nz+1) = 0.0
    enddo ; enddo
    !$OMP parallel do default(shared)
    do K=2,nz ; do j=js,je ; do i=is,ie
      Sdif_flx(i,j,K) = (Idt * 0.5*(ea(i,j,k) + eb(i,j,k-1))) * &
                        (tv%S(i,j,k-1) - tv%S(i,j,k))
      Sadv_flx(i,j,K) = (Idt * (ea(i,j,k) - eb(i,j,k-1))) * &
                    0.5*(tv%S(i,j,k-1) + tv%S(i,j,k))
    enddo ; enddo ; enddo
  endif

  ! mixing of passive tracers from massless boundary layers to interior
  call cpu_clock_begin(id_clock_tracers)
  if (CS%mix_boundary_tracers) then
    Tr_ea_BBL = GV%Z_to_H * sqrt(dt*CS%Kd_BBL_tr)
    !$OMP parallel do default(shared) private(htot,in_boundary,add_ent)
    do j=js,je
      do i=is,ie
        ebtr(i,j,nz) = eb(i,j,nz)
        htot(i) = 0.0
        in_boundary(i) = (G%mask2dT(i,j) > 0.0)
      enddo
      do k=nz,2,-1 ; do i=is,ie
        if (in_boundary(i)) then
          htot(i) = htot(i) + h(i,j,k)
          !   If diapycnal mixing has been suppressed because this is a massless
          ! layer near the bottom, add some mixing of tracers between these
          ! layers.  This flux is based on the harmonic mean of the two
          ! thicknesses, as this corresponds pretty closely (to within
          ! differences in the density jumps between layers) with what is done
          ! in the calculation of the fluxes in the first place.  Kd_min_tr
          ! should be much less than the values that have been set in Kd_lay,
          ! perhaps a molecular diffusivity.
          add_ent = ((dt * CS%Kd_min_tr) * GV%Z_to_H**2) * &
                    ((h(i,j,k-1)+h(i,j,k)+h_neglect) / &
                     (h(i,j,k-1)*h(i,j,k)+h_neglect2)) - &
                    0.5*(ea(i,j,k) + eb(i,j,k-1))
          if (htot(i) < Tr_ea_BBL) then
            add_ent = max(0.0, add_ent, &
                          (Tr_ea_BBL - htot(i)) - min(ea(i,j,k), eb(i,j,k-1)))
          elseif (add_ent < 0.0) then
            add_ent = 0.0 ; in_boundary(i) = .false.
          endif

          ebtr(i,j,k-1) = eb(i,j,k-1) + add_ent
          eatr(i,j,k) = ea(i,j,k) + add_ent
        else
          ebtr(i,j,k-1) = eb(i,j,k-1) ; eatr(i,j,k) = ea(i,j,k)
        endif
        if (CS%double_diffuse) then ; if (Kd_extra_S(i,j,K) > 0.0) then
          add_ent = ((dt * Kd_extra_S(i,j,K)) * GV%Z_to_H**2) / &
             (0.25 * ((h(i,j,k-1) + h(i,j,k)) + (hold(i,j,k-1) + hold(i,j,k))) + &
              h_neglect)
          ebtr(i,j,k-1) = ebtr(i,j,k-1) + add_ent
          eatr(i,j,k) = eatr(i,j,k) + add_ent
        endif ; endif
      enddo ; enddo
      do i=is,ie ; eatr(i,j,1) = ea(i,j,1) ; enddo

    enddo

    call call_tracer_column_fns(hold, h, eatr, ebtr, fluxes, Hml, dt, G, GV, US, tv, &
                              CS%optics, CS%tracer_flow_CSp, CS%debug)

  elseif (CS%double_diffuse) then  ! extra diffusivity for passive tracers

    do j=js,je ; do i=is,ie
      ebtr(i,j,nz) = eb(i,j,nz) ; eatr(i,j,1) = ea(i,j,1)
    enddo ; enddo
    !$OMP parallel do default(shared) private(add_ent)
    do k=nz,2,-1 ; do j=js,je ; do i=is,ie
      if (Kd_extra_S(i,j,K) > 0.0) then
        add_ent = ((dt * Kd_extra_S(i,j,K)) * GV%Z_to_H**2) / &
           (0.25 * ((h(i,j,k-1) + h(i,j,k)) + (hold(i,j,k-1) + hold(i,j,k))) + &
            h_neglect)
      else
        add_ent = 0.0
      endif
      ebtr(i,j,k-1) = eb(i,j,k-1) + add_ent
      eatr(i,j,k) = ea(i,j,k) + add_ent
    enddo ; enddo ; enddo

    call call_tracer_column_fns(hold, h, eatr, ebtr, fluxes, Hml, dt, G, GV, US, tv, &
                                CS%optics, CS%tracer_flow_CSp, CS%debug)

  else
    call call_tracer_column_fns(hold, h, ea, eb, fluxes, Hml, dt, G, GV, US, tv, &
                                CS%optics, CS%tracer_flow_CSp, CS%debug)

  endif  ! (CS%mix_boundary_tracers)

  call cpu_clock_end(id_clock_tracers)

  ! sponges
  if (CS%use_sponge) then
    call cpu_clock_begin(id_clock_sponge)
    ! Layer mode sponge
    if (CS%bulkmixedlayer .and. associated(tv%eqn_of_state)) then
      do i=is,ie ; p_ref_cv(i) = tv%P_Ref ; enddo
      EOSdom(:) = EOS_domain(G%HI)
      !$OMP parallel do default(shared)
      do j=js,je
        call calculate_density(tv%T(:,j,1), tv%S(:,j,1), p_ref_cv, Rcv_ml(:,j), &
                               tv%eqn_of_state, EOSdom)
      enddo
      call apply_sponge(h, dt, G, GV, US, ea, eb, CS%sponge_CSp, Rcv_ml)
    else
      call apply_sponge(h, dt, G, GV, US, ea, eb, CS%sponge_CSp)
    endif
    call cpu_clock_end(id_clock_sponge)
    if (CS%debug) then
      call MOM_state_chksum("apply_sponge ", u, v, h, G, GV, US, haloshift=0)
      call MOM_thermovar_chksum("apply_sponge ", tv, G)
    endif
  endif ! CS%use_sponge

!   Save the diapycnal mass fluxes as a diagnostic field.
  if (associated(CDp%diapyc_vel)) then
    !$OMP parallel do default(shared)
    do j=js,je
      do K=2,nz ; do i=is,ie
        CDp%diapyc_vel(i,j,K) = US%s_to_T*Idt * (ea(i,j,k) - eb(i,j,k-1))
      enddo ; enddo
      do i=is,ie
        CDp%diapyc_vel(i,j,1) = 0.0
        CDp%diapyc_vel(i,j,nz+1) = 0.0
      enddo
    enddo
  endif

! For momentum, it is only the net flux that homogenizes within
! the mixed layer.  Vertical viscosity that is proportional to the
! mixed layer turbulence is applied elsewhere.
  if (CS%bulkmixedlayer) then
    if (CS%debug) then
      call hchksum(ea, "before net flux rearrangement ea", G%HI, scale=GV%H_to_m)
      call hchksum(eb, "before net flux rearrangement eb", G%HI, scale=GV%H_to_m)
    endif
    !$OMP parallel do default(shared) private(net_ent)
    do j=js,je
      do K=2,GV%nkml ; do i=is,ie
        net_ent = ea(i,j,k) - eb(i,j,k-1)
        ea(i,j,k) = max(net_ent, 0.0)
        eb(i,j,k-1) = max(-net_ent, 0.0)
      enddo ; enddo
    enddo
    if (CS%debug) then
      call hchksum(ea, "after net flux rearrangement ea", G%HI, scale=GV%H_to_m)
      call hchksum(eb, "after net flux rearrangement eb", G%HI, scale=GV%H_to_m)
    endif
  endif

! Initialize halo regions of ea, eb, and hold to default values.
  !$OMP parallel do default(shared)
  do k=1,nz
    do i=is-1,ie+1
      hold(i,js-1,k) = GV%Angstrom_H ; ea(i,js-1,k) = 0.0 ; eb(i,js-1,k) = 0.0
      hold(i,je+1,k) = GV%Angstrom_H ; ea(i,je+1,k) = 0.0 ; eb(i,je+1,k) = 0.0
    enddo
    do j=js,je
      hold(is-1,j,k) = GV%Angstrom_H ; ea(is-1,j,k) = 0.0 ; eb(is-1,j,k) = 0.0
      hold(ie+1,j,k) = GV%Angstrom_H ; ea(ie+1,j,k) = 0.0 ; eb(ie+1,j,k) = 0.0
    enddo
  enddo

  call cpu_clock_begin(id_clock_pass)
  if (G%symmetric) then ; dir_flag = To_All+Omit_Corners
  else ; dir_flag = To_West+To_South+Omit_Corners ; endif
  call create_group_pass(CS%pass_hold_eb_ea, hold, G%Domain, dir_flag, halo=1)
  call create_group_pass(CS%pass_hold_eb_ea, eb, G%Domain, dir_flag, halo=1)
  call create_group_pass(CS%pass_hold_eb_ea, ea, G%Domain, dir_flag, halo=1)
  call do_group_pass(CS%pass_hold_eb_ea, G%Domain)
  call cpu_clock_end(id_clock_pass)

  !  Use a tridiagonal solver to determine effect of the diapycnal
  !  advection on velocity field. It is assumed that water leaves
  !  or enters the ocean with the surface velocity.
  if (CS%debug) then
    call MOM_state_chksum("before u/v tridiag ", u, v, h, G, GV, US, haloshift=0)
    call hchksum(ea, "before u/v tridiag ea", G%HI, scale=GV%H_to_m)
    call hchksum(eb, "before u/v tridiag eb", G%HI, scale=GV%H_to_m)
    call hchksum(hold, "before u/v tridiag hold", G%HI, scale=GV%H_to_m)
  endif
  call cpu_clock_begin(id_clock_tridiag)

  !$OMP parallel do default(shared) private(hval,b1,d1,c1,eaval)
  do j=js,je
    do I=Isq,Ieq
      if (associated(ADp%du_dt_dia)) ADp%du_dt_dia(I,j,1) = u(I,j,1)
      hval = (hold(i,j,1) + hold(i+1,j,1)) + (ea(i,j,1) + ea(i+1,j,1)) + h_neglect
      b1(I) = 1.0 / (hval + (eb(i,j,1) + eb(i+1,j,1)))
      d1(I) = hval * b1(I)
      u(I,j,1) = b1(I) * (hval * u(I,j,1))
    enddo
    do k=2,nz ; do I=Isq,Ieq
      if (associated(ADp%du_dt_dia)) ADp%du_dt_dia(I,j,k) = u(I,j,k)
      c1(I,k) = (eb(i,j,k-1)+eb(i+1,j,k-1)) * b1(I)
      eaval = ea(i,j,k) + ea(i+1,j,k)
      hval = hold(i,j,k) + hold(i+1,j,k) + h_neglect
      b1(I) = 1.0 / ((eb(i,j,k) + eb(i+1,j,k)) + (hval + d1(I)*eaval))
      d1(I) = (hval + d1(I)*eaval) * b1(I)
      u(I,j,k) = (hval*u(I,j,k) + eaval*u(I,j,k-1))*b1(I)
    enddo ; enddo
    do k=nz-1,1,-1 ; do I=Isq,Ieq
      u(I,j,k) = u(I,j,k) + c1(I,k+1)*u(I,j,k+1)
      if (associated(ADp%du_dt_dia)) &
        ADp%du_dt_dia(I,j,k) = (u(I,j,k) - ADp%du_dt_dia(I,j,k)) * Idt
    enddo ; enddo
    if (associated(ADp%du_dt_dia)) then
      do I=Isq,Ieq
        ADp%du_dt_dia(I,j,nz) = (u(I,j,nz)-ADp%du_dt_dia(I,j,nz)) * Idt
      enddo
    endif
  enddo
  if (CS%debug) then
    call MOM_state_chksum("aft 1st loop tridiag ", u, v, h, G, GV, US, haloshift=0)
  endif
  !$OMP parallel do default(shared) private(hval,b1,d1,c1,eaval)
  do J=Jsq,Jeq
    do i=is,ie
      if (associated(ADp%dv_dt_dia)) ADp%dv_dt_dia(i,J,1) = v(i,J,1)
      hval = (hold(i,j,1) + hold(i,j+1,1)) + (ea(i,j,1) + ea(i,j+1,1)) + h_neglect
      b1(i) = 1.0 / (hval + (eb(i,j,1) + eb(i,j+1,1)))
      d1(I) = hval * b1(I)
      v(i,J,1) = b1(i) * (hval * v(i,J,1))
    enddo
    do k=2,nz ; do i=is,ie
      if (associated(ADp%dv_dt_dia)) ADp%dv_dt_dia(i,J,k) = v(i,J,k)
      c1(i,k) = (eb(i,j,k-1)+eb(i,j+1,k-1)) * b1(i)
      eaval = ea(i,j,k) + ea(i,j+1,k)
      hval = hold(i,j,k) + hold(i,j+1,k) + h_neglect
      b1(i) = 1.0 / ((eb(i,j,k) + eb(i,j+1,k)) + (hval + d1(i)*eaval))
      d1(i) = (hval + d1(i)*eaval) * b1(i)
      v(i,J,k) = (hval*v(i,J,k) + eaval*v(i,J,k-1))*b1(i)
    enddo ; enddo
    do k=nz-1,1,-1 ; do i=is,ie
      v(i,J,k) = v(i,J,k) + c1(i,k+1)*v(i,J,k+1)
      if (associated(ADp%dv_dt_dia)) &
        ADp%dv_dt_dia(i,J,k) = (v(i,J,k) - ADp%dv_dt_dia(i,J,k)) * Idt
    enddo ; enddo
    if (associated(ADp%dv_dt_dia)) then
      do i=is,ie
        ADp%dv_dt_dia(i,J,nz) = (v(i,J,nz)-ADp%dv_dt_dia(i,J,nz)) * Idt
      enddo
    endif
  enddo
  call cpu_clock_end(id_clock_tridiag)
  if (CS%debug) then
    call MOM_state_chksum("after u/v tridiag ", u, v, h, G, GV, US, haloshift=0)
  endif

  ! Diagnose the diapycnal diffusivities and other related quantities.
  if (CS%id_Kd_int  > 0) call post_data(CS%id_Kd_int,  Kd_int,  CS%diag)
  if (CS%id_Kd_heat > 0) call post_data(CS%id_Kd_heat, Kd_heat, CS%diag)
  if (CS%id_Kd_salt > 0) call post_data(CS%id_Kd_salt, Kd_salt, CS%diag)

  if (CS%id_ea > 0) call post_data(CS%id_ea, ea, CS%diag)
  if (CS%id_eb > 0) call post_data(CS%id_eb, eb, CS%diag)

  if (CS%id_dudt_dia > 0) call post_data(CS%id_dudt_dia, ADp%du_dt_dia,  CS%diag)
  if (CS%id_dvdt_dia > 0) call post_data(CS%id_dvdt_dia, ADp%dv_dt_dia,  CS%diag)
  if (CS%id_wd       > 0) call post_data(CS%id_wd,       CDp%diapyc_vel, CS%diag)

  if (CS%id_Tdif > 0) call post_data(CS%id_Tdif, Tdif_flx, CS%diag)
  if (CS%id_Tadv > 0) call post_data(CS%id_Tadv, Tadv_flx, CS%diag)
  if (CS%id_Sdif > 0) call post_data(CS%id_Sdif, Sdif_flx, CS%diag)
  if (CS%id_Sadv > 0) call post_data(CS%id_Sadv, Sadv_flx, CS%diag)

  !! Diagnostics for terms multiplied by fractional thicknesses
  if (CS%id_hf_dudt_dia_2d > 0) then
    allocate(hf_dudt_dia_2d(G%IsdB:G%IedB,G%jsd:G%jed))
    hf_dudt_dia_2d(:,:) = 0.0
    do k=1,nz ; do j=js,je ; do I=Isq,Ieq
      hf_dudt_dia_2d(I,j) = hf_dudt_dia_2d(I,j) + ADp%du_dt_dia(I,j,k) * ADp%diag_hfrac_u(I,j,k)
    enddo ; enddo ; enddo
    call post_data(CS%id_hf_dudt_dia_2d, hf_dudt_dia_2d, CS%diag)
    deallocate(hf_dudt_dia_2d)
  endif

  if (CS%id_hf_dvdt_dia_2d > 0) then
    allocate(hf_dvdt_dia_2d(G%isd:G%ied,G%JsdB:G%JedB))
    hf_dvdt_dia_2d(:,:) = 0.0
    do k=1,nz ; do J=Jsq,Jeq ; do i=is,ie
      hf_dvdt_dia_2d(i,J) = hf_dvdt_dia_2d(i,J) + ADp%dv_dt_dia(i,J,k) * ADp%diag_hfrac_v(i,J,k)
    enddo ; enddo ; enddo
    call post_data(CS%id_hf_dvdt_dia_2d, hf_dvdt_dia_2d, CS%diag)
    deallocate(hf_dvdt_dia_2d)
  endif

  call disable_averaging(CS%diag)

  if (showCallTree) call callTree_leave("layered_diabatic()")

end subroutine layered_diabatic

!> Returns pointers or values of members within the diabatic_CS type. For extensibility,
!! each returned argument is an optional argument
subroutine extract_diabatic_member(CS, opacity_CSp, optics_CSp, evap_CFL_limit, minimum_forcing_depth, &
                                   KPP_CSp, energetic_PBL_CSp, diabatic_aux_CSp, diabatic_halo)
  type(diabatic_CS), intent(in   )           :: CS !< module control structure
  ! All output arguments are optional
  type(opacity_CS),  optional, pointer       :: opacity_CSp !< A pointer to be set to the opacity control structure
  type(optics_type), optional, pointer       :: optics_CSp  !< A pointer to be set to the optics control structure
  type(KPP_CS),      optional, pointer       :: KPP_CSp     !< A pointer to be set to the KPP CS
  type(energetic_PBL_CS), optional, pointer  :: energetic_PBL_CSp !< A pointer to be set to the ePBL CS
  real,              optional, intent(  out) :: evap_CFL_limit !<The largest fraction of a layer that can be
                                                            !! evaporated in one time-step [nondim].
  real,              optional, intent(  out) :: minimum_forcing_depth !< The smallest depth over which heat
                                                            !! and freshwater fluxes are applied [H ~> m or kg m-2].
  type(diabatic_aux_CS), optional, pointer   :: diabatic_aux_CSp !< A pointer to be set to the diabatic_aux
                                                            !! control structure
  integer,           optional, intent(  out) :: diabatic_halo !< The halo size where the diabatic algorithms
                                                            !! assume thermodynamics properties are valid.

  ! Pointers to control structures
  if (present(opacity_CSp))       opacity_CSp => CS%opacity_CSp
  if (present(optics_CSp))        optics_CSp  => CS%optics
  if (present(KPP_CSp))           KPP_CSp     => CS%KPP_CSp
  if (present(energetic_PBL_CSp)) energetic_PBL_CSp => CS%energetic_PBL_CSp

  ! Constants within diabatic_CS
  if (present(evap_CFL_limit))        evap_CFL_limit = CS%evap_CFL_limit
  if (present(minimum_forcing_depth)) minimum_forcing_depth = CS%minimum_forcing_depth
  if (present(diabatic_halo)) diabatic_halo = CS%halo_TS_diff

end subroutine extract_diabatic_member

!> Routine called for adiabatic physics
subroutine adiabatic(h, tv, fluxes, dt, G, GV, US, CS)
  type(ocean_grid_type),   intent(inout) :: G      !< ocean grid structure
  type(verticalGrid_type), intent(in)    :: GV     !< ocean vertical grid structure
  real, dimension(SZI_(G),SZJ_(G),SZK_(GV)), &
                           intent(inout) :: h      !< thickness [H ~> m or kg m-2]
  type(thermo_var_ptrs),   intent(inout) :: tv     !< points to thermodynamic fields
  type(forcing),           intent(inout) :: fluxes !< boundary fluxes
  real,                    intent(in)    :: dt     !< time step [T ~> s]
  type(unit_scale_type),   intent(in)    :: US     !< A dimensional unit scaling type
  type(diabatic_CS),       pointer       :: CS     !< module control structure

  real, dimension(SZI_(G),SZJ_(G),SZK_(GV)) :: zeros  ! An array of zeros.

  zeros(:,:,:) = 0.0

  call call_tracer_column_fns(h, h, zeros, zeros, fluxes, zeros(:,:,1), dt, G, GV, US, tv, &
                              CS%optics, CS%tracer_flow_CSp, CS%debug)

end subroutine adiabatic


!> This routine diagnoses tendencies from application of diabatic diffusion
!! using ALE algorithm. Note that layer thickness is not altered by
!! diabatic diffusion.
subroutine diagnose_diabatic_diff_tendency(tv, h, temp_old, saln_old, dt, G, GV, US, CS)
  type(ocean_grid_type),                      intent(in) :: G        !< ocean grid structure
  type(verticalGrid_type),                    intent(in) :: GV       !< ocean vertical grid structure
  type(thermo_var_ptrs),                      intent(in) :: tv       !< points to updated thermodynamic fields
  real, dimension(SZI_(G),SZJ_(G),SZK_(GV)),  intent(in) :: h        !< thickness [H ~> m or kg m-2]
  real, dimension(SZI_(G),SZJ_(G),SZK_(GV)),  intent(in) :: temp_old !< temperature prior to diabatic physics
  real, dimension(SZI_(G),SZJ_(G),SZK_(GV)),  intent(in) :: saln_old !< salinity prior to diabatic physics [ppt]
  real,                                       intent(in) :: dt       !< time step [T ~> s]
  type(unit_scale_type),                      intent(in) :: US       !< A dimensional unit scaling type
  type(diabatic_CS),                          pointer    :: CS       !< module control structure

  ! Local variables
  real, dimension(SZI_(G),SZJ_(G),SZK_(GV)) :: work_3d
  real, dimension(SZI_(G),SZJ_(G))          :: work_2d
  real :: Idt  ! The inverse of the timestep [T-1 ~> s-1]
  real :: ppt2mks = 0.001  ! Conversion factor from g/kg to kg/kg.
  integer :: i, j, k, is, ie, js, je, nz
  logical :: do_saln_tend   ! Calculate salinity-based tendency diagnosics

  is  = G%isc ; ie = G%iec ; js = G%jsc ; je = G%jec ; nz = GV%ke
  Idt = 0.0 ; if (dt > 0.0) Idt = 1. / dt
  work_3d(:,:,:) = 0.0
  work_2d(:,:)   = 0.0


  ! temperature tendency
  do k=1,nz ; do j=js,je ; do i=is,ie
    work_3d(i,j,k) = (tv%T(i,j,k)-temp_old(i,j,k))*Idt
  enddo ; enddo ; enddo
  if (CS%id_diabatic_diff_temp_tend > 0) then
    call post_data(CS%id_diabatic_diff_temp_tend, work_3d, CS%diag, alt_h=h)
  endif

  ! heat tendency
  if (CS%id_diabatic_diff_heat_tend > 0 .or. CS%id_diabatic_diff_heat_tend_2d > 0) then
    do k=1,nz ; do j=js,je ; do i=is,ie
      work_3d(i,j,k) = h(i,j,k)*GV%H_to_RZ * tv%C_p * work_3d(i,j,k)
    enddo ; enddo ; enddo
    if (CS%id_diabatic_diff_heat_tend > 0) then
      call post_data(CS%id_diabatic_diff_heat_tend, work_3d, CS%diag, alt_h=h)
    endif
    if (CS%id_diabatic_diff_heat_tend_2d > 0) then
      work_2d(:,:) = 0.0
      do k=1,nz ; do j=js,je ; do i=is,ie
        work_2d(i,j) = work_2d(i,j) + work_3d(i,j,k)
      enddo ; enddo ; enddo
      call post_data(CS%id_diabatic_diff_heat_tend_2d, work_2d, CS%diag)
    endif
  endif

  ! salinity tendency
  do_saln_tend = CS%id_diabatic_diff_saln_tend > 0 &
    .or. CS%id_diabatic_diff_salt_tend > 0 &
    .or. CS%id_diabatic_diff_salt_tend_2d > 0

  if (do_saln_tend) then
    do k=1,nz ; do j=js,je ; do i=is,ie
      work_3d(i,j,k) = (tv%S(i,j,k) - saln_old(i,j,k)) * Idt
    enddo ; enddo ; enddo

    if (CS%id_diabatic_diff_saln_tend > 0) &
      call post_data(CS%id_diabatic_diff_saln_tend, work_3d, CS%diag, alt_h=h)

    ! salt tendency
    if (CS%id_diabatic_diff_salt_tend > 0 .or. CS%id_diabatic_diff_salt_tend_2d > 0) then
      do k=1,nz ; do j=js,je ; do i=is,ie
        work_3d(i,j,k) = h(i,j,k)*GV%H_to_RZ * ppt2mks * work_3d(i,j,k)
      enddo ; enddo ; enddo
      if (CS%id_diabatic_diff_salt_tend > 0) then
        call post_data(CS%id_diabatic_diff_salt_tend, work_3d, CS%diag, alt_h=h)
      endif
      if (CS%id_diabatic_diff_salt_tend_2d > 0) then
        work_2d(:,:) = 0.0
        do k=1,nz ; do j=js,je ; do i=is,ie
          work_2d(i,j) = work_2d(i,j) + work_3d(i,j,k)
        enddo ; enddo ; enddo
        call post_data(CS%id_diabatic_diff_salt_tend_2d, work_2d, CS%diag)
      endif
    endif
  endif

end subroutine diagnose_diabatic_diff_tendency


!> This routine diagnoses tendencies from application of boundary fluxes.
!! These impacts are generally 3d, in particular for penetrative shortwave.
!! Other fluxes contribute 3d in cases when the layers vanish or are very thin,
!! in which case we distribute the flux into k > 1 layers.
subroutine diagnose_boundary_forcing_tendency(tv, h, temp_old, saln_old, h_old, &
                                              dt, G, GV, US, CS)
  type(ocean_grid_type),   intent(in) :: G        !< ocean grid structure
  type(verticalGrid_type), intent(in) :: GV       !< ocean vertical grid structure
  type(thermo_var_ptrs),   intent(in) :: tv       !< points to updated thermodynamic fields
  real, dimension(SZI_(G),SZJ_(G),SZK_(GV)), &
                           intent(in) :: h        !< thickness after boundary flux application [H ~> m or kg m-2]
  real, dimension(SZI_(G),SZJ_(G),SZK_(GV)), &
                           intent(in) :: temp_old !< temperature prior to boundary flux application [degC]
  real, dimension(SZI_(G),SZJ_(G),SZK_(GV)), &
                           intent(in) :: saln_old !< salinity prior to boundary flux application [ppt]
  real, dimension(SZI_(G),SZJ_(G),SZK_(GV)), &
                           intent(in) :: h_old    !< thickness prior to boundary flux application [H ~> m or kg m-2]
  real,                    intent(in) :: dt       !< time step [T ~> s]
  type(unit_scale_type),   intent(in) :: US       !< A dimensional unit scaling type
  type(diabatic_CS),       pointer    :: CS       !< module control structure

  ! Local variables
  real, dimension(SZI_(G),SZJ_(G),SZK_(GV)) :: work_3d
  real, dimension(SZI_(G),SZJ_(G))          :: work_2d
  real :: Idt  ! The inverse of the timestep [T-1 ~> s-1]
  real :: ppt2mks = 0.001  ! Conversion factor from g/kg to kg/kg.
  integer :: i, j, k, is, ie, js, je, nz

  is  = G%isc ; ie = G%iec ; js = G%jsc ; je = G%jec ; nz = GV%ke
  Idt = 0.0 ; if (dt > 0.0) Idt = 1. / dt
  work_3d(:,:,:) = 0.0
  work_2d(:,:)   = 0.0

  ! Thickness tendency
  if (CS%id_boundary_forcing_h_tendency > 0) then
    do k=1,nz ; do j=js,je ; do i=is,ie
      work_3d(i,j,k) = (h(i,j,k) - h_old(i,j,k))*Idt
    enddo ; enddo ; enddo
    call post_data(CS%id_boundary_forcing_h_tendency, work_3d, CS%diag, alt_h=h_old)
  endif

  ! temperature tendency
  if (CS%id_boundary_forcing_temp_tend > 0) then
    do k=1,nz ; do j=js,je ; do i=is,ie
      work_3d(i,j,k) = (tv%T(i,j,k)-temp_old(i,j,k))*Idt
    enddo ; enddo ; enddo
    call post_data(CS%id_boundary_forcing_temp_tend, work_3d, CS%diag, alt_h=h_old)
  endif

  ! heat tendency
  if (CS%id_boundary_forcing_heat_tend > 0 .or. CS%id_boundary_forcing_heat_tend_2d > 0) then
    do k=1,nz ; do j=js,je ; do i=is,ie
      work_3d(i,j,k) = GV%H_to_RZ * tv%C_p * Idt * (h(i,j,k) * tv%T(i,j,k) - h_old(i,j,k) * temp_old(i,j,k))
    enddo ; enddo ; enddo
    if (CS%id_boundary_forcing_heat_tend > 0) then
      call post_data(CS%id_boundary_forcing_heat_tend, work_3d, CS%diag, alt_h=h_old)
    endif
    if (CS%id_boundary_forcing_heat_tend_2d > 0) then
      work_2d(:,:) = 0.0
      do k=1,nz ; do j=js,je ; do i=is,ie
        work_2d(i,j) = work_2d(i,j) + work_3d(i,j,k)
      enddo ; enddo ; enddo
      call post_data(CS%id_boundary_forcing_heat_tend_2d, work_2d, CS%diag)
    endif
  endif

  ! salinity tendency
  if (CS%id_boundary_forcing_saln_tend > 0) then
    do k=1,nz ; do j=js,je ; do i=is,ie
      work_3d(i,j,k) = (tv%S(i,j,k)-saln_old(i,j,k))*Idt
    enddo ; enddo ; enddo
    call post_data(CS%id_boundary_forcing_saln_tend, work_3d, CS%diag, alt_h=h_old)
  endif

  ! salt tendency
  if (CS%id_boundary_forcing_salt_tend > 0 .or. CS%id_boundary_forcing_salt_tend_2d > 0) then
    do k=1,nz ; do j=js,je ; do i=is,ie
      work_3d(i,j,k) = GV%H_to_RZ * ppt2mks * Idt * (h(i,j,k) * tv%S(i,j,k) - h_old(i,j,k) * saln_old(i,j,k))
    enddo ; enddo ; enddo
    if (CS%id_boundary_forcing_salt_tend > 0) then
      call post_data(CS%id_boundary_forcing_salt_tend, work_3d, CS%diag, alt_h=h_old)
    endif
    if (CS%id_boundary_forcing_salt_tend_2d > 0) then
      work_2d(:,:) = 0.0
      do k=1,nz ; do j=js,je ; do i=is,ie
        work_2d(i,j) = work_2d(i,j) + work_3d(i,j,k)
      enddo ; enddo ; enddo
      call post_data(CS%id_boundary_forcing_salt_tend_2d, work_2d, CS%diag)
    endif
  endif

end subroutine diagnose_boundary_forcing_tendency


!> This routine diagnoses tendencies for temperature and heat from frazil formation.
!! This routine is called twice from within subroutine diabatic; at start and at
!! end of the diabatic processes. The impacts from frazil are generally a function
!! of depth.  Hence, when checking heat budget, be sure to remove HFSIFRAZIL from HFDS in k=1.
subroutine diagnose_frazil_tendency(tv, h, temp_old, dt, G, GV, US, CS)
  type(ocean_grid_type),                     intent(in) :: G        !< ocean grid structure
  type(verticalGrid_type),                   intent(in) :: GV       !< ocean vertical grid structure
  type(thermo_var_ptrs),                     intent(in) :: tv       !< points to updated thermodynamic fields
  real, dimension(SZI_(G),SZJ_(G),SZK_(GV)), intent(in) :: h        !< thickness [H ~> m or kg m-2]
  real, dimension(SZI_(G),SZJ_(G),SZK_(GV)), intent(in) :: temp_old !< temperature prior to frazil formation [degC]
  real,                                      intent(in) :: dt       !< time step [T ~> s]
  type(unit_scale_type),                     intent(in) :: US       !< A dimensional unit scaling type
  type(diabatic_CS),                         pointer    :: CS       !< module control structure

  real, dimension(SZI_(G),SZJ_(G),SZK_(GV)) :: work_3d
  real, dimension(SZI_(G),SZJ_(G))          :: work_2d
  real    :: Idt ! The inverse of the timestep [T-1 ~> s-1]
  integer :: i, j, k, is, ie, js, je, nz

  is  = G%isc ; ie = G%iec ; js = G%jsc ; je = G%jec ; nz = GV%ke
  Idt = 0.0 ; if (dt > 0.0) Idt = 1. / dt

  ! temperature tendency
  if (CS%id_frazil_temp_tend > 0) then
    do k=1,nz ; do j=js,je ; do i=is,ie
      work_3d(i,j,k) = Idt * (tv%T(i,j,k)-temp_old(i,j,k))
    enddo ; enddo ; enddo
    call post_data(CS%id_frazil_temp_tend, work_3d, CS%diag)
  endif

  ! heat tendency
  if (CS%id_frazil_heat_tend > 0 .or. CS%id_frazil_heat_tend_2d > 0) then
    do k=1,nz ; do j=js,je ; do i=is,ie
      work_3d(i,j,k) = GV%H_to_RZ * tv%C_p * h(i,j,k) * Idt * (tv%T(i,j,k)-temp_old(i,j,k))
    enddo ; enddo ; enddo
    if (CS%id_frazil_heat_tend > 0) call post_data(CS%id_frazil_heat_tend, work_3d, CS%diag)

    ! As a consistency check, we must have
    ! FRAZIL_HEAT_TENDENCY_2d = HFSIFRAZIL
    if (CS%id_frazil_heat_tend_2d > 0) then
      work_2d(:,:) = 0.0
      do k=1,nz ; do j=js,je ; do i=is,ie
        work_2d(i,j) = work_2d(i,j) + work_3d(i,j,k)
      enddo ; enddo ; enddo
      call post_data(CS%id_frazil_heat_tend_2d, work_2d, CS%diag)
    endif
  endif

end subroutine diagnose_frazil_tendency


!> A simplified version of diabatic_driver_init that will allow
!! tracer column functions to be called without allowing any
!! of the diabatic processes to be used.
subroutine adiabatic_driver_init(Time, G, param_file, diag, CS, &
                                tracer_flow_CSp)
  type(time_type),         intent(in)    :: Time             !< current model time
  type(ocean_grid_type),   intent(in)    :: G                !< model grid structure
  type(param_file_type),   intent(in)    :: param_file       !< the file to parse for parameter values
  type(diag_ctrl), target, intent(inout) :: diag             !< regulates diagnostic output
  type(diabatic_CS),       pointer       :: CS               !< module control structure
  type(tracer_flow_control_CS), pointer  :: tracer_flow_CSp  !< pointer to control structure of the
                                                             !! tracer flow control module

! This "include" declares and sets the variable "version".
#include "version_variable.h"
  character(len=40)  :: mdl = "MOM_diabatic_driver" ! This module's name.

  if (associated(CS)) then
    call MOM_error(WARNING, "adiabatic_driver_init called with an "// &
                            "associated control structure.")
    return
  else ; allocate(CS) ; endif

  CS%diag => diag
  if (associated(tracer_flow_CSp)) CS%tracer_flow_CSp => tracer_flow_CSp

! Set default, read and log parameters
  call log_version(param_file, mdl, version, &
                   "The following parameters are used for diabatic processes.")

end subroutine adiabatic_driver_init


!> This routine initializes the diabatic driver module.
subroutine diabatic_driver_init(Time, G, GV, US, param_file, useALEalgorithm, diag, &
                                ADp, CDp, CS, tracer_flow_CSp, sponge_CSp, &
                                ALE_sponge_CSp)
  type(time_type), target                :: Time             !< model time
  type(ocean_grid_type),   intent(inout) :: G                !< model grid structure
  type(verticalGrid_type), intent(in)    :: GV               !< model vertical grid structure
  type(unit_scale_type),   intent(in)    :: US               !< A dimensional unit scaling type
  type(param_file_type),   intent(in)    :: param_file       !< file to parse for parameter values
  logical,                 intent(in)    :: useALEalgorithm  !< logical for whether to use ALE remapping
  type(diag_ctrl), target, intent(inout) :: diag             !< structure to regulate diagnostic output
  type(accel_diag_ptrs),   intent(inout) :: ADp              !< pointers to accelerations in momentum equations,
                                                             !! to enable diagnostics, like energy budgets
  type(cont_diag_ptrs),    intent(inout) :: CDp              !< pointers to terms in continuity equations
  type(diabatic_CS),       pointer       :: CS               !< module control structure
  type(tracer_flow_control_CS), pointer  :: tracer_flow_CSp  !< pointer to control structure of the
                                                             !! tracer flow control module
  type(sponge_CS),         pointer       :: sponge_CSp       !< pointer to the sponge module control structure
  type(ALE_sponge_CS),     pointer       :: ALE_sponge_CSp   !< pointer to the ALE sponge module control structure

  real    :: Kd  ! A diffusivity used in the default for other tracer diffusivities, in MKS units [m2 s-1]
  integer :: num_mode
  logical :: use_temperature
  character(len=20) :: EN1, EN2, EN3

! This "include" declares and sets the variable "version".
#include "version_variable.h"
  character(len=40)  :: mdl = "MOM_diabatic_driver" ! This module's name.
  character(len=48)  :: thickness_units
  character(len=40)  :: var_name
  character(len=160) :: var_descript
  integer :: isd, ied, jsd, jed, IsdB, IedB, JsdB, JedB, nz, nbands, m
  isd  = G%isd  ; ied  = G%ied  ; jsd  = G%jsd  ; jed  = G%jed ; nz = GV%ke
  IsdB = G%IsdB ; IedB = G%IedB ; JsdB = G%JsdB ; JedB = G%JedB

  if (associated(CS)) then
    call MOM_error(WARNING, "diabatic_driver_init called with an "// &
                            "associated control structure.")
    return
  else
    allocate(CS)
  endif

  CS%diag => diag
  CS%Time => Time

  if (associated(tracer_flow_CSp)) CS%tracer_flow_CSp => tracer_flow_CSp
  if (associated(sponge_CSp))      CS%sponge_CSp      => sponge_CSp
  if (associated(ALE_sponge_CSp))  CS%ALE_sponge_CSp  => ALE_sponge_CSp

  CS%useALEalgorithm = useALEalgorithm
  CS%bulkmixedlayer = (GV%nkml > 0)

  ! Set default, read and log parameters
  call log_version(param_file, mdl, version, &
                   "The following parameters are used for diabatic processes.", &
                   log_to_all=.true., debugging=.true.)
  call get_param(param_file, mdl, "USE_LEGACY_DIABATIC_DRIVER", CS%use_legacy_diabatic, &
                 "If true, use a legacy version of the diabatic subroutine. "//&
                 "This is temporary and is needed to avoid change in answers.", &
                 default=.true.)
  call get_param(param_file, mdl, "SPONGE", CS%use_sponge, &
                 "If true, sponges may be applied anywhere in the domain. "//&
                 "The exact location and properties of those sponges are "//&
                 "specified via calls to initialize_sponge and possibly "//&
                 "set_up_sponge_field.", default=.false.)
  call get_param(param_file, mdl, "ENABLE_THERMODYNAMICS", use_temperature, &
                 "If true, temperature and salinity are used as state "//&
                 "variables.", default=.true.)
  call get_param(param_file, mdl, "ENERGETICS_SFC_PBL", CS%use_energetic_PBL, &
                 "If true, use an implied energetics planetary boundary "//&
                 "layer scheme to determine the diffusivity and viscosity "//&
                 "in the surface boundary layer.", default=.false.)
  call get_param(param_file, mdl, "EPBL_IS_ADDITIVE", CS%ePBL_is_additive, &
                 "If true, the diffusivity from ePBL is added to all "//&
                 "other diffusivities. Otherwise, the larger of kappa-shear "//&
                 "and ePBL diffusivities are used.", default=.true.)
  call get_param(param_file, mdl, "PRANDTL_EPBL", CS%ePBL_Prandtl, &
                 "The Prandtl number used by ePBL to convert vertical diffusivities into "//&
                 "viscosities.", default=1.0, units="nondim", do_not_log=.not.CS%use_energetic_PBL)
  call get_param(param_file, mdl, "USE_KPP", CS%use_KPP, &
                 "If true, turns on the [CVMix] KPP scheme of Large et al., 1994, "//&
                 "to calculate diffusivities and non-local transport in the OBL.", &
                 default=.false., do_not_log=.true.)
  CS%use_CVMix_ddiff = CVMix_ddiff_is_used(param_file)

  CS%use_kappa_shear = kappa_shear_is_used(param_file)
  CS%use_CVMix_shear = CVMix_shear_is_used(param_file)

  if (CS%bulkmixedlayer) then
    call get_param(param_file, mdl, "ML_MIX_FIRST", CS%ML_mix_first, &
                 "The fraction of the mixed layer mixing that is applied "//&
                 "before interior diapycnal mixing.  0 by default.", &
                 units="nondim", default=0.0)
    call get_param(param_file, mdl, "NKBL", CS%nkbl, default=2, do_not_log=.true.)
  else
    CS%ML_mix_first = 0.0
  endif
  if (use_temperature) then
    call get_param(param_file, mdl, "DO_GEOTHERMAL", CS%use_geothermal, &
                 "If true, apply geothermal heating.", default=.false.)
  else
    CS%use_geothermal = .false.
  endif
  call get_param(param_file, mdl, "INTERNAL_TIDES", CS%use_int_tides, &
                 "If true, use the code that advances a separate set of "//&
                 "equations for the internal tide energy density.", default=.false.)
  CS%nMode = 1
  if (CS%use_int_tides) then
    call get_param(param_file, mdl, "INTERNAL_TIDE_MODES", CS%nMode, &
                 "The number of distinct internal tide modes "//&
                 "that will be calculated.", default=1, do_not_log=.true.)
    call get_param(param_file, mdl, "UNIFORM_TEST_CG", CS%uniform_test_cg, &
                 "If positive, a uniform group velocity of internal tide for test case", &
                 default=-1., units="m s-1", scale=US%m_s_to_L_T)
  endif

  call get_param(param_file, mdl, "MASSLESS_MATCH_TARGETS", &
                                CS%massless_match_targets, &
                 "If true, the temperature and salinity of massless layers "//&
                 "are kept consistent with their target densities. "//&
                 "Otherwise the properties of massless layers evolve "//&
                 "diffusively to match massive neighboring layers.", &
                 default=.true.)

  call get_param(param_file, mdl, "AGGREGATE_FW_FORCING", CS%aggregate_FW_forcing, &
                 "If true, the net incoming and outgoing fresh water fluxes are combined "//&
                 "and applied as either incoming or outgoing depending on the sign of the net. "//&
                 "If false, the net incoming fresh water flux is added to the model and "//&
                 "thereafter the net outgoing is removed from the topmost non-vanished "//&
                 "layers of the updated state.", default=.true.)

  call get_param(param_file, mdl, "DEBUG", CS%debug, &
                 "If true, write out verbose debugging data.", &
                 default=.false., debuggingParam=.true.)
  call get_param(param_file, mdl, "DEBUG_CONSERVATION", CS%debugConservation, &
                 "If true, monitor conservation and extrema.", &
                 default=.false., debuggingParam=.true.)

  call get_param(param_file, mdl, "DEBUG_ENERGY_REQ", CS%debug_energy_req, &
                 "If true, debug the energy requirements.", default=.false., do_not_log=.true.)
  call get_param(param_file, mdl, "MIX_BOUNDARY_TRACERS", CS%mix_boundary_tracers, &
                 "If true, mix the passive tracers in massless layers at "//&
                 "the bottom into the interior as though a diffusivity of "//&
                 "KD_MIN_TR were operating.", default=.true.)
  call get_param(param_file, mdl, "MIX_BOUNDARY_TRACER_ALE", CS%mix_boundary_tracer_ALE, &
                 "If true and in ALE mode, mix the passive tracers in massless layers at "//&
                 "the bottom into the interior as though a diffusivity of "//&
                 "KD_MIN_TR were operating.", default=.false., do_not_log=.not.CS%useALEalgorithm)

  if (CS%mix_boundary_tracers .or. CS%mix_boundary_tracer_ALE) then
    call get_param(param_file, mdl, "KD", Kd, default=0.0)
    call get_param(param_file, mdl, "KD_MIN_TR", CS%Kd_min_tr, &
                 "A minimal diffusivity that should always be applied to "//&
                 "tracers, especially in massless layers near the bottom. "//&
                 "The default is 0.1*KD.", units="m2 s-1", default=0.1*Kd, scale=US%m2_s_to_Z2_T)
    call get_param(param_file, mdl, "KD_BBL_TR", CS%Kd_BBL_tr, &
                 "A bottom boundary layer tracer diffusivity that will "//&
                 "allow for explicitly specified bottom fluxes. The "//&
                 "entrainment at the bottom is at least sqrt(Kd_BBL_tr*dt) "//&
                 "over the same distance.", units="m2 s-1", default=0., scale=US%m2_s_to_Z2_T)
  endif

  call get_param(param_file, mdl, "TRACER_TRIDIAG", CS%tracer_tridiag, &
                 "If true, use the passive tracer tridiagonal solver for T and S", &
                 default=.false.)

  call get_param(param_file, mdl, "MINIMUM_FORCING_DEPTH", CS%minimum_forcing_depth, &
                 "The smallest depth over which forcing can be applied. This "//&
                 "only takes effect when near-surface layers become thin "//&
                 "relative to this scale, in which case the forcing tendencies "//&
                 "scaled down by distributing the forcing over this depth scale.", &
                 units="m", default=0.001, scale=GV%m_to_H)
  call get_param(param_file, mdl, "EVAP_CFL_LIMIT", CS%evap_CFL_limit, &
                 "The largest fraction of a layer than can be lost to forcing "//&
                 "(e.g. evaporation, sea-ice formation) in one time-step. The unused "//&
                 "mass loss is passed down through the column.", &
                 units="nondim", default=0.8)

<<<<<<< HEAD
  call get_param(param_file, mdl, "DO_SPPT", CS%do_sppt, &
                 "If true, then stochastically perturb the thermodynamic "//&
                 "tendemcies of T,S, amd h.  Amplitude and correlations are "//&
                 "controlled by the nam_stoch namelist in the UFS model only.", &
                 default=.false.)
=======
  if (CS%use_energetic_PBL .and. .not.CS%useALEalgorithm) &
    call MOM_error(FATAL, "diabatic_driver_init: "//&
                   "ENERGETICS_SFC_PBL = True is only coded to work when USE_REGRIDDING = True.")
>>>>>>> b418ae12

  ! Register all available diagnostics for this module.
  thickness_units = get_thickness_units(GV)

  CS%id_ea_t = register_diag_field('ocean_model', 'ea_t', diag%axesTL, Time, &
      'Layer (heat) entrainment from above per timestep', 'm', conversion=GV%H_to_m)
  CS%id_eb_t = register_diag_field('ocean_model', 'eb_t', diag%axesTL, Time, &
      'Layer (heat) entrainment from below per timestep', 'm', conversion=GV%H_to_m)
  CS%id_ea_s = register_diag_field('ocean_model', 'ea_s', diag%axesTL, Time, &
      'Layer (salt) entrainment from above per timestep', 'm', conversion=GV%H_to_m)
  CS%id_eb_s = register_diag_field('ocean_model', 'eb_s', diag%axesTL, Time, &
      'Layer (salt) entrainment from below per timestep', 'm', conversion=GV%H_to_m)
  ! used by layer diabatic
  CS%id_ea = register_diag_field('ocean_model', 'ea', diag%axesTL, Time, &
      'Layer entrainment from above per timestep', 'm', conversion=GV%H_to_m)
  CS%id_eb = register_diag_field('ocean_model', 'eb', diag%axesTL, Time, &
      'Layer entrainment from below per timestep', 'm', conversion=GV%H_to_m)
  if (.not.CS%useALEalgorithm) then
    CS%id_wd = register_diag_field('ocean_model', 'wd', diag%axesTi, Time, &
      'Diapycnal velocity', 'm s-1', conversion=GV%H_to_m)
    if (CS%id_wd > 0) call safe_alloc_ptr(CDp%diapyc_vel,isd,ied,jsd,jed,nz+1)

<<<<<<< HEAD
  CS%id_dudt_dia = register_diag_field('ocean_model', 'dudt_dia', diag%axesCuL, Time, &
      'Zonal Acceleration from Diapycnal Mixing', 'm s-2', conversion=US%L_T2_to_m_s2)
  CS%id_dvdt_dia = register_diag_field('ocean_model', 'dvdt_dia', diag%axesCvL, Time, &
      'Meridional Acceleration from Diapycnal Mixing', 'm s-2', conversion=US%L_T2_to_m_s2)
  CS%id_sppt_wts = register_diag_field('ocean_model', 'sppt_pattern', diag%axesT1, Time, &
     'random pattern for sppt', 'None')
=======
    CS%id_dudt_dia = register_diag_field('ocean_model', 'dudt_dia', diag%axesCuL, Time, &
        'Zonal Acceleration from Diapycnal Mixing', 'm s-2', conversion=US%L_T2_to_m_s2)
    CS%id_dvdt_dia = register_diag_field('ocean_model', 'dvdt_dia', diag%axesCvL, Time, &
        'Meridional Acceleration from Diapycnal Mixing', 'm s-2', conversion=US%L_T2_to_m_s2)

    CS%id_hf_dudt_dia_2d = register_diag_field('ocean_model', 'hf_dudt_dia_2d', diag%axesCu1, Time, &
        'Depth-sum Fractional Thickness-weighted Zonal Acceleration from Diapycnal Mixing', &
        'm s-2', conversion=US%L_T2_to_m_s2)
    if (CS%id_hf_dudt_dia_2d > 0) call safe_alloc_ptr(ADp%diag_hfrac_u,IsdB,IedB,jsd,jed,nz)

    CS%id_hf_dvdt_dia_2d = register_diag_field('ocean_model', 'hf_dvdt_dia_2d', diag%axesCv1, Time, &
        'Depth-sum Fractional Thickness-weighted Meridional Acceleration from Diapycnal Mixing', &
        'm s-2', conversion=US%L_T2_to_m_s2)
    if (CS%id_hf_dvdt_dia_2d > 0)  call safe_alloc_ptr(ADp%diag_hfrac_v,isd,ied,JsdB,JedB,nz)

    if ((CS%id_dudt_dia > 0) .or. (CS%id_hf_dudt_dia_2d > 0)) &
      call safe_alloc_ptr(ADp%du_dt_dia,IsdB,IedB,jsd,jed,nz)
    if ((CS%id_dvdt_dia > 0) .or. (CS%id_hf_dvdt_dia_2d > 0)) &
      call safe_alloc_ptr(ADp%dv_dt_dia,isd,ied,JsdB,JedB,nz)
  endif
>>>>>>> b418ae12

  if (CS%use_int_tides) then
    CS%id_cg1 = register_diag_field('ocean_model', 'cn1', diag%axesT1, &
                 Time, 'First baroclinic mode (eigen) speed', 'm s-1', conversion=US%L_T_to_m_s)
    allocate(CS%id_cn(CS%nMode)) ; CS%id_cn(:) = -1
    do m=1,CS%nMode
      write(var_name, '("cn_mode",i1)') m
      write(var_descript, '("Baroclinic (eigen) speed of mode ",i1)') m
      CS%id_cn(m) = register_diag_field('ocean_model',var_name, diag%axesT1, &
                   Time, var_descript, 'm s-1', conversion=US%L_T_to_m_s)
      call MOM_mesg("Registering "//trim(var_name)//", Described as: "//var_descript, 5)
    enddo
  endif

  if (use_temperature) then
    CS%id_Tdif = register_diag_field('ocean_model',"Tflx_dia_diff", diag%axesTi, &
        Time, "Diffusive diapycnal temperature flux across interfaces", &
        "degC m s-1", conversion=GV%H_to_m*US%s_to_T)
    if (.not.CS%useALEalgorithm) then
      CS%id_Tadv = register_diag_field('ocean_model',"Tflx_dia_adv", diag%axesTi, &
          Time, "Advective diapycnal temperature flux across interfaces", &
          "degC m s-1", conversion=GV%H_to_m*US%s_to_T)
    endif
    CS%id_Sdif = register_diag_field('ocean_model',"Sflx_dia_diff", diag%axesTi, &
        Time, "Diffusive diapycnal salnity flux across interfaces", &
        "psu m s-1", conversion=GV%H_to_m*US%s_to_T)
    if (.not.CS%useALEalgorithm) then
      CS%id_Sadv = register_diag_field('ocean_model',"Sflx_dia_adv", diag%axesTi, &
          Time, "Advective diapycnal salnity flux across interfaces", &
          "psu m s-1", conversion=GV%H_to_m*US%s_to_T)
    endif
    CS%id_MLD_003 = register_diag_field('ocean_model', 'MLD_003', diag%axesT1, Time, &
        'Mixed layer depth (delta rho = 0.03)', 'm', conversion=US%Z_to_m, &
        cmor_field_name='mlotst', cmor_long_name='Ocean Mixed Layer Thickness Defined by Sigma T', &
        cmor_standard_name='ocean_mixed_layer_thickness_defined_by_sigma_t')
    CS%id_mlotstsq = register_diag_field('ocean_model', 'mlotstsq', diag%axesT1, Time, &
        long_name='Square of Ocean Mixed Layer Thickness Defined by Sigma T', &
        standard_name='square_of_ocean_mixed_layer_thickness_defined_by_sigma_t', &
        units='m2', conversion=US%Z_to_m**2)
    CS%id_MLD_0125 = register_diag_field('ocean_model', 'MLD_0125', diag%axesT1, Time, &
        'Mixed layer depth (delta rho = 0.125)', 'm', conversion=US%Z_to_m)
    call get_param(param_file, mdl, "MLD_EN_VALS", CS%MLD_EN_VALS, &
         "The energy values used to compute MLDs.  If not set (or all set to 0.), the "//&
         "default will overwrite to 25., 2500., 250000.",units='J/m2', default=0., &
         scale=US%kg_m3_to_R*US%m_to_Z**3*US%T_to_s**2)
    if ((CS%MLD_EN_VALS(1)==0.).and.(CS%MLD_EN_VALS(2)==0.).and.(CS%MLD_EN_VALS(3)==0.)) then
      CS%MLD_EN_VALS = (/25.*US%kg_m3_to_R*US%m_to_Z*US%m_to_L**2*US%T_to_s**2,&
           2500.*US%kg_m3_to_R*US%m_to_Z*US%m_to_L**2*US%T_to_s**2,&
           250000.*US%kg_m3_to_R*US%m_to_Z*US%m_to_L**2*US%T_to_s**2/)
    endif
    write(EN1,'(F10.2)') CS%MLD_EN_VALS(1)*US%R_to_kg_m3*US%Z_to_m*US%L_to_m**2*US%s_to_T**2
    write(EN2,'(F10.2)') CS%MLD_EN_VALS(2)*US%R_to_kg_m3*US%Z_to_m*US%L_to_m**2*US%s_to_T**2
    write(EN3,'(F10.2)') CS%MLD_EN_VALS(3)*US%R_to_kg_m3*US%Z_to_m*US%L_to_m**2*US%s_to_T**2
    CS%id_MLD_EN1 = register_diag_field('ocean_model', 'MLD_EN1', diag%axesT1, Time, &
         'Mixed layer depth for energy value set to '//trim(EN1)//' J/m2 (Energy set by 1st MLD_EN_VALS)', &
         'm', conversion=US%Z_to_m)
    CS%id_MLD_EN2 = register_diag_field('ocean_model', 'MLD_EN2', diag%axesT1, Time, &
         'Mixed layer depth for energy value set to '//trim(EN2)//' J/m2 (Energy set by 2nd MLD_EN_VALS)', &
         'm', conversion=US%Z_to_m)
    CS%id_MLD_EN3 = register_diag_field('ocean_model', 'MLD_EN3', diag%axesT1, Time, &
         'Mixed layer depth for energy value set to '//trim(EN3)//' J/m2 (Energy set by 3rd MLD_EN_VALS)', &
         'm', conversion=US%Z_to_m)
    CS%id_subMLN2  = register_diag_field('ocean_model', 'subML_N2', diag%axesT1, Time, &
        'Squared buoyancy frequency below mixed layer', 's-2', conversion=US%s_to_T**2)
    CS%id_MLD_user = register_diag_field('ocean_model', 'MLD_user', diag%axesT1, Time, &
        'Mixed layer depth (used defined)', 'm', conversion=US%Z_to_m)
  endif
  call get_param(param_file, mdl, "DIAG_MLD_DENSITY_DIFF", CS%MLDdensityDifference, &
                 "The density difference used to determine a diagnostic mixed "//&
                 "layer depth, MLD_user, following the definition of Levitus 1982. "//&
                 "The MLD is the depth at which the density is larger than the "//&
                 "surface density by the specified amount.", &
                 units='kg/m3', default=0.1, scale=US%kg_m3_to_R)
  call get_param(param_file, mdl, "DIAG_DEPTH_SUBML_N2", CS%dz_subML_N2, &
                 "The distance over which to calculate a diagnostic of the "//&
                 "stratification at the base of the mixed layer.", &
                 units='m', default=50.0, scale=US%m_to_Z)

  ! diagnostics for values prior to diabatic and prior to ALE
  CS%id_u_predia = register_diag_field('ocean_model', 'u_predia', diag%axesCuL, Time, &
      'Zonal velocity before diabatic forcing', 'm s-1', conversion=US%L_T_to_m_s)
  CS%id_v_predia = register_diag_field('ocean_model', 'v_predia', diag%axesCvL, Time, &
      'Meridional velocity before diabatic forcing', 'm s-1', conversion=US%L_T_to_m_s)
  CS%id_h_predia = register_diag_field('ocean_model', 'h_predia', diag%axesTL, Time, &
      'Layer Thickness before diabatic forcing', &
      trim(thickness_units), conversion=GV%H_to_MKS, v_extensive=.true.)
  CS%id_e_predia = register_diag_field('ocean_model', 'e_predia', diag%axesTi, Time, &
      'Interface Heights before diabatic forcing', 'm')
  if (use_temperature) then
    CS%id_T_predia = register_diag_field('ocean_model', 'temp_predia', diag%axesTL, Time, &
        'Potential Temperature', 'degC')
    CS%id_S_predia = register_diag_field('ocean_model', 'salt_predia', diag%axesTL, Time, &
        'Salinity', 'PSU')
  endif


  !call set_diffusivity_init(Time, G, param_file, diag, CS%set_diff_CSp, CS%int_tide_CSp)
  CS%id_Kd_int = register_diag_field('ocean_model', 'Kd_interface', diag%axesTi, Time, &
      'Total diapycnal diffusivity at interfaces', 'm2 s-1', conversion=US%Z2_T_to_m2_s)
  if (CS%use_energetic_PBL) then
      CS%id_Kd_ePBL = register_diag_field('ocean_model', 'Kd_ePBL', diag%axesTi, Time, &
          'ePBL diapycnal diffusivity at interfaces', 'm2 s-1', conversion=US%Z2_T_to_m2_s)
  endif

  CS%id_Kd_heat = register_diag_field('ocean_model', 'Kd_heat', diag%axesTi, Time, &
      'Total diapycnal diffusivity for heat at interfaces', 'm2 s-1', conversion=US%Z2_T_to_m2_s, &
       cmor_field_name='difvho',                                                   &
       cmor_standard_name='ocean_vertical_heat_diffusivity',                       &
       cmor_long_name='Ocean vertical heat diffusivity')
  CS%id_Kd_salt = register_diag_field('ocean_model', 'Kd_salt', diag%axesTi, Time, &
      'Total diapycnal diffusivity for salt at interfaces', 'm2 s-1',  conversion=US%Z2_T_to_m2_s, &
       cmor_field_name='difvso',                                                   &
       cmor_standard_name='ocean_vertical_salt_diffusivity',                       &
       cmor_long_name='Ocean vertical salt diffusivity')

  ! CS%useKPP is set to True if KPP-scheme is to be used, False otherwise.
  ! KPP_init() allocated CS%KPP_Csp and also sets CS%KPPisPassive
  CS%useKPP = KPP_init(param_file, G, GV, US, diag, Time, CS%KPP_CSp, passive=CS%KPPisPassive)
  if (CS%useKPP) then
    allocate( CS%KPP_NLTheat(isd:ied,jsd:jed,nz+1) )   ; CS%KPP_NLTheat(:,:,:)   = 0.
    allocate( CS%KPP_NLTscalar(isd:ied,jsd:jed,nz+1) ) ; CS%KPP_NLTscalar(:,:,:) = 0.
  endif
  if (CS%useKPP) then
    allocate( CS%KPP_buoy_flux(isd:ied,jsd:jed,nz+1) ) ; CS%KPP_buoy_flux(:,:,:) = 0.
    allocate( CS%KPP_temp_flux(isd:ied,jsd:jed) )      ; CS%KPP_temp_flux(:,:)   = 0.
    allocate( CS%KPP_salt_flux(isd:ied,jsd:jed) )      ; CS%KPP_salt_flux(:,:)   = 0.
  endif


  ! diagnostics for tendencies of temp and saln due to diabatic processes
  ! available only for ALE algorithm.
  ! diagnostics for tendencies of temp and heat due to frazil
  CS%id_diabatic_diff_h = register_diag_field('ocean_model', 'diabatic_diff_h', diag%axesTL, Time, &
      long_name='Cell thickness used during diabatic diffusion', &
      units='m', conversion=GV%H_to_m, v_extensive=.true.)
  if (CS%useALEalgorithm) then
    CS%id_diabatic_diff_temp_tend = register_diag_field('ocean_model', &
        'diabatic_diff_temp_tendency', diag%axesTL, Time,              &
        'Diabatic diffusion temperature tendency', 'degC s-1', conversion=US%s_to_T)
    if (CS%id_diabatic_diff_temp_tend > 0) then
      CS%diabatic_diff_tendency_diag = .true.
    endif

    CS%id_diabatic_diff_saln_tend = register_diag_field('ocean_model',&
        'diabatic_diff_saln_tendency', diag%axesTL, Time,             &
        'Diabatic diffusion salinity tendency', 'psu s-1', conversion=US%s_to_T)
    if (CS%id_diabatic_diff_saln_tend > 0) then
      CS%diabatic_diff_tendency_diag = .true.
    endif

    CS%id_diabatic_diff_heat_tend = register_diag_field('ocean_model',                             &
        'diabatic_heat_tendency', diag%axesTL, Time,                                               &
        'Diabatic diffusion heat tendency',                                                        &
        'W m-2', conversion=US%QRZ_T_to_W_m2, cmor_field_name='opottempdiff',            &
        cmor_standard_name='tendency_of_sea_water_potential_temperature_expressed_as_heat_content_'// &
                           'due_to_parameterized_dianeutral_mixing',                               &
        cmor_long_name='Tendency of sea water potential temperature expressed as heat content '//  &
                       'due to parameterized dianeutral mixing', &
        v_extensive=.true.)
    if (CS%id_diabatic_diff_heat_tend > 0) then
      CS%diabatic_diff_tendency_diag = .true.
    endif

    CS%id_diabatic_diff_salt_tend = register_diag_field('ocean_model',                   &
        'diabatic_salt_tendency', diag%axesTL, Time,                                     &
        'Diabatic diffusion of salt tendency',                                           &
        'kg m-2 s-1', conversion=US%RZ_T_to_kg_m2s, cmor_field_name='osaltdiff', &
        cmor_standard_name='tendency_of_sea_water_salinity_expressed_as_salt_content_'// &
                           'due_to_parameterized_dianeutral_mixing',                     &
        cmor_long_name='Tendency of sea water salinity expressed as salt content '//     &
                       'due to parameterized dianeutral mixing', &
        v_extensive=.true.)
    if (CS%id_diabatic_diff_salt_tend > 0) then
      CS%diabatic_diff_tendency_diag = .true.
    endif

    ! This diagnostic should equal to roundoff if all is working well.
    CS%id_diabatic_diff_heat_tend_2d = register_diag_field('ocean_model',                        &
        'diabatic_heat_tendency_2d', diag%axesT1, Time,                                          &
        'Depth integrated diabatic diffusion heat tendency',                                     &
        'W m-2', conversion=US%QRZ_T_to_W_m2, cmor_field_name='opottempdiff_2d',      &
        cmor_standard_name='tendency_of_sea_water_potential_temperature_expressed_as_heat_content_'//&
                           'due_to_parameterized_dianeutral_mixing_depth_integrated',            &
        cmor_long_name='Tendency of sea water potential temperature expressed as heat content '//&
                       'due to parameterized dianeutral mixing depth integrated')
    if (CS%id_diabatic_diff_heat_tend_2d > 0) then
      CS%diabatic_diff_tendency_diag = .true.
    endif

    ! This diagnostic should equal to roundoff if all is working well.
    CS%id_diabatic_diff_salt_tend_2d = register_diag_field('ocean_model',                &
        'diabatic_salt_tendency_2d', diag%axesT1, Time,                                  &
        'Depth integrated diabatic diffusion salt tendency',                             &
        'kg m-2 s-1', conversion=US%RZ_T_to_kg_m2s, cmor_field_name='osaltdiff_2d',              &
        cmor_standard_name='tendency_of_sea_water_salinity_expressed_as_salt_content_'// &
                           'due_to_parameterized_dianeutral_mixing_depth_integrated',    &
        cmor_long_name='Tendency of sea water salinity expressed as salt content '//     &
                       'due to parameterized dianeutral mixing depth integrated')
    if (CS%id_diabatic_diff_salt_tend_2d > 0) then
      CS%diabatic_diff_tendency_diag = .true.
    endif

    ! diagnostics for tendencies of thickness temp and saln due to boundary forcing
    ! available only for ALE algorithm.
  ! diagnostics for tendencies of temp and heat due to frazil
    CS%id_boundary_forcing_h = register_diag_field('ocean_model', 'boundary_forcing_h', diag%axesTL, Time, &
        long_name='Cell thickness after applying boundary forcing', &
        units='m', conversion=GV%H_to_m, v_extensive=.true.)
    CS%id_boundary_forcing_h_tendency = register_diag_field('ocean_model',   &
        'boundary_forcing_h_tendency', diag%axesTL, Time,                &
        'Cell thickness tendency due to boundary forcing', 'm s-1', &
        conversion=GV%H_to_m*US%s_to_T, v_extensive=.true.)
    if (CS%id_boundary_forcing_h_tendency > 0) then
      CS%boundary_forcing_tendency_diag = .true.
    endif

    CS%id_boundary_forcing_temp_tend = register_diag_field('ocean_model',&
        'boundary_forcing_temp_tendency', diag%axesTL, Time,             &
        'Boundary forcing temperature tendency', 'degC s-1', conversion=US%s_to_T)
    if (CS%id_boundary_forcing_temp_tend > 0) then
      CS%boundary_forcing_tendency_diag = .true.
    endif

    CS%id_boundary_forcing_saln_tend = register_diag_field('ocean_model',&
        'boundary_forcing_saln_tendency', diag%axesTL, Time,             &
        'Boundary forcing saln tendency', 'psu s-1', conversion=US%s_to_T)
    if (CS%id_boundary_forcing_saln_tend > 0) then
      CS%boundary_forcing_tendency_diag = .true.
    endif

    CS%id_boundary_forcing_heat_tend = register_diag_field('ocean_model',&
        'boundary_forcing_heat_tendency', diag%axesTL, Time,             &
        'Boundary forcing heat tendency', &
        'W m-2', conversion=US%QRZ_T_to_W_m2, v_extensive = .true.)
    if (CS%id_boundary_forcing_heat_tend > 0) then
      CS%boundary_forcing_tendency_diag = .true.
    endif

    CS%id_boundary_forcing_salt_tend = register_diag_field('ocean_model',&
        'boundary_forcing_salt_tendency', diag%axesTL, Time,             &
        'Boundary forcing salt tendency', 'kg m-2 s-1', conversion=US%RZ_T_to_kg_m2s, &
        v_extensive = .true.)
    if (CS%id_boundary_forcing_salt_tend > 0) then
      CS%boundary_forcing_tendency_diag = .true.
    endif

    ! This diagnostic should equal to surface heat flux if all is working well.
    CS%id_boundary_forcing_heat_tend_2d = register_diag_field('ocean_model',&
        'boundary_forcing_heat_tendency_2d', diag%axesT1, Time,             &
        'Depth integrated boundary forcing of ocean heat', &
        'W m-2', conversion=US%QRZ_T_to_W_m2)
    if (CS%id_boundary_forcing_heat_tend_2d > 0) then
      CS%boundary_forcing_tendency_diag = .true.
    endif

    ! This diagnostic should equal to surface salt flux if all is working well.
    CS%id_boundary_forcing_salt_tend_2d = register_diag_field('ocean_model',&
        'boundary_forcing_salt_tendency_2d', diag%axesT1, Time,             &
        'Depth integrated boundary forcing of ocean salt', &
        'kg m-2 s-1', conversion=US%RZ_T_to_kg_m2s)
    if (CS%id_boundary_forcing_salt_tend_2d > 0) then
      CS%boundary_forcing_tendency_diag = .true.
    endif
  endif

  ! diagnostics for tendencies of temp and heat due to frazil
  CS%id_frazil_h = register_diag_field('ocean_model', 'frazil_h', diag%axesTL, Time, &
      long_name='Cell Thickness', standard_name='cell_thickness', &
      units='m', conversion=GV%H_to_m, v_extensive=.true.)

  ! diagnostic for tendency of temp due to frazil
  CS%id_frazil_temp_tend = register_diag_field('ocean_model',&
      'frazil_temp_tendency', diag%axesTL, Time,             &
      'Temperature tendency due to frazil formation', 'degC s-1', conversion=US%s_to_T)
  if (CS%id_frazil_temp_tend > 0) then
    CS%frazil_tendency_diag = .true.
  endif

  ! diagnostic for tendency of heat due to frazil
  CS%id_frazil_heat_tend = register_diag_field('ocean_model',&
      'frazil_heat_tendency', diag%axesTL, Time,             &
      'Heat tendency due to frazil formation', &
      'W m-2', conversion=US%QRZ_T_to_W_m2, v_extensive=.true.)
  if (CS%id_frazil_heat_tend > 0) then
    CS%frazil_tendency_diag = .true.
  endif

  ! if all is working propertly, this diagnostic should equal to hfsifrazil
  CS%id_frazil_heat_tend_2d = register_diag_field('ocean_model',&
      'frazil_heat_tendency_2d', diag%axesT1, Time,             &
      'Depth integrated heat tendency due to frazil formation', &
      'W m-2', conversion=US%QRZ_T_to_W_m2)
  if (CS%id_frazil_heat_tend_2d > 0) then
    CS%frazil_tendency_diag = .true.
  endif

  ! CS%use_CVMix_conv is set to True if CVMix convection will be used, otherwise it is False.
  CS%use_CVMix_conv = CVMix_conv_init(Time, G, GV, US, param_file, diag, CS%CVMix_conv_csp)

  call entrain_diffusive_init(Time, G, GV, US, param_file, diag, CS%entrain_diffusive_CSp, &
                              just_read_params=CS%useALEalgorithm)

  ! initialize the geothermal heating module
  if (CS%use_geothermal) &
    call geothermal_init(Time, G, GV, US, param_file, diag, CS%geothermal_CSp, useALEalgorithm)

  ! initialize module for internal tide induced mixing
  if (CS%use_int_tides) then
    call int_tide_input_init(Time, G, GV, US, param_file, diag, CS%int_tide_input_CSp, &
                             CS%int_tide_input)
    call internal_tides_init(Time, G, GV, US, param_file, diag, CS%int_tide_CSp)
  endif

  ! initialize module for setting diffusivities
  call set_diffusivity_init(Time, G, GV, US, param_file, diag, CS%set_diff_CSp, CS%int_tide_CSp, &
                            halo_TS=CS%halo_TS_diff, double_diffuse=CS%double_diffuse)

  if (CS%useKPP .and. (CS%double_diffuse .and. .not.CS%use_CVMix_ddiff)) &
    call MOM_error(FATAL, 'diabatic_driver_init: DOUBLE_DIFFUSION (old method) does not work '//&
                          'with KPP. Please set DOUBLE_DIFFUSION=False and USE_CVMIX_DDIFF=True.')

  ! set up the clocks for this module
  id_clock_entrain = cpu_clock_id('(Ocean diabatic entrain)', grain=CLOCK_MODULE)
  if (CS%bulkmixedlayer) &
    id_clock_mixedlayer = cpu_clock_id('(Ocean mixed layer)', grain=CLOCK_MODULE)
  id_clock_remap = cpu_clock_id('(Ocean vert remap)', grain=CLOCK_MODULE)
  if (CS%use_geothermal) &
    id_clock_geothermal = cpu_clock_id('(Ocean geothermal)', grain=CLOCK_ROUTINE)
  id_clock_set_diffusivity = cpu_clock_id('(Ocean set_diffusivity)', grain=CLOCK_MODULE)
  id_clock_kpp = cpu_clock_id('(Ocean KPP)', grain=CLOCK_MODULE)
  id_clock_tracers = cpu_clock_id('(Ocean tracer_columns)', grain=CLOCK_MODULE_DRIVER+5)
  if (CS%use_sponge) &
    id_clock_sponge = cpu_clock_id('(Ocean sponges)', grain=CLOCK_MODULE)
  id_clock_tridiag = cpu_clock_id('(Ocean diabatic tridiag)', grain=CLOCK_ROUTINE)
  id_clock_pass = cpu_clock_id('(Ocean diabatic message passing)', grain=CLOCK_ROUTINE)
  id_clock_differential_diff = -1 ; if (CS%double_diffuse .and. .not.CS%use_CVMix_ddiff) &
    id_clock_differential_diff = cpu_clock_id('(Ocean differential diffusion)', grain=CLOCK_ROUTINE)

  ! initialize the auxiliary diabatic driver module
  call diabatic_aux_init(Time, G, GV, US, param_file, diag, CS%diabatic_aux_CSp, &
                         CS%useALEalgorithm, CS%use_energetic_PBL)

  ! initialize the boundary layer modules
  if (CS%bulkmixedlayer) &
    call bulkmixedlayer_init(Time, G, GV, US, param_file, diag, CS%bulkmixedlayer_CSp)
  if (CS%use_energetic_PBL) &
    call energetic_PBL_init(Time, G, GV, US, param_file, diag, CS%energetic_PBL_CSp)

  call regularize_layers_init(Time, G, GV, param_file, diag, CS%regularize_layers_CSp)

  if (CS%debug_energy_req) &
    call diapyc_energy_req_init(Time, G, GV, US, param_file, diag, CS%diapyc_en_rec_CSp)

  ! obtain information about the number of bands for penetrative shortwave
  if (use_temperature) then
    call get_param(param_file, mdl, "PEN_SW_NBANDS", nbands, default=1)
    if (nbands > 0) then
      allocate(CS%optics)
      call opacity_init(Time, G, GV, US, param_file, diag, CS%opacity_CSp, CS%optics)
    endif
  endif

  ! Initialize the diagnostic grid storage
  call diag_grid_storage_init(CS%diag_grids_prev, G, GV, diag)

end subroutine diabatic_driver_init


!> Routine to close the diabatic driver module
subroutine diabatic_driver_end(CS)
  type(diabatic_CS), pointer :: CS    !< module control structure

  if (.not.associated(CS)) return

  call diabatic_aux_end(CS%diabatic_aux_CSp)

  call entrain_diffusive_end(CS%entrain_diffusive_CSp)
  call set_diffusivity_end(CS%set_diff_CSp)

  if (CS%useKPP) then
    deallocate( CS%KPP_buoy_flux )
    deallocate( CS%KPP_temp_flux )
    deallocate( CS%KPP_salt_flux )
    deallocate( CS%KPP_NLTheat )
    deallocate( CS%KPP_NLTscalar )
    call KPP_end(CS%KPP_CSp)
  endif

  if (CS%use_CVMix_conv) call CVMix_conv_end(CS%CVMix_conv_csp)

  if (CS%use_energetic_PBL) &
    call energetic_PBL_end(CS%energetic_PBL_CSp)
  if (CS%debug_energy_req) &
    call diapyc_energy_req_end(CS%diapyc_en_rec_CSp)

  if (associated(CS%optics)) then
    call opacity_end(CS%opacity_CSp, CS%optics)
    deallocate(CS%optics)
  endif

  ! GMM, the following is commented out because arrays in
  ! CS%diag_grids_prev are neither pointers or allocatables
  ! and, therefore, cannot be deallocated.

  !call diag_grid_storage_end(CS%diag_grids_prev)

  deallocate(CS)

end subroutine diabatic_driver_end


!> \namespace mom_diabatic_driver
!!
!!  By Robert Hallberg, Alistair Adcroft, and Stephen Griffies
!!
!!    This program contains the subroutine that, along with the
!!  subroutines that it calls, implements diapycnal mass and momentum
!!  fluxes and a bulk mixed layer.  The diapycnal diffusion can be
!!  used without the bulk mixed layer.
!!
!!  \section section_diabatic Outline of MOM diabatic
!!
!!  * diabatic first determines the (diffusive) diapycnal mass fluxes
!!  based on the convergence of the buoyancy fluxes within each layer.
!!
!!  * The dual-stream entrainment scheme of MacDougall and Dewar (JPO,
!!  1997) is used for combined diapycnal advection and diffusion,
!!  calculated implicitly and potentially with the Richardson number
!!  dependent mixing, as described by Hallberg (MWR, 2000).
!!
!!  * Diapycnal advection is the residual of diapycnal diffusion,
!!  so the fully implicit upwind differencing scheme that is used is
!!  entirely appropriate.
!!
!!  * The downward buoyancy flux in each layer is determined from
!!  an implicit calculation based on the previously
!!  calculated flux of the layer above and an estimated flux in the
!!  layer below.  This flux is subject to the following conditions:
!!  (1) the flux in the top and bottom layers are set by the boundary
!!  conditions, and (2) no layer may be driven below an Angstrom thick-
!!  ness.  If there is a bulk mixed layer, the buffer layer is treated
!!  as a fixed density layer with vanishingly small diffusivity.
!!
!!    diabatic takes 5 arguments:  the two velocities (u and v), the
!!  thicknesses (h), a structure containing the forcing fields, and
!!  the length of time over which to act (dt).  The velocities and
!!  thickness are taken as inputs and modified within the subroutine.
!!  There is no limit on the time step.

end module MOM_diabatic_driver<|MERGE_RESOLUTION|>--- conflicted
+++ resolved
@@ -136,21 +136,14 @@
   integer :: NKBL                    !< The number of buffer layers (if bulk_mixed_layer)
   logical :: massless_match_targets  !< If true (the default), keep the T & S
                                      !! consistent with the target values.
-<<<<<<< HEAD
-  logical :: mix_boundary_tracers    !< If true, mix the passive tracers in massless
-                                     !! layers at the bottom into the interior as though
-                                     !! a diffusivity of Kd_min_tr (see below) were
-                                     !! operating.
-  logical :: do_sppt                 !< If true, stochastically perturb the diabatic
-                                     !! tendencies with a number between 0 and 2
-=======
   logical :: mix_boundary_tracers    !< If true, mix the passive tracers in massless layers at the
                                      !! bottom into the interior as though a diffusivity of
                                      !! Kd_min_tr (see below) were operating.
   logical :: mix_boundary_tracer_ALE !< If true, in ALE mode mix the passive tracers in massless
                                      !! layers at the bottom into the interior as though a
                                      !! diffusivity of Kd_min_tr (see below) were operating.
->>>>>>> b418ae12
+  logical :: do_sppt                 !< If true, stochastically perturb the diabatic
+                                     !! tendencies with a number between 0 and 2
   real    :: Kd_BBL_tr               !< A bottom boundary layer tracer diffusivity that
                                      !! will allow for explicitly specified bottom fluxes
                                      !! [Z2 T-1 ~> m2 s-1].  The entrainment at the bottom is at
@@ -178,17 +171,6 @@
   real    :: MLD_EN_VALS(3)          !< Energy values for energy mixed layer diagnostics
 
   !>@{ Diagnostic IDs
-<<<<<<< HEAD
-  integer :: id_cg1      = -1                 ! diag handle for mode-1 speed (BDM)
-  integer, allocatable, dimension(:) :: id_cn ! diag handle for all mode speeds (BDM)
-  integer :: id_wd       = -1, id_ea       = -1, id_eb           = -1 ! used by layer diabatic
-  integer :: id_dudt_dia = -1, id_dvdt_dia = -1, id_ea_s         = -1, id_eb_s     = -1
-  integer :: id_ea_t     = -1, id_eb_t     = -1
-  integer :: id_Kd_heat  = -1, id_Kd_salt  = -1, id_Kd_interface = -1, id_Kd_ePBL  = -1
-  integer :: id_Tdif     = -1, id_Tadv     = -1, id_Sdif         = -1, id_Sadv     = -1
-  integer :: id_MLD_003  = -1, id_MLD_0125  = -1, id_MLD_user     = -1, id_mlotstsq = -1
-  integer :: id_subMLN2  = -1, id_sppt_wts  = -1
-=======
   integer :: id_cg1      = -1                 ! diag handle for mode-1 speed
   integer, allocatable, dimension(:) :: id_cn ! diag handle for all mode speeds
   integer :: id_ea       = -1, id_eb       = -1 ! used by layer diabatic
@@ -198,12 +180,12 @@
   ! These are handles to diagnostics related to the mixed layer properties.
   integer :: id_MLD_003 = -1, id_MLD_0125 = -1, id_MLD_user = -1, id_mlotstsq = -1
   integer :: id_MLD_EN1 = -1, id_MLD_EN2  = -1, id_MLD_EN3  = -1, id_subMLN2  = -1
+  integer :: id_sppt_wts  = -1
 
   ! These are handles to diatgnostics that are only available in non-ALE layered mode.
   integer :: id_wd       = -1
   integer :: id_dudt_dia = -1, id_dvdt_dia = -1
   integer :: id_hf_dudt_dia_2d = -1, id_hf_dvdt_dia_2d = -1
->>>>>>> b418ae12
 
   ! diagnostic for fields prior to applying diapycnal physics
   integer :: id_u_predia = -1, id_v_predia = -1, id_h_predia = -1
@@ -312,7 +294,6 @@
   integer :: i, j, k, m, is, ie, js, je, nz
   logical :: showCallTree ! If true, show the call tree
 
-<<<<<<< HEAD
   real, allocatable, dimension(:,:,:)    :: h_in  ! thickness before thermodynamics
   real, allocatable, dimension(:,:,:)    :: t_in  ! temperature before thermodynamics
   real, allocatable, dimension(:,:,:)    :: s_in  ! salinity before thermodynamics
@@ -335,12 +316,9 @@
     endif
   endif
 
-  is = G%isc ; ie = G%iec ; js = G%jsc ; je = G%jec ; nz = G%ke
-=======
   if (GV%ke == 1) return
 
   is = G%isc ; ie = G%iec ; js = G%jsc ; je = G%jec ; nz = GV%ke
->>>>>>> b418ae12
 
   if (.not. associated(CS)) call MOM_error(FATAL, "MOM_diabatic_driver: "// &
          "Module must be initialized before it is used.")
@@ -533,18 +511,11 @@
   real, dimension(SZI_(G),SZJ_(G),SZK_(GV)),  intent(inout) :: h        !< thickness [H ~> m or kg m-2]
   type(thermo_var_ptrs),                      intent(inout) :: tv       !< points to thermodynamic fields
                                                                         !! unused have NULL ptrs
-<<<<<<< HEAD
-  real, dimension(:,:),                      pointer       :: Hml       !< Active mixed layer depth [Z ~> m]
-  type(forcing),                             intent(inout) :: fluxes    !< points to forcing fields
-  type(vertvisc_type),                       intent(inout) :: visc      !< vertical viscosities, BBL properies, and
-  type(accel_diag_ptrs),                     intent(inout) :: ADp       !< related points to accelerations in momentum
-=======
   real, dimension(:,:),                       pointer       :: Hml      !< Active mixed layer depth [Z ~> m]
   type(forcing),                              intent(inout) :: fluxes   !< points to forcing fields
                                                                         !! unused fields have NULL ptrs
   type(vertvisc_type),                        intent(inout) :: visc     !< vertical viscosities, BBL properies, and
   type(accel_diag_ptrs),                      intent(inout) :: ADp      !< related points to accelerations in momentum
->>>>>>> b418ae12
                                                                         !! equations, to enable the later derived
                                                                         !! diagnostics, like energy budgets
   type(cont_diag_ptrs),                       intent(inout) :: CDp      !< points to terms in continuity equations
@@ -3028,17 +2999,14 @@
                  "mass loss is passed down through the column.", &
                  units="nondim", default=0.8)
 
-<<<<<<< HEAD
   call get_param(param_file, mdl, "DO_SPPT", CS%do_sppt, &
                  "If true, then stochastically perturb the thermodynamic "//&
                  "tendemcies of T,S, amd h.  Amplitude and correlations are "//&
                  "controlled by the nam_stoch namelist in the UFS model only.", &
                  default=.false.)
-=======
   if (CS%use_energetic_PBL .and. .not.CS%useALEalgorithm) &
     call MOM_error(FATAL, "diabatic_driver_init: "//&
                    "ENERGETICS_SFC_PBL = True is only coded to work when USE_REGRIDDING = True.")
->>>>>>> b418ae12
 
   ! Register all available diagnostics for this module.
   thickness_units = get_thickness_units(GV)
@@ -3061,18 +3029,12 @@
       'Diapycnal velocity', 'm s-1', conversion=GV%H_to_m)
     if (CS%id_wd > 0) call safe_alloc_ptr(CDp%diapyc_vel,isd,ied,jsd,jed,nz+1)
 
-<<<<<<< HEAD
-  CS%id_dudt_dia = register_diag_field('ocean_model', 'dudt_dia', diag%axesCuL, Time, &
-      'Zonal Acceleration from Diapycnal Mixing', 'm s-2', conversion=US%L_T2_to_m_s2)
-  CS%id_dvdt_dia = register_diag_field('ocean_model', 'dvdt_dia', diag%axesCvL, Time, &
-      'Meridional Acceleration from Diapycnal Mixing', 'm s-2', conversion=US%L_T2_to_m_s2)
-  CS%id_sppt_wts = register_diag_field('ocean_model', 'sppt_pattern', diag%axesT1, Time, &
-     'random pattern for sppt', 'None')
-=======
     CS%id_dudt_dia = register_diag_field('ocean_model', 'dudt_dia', diag%axesCuL, Time, &
         'Zonal Acceleration from Diapycnal Mixing', 'm s-2', conversion=US%L_T2_to_m_s2)
     CS%id_dvdt_dia = register_diag_field('ocean_model', 'dvdt_dia', diag%axesCvL, Time, &
         'Meridional Acceleration from Diapycnal Mixing', 'm s-2', conversion=US%L_T2_to_m_s2)
+    CS%id_sppt_wts = register_diag_field('ocean_model', 'sppt_pattern', diag%axesT1, Time, &
+       'random pattern for sppt', 'None')
 
     CS%id_hf_dudt_dia_2d = register_diag_field('ocean_model', 'hf_dudt_dia_2d', diag%axesCu1, Time, &
         'Depth-sum Fractional Thickness-weighted Zonal Acceleration from Diapycnal Mixing', &
@@ -3089,7 +3051,6 @@
     if ((CS%id_dvdt_dia > 0) .or. (CS%id_hf_dvdt_dia_2d > 0)) &
       call safe_alloc_ptr(ADp%dv_dt_dia,isd,ied,JsdB,JedB,nz)
   endif
->>>>>>> b418ae12
 
   if (CS%use_int_tides) then
     CS%id_cg1 = register_diag_field('ocean_model', 'cn1', diag%axesT1, &
