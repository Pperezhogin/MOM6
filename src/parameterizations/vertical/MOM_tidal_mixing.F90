--- conflicted
+++ resolved
@@ -642,8 +642,7 @@
 !! tidal dissipation and to add the effect of internal-tide-driven mixing to the layer or interface
 !! diffusivities.
 subroutine calculate_tidal_mixing(h, N2_bot, j, TKE_to_Kd, max_TKE, G, GV, CS, &
-<<<<<<< HEAD
-                                    N2_lay, N2_int, Kd, Kd_int, Kd_max)
+                                    N2_lay, N2_int, Kd, Kd_int, Kd_max, Kv)
   type(ocean_grid_type),            intent(in)    :: G      !< The ocean's grid structure
   type(verticalGrid_type),          intent(in)    :: GV     !< The ocean's vertical grid structure
   real, dimension(SZI_(G),SZJ_(G),SZK_(G)), &
@@ -670,23 +669,8 @@
   real,                             intent(in)    :: Kd_max !< The maximum increment for diapycnal
                                                             !! diffusivity due to TKE-based processes, in m2 s-1.
                                                             !! Set this to a negative value to have no limit.
-=======
-                                    N2_lay, N2_int, Kd, Kd_int, Kd_max, Kv)
-  type(ocean_grid_type),                    intent(in)    :: G    !< The ocean's grid structure
-  type(verticalGrid_type),                  intent(in)    :: GV   !< The ocean's vertical grid structure
-  real, dimension(SZI_(G),SZJ_(G),SZK_(G)), intent(in)    :: h    !< Layer thicknesses, in H (usually m or kg m-2)
-  real, dimension(SZI_(G)),                 intent(in)    :: N2_bot
-  real, dimension(SZI_(G),SZK_(G)),         intent(in)    :: N2_lay
-  real, dimension(SZI_(G),SZK_(G)+1),       intent(in)    :: N2_int
-  integer,                                  intent(in)    :: j
-  real, dimension(SZI_(G),SZK_(G)),         intent(in)    :: TKE_to_Kd, max_TKE
-  type(tidal_mixing_cs),                    pointer       :: CS
-  real, dimension(SZI_(G),SZJ_(G),SZK_(G)), intent(inout) :: Kd
-  real, dimension(SZI_(G),SZJ_(G),SZK_(G)+1), optional, intent(inout) :: Kd_int
-  real,                                     intent(inout) :: Kd_max
-  real, dimension(:,:,:),                   pointer       :: Kv  !< The "slow" vertical viscosity at each interface
-                                                                 !! (not layer!) in m2 s-1.
->>>>>>> f20ad2c4
+  real, dimension(:,:,:),           pointer       :: Kv     !< The "slow" vertical viscosity at each interface
+                                                            !! (not layer!) in m2 s-1.
 
   if (CS%Int_tide_dissipation .or. CS%Lee_wave_dissipation .or. CS%Lowmode_itidal_dissipation) then
     if (CS%use_CVMix_tidal) then
@@ -701,8 +685,7 @@
 
 !> Calls the CVMix routines to compute tidal dissipation and to add the effect of internal-tide-driven
 !! mixing to the interface diffusivities.
-<<<<<<< HEAD
-subroutine calculate_CVMix_tidal(h, j, G, GV, CS, N2_int, Kd)
+subroutine calculate_CVMix_tidal(h, j, G, GV, CS, N2_int, Kd, Kv)
   integer,                 intent(in)    :: j     !< The j-index to work on
   type(ocean_grid_type),   intent(in)    :: G     !< Grid structure.
   type(verticalGrid_type), intent(in)    :: GV    !< ocean vertical grid structure
@@ -714,30 +697,19 @@
                            intent(in)    :: h     !< Layer thicknesses, in H (usually m or kg m-2).
   real, dimension(SZI_(G),SZJ_(G),SZK_(G)), &
                            intent(inout) :: Kd    !< The diapycnal diffusivities in the layers, in m2 s-1
-=======
-subroutine calculate_CVMix_tidal(h, j, G, GV, CS, N2_int, Kd, Kv)
-  integer,                                  intent(in)    :: j
-  type(ocean_grid_type),                    intent(in)    :: G     !< Grid structure.
-  type(verticalGrid_type),                  intent(in)    :: GV    !< ocean vertical grid structure
-  type(tidal_mixing_cs),                    pointer       :: CS    !< This module's control structure.
-  real, dimension(SZI_(G),SZK_(G)+1),       intent(in)    :: N2_int
-  real, dimension(SZI_(G),SZJ_(G),SZK_(G)), intent(in)    :: h     !< Layer thicknesses, in H (usually m or kg m-2).
-  real, dimension(SZI_(G),SZJ_(G),SZK_(G)), intent(inout) :: Kd
-  real, dimension(:,:,:),                   pointer       :: Kv    !< The "slow" vertical viscosity at each interface
-                                                                   !! (not layer!) in m2 s-1.
->>>>>>> f20ad2c4
-
-  ! local
-  real, dimension(SZK_(G)+1) :: Kd_tidal    !< tidal diffusivity [m2/s]
-  real, dimension(SZK_(G)+1) :: Kv_tidal    !< tidal viscosity [m2/s]
-  real, dimension(SZK_(G)+1) :: vert_dep    !< vertical deposition
-  real, dimension(SZK_(G)+1) :: iFaceHeight !< Height of interfaces (m)
+  real, dimension(:,:,:),  pointer       :: Kv    !< The "slow" vertical viscosity at each interface
+                                                  !! (not layer!) in m2 s-1.
+  ! Local variables
+  real, dimension(SZK_(G)+1) :: Kd_tidal    ! tidal diffusivity [m2/s]
+  real, dimension(SZK_(G)+1) :: Kv_tidal    ! tidal viscosity [m2/s]
+  real, dimension(SZK_(G)+1) :: vert_dep    ! vertical deposition
+  real, dimension(SZK_(G)+1) :: iFaceHeight ! Height of interfaces (m)
   real, dimension(SZK_(G)+1) :: SchmittnerSocn
-  real, dimension(SZK_(G))   :: cellHeight  !< Height of cell centers (m)
-  real, dimension(SZK_(G))   :: tidal_qe_md !< Tidal dissipation energy interpolated from 3d input
-                                            !! to model coordinates
+  real, dimension(SZK_(G))   :: cellHeight  ! Height of cell centers (m)
+  real, dimension(SZK_(G))   :: tidal_qe_md ! Tidal dissipation energy interpolated from 3d input
+                                            ! to model coordinates
   real, dimension(SZK_(G))   :: Schmittner_coeff
-  real, dimension(SZK_(G))   :: h_m         !< Cell thickness [m]
+  real, dimension(SZK_(G))   :: h_m         ! Cell thickness [m]
   real, allocatable, dimension(:,:) :: exp_hab_zetar
 
   integer :: i, k, is, ie
