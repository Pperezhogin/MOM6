--- conflicted
+++ resolved
@@ -1449,40 +1449,17 @@
   ! additional diags for CVMix
   if (CS%id_N2_int > 0) allocate(dd%N2_int(isd:ied,jsd:jed,nz+1), source=0.0)
   if (CS%id_Simmons_coeff > 0) then
-<<<<<<< HEAD
-    allocate(dd%Simmons_coeff_2d(isd:ied,jsd:jed)) ; dd%Simmons_coeff_2d(:,:) = 0.0
+    allocate(dd%Simmons_coeff_2d(isd:ied,jsd:jed), source=0.0)
   endif
   if (CS%id_vert_dep > 0) then
-    allocate(dd%vert_dep_3d(isd:ied,jsd:jed,nz+1)) ; dd%vert_dep_3d(:,:,:) = 0.0
-=======
-    if (CS%CVMix_tidal_scheme .ne. SIMMONS) then
-      call MOM_error(FATAL, "setup_tidal_diagnostics: Simmons_coeff diagnostics is available "//&
-                            "only when CVMix_tidal_scheme is Simmons")
-    endif
-    allocate(dd%Simmons_coeff_2d(isd:ied,jsd:jed), source=0.0)
->>>>>>> 4d3d10e3
+    allocate(dd%vert_dep_3d(isd:ied,jsd:jed,nz+1), source=0.0)
   endif
   if (CS%id_vert_dep > 0) allocate(dd%vert_dep_3d(isd:ied,jsd:jed,nz+1), source=0.0)
   if (CS%id_Schmittner_coeff > 0) then
-<<<<<<< HEAD
-    allocate(dd%Schmittner_coeff_3d(isd:ied,jsd:jed,nz)) ; dd%Schmittner_coeff_3d(:,:,:) = 0.0
-  endif
-  if (CS%id_tidal_qe_md > 0) then
-    allocate(dd%tidal_qe_md(isd:ied,jsd:jed,nz)) ; dd%tidal_qe_md(:,:,:) = 0.0
-=======
-    if (CS%CVMix_tidal_scheme .ne. SCHMITTNER) then
-      call MOM_error(FATAL, "setup_tidal_diagnostics: Schmittner_coeff diagnostics is available "//&
-                            "only when CVMix_tidal_scheme is Schmittner.")
-    endif
     allocate(dd%Schmittner_coeff_3d(isd:ied,jsd:jed,nz), source=0.0)
   endif
   if (CS%id_tidal_qe_md > 0) then
-    if (CS%CVMix_tidal_scheme .ne. SCHMITTNER) then
-      call MOM_error(FATAL, "setup_tidal_diagnostics: tidal_qe_md diagnostics is available "//&
-                            "only when CVMix_tidal_scheme is Schmittner.")
-    endif
     allocate(dd%tidal_qe_md(isd:ied,jsd:jed,nz), source=0.0)
->>>>>>> 4d3d10e3
   endif
 end subroutine setup_tidal_diagnostics
 
