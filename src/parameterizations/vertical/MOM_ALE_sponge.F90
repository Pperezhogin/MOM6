!> This module contains the routines used to apply sponge layers when using
!! the ALE mode.
!!
!! Applying sponges requires the following:
!! 1. initialize_ALE_sponge
!! 2. set_up_ALE_sponge_field (tracers) and set_up_ALE_sponge_vel_field (vel)
!! 3. apply_ALE_sponge
!! 4. init_ALE_sponge_diags (not being used for now)
!! 5. ALE_sponge_end (not being used for now)

module MOM_ALE_sponge

! This file is part of MOM6. See LICENSE.md for the license.

use MOM_coms, only : sum_across_PEs
use MOM_diag_mediator, only : post_data, query_averaging_enabled, register_diag_field
use MOM_diag_mediator, only : diag_ctrl
use MOM_error_handler, only : MOM_error, FATAL, NOTE, WARNING, is_root_pe
use MOM_file_parser, only : get_param, log_param, log_version, param_file_type
use MOM_grid, only : ocean_grid_type
use MOM_horizontal_regridding, only : horiz_interp_and_extrap_tracer
use MOM_spatial_means, only : global_i_mean
use MOM_time_manager, only : time_type, init_external_field, get_external_field_size, time_interp_external_init
use MOM_remapping, only : remapping_cs, remapping_core_h, initialize_remapping
use MOM_unit_scaling, only : unit_scale_type
use MOM_verticalGrid, only : verticalGrid_type
! GMM - Planned extension:  Support for time varying sponge targets.

implicit none ; private

#include <MOM_memory.h>

!> Store the reference profile at h points for a variable
interface set_up_ALE_sponge_field
  module procedure set_up_ALE_sponge_field_fixed
  module procedure set_up_ALE_sponge_field_varying
end interface

!> This subroutine stores the reference profile at u and v points for a vector
interface set_up_ALE_sponge_vel_field
  module procedure set_up_ALE_sponge_vel_field_fixed
  module procedure set_up_ALE_sponge_vel_field_varying
end interface

!> Ddetermine the number of points which are within sponges in this computational domain.
!!
!! Only points that have positive values of Iresttime and which mask2dT indicates are ocean
!! points are included in the sponges.  It also stores the target interface heights.
interface initialize_ALE_sponge
  module procedure initialize_ALE_sponge_fixed
  module procedure initialize_ALE_sponge_varying
end interface

!  Publicly available functions
public set_up_ALE_sponge_field, set_up_ALE_sponge_vel_field
public get_ALE_sponge_thicknesses, get_ALE_sponge_nz_data
public initialize_ALE_sponge, apply_ALE_sponge, ALE_sponge_end, init_ALE_sponge_diags

! A note on unit descriptions in comments: MOM6 uses units that can be rescaled for dimensional
! consistency testing. These are noted in comments with units like Z, H, L, and T, along with
! their mks counterparts with notation like "a velocity [Z T-1 ~> m s-1]".  If the units
! vary with the Boussinesq approximation, the Boussinesq variant is given first.

!> A structure for creating arrays of pointers to 3D arrays with extra gridding information
type :: p3d
  integer :: id !< id for FMS external time interpolator
  integer :: nz_data !< The number of vertical levels in the input field.
  integer :: num_tlevs !< The number of time records contained in the file
  real, dimension(:,:,:), pointer :: mask_in => NULL() !< pointer to the data mask.
  real, dimension(:,:,:), pointer :: p => NULL() !< pointer to the data.
  real, dimension(:,:,:), pointer :: h => NULL() !< pointer to the data grid.
end type p3d

!> A structure for creating arrays of pointers to 2D arrays with extra gridding information
type :: p2d
  integer :: id !< id for FMS external time interpolator
  integer :: nz_data !< The number of vertical levels in the input field
  integer :: num_tlevs !< The number of time records contained in the file
  real, dimension(:,:), pointer :: mask_in => NULL()!< pointer to the data mask.
  real, dimension(:,:), pointer :: p => NULL() !< pointer the data.
  real, dimension(:,:), pointer :: h => NULL() !< pointer the data grid.
end type p2d

!> ALE sponge control structure
type, public :: ALE_sponge_CS ; private
  integer :: nz        !< The total number of layers.
  integer :: nz_data   !< The total number of arbritary layers (used by older code).
  integer :: isc       !< The starting i-index of the computational domain at h.
  integer :: iec       !< The ending i-index of the computational domain at h.
  integer :: jsc       !< The starting j-index of the computational domain at h.
  integer :: jec       !< The ending j-index of the computational domain at h.
  integer :: IscB      !< The starting I-index of the computational domain at u/v.
  integer :: IecB      !< The ending I-index of the computational domain at u/v.
  integer :: JscB      !< The starting J-index of the computational domain at u/v.
  integer :: JecB      !< The ending J-index of the computational domain at h.
  integer :: isd       !< The starting i-index of the data domain at h.
  integer :: ied       !< The ending i-index of the data domain at h.
  integer :: jsd       !< The starting j-index of the data domain at h.
  integer :: jed       !< The ending j-index of the data domain at h.
  integer :: num_col   !< The number of sponge tracer points within the computational domain.
  integer :: num_col_u !< The number of sponge u-points within the computational domain.
  integer :: num_col_v !< The number of sponge v-points within the computational domain.
  integer :: fldno = 0 !< The number of fields which have already been
                       !! registered by calls to set_up_sponge_field
  logical :: sponge_uv !< Control whether u and v are included in sponge
  integer, pointer :: col_i(:) => NULL()   !< Array of the i-indicies of each tracer columns being damped.
  integer, pointer :: col_j(:) => NULL()   !< Array of the j-indicies of each tracer columns being damped.
  integer, pointer :: col_i_u(:) => NULL() !< Array of the i-indicies of each u-columns being damped.
  integer, pointer :: col_j_u(:) => NULL() !< Array of the j-indicies of each u-columns being damped.
  integer, pointer :: col_i_v(:) => NULL() !< Array of the i-indicies of each v-columns being damped.
  integer, pointer :: col_j_v(:) => NULL() !< Array of the j-indicies of each v-columns being damped.

  real, pointer :: Iresttime_col(:)   => NULL() !< The inverse restoring time of each tracer column [s-1].
  real, pointer :: Iresttime_col_u(:) => NULL() !< The inverse restoring time of each u-column [s-1].
  real, pointer :: Iresttime_col_v(:) => NULL() !< The inverse restoring time of each v-column [s-1].

  type(p3d) :: var(MAX_FIELDS_)      !< Pointers to the fields that are being damped.
  type(p2d) :: Ref_val(MAX_FIELDS_) !< The values to which the fields are damped.
  type(p2d) :: Ref_val_u  !< The values to which the u-velocities are damped.
  type(p2d) :: Ref_val_v  !< The values to which the v-velocities are damped.
  type(p3d) :: var_u  !< Pointer to the u velocities. that are being damped.
  type(p3d) :: var_v  !< Pointer to the v velocities. that are being damped.
  type(p2d) :: Ref_h  !< Grid on which reference data is provided (older code).
  type(p2d) :: Ref_hu !< u-point grid on which reference data is provided (older code).
  type(p2d) :: Ref_hv !< v-point grid on which reference data is provided (older code).

  type(diag_ctrl), pointer :: diag !< A structure that is used to regulate the
                                   !! timing of diagnostic output.

  type(remapping_cs) :: remap_cs   !< Remapping parameters and work arrays

  logical :: new_sponges  !< True if using newer sponge code
  logical :: spongeDataOngrid !< True if the sponge data are on the model horizontal grid
end type ALE_sponge_CS

contains

!> This subroutine determines the number of points which are within sponges in this computational
!! domain.  Only points that have positive values of Iresttime and which mask2dT indicates are ocean
!! points are included in the sponges.  It also stores the target interface heights.
subroutine initialize_ALE_sponge_fixed(Iresttime, G, param_file, CS, data_h, nz_data)

  type(ocean_grid_type),            intent(in) :: G !< The ocean's grid structure.
  integer,                          intent(in) :: nz_data !< The total number of sponge input layers.
  real, dimension(SZI_(G),SZJ_(G)), intent(in) :: Iresttime !< The inverse of the restoring time [s-1].
  type(param_file_type),            intent(in) :: param_file !< A structure indicating the open file
                                                             !! to parse for model parameter values.
  type(ALE_sponge_CS),              pointer    :: CS !< A pointer that is set to point to the control
                                                     !! structure for this module (in/out).
  real, dimension(SZI_(G),SZJ_(G),nz_data), intent(in) :: data_h !< The thicknesses of the sponge
                                                     !! input layers [H ~> m or kg m-2].


! This include declares and sets the variable "version".
#include "version_variable.h"
  character(len=40)  :: mdl = "MOM_sponge"  ! This module's name.
  logical :: use_sponge
  real, allocatable, dimension(:,:,:) :: data_hu !< thickness at u points [H ~> m or kg m-2]
  real, allocatable, dimension(:,:,:) :: data_hv !< thickness at v points [H ~> m or kg m-2]
  real, allocatable, dimension(:,:) :: Iresttime_u !< inverse of the restoring time at u points [s-1]
  real, allocatable, dimension(:,:) :: Iresttime_v !< inverse of the restoring time at v points [s-1]
  logical :: bndExtrapolation = .true. ! If true, extrapolate boundaries
  integer :: i, j, k, col, total_sponge_cols, total_sponge_cols_u, total_sponge_cols_v
  character(len=10)  :: remapScheme
  if (associated(CS)) then
    call MOM_error(WARNING, "initialize_sponge called with an associated "// &
                            "control structure.")
    return
  endif

! Set default, read and log parameters
  call log_version(param_file, mdl, version, "")
  call get_param(param_file, mdl, "SPONGE", use_sponge, &
                 "If true, sponges may be applied anywhere in the domain. "//&
                 "The exact location and properties of those sponges are "//&
                 "specified from MOM_initialization.F90.", default=.false.)

  if (.not.use_sponge) return

  allocate(CS)

  call get_param(param_file, mdl, "SPONGE_UV", CS%sponge_uv, &
                 "Apply sponges in u and v, in addition to tracers.", &
                 default=.false.)

  call get_param(param_file, mdl, "REMAPPING_SCHEME", remapScheme, &
                 "This sets the reconstruction scheme used "//&
                 " for vertical remapping for all variables.", &
                 default="PLM", do_not_log=.true.)

  call get_param(param_file, mdl, "BOUNDARY_EXTRAPOLATION", bndExtrapolation, &
                 "When defined, a proper high-order reconstruction "//&
                 "scheme is used within boundary cells rather "//&
                 "than PCM. E.g., if PPM is used for remapping, a "//&
                 "PPM reconstruction will also be used within boundary cells.", &
                 default=.false., do_not_log=.true.)

  CS%new_sponges = .false.
  CS%nz = G%ke
  CS%isc = G%isc ; CS%iec = G%iec ; CS%jsc = G%jsc ; CS%jec = G%jec
  CS%isd = G%isd ; CS%ied = G%ied ; CS%jsd = G%jsd ; CS%jed = G%jed
  CS%iscB = G%iscB ; CS%iecB = G%iecB; CS%jscB = G%jscB ; CS%jecB = G%jecB

  ! number of columns to be restored
  CS%num_col = 0 ; CS%fldno = 0
  do j=G%jsc,G%jec ; do i=G%isc,G%iec
    if ((Iresttime(i,j)>0.0) .and. (G%mask2dT(i,j)>0)) &
      CS%num_col = CS%num_col + 1
  enddo ; enddo

  if (CS%num_col > 0) then
    allocate(CS%Iresttime_col(CS%num_col)) ; CS%Iresttime_col = 0.0
    allocate(CS%col_i(CS%num_col))         ; CS%col_i = 0
    allocate(CS%col_j(CS%num_col))         ; CS%col_j = 0
    ! pass indices, restoring time to the CS structure
    col = 1
    do j=G%jsc,G%jec ; do i=G%isc,G%iec
      if ((Iresttime(i,j)>0.0) .and. (G%mask2dT(i,j)>0)) then
        CS%col_i(col) = i ; CS%col_j(col) = j
        CS%Iresttime_col(col) = Iresttime(i,j)
        col = col +1
      endif
    enddo ; enddo
    ! same for total number of arbritary layers and correspondent data
    CS%nz_data = nz_data
    allocate(CS%Ref_h%p(CS%nz_data,CS%num_col))
    do col=1,CS%num_col ; do K=1,CS%nz_data
      CS%Ref_h%p(K,col) = data_h(CS%col_i(col),CS%col_j(col),K)
    enddo ; enddo
  endif

  total_sponge_cols = CS%num_col
  call sum_across_PEs(total_sponge_cols)

! Call the constructor for remapping control structure
  call initialize_remapping(CS%remap_cs, remapScheme, boundary_extrapolation=bndExtrapolation)

  call log_param(param_file, mdl, "!Total sponge columns at h points", total_sponge_cols, &
                 "The total number of columns where sponges are applied at h points.")

  if (CS%sponge_uv) then

    allocate(data_hu(G%isdB:G%iedB,G%jsd:G%jed,nz_data)); data_hu(:,:,:)=0.0
    allocate(data_hv(G%isd:G%ied,G%jsdB:G%jedB,nz_data)); data_hv(:,:,:)=0.0
    allocate(Iresttime_u(G%isdB:G%iedB,G%jsd:G%jed)); Iresttime_u(:,:)=0.0
    allocate(Iresttime_v(G%isd:G%ied,G%jsdB:G%jedB)); Iresttime_v(:,:)=0.0

    ! u points
    CS%num_col_u = 0 ; !CS%fldno_u = 0
    do j=CS%jsc,CS%jec; do I=CS%iscB,CS%iecB
       data_hu(I,j,:) = 0.5 * (data_h(i,j,:) + data_h(i+1,j,:))
       Iresttime_u(I,j) = 0.5 * (Iresttime(i,j) + Iresttime(i+1,j))
       if ((Iresttime_u(I,j)>0.0) .and. (G%mask2dCu(I,j)>0)) &
          CS%num_col_u = CS%num_col_u + 1
    enddo ; enddo

    if (CS%num_col_u > 0) then

       allocate(CS%Iresttime_col_u(CS%num_col_u)) ; CS%Iresttime_col_u = 0.0
       allocate(CS%col_i_u(CS%num_col_u))         ; CS%col_i_u = 0
       allocate(CS%col_j_u(CS%num_col_u))         ; CS%col_j_u = 0

       ! pass indices, restoring time to the CS structure
       col = 1
       do j=CS%jsc,CS%jec ; do I=CS%iscB,CS%iecB
         if ((Iresttime_u(I,j)>0.0) .and. (G%mask2dCu(I,j)>0)) then
           CS%col_i_u(col) = i ; CS%col_j_u(col) = j
           CS%Iresttime_col_u(col) = Iresttime_u(i,j)
           col = col +1
         endif
       enddo ; enddo

       ! same for total number of arbritary layers and correspondent data

       allocate(CS%Ref_hu%p(CS%nz_data,CS%num_col_u))
       do col=1,CS%num_col_u ; do K=1,CS%nz_data
         CS%Ref_hu%p(K,col) = data_hu(CS%col_i_u(col),CS%col_j_u(col),K)
       enddo ; enddo
    endif
    total_sponge_cols_u = CS%num_col_u
    call sum_across_PEs(total_sponge_cols_u)
    call log_param(param_file, mdl, "!Total sponge columns at u points", total_sponge_cols_u, &
                "The total number of columns where sponges are applied at u points.")

    ! v points
    CS%num_col_v = 0 ; !CS%fldno_v = 0
    do J=CS%jscB,CS%jecB; do i=CS%isc,CS%iec
      data_hv(i,J,:) = 0.5 * (data_h(i,j,:) + data_h(i,j+1,:))
      Iresttime_v(i,J) = 0.5 * (Iresttime(i,j) + Iresttime(i,j+1))
      if ((Iresttime_v(i,J)>0.0) .and. (G%mask2dCv(i,J)>0)) &
        CS%num_col_v = CS%num_col_v + 1
    enddo ; enddo

    if (CS%num_col_v > 0) then

      allocate(CS%Iresttime_col_v(CS%num_col_v)) ; CS%Iresttime_col_v = 0.0
      allocate(CS%col_i_v(CS%num_col_v))         ; CS%col_i_v = 0
      allocate(CS%col_j_v(CS%num_col_v))         ; CS%col_j_v = 0

      ! pass indices, restoring time to the CS structure
      col = 1
      do J=CS%jscB,CS%jecB ; do i=CS%isc,CS%iec
        if ((Iresttime_v(i,J)>0.0) .and. (G%mask2dCv(i,J)>0)) then
          CS%col_i_v(col) = i ; CS%col_j_v(col) = j
          CS%Iresttime_col_v(col) = Iresttime_v(i,j)
          col = col +1
        endif
      enddo ; enddo

      ! same for total number of arbritary layers and correspondent data
      allocate(CS%Ref_hv%p(CS%nz_data,CS%num_col_v))
      do col=1,CS%num_col_v ; do K=1,CS%nz_data
        CS%Ref_hv%p(K,col) = data_hv(CS%col_i_v(col),CS%col_j_v(col),K)
      enddo ; enddo
    endif
    total_sponge_cols_v = CS%num_col_v
    call sum_across_PEs(total_sponge_cols_v)
    call log_param(param_file, mdl, "!Total sponge columns at v points", total_sponge_cols_v, &
                 "The total number of columns where sponges are applied at v points.")
  endif

end subroutine initialize_ALE_sponge_fixed

!> Return the number of layers in the data with a fixed ALE sponge, or 0 if there are
!! no sponge columns on this PE.
function get_ALE_sponge_nz_data(CS)
  type(ALE_sponge_CS),   pointer       :: CS !< A pointer that is set to point to the control
                                             !! structure for the ALE_sponge module.
  integer :: get_ALE_sponge_nz_data  !< The number of layers in the fixed sponge data.

  if (associated(CS)) then
    get_ALE_sponge_nz_data = CS%nz_data
  else
    get_ALE_sponge_nz_data = 0
  endif
end function get_ALE_sponge_nz_data

!> Return the thicknesses used for the data with a fixed ALE sponge
subroutine get_ALE_sponge_thicknesses(G, data_h, sponge_mask, CS)
  type(ocean_grid_type), intent(in)    :: G !< The ocean's grid structure (in).
  real, allocatable, dimension(:,:,:), &
                         intent(inout) :: data_h !< The thicknesses of the sponge input layers [H ~> m or kg m-2].
  logical, dimension(SZI_(G),SZJ_(G)), &
                         intent(out)   :: sponge_mask !< A logical mask that is true where
                                                 !! sponges are being applied.
  type(ALE_sponge_CS),   pointer       :: CS !< A pointer that is set to point to the control
                                             !! structure for the ALE_sponge module.
  integer :: c, i, j, k

  if (allocated(data_h)) call MOM_error(FATAL, &
    "get_ALE_sponge_thicknesses called with an allocated data_h.")

  if (.not.associated(CS)) then
    ! There are no sponge points on this PE.
    allocate(data_h(G%isd:G%ied,G%jsd:G%jed,1)) ; data_h(:,:,:) = -1.0
    sponge_mask(:,:) = .false.
    return
  endif

  allocate(data_h(G%isd:G%ied,G%jsd:G%jed,CS%nz_data)) ; data_h(:,:,:) = -1.0
  sponge_mask(:,:) = .false.

  do c=1,CS%num_col
    i = CS%col_i(c) ; j = CS%col_j(c)
    sponge_mask(i,j) = .true.
    do k=1,CS%nz_data
      data_h(i,j,k) = CS%Ref_h%p(k,c)
    enddo
  enddo

end subroutine get_ALE_sponge_thicknesses

!> This subroutine determines the number of points which are within sponges in this computational
!! domain.  Only points that have positive values of Iresttime and which mask2dT indicates are ocean
!! points are included in the sponges.
subroutine initialize_ALE_sponge_varying(Iresttime, G, param_file, CS)

  type(ocean_grid_type),            intent(in) :: G !< The ocean's grid structure.
  real, dimension(SZI_(G),SZJ_(G)), intent(in) :: Iresttime !< The inverse of the restoring time [s-1].
  type(param_file_type),            intent(in) :: param_file !< A structure indicating the open file to parse
                                                             !! for model parameter values.
  type(ALE_sponge_CS),              pointer    :: CS !< A pointer that is set to point to the control
                                                     !! structure for this module (in/out).



! This include declares and sets the variable "version".
#include "version_variable.h"
  character(len=40)  :: mdl = "MOM_sponge"  ! This module's name.
  logical :: use_sponge
    real, allocatable, dimension(:,:) :: Iresttime_u !< inverse of the restoring time at u points [s-1]
  real, allocatable, dimension(:,:) :: Iresttime_v !< inverse of the restoring time at v points [s-1]
  logical :: bndExtrapolation = .true. ! If true, extrapolate boundaries
  logical :: spongeDataOngrid = .false.
  integer :: i, j, k, col, total_sponge_cols, total_sponge_cols_u, total_sponge_cols_v
  character(len=10)  :: remapScheme
  if (associated(CS)) then
    call MOM_error(WARNING, "initialize_sponge called with an associated "// &
                            "control structure.")
    return
  endif

! Set default, read and log parameters
  call log_version(param_file, mdl, version, "")
  call get_param(param_file, mdl, "SPONGE", use_sponge, &
                 "If true, sponges may be applied anywhere in the domain. "//&
                 "The exact location and properties of those sponges are "//&
                 "specified from MOM_initialization.F90.", default=.false.)

  if (.not.use_sponge) return

  allocate(CS)

  call get_param(param_file, mdl, "SPONGE_UV", CS%sponge_uv, &
                 "Apply sponges in u and v, in addition to tracers.", &
                 default=.false.)

  call get_param(param_file, mdl, "REMAPPING_SCHEME", remapScheme, &
                 "This sets the reconstruction scheme used "//&
                 " for vertical remapping for all variables.", &
                 default="PLM", do_not_log=.true.)

  call get_param(param_file, mdl, "BOUNDARY_EXTRAPOLATION", bndExtrapolation, &
                 "When defined, a proper high-order reconstruction "//&
                 "scheme is used within boundary cells rather "//&
                 "than PCM. E.g., if PPM is used for remapping, a "//&
                 "PPM reconstruction will also be used within boundary cells.", &
                 default=.false., do_not_log=.true.)

  call get_param(param_file, mdl, "SPONGE_DATA_ONGRID", CS%spongeDataOngrid, &
                 "When defined, the incoming sponge data are "//&
                 "assumed to be on the model grid " , &
                 default=.false.)

  CS%new_sponges = .true.
  CS%nz = G%ke
  CS%isc = G%isc ; CS%iec = G%iec ; CS%jsc = G%jsc ; CS%jec = G%jec
  CS%isd = G%isd ; CS%ied = G%ied ; CS%jsd = G%jsd ; CS%jed = G%jed
  CS%iscB = G%iscB ; CS%iecB = G%iecB; CS%jscB = G%jscB ; CS%jecB = G%jecB

  ! number of columns to be restored
  CS%num_col = 0 ; CS%fldno = 0
  do j=G%jsc,G%jec ; do i=G%isc,G%iec
    if ((Iresttime(i,j)>0.0) .and. (G%mask2dT(i,j)>0)) &
      CS%num_col = CS%num_col + 1
  enddo ; enddo


  if (CS%num_col > 0) then
    allocate(CS%Iresttime_col(CS%num_col)) ; CS%Iresttime_col = 0.0
    allocate(CS%col_i(CS%num_col))         ; CS%col_i = 0
    allocate(CS%col_j(CS%num_col))         ; CS%col_j = 0
    ! pass indices, restoring time to the CS structure
    col = 1
    do j=G%jsc,G%jec ; do i=G%isc,G%iec
      if ((Iresttime(i,j)>0.0) .and. (G%mask2dT(i,j)>0)) then
        CS%col_i(col) = i ; CS%col_j(col) = j
        CS%Iresttime_col(col) = Iresttime(i,j)
        col = col +1
      endif
    enddo ; enddo
  endif

  total_sponge_cols = CS%num_col
  call sum_across_PEs(total_sponge_cols)

! Call the constructor for remapping control structure
  call initialize_remapping(CS%remap_cs, remapScheme, boundary_extrapolation=bndExtrapolation)

  call log_param(param_file, mdl, "!Total sponge columns at h points", total_sponge_cols, &
                 "The total number of columns where sponges are applied at h points.")

  if (CS%sponge_uv) then

    allocate(Iresttime_u(G%isdB:G%iedB,G%jsd:G%jed)); Iresttime_u(:,:)=0.0
    allocate(Iresttime_v(G%isd:G%ied,G%jsdB:G%jedB)); Iresttime_v(:,:)=0.0

    ! u points
    CS%num_col_u = 0 ; !CS%fldno_u = 0
    do j=CS%jsc,CS%jec; do I=CS%iscB,CS%iecB
      Iresttime_u(I,j) = 0.5 * (Iresttime(i,j) + Iresttime(i+1,j))
      if ((Iresttime_u(I,j)>0.0) .and. (G%mask2dCu(I,j)>0)) &
        CS%num_col_u = CS%num_col_u + 1
    enddo ; enddo

    if (CS%num_col_u > 0) then

      allocate(CS%Iresttime_col_u(CS%num_col_u)) ; CS%Iresttime_col_u = 0.0
      allocate(CS%col_i_u(CS%num_col_u))         ; CS%col_i_u = 0
      allocate(CS%col_j_u(CS%num_col_u))         ; CS%col_j_u = 0

      ! pass indices, restoring time to the CS structure
      col = 1
      do j=CS%jsc,CS%jec ; do I=CS%iscB,CS%iecB
        if ((Iresttime_u(I,j)>0.0) .and. (G%mask2dCu(I,j)>0)) then
          CS%col_i_u(col) = i ; CS%col_j_u(col) = j
          CS%Iresttime_col_u(col) = Iresttime_u(i,j)
          col = col +1
        endif
      enddo ; enddo

      ! same for total number of arbritary layers and correspondent data

    endif
    total_sponge_cols_u = CS%num_col_u
    call sum_across_PEs(total_sponge_cols_u)
    call log_param(param_file, mdl, "!Total sponge columns at u points", total_sponge_cols_u, &
                "The total number of columns where sponges are applied at u points.")

    ! v points
    CS%num_col_v = 0 ; !CS%fldno_v = 0
    do J=CS%jscB,CS%jecB; do i=CS%isc,CS%iec
      Iresttime_v(i,J) = 0.5 * (Iresttime(i,j) + Iresttime(i,j+1))
      if ((Iresttime_v(i,J)>0.0) .and. (G%mask2dCv(i,J)>0)) &
        CS%num_col_v = CS%num_col_v + 1
    enddo ; enddo

    if (CS%num_col_v > 0) then

      allocate(CS%Iresttime_col_v(CS%num_col_v)) ; CS%Iresttime_col_v = 0.0
      allocate(CS%col_i_v(CS%num_col_v))         ; CS%col_i_v = 0
      allocate(CS%col_j_v(CS%num_col_v))         ; CS%col_j_v = 0

      ! pass indices, restoring time to the CS structure
      col = 1
      do J=CS%jscB,CS%jecB ; do i=CS%isc,CS%iec
        if ((Iresttime_v(i,J)>0.0) .and. (G%mask2dCv(i,J)>0)) then
          CS%col_i_v(col) = i ; CS%col_j_v(col) = j
          CS%Iresttime_col_v(col) = Iresttime_v(i,j)
          col = col +1
        endif
      enddo ; enddo

    endif
    total_sponge_cols_v = CS%num_col_v
    call sum_across_PEs(total_sponge_cols_v)
    call log_param(param_file, mdl, "!Total sponge columns at v points", total_sponge_cols_v, &
                "The total number of columns where sponges are applied at v points.")
  endif

end subroutine initialize_ALE_sponge_varying

!> Initialize diagnostics for the ALE_sponge module.
! GMM: this routine is not being used for now.
subroutine init_ALE_sponge_diags(Time, G, diag, CS)
  type(time_type), target, intent(in)    :: Time !< The current model time
  type(ocean_grid_type),   intent(in)    :: G    !< The ocean's grid structure
  type(diag_ctrl), target, intent(inout) :: diag !< A structure that is used to regulate diagnostic
                                                 !! output.
  type(ALE_sponge_CS),     pointer       :: CS   !< ALE sponge control structure

  if (.not.associated(CS)) return

  CS%diag => diag

end subroutine init_ALE_sponge_diags

!> This subroutine stores the reference profile at h points for the variable
!! whose address is given by f_ptr.
subroutine set_up_ALE_sponge_field_fixed(sp_val, G, f_ptr, CS)
  type(ocean_grid_type), intent(in) :: G  !< Grid structure
  type(ALE_sponge_CS),   pointer    :: CS !< ALE sponge control structure (in/out).
  real, dimension(SZI_(G),SZJ_(G),CS%nz_data), &
                         intent(in) :: sp_val !< Field to be used in the sponge, it has arbitrary number of layers.
  real, dimension(SZI_(G),SZJ_(G),SZK_(G)), &
                 target, intent(in) :: f_ptr !< Pointer to the field to be damped

  integer :: j, k, col
  character(len=256) :: mesg ! String for error messages

  if (.not.associated(CS)) return

  CS%fldno = CS%fldno + 1

  if (CS%fldno > MAX_FIELDS_) then
    write(mesg,'("Increase MAX_FIELDS_ to at least ",I3," in MOM_memory.h or decrease &
           &the number of fields to be damped in the call to &
           &initialize_sponge." )') CS%fldno
    call MOM_error(FATAL,"set_up_ALE_sponge_field: "//mesg)
  endif

  ! stores the reference profile
  allocate(CS%Ref_val(CS%fldno)%p(CS%nz_data,CS%num_col))
  CS%Ref_val(CS%fldno)%p(:,:) = 0.0
  do col=1,CS%num_col
    do k=1,CS%nz_data
      CS%Ref_val(CS%fldno)%p(k,col) = sp_val(CS%col_i(col),CS%col_j(col),k)
    enddo
  enddo

  CS%var(CS%fldno)%p => f_ptr

end subroutine set_up_ALE_sponge_field_fixed

!> This subroutine stores the reference profile at h points for the variable
!! whose address is given by filename and fieldname.
subroutine set_up_ALE_sponge_field_varying(filename, fieldname, Time, G, GV, f_ptr, CS)
  character(len=*),        intent(in) :: filename !< The name of the file with the
                                                  !! time varying field data
  character(len=*),        intent(in) :: fieldname !< The name of the field in the file
                                                  !! with the time varying field data
  type(time_type),         intent(in) :: Time  !< The current model time
  type(ocean_grid_type),   intent(in) :: G     !< Grid structure (in).
  type(verticalGrid_type), intent(in) :: GV    !< ocean vertical grid structure
  real, dimension(SZI_(G),SZJ_(G),SZK_(G)), &
                   target, intent(in) :: f_ptr !< Pointer to the field to be damped (in).
  type(ALE_sponge_CS),     pointer    :: CS    !< Sponge control structure (in/out).

  ! Local variables
  real, allocatable, dimension(:,:,:) :: sp_val !< Field to be used in the sponge
  real, allocatable, dimension(:,:,:) :: mask_z !< Field mask for the sponge data
  real, allocatable, dimension(:), target :: z_in, z_edges_in ! Heights [Z ~> m].
  real :: missing_value
  integer :: j, k, col
  integer :: isd,ied,jsd,jed
  integer :: nPoints
  integer, dimension(4) :: fld_sz
  integer :: nz_data !< the number of vertical levels in this input field
  character(len=256) :: mesg ! String for error messages

  ! Local variables for ALE remapping
  real, dimension(:), allocatable :: hsrc ! Source thicknesses [Z ~> m].
  real, dimension(:), allocatable :: tmpT1d
  real :: zTopOfCell, zBottomOfCell ! Heights [Z ~> m].
  type(remapping_CS) :: remapCS ! Remapping parameters and work arrays

  if (.not.associated(CS)) return

  ! Call this in case it was not previously done.
  call time_interp_external_init()

  isd = G%isd; ied = G%ied; jsd = G%jsd; jed = G%jed
  CS%fldno = CS%fldno + 1

  if (CS%fldno > MAX_FIELDS_) then
    write(mesg,'("Increase MAX_FIELDS_ to at least ",I3," in MOM_memory.h or decrease &
           &the number of fields to be damped in the call to &
           &initialize_sponge." )') CS%fldno
    call MOM_error(FATAL,"set_up_ALE_sponge_field: "//mesg)
  endif

  ! get a unique id for this field which will allow us to return an array
  ! containing time-interpolated values from an external file corresponding
  ! to the current model date.

  if (CS%spongeDataOngrid) then
    CS%Ref_val(CS%fldno)%id = init_external_field(filename, fieldname,domain=G%Domain%mpp_domain)
  else
    CS%Ref_val(CS%fldno)%id = init_external_field(filename, fieldname)
  endif

  fld_sz(1:4)=-1
  fld_sz = get_external_field_size(CS%Ref_val(CS%fldno)%id)
  nz_data = fld_sz(3)
  CS%Ref_val(CS%fldno)%nz_data = nz_data !< each individual sponge field is assumed to reside on a different grid
  CS%Ref_val(CS%fldno)%num_tlevs = fld_sz(4)

  allocate( sp_val(isd:ied,jsd:jed, nz_data) )
  allocate( mask_z(isd:ied,jsd:jed, nz_data) )

  ! initializes the current reference profile array
  allocate(CS%Ref_val(CS%fldno)%p(nz_data,CS%num_col))
  CS%Ref_val(CS%fldno)%p(:,:) = 0.0
  allocate( CS%Ref_val(CS%fldno)%h(nz_data,CS%num_col) )
  CS%Ref_val(CS%fldno)%h(:,:) = 0.0

  ! Interpolate external file data to the model grid
  ! I am hard-wiring this call to assume that the input grid is zonally re-entrant
  ! In the future, this should be generalized using an interface to return the
  ! modulo attribute of the zonal axis (mjh).

!  call horiz_interp_and_extrap_tracer(CS%Ref_val(CS%fldno)%id,Time, 1.0,G,sp_val,mask_z,z_in,z_edges_in, &
!                                      missing_value, .true., .false., .false., m_to_Z=US%m_to_Z)

  ! Do not think halo updates are needed (mjh)
! call pass_var(sp_val,G%Domain)
! call pass_var(mask_z,G%Domain)

  ! Done with horizontal interpolation.
  ! Now remap to model coordinates
  ! First we reserve a work space for reconstructions of the source data
  allocate( hsrc(nz_data) )
  allocate( tmpT1d(nz_data) )

  do col=1,CS%num_col
    ! Build the source grid
    zTopOfCell = 0. ; zBottomOfCell = 0. ; nPoints = 0; hsrc(:) = 0.0; tmpT1d(:) = -99.9
    do k=1,nz_data
      if (mask_z(CS%col_i(col),CS%col_j(col),k) == 1.0) then
        zBottomOfCell = -min( z_edges_in(k+1), G%bathyT(CS%col_i(col),CS%col_j(col)) )
!        tmpT1d(k) = sp_val(CS%col_i(col),CS%col_j(col),k)
      elseif (k>1) then
        zBottomOfCell = -G%bathyT(CS%col_i(col),CS%col_j(col))
!        tmpT1d(k) = tmpT1d(k-1)
!      else ! This next block should only ever be reached over land
!        tmpT1d(k) = -99.9
      endif
      hsrc(k) = zTopOfCell - zBottomOfCell
      if (hsrc(k)>0.) nPoints = nPoints + 1
      zTopOfCell = zBottomOfCell ! Bottom becomes top for next value of k
    enddo
    ! In case data is deeper than model
    hsrc(nz_data) = hsrc(nz_data) + ( zTopOfCell + G%bathyT(CS%col_i(col),CS%col_j(col)) )
    CS%Ref_val(CS%fldno)%h(1:nz_data,col) = 0.
    CS%Ref_val(CS%fldno)%p(1:nz_data,col) = -1.e24
    CS%Ref_val(CS%fldno)%h(1:nz_data,col) = GV%Z_to_H*hsrc(1:nz_data)
!   CS%Ref_val(CS%fldno)%p(1:nz_data,col) = tmpT1d(1:nz_data)
  enddo

  CS%var(CS%fldno)%p => f_ptr

  deallocate( hSrc )
  deallocate( tmpT1d )
  deallocate(sp_val, mask_z)

end subroutine set_up_ALE_sponge_field_varying

!> This subroutine stores the reference profile at u and v points for the variable
!! whose address is given by u_ptr and v_ptr.
subroutine set_up_ALE_sponge_vel_field_fixed(u_val, v_val, G, u_ptr, v_ptr, CS)
  type(ocean_grid_type), intent(in) :: G  !< Grid structure (in).
  type(ALE_sponge_CS),   pointer    :: CS !< Sponge structure (in/out).
  real, dimension(SZIB_(G),SZJ_(G),CS%nz_data), &
                         intent(in) :: u_val !< u field to be used in the sponge, it has arbritary number of layers.
  real, dimension(SZI_(G),SZJB_(G),CS%nz_data), &
                         intent(in) :: v_val !< v field to be used in the sponge, it has arbritary number of layers.
  real, dimension(SZIB_(G),SZJ_(G),SZK_(G)), target, intent(in) :: u_ptr !< u pointer to the field to be damped
  real, dimension(SZI_(G),SZJB_(G),SZK_(G)), target, intent(in) :: v_ptr !< v pointer to the field to be damped

  integer :: j, k, col
  character(len=256) :: mesg ! String for error messages

  if (.not.associated(CS)) return

  ! stores the reference profile
  allocate(CS%Ref_val_u%p(CS%nz_data,CS%num_col_u))
  CS%Ref_val_u%p(:,:) = 0.0
  do col=1,CS%num_col_u
    do k=1,CS%nz_data
      CS%Ref_val_u%p(k,col) = u_val(CS%col_i_u(col),CS%col_j_u(col),k)
    enddo
  enddo

  CS%var_u%p => u_ptr

  allocate(CS%Ref_val_v%p(CS%nz_data,CS%num_col_v))
  CS%Ref_val_v%p(:,:) = 0.0
  do col=1,CS%num_col_v
    do k=1,CS%nz_data
      CS%Ref_val_v%p(k,col) = v_val(CS%col_i_v(col),CS%col_j_v(col),k)
    enddo
  enddo

  CS%var_v%p => v_ptr

end subroutine set_up_ALE_sponge_vel_field_fixed

!> This subroutine stores the reference profile at uand v points for the variable
!! whose address is given by u_ptr and v_ptr.
subroutine set_up_ALE_sponge_vel_field_varying(filename_u, fieldname_u, filename_v, fieldname_v, &
                                               Time, G, US, CS, u_ptr, v_ptr)
  character(len=*), intent(in)    :: filename_u  !< File name for u field
  character(len=*), intent(in)    :: fieldname_u !< Name of u variable in file
  character(len=*), intent(in)    :: filename_v  !< File name for v field
  character(len=*), intent(in)    :: fieldname_v !< Name of v variable in file
  type(time_type),  intent(in)    :: Time        !< Model time
  type(ocean_grid_type), intent(inout) :: G      !< Ocean grid (in)
  type(unit_scale_type), intent(in)    :: US     !< A dimensional unit scaling type
  type(ALE_sponge_CS), pointer    :: CS          !< Sponge structure (in/out).
  real, dimension(SZIB_(G),SZJ_(G),SZK_(G)), target, intent(in) :: u_ptr !< u pointer to the field to be damped (in).
  real, dimension(SZI_(G),SZJB_(G),SZK_(G)), target, intent(in) :: v_ptr !< v pointer to the field to be damped (in).
  ! Local variables
  real, allocatable, dimension(:,:,:) :: u_val !< U field to be used in the sponge.
  real, allocatable, dimension(:,:,:) :: mask_u !< U field mask for the sponge data.
  real, allocatable, dimension(:,:,:) :: v_val !< V field to be used in the sponge.
  real, allocatable, dimension(:,:,:) :: mask_v !< V field mask for the sponge data.

  real, allocatable, dimension(:), target :: z_in, z_edges_in
  real :: missing_value

  integer :: j, k, col
  integer :: isd, ied, jsd, jed
  integer :: isdB, iedB, jsdB, jedB
  integer, dimension(4) :: fld_sz
  character(len=256) :: mesg ! String for error messages

  if (.not.associated(CS)) return

  isd = G%isd; ied = G%ied; jsd = G%jsd; jed = G%jed
  isdB = G%isdB; iedB = G%iedB; jsdB = G%jsdB; jedB = G%jedB

  ! get a unique id for this field which will allow us to return an array
  ! containing time-interpolated values from an external file corresponding
  ! to the current model date.

  CS%Ref_val_u%id = init_external_field(filename_u, fieldname_u)
  fld_sz(1:4)=-1
  fld_sz = get_external_field_size(CS%Ref_val_u%id)
  CS%Ref_val_u%nz_data = fld_sz(3)
  CS%Ref_val_u%num_tlevs = fld_sz(4)

  CS%Ref_val_v%id = init_external_field(filename_v, fieldname_v)
  fld_sz(1:4)=-1
  fld_sz = get_external_field_size(CS%Ref_val_v%id)
  CS%Ref_val_v%nz_data = fld_sz(3)
  CS%Ref_val_v%num_tlevs = fld_sz(4)

  allocate( u_val(isdB:iedB,jsd:jed, fld_sz(3)) )
  allocate( mask_u(isdB:iedB,jsd:jed, fld_sz(3)) )
  allocate( v_val(isd:ied,jsdB:jedB, fld_sz(3)) )
  allocate( mask_v(isd:ied,jsdB:jedB, fld_sz(3)) )

  ! Interpolate external file data to the model grid
  ! I am hard-wiring this call to assume that the input grid is zonally re-entrant
  ! In the future, this should be generalized using an interface to return the
  ! modulo attribute of the zonal axis (mjh).

  call horiz_interp_and_extrap_tracer(CS%Ref_val_u%id,Time, 1.0,G,u_val,mask_u,z_in,z_edges_in,&
                                     missing_value,.true.,.false.,.false., m_to_Z=US%m_to_Z)

  !!! TODO: add a velocity interface! (mjh)

  ! Interpolate external file data to the model grid
  ! I am hard-wiring this call to assume that the input grid is zonally re-entrant
  ! In the future, this should be generalized using an interface to return the
  ! modulo attribute of the zonal axis (mjh).

  call horiz_interp_and_extrap_tracer(CS%Ref_val_v%id,Time, 1.0,G,v_val,mask_v,z_in,z_edges_in, &
                                     missing_value,.true.,.false.,.false., m_to_Z=US%m_to_Z)

  ! stores the reference profile
  allocate(CS%Ref_val_u%p(fld_sz(3),CS%num_col_u))
  CS%Ref_val_u%p(:,:) = 0.0
  do col=1,CS%num_col_u
    do k=1,fld_sz(3)
      CS%Ref_val_u%p(k,col) = u_val(CS%col_i_u(col),CS%col_j_u(col),k)
    enddo
  enddo

  CS%var_u%p => u_ptr

  allocate(CS%Ref_val_v%p(fld_sz(3),CS%num_col_v))
  CS%Ref_val_v%p(:,:) = 0.0
  do col=1,CS%num_col_v
    do k=1,fld_sz(3)
      CS%Ref_val_v%p(k,col) = v_val(CS%col_i_v(col),CS%col_j_v(col),k)
    enddo
  enddo

  CS%var_v%p => v_ptr

end subroutine set_up_ALE_sponge_vel_field_varying

!> This subroutine applies damping to the layers thicknesses, temp, salt and a variety of tracers
!! for every column where there is damping.
subroutine apply_ALE_sponge(h, dt, G, GV, US, CS, Time)
  type(ocean_grid_type),     intent(inout) :: G  !< The ocean's grid structure (in).
  type(verticalGrid_type),   intent(in)    :: GV !< ocean vertical grid structure
  type(unit_scale_type),     intent(in)    :: US !< A dimensional unit scaling type
  real, dimension(SZI_(G),SZJ_(G),SZK_(G)), &
                             intent(inout) :: h  !< Layer thickness [H ~> m or kg m-2] (in)
  real,                      intent(in)    :: dt !< The amount of time covered by this call [s].
  type(ALE_sponge_CS),       pointer       :: CS !< A pointer to the control structure for this module
                                                 !! that is set by a previous call to initialize_sponge (in).
  type(time_type), optional, intent(in)    :: Time !< The current model date

  real :: damp                                  ! The timestep times the local damping coefficient [nondim].
  real :: I1pdamp                               ! I1pdamp is 1/(1 + damp). [nondim].
  real :: Idt                                   ! 1.0/dt [s-1].
  real :: m_to_Z                                ! A unit conversion factor from m to Z.
  real, allocatable, dimension(:) :: tmp_val2   ! data values on the original grid
  real, dimension(SZK_(G)) :: tmp_val1          ! data values remapped to model grid
  real :: hu(SZIB_(G), SZJ_(G), SZK_(G))        ! A temporary array for h at u pts
  real :: hv(SZI_(G), SZJB_(G), SZK_(G))        ! A temporary array for h at v pts
  real, allocatable, dimension(:,:,:) :: sp_val ! A temporary array for fields
  real, allocatable, dimension(:,:,:) :: mask_z ! A temporary array for field mask at h pts
  integer :: c, m, nkmb, i, j, k, is, ie, js, je, nz, nz_data
  real, allocatable, dimension(:), target :: z_in, z_edges_in
  real :: missing_value
  real :: h_neglect, h_neglect_edge

  is = G%isc ; ie = G%iec ; js = G%jsc ; je = G%jec ; nz = G%ke

  if (.not.associated(CS)) return

  if (GV%Boussinesq) then
    h_neglect = GV%m_to_H*1.0e-30 ; h_neglect_edge = GV%m_to_H*1.0e-10
  else
    h_neglect = GV%kg_m2_to_H*1.0e-30 ; h_neglect_edge = GV%kg_m2_to_H*1.0e-10
  endif

  if (CS%new_sponges) then
    if (.not. present(Time)) &
      call MOM_error(FATAL,"apply_ALE_sponge: No time information provided")

! Interpolate new grid in time-space
    do m=1,CS%fldno

      nz_data = CS%Ref_val(m)%nz_data
      allocate(sp_val(G%isd:G%ied,G%jsd:G%jed,1:nz_data))
      allocate(mask_z(G%isd:G%ied,G%jsd:G%jed,1:nz_data))
      sp_val(:,:,:)=0.0
      mask_z(:,:,:)=0.0

<<<<<<< HEAD
      call horiz_interp_and_extrap_tracer(CS%Ref_val(CS%fldno)%id,Time, 1.0,G,sp_val,mask_z,z_in,z_edges_in, &
=======
      call horiz_interp_and_extrap_tracer(CS%Ref_val(m)%id,Time, 1.0,G,sp_val,mask_z,z_in,z_edges_in, &
>>>>>>> 8546837a
                      missing_value,.true., .false.,.false., m_to_Z=US%m_to_Z,spongeOnGrid=CS%SpongeDataOngrid)

!     call pass_var(sp_val,G%Domain)
!     call pass_var(mask_z,G%Domain)


      do c=1,CS%num_col
        i = CS%col_i(c) ; j = CS%col_j(c)
        CS%Ref_val(m)%p(1:nz_data,c) = sp_val(i,j,1:nz_data)
        do k=2,nz_data
!          if (mask_z(i,j,k)==0.) &
          if (CS%Ref_val(m)%h(k,c) <= 0.001*GV%m_to_H) &
            ! some confusion here about why the masks are not correct returning from horiz_interp
            ! reverting to using a minimum thickness criteria
            CS%Ref_val(m)%p(k,c) = CS%Ref_val(m)%p(k-1,c)
        enddo
      enddo

      deallocate(sp_val, mask_z)
    enddo
  else
    nz_data = CS%nz_data
  endif

  allocate(tmp_val2(nz_data))

  do m=1,CS%fldno
    do c=1,CS%num_col
! c is an index for the next 3 lines but a multiplier for the rest of the loop
! Therefore we use c as per C code and increment the index where necessary.
      i = CS%col_i(c) ; j = CS%col_j(c)
      damp = dt*CS%Iresttime_col(c)
      I1pdamp = 1.0 / (1.0 + damp)
      tmp_val2(1:nz_data) = CS%Ref_val(m)%p(1:nz_data,c)
      if (CS%new_sponges) then
        call remapping_core_h(CS%remap_cs, nz_data, CS%Ref_val(m)%h(1:nz_data,c), tmp_val2, &
                              CS%nz, h(i,j,:), tmp_val1, h_neglect, h_neglect_edge)
      else
        call remapping_core_h(CS%remap_cs,nz_data, CS%Ref_h%p(1:nz_data,c), tmp_val2, &
                              CS%nz, h(i,j,:), tmp_val1, h_neglect, h_neglect_edge)
      endif
      !Backward Euler method
      CS%var(m)%p(i,j,1:CS%nz) = I1pdamp * (CS%var(m)%p(i,j,1:CS%nz) + tmp_val1 * damp)

    enddo
  enddo

  ! for debugging
  !c=CS%num_col
  !do m=1,CS%fldno
  !   write(*,*) 'APPLY SPONGE,m,CS%Ref_h(:,c),h(i,j,:),tmp_val2,tmp_val1',&
  !               m,CS%Ref_h(:,c),h(i,j,:),tmp_val2,tmp_val1
  !enddo

  if (CS%sponge_uv) then

    ! u points
    do j=CS%jsc,CS%jec; do I=CS%iscB,CS%iecB; do k=1,nz
      hu(I,j,k) = 0.5 * (h(i,j,k) + h(i+1,j,k))
    enddo ; enddo ; enddo

    if (CS%new_sponges) then
      if (.not. present(Time)) &
         call MOM_error(FATAL,"apply_ALE_sponge: No time information provided")

      nz_data = CS%Ref_val_u%nz_data
      allocate(sp_val(G%isdB:G%iedB,G%jsd:G%jed,1:nz_data))
      allocate(mask_z(G%isdB:G%iedB,G%jsd:G%jed,1:nz_data))
      ! Interpolate from the external horizontal grid and in time
      call horiz_interp_and_extrap_tracer(CS%Ref_val_u%id,Time, 1.0,G,sp_val,mask_z,z_in,z_edges_in, &
                                          missing_value, .true., .false., .false., m_to_Z=US%m_to_Z)

!     call pass_var(sp_val,G%Domain)
!     call pass_var(mask_z,G%Domain)

      do c=1,CS%num_col
        ! c is an index for the next 3 lines but a multiplier for the rest of the loop
        ! Therefore we use c as per C code and increment the index where necessary.
        i = CS%col_i(c) ; j = CS%col_j(c)
        CS%Ref_val_u%p(1:nz_data,c) = sp_val(i,j,1:nz_data)
      enddo

      deallocate (sp_val, mask_z)

      nz_data = CS%Ref_val_v%nz_data
      allocate(sp_val(G%isd:G%ied,G%jsdB:G%jedB,1:nz_data))
      allocate(mask_z(G%isd:G%ied,G%jsdB:G%jedB,1:nz_data))
      ! Interpolate from the external horizontal grid and in time
      call horiz_interp_and_extrap_tracer(CS%Ref_val_v%id,Time, 1.0,G,sp_val,mask_z,z_in,z_edges_in, &
                                          missing_value, .true., .false., .false., m_to_Z=US%m_to_Z)

!     call pass_var(sp_val,G%Domain)
!     call pass_var(mask_z,G%Domain)

      do c=1,CS%num_col
        ! c is an index for the next 3 lines but a multiplier for the rest of the loop
        ! Therefore we use c as per C code and increment the index where necessary.
        i = CS%col_i(c) ; j = CS%col_j(c)
        CS%Ref_val_v%p(1:nz_data,c) = sp_val(i,j,1:nz_data)
      enddo

      deallocate (sp_val, mask_z)

    else
      nz_data = CS%nz_data
    endif

    do c=1,CS%num_col_u
      i = CS%col_i_u(c) ; j = CS%col_j_u(c)
      damp = dt*CS%Iresttime_col_u(c)
      I1pdamp = 1.0 / (1.0 + damp)
      if (CS%new_sponges) nz_data = CS%Ref_val(m)%nz_data
      tmp_val2(1:nz_data) = CS%Ref_val_u%p(1:nz_data,c)
      if (CS%new_sponges) then
        call remapping_core_h(CS%remap_cs, nz_data, CS%Ref_val_u%h(:,c), tmp_val2, &
                 CS%nz, hu(i,j,:), tmp_val1, h_neglect, h_neglect_edge)
      else
        call remapping_core_h(CS%remap_cs, nz_data, CS%Ref_hu%p(:,c), tmp_val2, &
                 CS%nz, hu(i,j,:), tmp_val1, h_neglect, h_neglect_edge)
      endif
      !Backward Euler method
      CS%var_u%p(i,j,:) = I1pdamp * (CS%var_u%p(i,j,:) + tmp_val1 * damp)
    enddo

    ! v points
    do J=CS%jscB,CS%jecB; do i=CS%isc,CS%iec; do k=1,nz
      hv(i,J,k) = 0.5 * (h(i,j,k) + h(i,j+1,k))
    enddo ; enddo ; enddo

    do c=1,CS%num_col_v
      i = CS%col_i_v(c) ; j = CS%col_j_v(c)
      damp = dt*CS%Iresttime_col_v(c)
      I1pdamp = 1.0 / (1.0 + damp)
      tmp_val2(1:nz_data) = CS%Ref_val_v%p(1:nz_data,c)
      if (CS%new_sponges) then
        call remapping_core_h(CS%remap_cs, CS%nz_data, CS%Ref_val_v%h(:,c), tmp_val2, &
                 CS%nz, hv(i,j,:), tmp_val1, h_neglect, h_neglect_edge)
      else
        call remapping_core_h(CS%remap_cs, CS%nz_data, CS%Ref_hv%p(:,c), tmp_val2, &
                 CS%nz, hv(i,j,:), tmp_val1, h_neglect, h_neglect_edge)
      endif
      !Backward Euler method
      CS%var_v%p(i,j,:) = I1pdamp * (CS%var_v%p(i,j,:) + tmp_val1 * damp)
    enddo

  endif

  deallocate(tmp_val2)

end subroutine apply_ALE_sponge

! GMM: I could not find where sponge_end is being called, but I am keeping
!  ALE_sponge_end here so we can add that if needed.
!> This subroutine deallocates any memory associated with the ALE_sponge module.
subroutine ALE_sponge_end(CS)
  type(ALE_sponge_CS), pointer :: CS !< A pointer to the control structure that is
                                     !! set by a previous call to initialize_sponge.

  integer :: m

  if (.not.associated(CS)) return

  if (associated(CS%col_i)) deallocate(CS%col_i)
  if (associated(CS%col_i_u)) deallocate(CS%col_i_u)
  if (associated(CS%col_i_v)) deallocate(CS%col_i_v)
  if (associated(CS%col_j)) deallocate(CS%col_j)
  if (associated(CS%col_j_u)) deallocate(CS%col_j_u)
  if (associated(CS%col_j_v)) deallocate(CS%col_j_v)

  if (associated(CS%Iresttime_col)) deallocate(CS%Iresttime_col)
  if (associated(CS%Iresttime_col_u)) deallocate(CS%Iresttime_col_u)
  if (associated(CS%Iresttime_col_v)) deallocate(CS%Iresttime_col_v)

  do m=1,CS%fldno
    if (associated(CS%Ref_val(CS%fldno)%p)) deallocate(CS%Ref_val(CS%fldno)%p)
  enddo

  deallocate(CS)

end subroutine ALE_sponge_end

end module MOM_ALE_sponge<|MERGE_RESOLUTION|>--- conflicted
+++ resolved
@@ -902,11 +902,7 @@
       sp_val(:,:,:)=0.0
       mask_z(:,:,:)=0.0
 
-<<<<<<< HEAD
-      call horiz_interp_and_extrap_tracer(CS%Ref_val(CS%fldno)%id,Time, 1.0,G,sp_val,mask_z,z_in,z_edges_in, &
-=======
       call horiz_interp_and_extrap_tracer(CS%Ref_val(m)%id,Time, 1.0,G,sp_val,mask_z,z_in,z_edges_in, &
->>>>>>> 8546837a
                       missing_value,.true., .false.,.false., m_to_Z=US%m_to_Z,spongeOnGrid=CS%SpongeDataOngrid)
 
 !     call pass_var(sp_val,G%Domain)
