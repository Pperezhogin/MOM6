--- conflicted
+++ resolved
@@ -2116,11 +2116,7 @@
       endif
 
       ! Calculate the coupling coefficients from the viscosities.
-<<<<<<< HEAD
-      a_cpl(i,K) = Kv_tot(i,K) / (h_shear + I_amax*Kv_tot(i,K))
-=======
       a_cpl(i,K) = Kv_tot(i,K) / (h_shear + (I_amax * Kv_tot(i,K)))
->>>>>>> 2ab885ed
     endif ; enddo ; enddo ! i & k loops
   elseif (abs(CS%Kv_extra_bbl) > 0.0) then
     ! There is a simple enhancement of the near-bottom viscosities, but no adjustment
