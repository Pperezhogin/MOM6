--- conflicted
+++ resolved
@@ -136,14 +136,8 @@
 !! There is an additional stress term on the right-hand side
 !! if DIRECT_STRESS is true, applied to the surface layer.
 
-<<<<<<< HEAD
 subroutine vertvisc(u, v, h, fluxes, visc, dt, OBC, ADp, CDp, G, GV, CS, &
                     taux_bot, tauy_bot, Waves)
-  type(wave_parameters_CS), pointer, optional           :: Waves
-=======
-subroutine vertvisc(u, v, h, forces, visc, dt, OBC, ADp, CDp, G, GV, CS, &
-                    taux_bot, tauy_bot)
->>>>>>> 3d60b91a
   type(ocean_grid_type),   intent(in)    :: G      !< Ocean grid structure
   type(verticalGrid_type), intent(in)    :: GV     !< Ocean vertical grid structure
   real, intent(inout), &
@@ -164,6 +158,7 @@
   real, optional, intent(out), dimension(SZIB_(G),SZJ_(G)) :: taux_bot
   !> Meridional bottom stress from ocean to rock in Pa
   real, optional, intent(out), dimension(SZI_(G),SZJB_(G)) :: tauy_bot
+  type(wave_parameters_CS), pointer, optional :: Waves !< Container for wave/Stokes information
 
   ! Fields from fluxes used in this subroutine:
   !   taux: Zonal wind stress in Pa.
@@ -222,14 +217,10 @@
 
   !   Update the zonal velocity component using a modification of a standard
   ! tridagonal solver.
-<<<<<<< HEAD
   if (CS%LagrangianMixing) then
      u = u + Waves%Us_x
   endif
 !$OMP parallel do default(none) shared(G,Isq,Ieq,ADp,nz,u,CS,dt_Rho0,fluxes,h, &
-=======
-!$OMP parallel do default(none) shared(G,Isq,Ieq,ADp,nz,u,CS,dt_Rho0,forces,h, &
->>>>>>> 3d60b91a
 !$OMP                                  h_neglect,Hmix,I_Hmix,visc,dt_m_to_H,   &
 !$OMP                                  Idt,taux_bot,Rho0)                      &
 !$OMP                     firstprivate(Ray)                                    &
@@ -332,14 +323,10 @@
   endif
 
   ! Now work on the meridional velocity component.
-<<<<<<< HEAD
   if (CS%LagrangianMixing) then
      v = v + Waves%Us_y
   endif
 !$OMP parallel do default(none) shared(G,Jsq,Jeq,ADp,nz,v,CS,dt_Rho0,fluxes,h, &
-=======
-!$OMP parallel do default(none) shared(G,Jsq,Jeq,ADp,nz,v,CS,dt_Rho0,forces,h, &
->>>>>>> 3d60b91a
 !$OMP                                  Hmix,I_Hmix,visc,dt_m_to_H,Idt,Rho0,    &
 !$OMP                                  tauy_bot,is,ie)                         &
 !$OMP                     firstprivate(Ray)                                    &
@@ -411,15 +398,11 @@
     endif
   enddo ! end of v-component J loop
 
-<<<<<<< HEAD
   if (CS%LagrangianMixing) then
      v = v - Waves%Us_y
   endif
 
   call vertvisc_limit_vel(u, v, h, ADp, CDp, fluxes, visc, dt, G, GV, CS)
-=======
-  call vertvisc_limit_vel(u, v, h, ADp, CDp, forces, visc, dt, G, GV, CS)
->>>>>>> 3d60b91a
 
   ! Here the velocities associated with open boundary conditions are applied.
   if (associated(OBC)) then
