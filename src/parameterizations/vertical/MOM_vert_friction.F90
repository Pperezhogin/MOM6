--- conflicted
+++ resolved
@@ -28,11 +28,8 @@
 use MOM_variables,     only : ocean_internal_state
 use MOM_verticalGrid,  only : verticalGrid_type
 use MOM_wave_interface, only : wave_parameters_CS
-<<<<<<< HEAD
 use MOM_set_visc,      only : set_v_at_u, set_u_at_v
-=======
 use MOM_lateral_mixing_coeffs, only : VarMix_CS
->>>>>>> 47f737f5
 implicit none ; private
 
 #include <MOM_memory.h>
@@ -190,7 +187,6 @@
 
 contains
 
-<<<<<<< HEAD
 !> Add nonlocal stress increments to u^n (uold) and v^n (vold) using ui and vi.
 subroutine vertFPmix(L_diag, ui, vi, uold, vold, hbl_h, h, forces, dt, G, GV, US, CS, OBC)
   type(ocean_grid_type),   intent(in)    :: G      !< Ocean grid structure
@@ -582,7 +578,7 @@
   c3 = 2.58538
   G_sig  = MIN ( p1 * (1.-sigma)*(1.-sigma) , sigma * (1. + sigma * (c2*sigma - c3) ) )
 end function G_sig
-=======
+
 !> Compute coupling coefficient associated with vertical viscosity parameterization as in Greatbatch and Lamb
 !! (1990), hereafter referred to as the GL90 vertical viscosity parameterization. This vertical viscosity scheme
 !! redistributes momentum in the vertical, and is the equivalent of the Gent & McWilliams (1990) parameterization,
@@ -695,7 +691,6 @@
   endif
 
 end subroutine find_coupling_coef_gl90
->>>>>>> 47f737f5
 
 !> Perform a fully implicit vertical diffusion
 !! of momentum.  Stress top and bottom boundary conditions are used.
