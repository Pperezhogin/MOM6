!> Implements vertical viscosity (vertvisc)
module MOM_vert_friction

! This file is part of MOM6. See LICENSE.md for the license.
use MOM_domains,       only : pass_var, To_All, Omit_corners
use MOM_diag_mediator, only : post_data, register_diag_field, safe_alloc_ptr
use MOM_diag_mediator, only : diag_ctrl
use MOM_debugging, only : uvchksum, hchksum
use MOM_error_handler, only : MOM_error, FATAL, WARNING, NOTE
use MOM_file_parser, only : get_param, log_version, param_file_type
use MOM_forcing_type, only : mech_forcing
use MOM_get_input, only : directories
use MOM_grid, only : ocean_grid_type
use MOM_open_boundary, only : ocean_OBC_type, OBC_SIMPLE, OBC_NONE, OBC_DIRECTION_E
use MOM_open_boundary, only : OBC_DIRECTION_W, OBC_DIRECTION_N, OBC_DIRECTION_S
use MOM_PointAccel, only : write_u_accel, write_v_accel, PointAccel_init
use MOM_PointAccel, only : PointAccel_CS
use MOM_time_manager, only : time_type, time_type_to_real, operator(-)
use MOM_unit_scaling, only : unit_scale_type
use MOM_variables, only : thermo_var_ptrs, vertvisc_type
use MOM_variables, only : cont_diag_ptrs, accel_diag_ptrs
use MOM_variables, only : ocean_internal_state
use MOM_verticalGrid, only : verticalGrid_type
use MOM_wave_interface, only : wave_parameters_CS
implicit none ; private

#include <MOM_memory.h>

public vertvisc, vertvisc_remnant, vertvisc_coef
public vertvisc_limit_vel, vertvisc_init, vertvisc_end
public updateCFLtruncationValue

! A note on unit descriptions in comments: MOM6 uses units that can be rescaled for dimensional
! consistency testing. These are noted in comments with units like Z, H, L, and T, along with
! their mks counterparts with notation like "a velocity [Z T-1 ~> m s-1]".  If the units
! vary with the Boussinesq approximation, the Boussinesq variant is given first.

!> The control structure with parameters and memory for the MOM_vert_friction module
type, public :: vertvisc_CS ; private
  real    :: Hmix            !< The mixed layer thickness in thickness units [H ~> m or kg m-2].
  real    :: Hmix_stress     !< The mixed layer thickness over which the wind
                             !! stress is applied with direct_stress [H ~> m or kg m-2].
  real    :: Kvml            !< The mixed layer vertical viscosity [Z2 T-1 ~> m2 s-1].
  real    :: Kv              !< The interior vertical viscosity [Z2 T-1 ~> m2 s-1].
  real    :: Hbbl            !< The static bottom boundary layer thickness [H ~> m or kg m-2].
  real    :: Kvbbl           !< The vertical viscosity in the bottom boundary
                             !! layer [Z2 T-1 ~> m2 s-1].

  real    :: maxvel          !< Velocity components greater than maxvel are truncated [m s-1].
  real    :: vel_underflow   !< Velocity components smaller than vel_underflow
                             !! are set to 0 [m s-1].
  logical :: CFL_based_trunc !< If true, base truncations on CFL numbers, not
                             !! absolute velocities.
  real    :: CFL_trunc       !< Velocity components will be truncated when they
                             !! are large enough that the corresponding CFL number
                             !! exceeds this value, nondim.
  real    :: CFL_report      !< The value of the CFL number that will cause the
                             !! accelerations to be reported, nondim.  CFL_report
                             !! will often equal CFL_trunc.
  real    :: truncRampTime   !< The time-scale over which to ramp up the value of
                             !! CFL_trunc from CFL_truncS to CFL_truncE
  real    :: CFL_truncS      !< The start value of CFL_trunc
  real    :: CFL_truncE      !< The end/target value of CFL_trunc
  logical :: CFLrampingIsActivated = .false. !< True if the ramping has been initialized
  type(time_type) :: rampStartTime !< The time at which the ramping of CFL_trunc starts

  real ALLOCABLE_, dimension(NIMEMB_PTR_,NJMEM_,NK_INTERFACE_) :: &
    a_u                !< The u-drag coefficient across an interface [Z T-1 ~> m s-1].
  real ALLOCABLE_, dimension(NIMEMB_PTR_,NJMEM_,NKMEM_) :: &
    h_u                !< The effective layer thickness at u-points [H ~> m or kg m-2].
  real ALLOCABLE_, dimension(NIMEM_,NJMEMB_PTR_,NK_INTERFACE_) :: &
    a_v                !< The v-drag coefficient across an interface [Z T-1 ~> m s-1].
  real ALLOCABLE_, dimension(NIMEM_,NJMEMB_PTR_,NKMEM_) :: &
    h_v                !< The effective layer thickness at v-points [H ~> m or kg m-2].
  real, pointer, dimension(:,:) :: a1_shelf_u => NULL() !< The u-momentum coupling coefficient under
                           !! ice shelves [Z T-1 ~> m s-1]. Retained to determine stress under shelves.
  real, pointer, dimension(:,:) :: a1_shelf_v => NULL() !< The v-momentum coupling coefficient under
                           !! ice shelves [Z T-1 ~> m s-1]. Retained to determine stress under shelves.

  logical :: split          !< If true, use the split time stepping scheme.
  logical :: bottomdraglaw  !< If true, the  bottom stress is calculated with a
                            !! drag law c_drag*|u|*u. The velocity magnitude
                            !! may be an assumed value or it may be based on the
                            !! actual velocity in the bottommost HBBL, depending
                            !! on whether linear_drag is true.
  logical :: Channel_drag   !< If true, the drag is exerted directly on each
                            !! layer according to what fraction of the bottom
                            !! they overlie.
  logical :: harmonic_visc  !< If true, the harmonic mean thicknesses are used
                            !! to calculate the viscous coupling between layers
                            !! except near the bottom.  Otherwise the arithmetic
                            !! mean thickness is used except near the bottom.
  real    :: harm_BL_val    !< A scale to determine when water is in the boundary
                            !! layers based solely on harmonic mean thicknesses
                            !! for the purpose of determining the extent to which
                            !! the thicknesses used in the viscosities are upwinded.
  logical :: direct_stress  !< If true, the wind stress is distributed over the
                            !! topmost Hmix_stress of fluid and KVML may be very small.
  logical :: dynamic_viscous_ML  !< If true, use the results from a dynamic
                            !! calculation, perhaps based on a bulk Richardson
                            !! number criterion, to determine the mixed layer
                            !! thickness for viscosity.
  logical :: debug          !< If true, write verbose checksums for debugging purposes.
  integer :: nkml           !< The number of layers in the mixed layer.
  integer, pointer :: ntrunc !< The number of times the velocity has been
                            !! truncated since the last call to write_energy.
  character(len=200) :: u_trunc_file  !< The complete path to a file in which a column of
                            !! u-accelerations are written if velocity truncations occur.
  character(len=200) :: v_trunc_file !< The complete path to a file in which a column of
                            !! v-accelerations are written if velocity truncations occur.
  logical :: StokesMixing   !< If true, do Stokes drift mixing via the Lagrangian current
                            !! (Eulerian plus Stokes drift).  False by default and set
                            !! via STOKES_MIXING_COMBINED.

  type(diag_ctrl), pointer :: diag !< A structure that is used to regulate the
                                   !! timing of diagnostic output.

  !>@{ Diagnostic identifiers
  integer :: id_du_dt_visc = -1, id_dv_dt_visc = -1, id_au_vv = -1, id_av_vv = -1
  integer :: id_h_u = -1, id_h_v = -1, id_hML_u = -1 , id_hML_v = -1
  integer :: id_Ray_u = -1, id_Ray_v = -1, id_taux_bot = -1, id_tauy_bot = -1
  integer :: id_Kv_slow = -1, id_Kv_u = -1, id_Kv_v = -1
  !>@}

  type(PointAccel_CS), pointer :: PointAccel_CSp => NULL() !< A pointer to the control structure
                              !! for recording accelerations leading to velocity truncations
end type vertvisc_CS

contains

!> Perform a fully implicit vertical diffusion
!! of momentum.  Stress top and bottom boundary conditions are used.
!!
!! This is solving the tridiagonal system
!! \f[ \left(h_k + a_{k + 1/2} + a_{k - 1/2} + r_k\right) u_k^{n+1}
!!     = h_k u_k^n + a_{k + 1/2} u_{k+1}^{n+1} + a_{k - 1/2} u_{k-1}^{n+1} \f]
!! where \f$a_{k + 1/2} = \Delta t \nu_{k + 1/2} / h_{k + 1/2}\f$
!! is the <em>interfacial coupling thickness per time step</em>,
!! encompassing background viscosity as well as contributions from
!! enhanced mixed and bottom layer viscosities.
!! $r_k$ is a Rayleight drag term due to channel drag.
!! There is an additional stress term on the right-hand side
!! if DIRECT_STRESS is true, applied to the surface layer.

subroutine vertvisc(u, v, h, forces, visc, dt, OBC, ADp, CDp, G, GV, US, CS, &
                    taux_bot, tauy_bot, Waves)
  type(ocean_grid_type),   intent(in)    :: G      !< Ocean grid structure
  type(verticalGrid_type), intent(in)    :: GV     !< Ocean vertical grid structure
  type(unit_scale_type),   intent(in)    :: US     !< A dimensional unit scaling type
  real, dimension(SZIB_(G),SZJ_(G),SZK_(GV)), &
                           intent(inout) :: u      !< Zonal velocity [m s-1]
  real, dimension(SZI_(G),SZJB_(G),SZK_(GV)), &
                           intent(inout) :: v      !< Meridional velocity [m s-1]
  real, dimension(SZI_(G),SZJ_(G),SZK_(GV)), &
                           intent(in)    :: h      !< Layer thickness [H ~> m or kg m-2]
  type(mech_forcing),    intent(in)      :: forces !< A structure with the driving mechanical forces
  type(vertvisc_type),   intent(inout)   :: visc   !< Viscosities and bottom drag
  real,                  intent(in)      :: dt     !< Time increment [s]
  type(ocean_OBC_type),  pointer         :: OBC    !< Open boundary condition structure
  type(accel_diag_ptrs), intent(inout)   :: ADp    !< Accelerations in the momentum
                                                   !! equations for diagnostics
  type(cont_diag_ptrs),  intent(inout)   :: CDp    !< Continuity equation terms
  type(vertvisc_CS),     pointer         :: CS     !< Vertical viscosity control structure
  real, dimension(SZIB_(G),SZJ_(G)), &
                   optional, intent(out) :: taux_bot !< Zonal bottom stress from ocean to rock [kg Z s-2 m-2 ~> Pa]
  real, dimension(SZI_(G),SZJB_(G)), &
                   optional, intent(out) :: tauy_bot !< Meridional bottom stress from ocean to rock [kg Z s-2 m-2 ~> Pa]
  type(wave_parameters_CS), &
                   optional, pointer     :: Waves !< Container for wave/Stokes information

  ! Fields from forces used in this subroutine:
  !   taux: Zonal wind stress [Pa].
  !   tauy: Meridional wind stress [Pa].

  ! Local variables

  real :: b1(SZIB_(G))          ! A variable used by the tridiagonal solver [H-1 ~> m-1 or m2 kg-1].
  real :: c1(SZIB_(G),SZK_(G))  ! A variable used by the tridiagonal solver [nondim].
  real :: d1(SZIB_(G))          ! d1=1-c1 is used by the tridiagonal solver [nondim].
  real :: Ray(SZIB_(G),SZK_(G)) ! Ray is the Rayleigh-drag velocity [Z T-1 ~> m s-1].
  real :: b_denom_1             ! The first term in the denominator of b1 [H ~> m or kg m-2].

  real :: Hmix             ! The mixed layer thickness over which stress
                           ! is applied with direct_stress [H ~> m or kg m-2].
  real :: I_Hmix           ! The inverse of Hmix [H-1 ~> m-1 or m2 kg-1].
  real :: Idt              ! The inverse of the time step [s-1].
  real :: dt_Rho0          ! The time step divided by the mean density [s m3 kg-1].
  real :: Rho0             ! A density used to convert drag laws into stress in Pa [kg m-3].
  real :: dt_Z_to_H        ! The time step times the conversion from Z to the
                           ! units of thickness - [T H Z-1 ~> s or s kg m-3].
  real :: h_neglect        ! A thickness that is so small it is usually lost
                           ! in roundoff and can be neglected [H ~> m or kg m-2].

  real :: stress           !   The surface stress times the time step, divided
                           ! by the density [m2 s-1].
  real :: zDS, hfr, h_a    ! Temporary variables used with direct_stress.
  real :: surface_stress(SZIB_(G))! The same as stress, unless the wind stress
                           ! stress is applied as a body force [m2 s-1].

  logical :: do_i(SZIB_(G))
  logical :: DoStokesMixing

  integer :: i, j, k, is, ie, Isq, Ieq, Jsq, Jeq, nz, n
  is = G%isc ; ie = G%iec
  Isq = G%IscB ; Ieq = G%IecB ; Jsq = G%JscB ; Jeq = G%JecB ; nz = G%ke

  if (.not.associated(CS)) call MOM_error(FATAL,"MOM_vert_friction(visc): "// &
         "Module must be initialized before it is used.")

  if (CS%direct_stress) then
    Hmix = CS%Hmix_stress
    I_Hmix = 1.0 / Hmix
  endif
  dt_Rho0 = dt/GV%H_to_kg_m2
  dt_Z_to_H = US%s_to_T*dt*GV%Z_to_H
  Rho0 = GV%Rho0
  h_neglect = GV%H_subroundoff
  Idt = 1.0 / dt

  !Check if Stokes mixing allowed if requested (present and associated)
  DoStokesMixing=.false.
  if (CS%StokesMixing) then
    if (present(Waves)) DoStokesMixing = associated(Waves)
    if (.not. DoStokesMixing) &
      call MOM_error(FATAL,"Stokes Mixing called without allocated"//&
                     "Waves Control Structure")
  endif

  do k=1,nz ; do i=Isq,Ieq ; Ray(i,k) = 0.0 ; enddo ; enddo

  !   Update the zonal velocity component using a modification of a standard
  ! tridagonal solver.

  !$OMP parallel do default(shared) firstprivate(Ray) &
  !$OMP                 private(do_i,surface_stress,zDS,stress,h_a,hfr, &
  !$OMP                         b_denom_1,b1,d1,c1)
  do j=G%jsc,G%jec
    do I=Isq,Ieq ; do_i(I) = (G%mask2dCu(I,j) > 0) ; enddo

    ! When mixing down Eulerian current + Stokes drift add before calling solver
    if (DoStokesMixing) then ; do k=1,nz ; do I=Isq,Ieq
      if (do_i(I)) u(I,j,k) = u(I,j,k) + Waves%Us_x(I,j,k)
    enddo ; enddo ; endif

    if (associated(ADp%du_dt_visc)) then ; do k=1,nz ; do I=Isq,Ieq
      ADp%du_dt_visc(I,j,k) = u(I,j,k)
    enddo ; enddo ; endif

!   One option is to have the wind stress applied as a body force
! over the topmost Hmix fluid.  If DIRECT_STRESS is not defined,
! the wind stress is applied as a stress boundary condition.
    if (CS%direct_stress) then
      do I=Isq,Ieq ; if (do_i(I)) then
        surface_stress(I) = 0.0
        zDS = 0.0
        stress = dt_Rho0 * forces%taux(I,j)
        do k=1,nz
          h_a = 0.5 * (h(I,j,k) + h(I+1,j,k)) + h_neglect
          hfr = 1.0 ; if ((zDS+h_a) > Hmix) hfr = (Hmix - zDS) / h_a
          u(I,j,k) = u(I,j,k) + I_Hmix * hfr * stress
          zDS = zDS + h_a ; if (zDS >= Hmix) exit
        enddo
      endif ; enddo ! end of i loop
    else ; do I=Isq,Ieq
      surface_stress(I) = dt_Rho0 * (G%mask2dCu(I,j)*forces%taux(I,j))
    enddo ; endif ! direct_stress

    if (CS%Channel_drag) then ; do k=1,nz ; do I=Isq,Ieq
      Ray(I,k) = visc%Ray_u(I,j,k)
    enddo ; enddo ; endif

    ! perform forward elimination on the tridiagonal system
    !
    ! denote the diagonal of the system as b_k, the subdiagonal as a_k
    ! and the superdiagonal as c_k. The right-hand side terms are d_k.
    !
    ! ignoring the rayleigh drag contribution,
    ! we have a_k = -dt_Z_to_H * a_u(k)
    !         b_k = h_u(k) + dt_Z_to_H * (a_u(k) + a_u(k+1))
    !         c_k = -dt_Z_to_H * a_u(k+1)
    !
    ! for forward elimination, we want to:
    ! calculate c'_k = - c_k                / (b_k + a_k c'_(k-1))
    ! and       d'_k = (d_k - a_k d'_(k-1)) / (b_k + a_k c'_(k-1))
    ! where c'_1 = c_1/b_1 and d'_1 = d_1/b_1
    ! (see Thomas' tridiagonal matrix algorithm)
    !
    ! b1 is the denominator term 1 / (b_k + a_k c'_(k-1))
    ! b_denom_1 is (b_k + a_k + c_k) - a_k(1 - c'_(k-1))
    !            = (b_k + c_k + c'_(k-1))
    ! this is done so that d1 = b1 * b_denom_1 = 1 - c'_(k-1)
    ! c1(k) is -c'_(k - 1)
    ! and the right-hand-side is destructively updated to be d'_k
    !
    do I=Isq,Ieq ; if (do_i(I)) then
      b_denom_1 = CS%h_u(I,j,1) + dt_Z_to_H * (Ray(I,1) + CS%a_u(I,j,1))
      b1(I) = 1.0 / (b_denom_1 + dt_Z_to_H*CS%a_u(I,j,2))
      d1(I) = b_denom_1 * b1(I)
      u(I,j,1) = b1(I) * (CS%h_u(I,j,1) * u(I,j,1) + surface_stress(I))
    endif ; enddo
    do k=2,nz ; do I=Isq,Ieq ; if (do_i(I)) then
      c1(I,k) = dt_Z_to_H * CS%a_u(I,j,K) * b1(I)
      b_denom_1 = CS%h_u(I,j,k) + dt_Z_to_H * (Ray(I,k) + CS%a_u(I,j,K)*d1(I))
      b1(I) = 1.0 / (b_denom_1 + dt_Z_to_H * CS%a_u(I,j,K+1))
      d1(I) = b_denom_1 * b1(I)
      u(I,j,k) = (CS%h_u(I,j,k) * u(I,j,k) + &
                  dt_Z_to_H * CS%a_u(I,j,K) * u(I,j,k-1)) * b1(I)
    endif ; enddo ; enddo

    ! back substitute to solve for the new velocities
    ! u_k = d'_k - c'_k x_(k+1)
    do k=nz-1,1,-1 ; do I=Isq,Ieq ; if (do_i(I)) then
      u(I,j,k) = u(I,j,k) + c1(I,k+1) * u(I,j,k+1)
    endif ; enddo ; enddo ! i and k loops

    if (associated(ADp%du_dt_visc)) then ; do k=1,nz ; do I=Isq,Ieq
      ADp%du_dt_visc(I,j,k) = (u(I,j,k) - ADp%du_dt_visc(I,j,k))*Idt
    enddo ; enddo ; endif

    if (associated(visc%taux_shelf)) then ; do I=Isq,Ieq
      visc%taux_shelf(I,j) = -Rho0*US%s_to_T*CS%a1_shelf_u(I,j)*u(I,j,1) ! - u_shelf?
    enddo ; endif

    if (PRESENT(taux_bot)) then
      do I=Isq,Ieq
        taux_bot(I,j) = Rho0 * (u(I,j,nz)*US%s_to_T*CS%a_u(I,j,nz+1))
      enddo
      if (CS%Channel_drag) then ; do k=1,nz ; do I=Isq,Ieq
        taux_bot(I,j) = taux_bot(I,j) + Rho0 * (US%s_to_T*Ray(I,k)*u(I,j,k))
      enddo ; enddo ; endif
    endif

    ! When mixing down Eulerian current + Stokes drift subtract after calling solver
    if (DoStokesMixing) then ; do k=1,nz ; do I=Isq,Ieq
      if (do_i(I)) u(I,j,k) = u(I,j,k) - Waves%Us_x(I,j,k)
    enddo ; enddo ; endif

  enddo ! end u-component j loop

  ! Now work on the meridional velocity component.

  !$OMP parallel do default(shared) firstprivate(Ray) &
  !$OMP               private(do_i,surface_stress,zDS,stress,h_a,hfr, &
  !$OMP                       b_denom_1,b1,d1,c1)
  do J=Jsq,Jeq
    do i=is,ie ; do_i(i) = (G%mask2dCv(i,J) > 0) ; enddo

    ! When mixing down Eulerian current + Stokes drift add before calling solver
    if (DoStokesMixing) then ; do k=1,nz ; do i=is,ie
      if (do_i(i)) v(i,j,k) = v(i,j,k) + Waves%Us_y(i,j,k)
    enddo ; enddo ; endif

    if (associated(ADp%dv_dt_visc)) then ; do k=1,nz ; do i=is,ie
      ADp%dv_dt_visc(i,J,k) = v(i,J,k)
    enddo ; enddo ; endif

!   One option is to have the wind stress applied as a body force
! over the topmost Hmix fluid.  If DIRECT_STRESS is not defined,
! the wind stress is applied as a stress boundary condition.
    if (CS%direct_stress) then
      do i=is,ie ; if (do_i(i)) then
        surface_stress(i) = 0.0
        zDS = 0.0
        stress = dt_Rho0 * forces%tauy(i,J)
        do k=1,nz
          h_a = 0.5 * (h(i,J,k) + h(i,J+1,k))
          hfr = 1.0 ; if ((zDS+h_a) > Hmix) hfr = (Hmix - zDS) / h_a
          v(i,J,k) = v(i,J,k) + I_Hmix * hfr * stress
          zDS = zDS + h_a ; if (zDS >= Hmix) exit
        enddo
      endif ; enddo ! end of i loop
    else ; do i=is,ie
      surface_stress(i) = dt_Rho0 * (G%mask2dCv(i,J)*forces%tauy(i,J))
    enddo ; endif ! direct_stress

    if (CS%Channel_drag) then ; do k=1,nz ; do i=is,ie
      Ray(i,k) = visc%Ray_v(i,J,k)
    enddo ; enddo ; endif

    do i=is,ie ; if (do_i(i)) then
      b_denom_1 = CS%h_v(i,J,1) + dt_Z_to_H * (Ray(i,1) + CS%a_v(i,J,1))
      b1(i) = 1.0 / (b_denom_1 + dt_Z_to_H*CS%a_v(i,J,2))
      d1(i) = b_denom_1 * b1(i)
      v(i,J,1) = b1(i) * (CS%h_v(i,J,1) * v(i,J,1) + surface_stress(i))
    endif ; enddo
    do k=2,nz ; do i=is,ie ; if (do_i(i)) then
      c1(i,k) = dt_Z_to_H * CS%a_v(i,J,K) * b1(i)
      b_denom_1 = CS%h_v(i,J,k) + dt_Z_to_H * (Ray(i,k) + CS%a_v(i,J,K)*d1(i))
      b1(i) = 1.0 / (b_denom_1 + dt_Z_to_H * CS%a_v(i,J,K+1))
      d1(i) = b_denom_1 * b1(i)
      v(i,J,k) = (CS%h_v(i,J,k) * v(i,J,k) + dt_Z_to_H * CS%a_v(i,J,K) * v(i,J,k-1)) * b1(i)
    endif ; enddo ; enddo
    do k=nz-1,1,-1 ; do i=is,ie ; if (do_i(i)) then
      v(i,J,k) = v(i,J,k) + c1(i,k+1) * v(i,J,k+1)
    endif ; enddo ; enddo ! i and k loops

    if (associated(ADp%dv_dt_visc)) then ; do k=1,nz ; do i=is,ie
      ADp%dv_dt_visc(i,J,k) = (v(i,J,k) - ADp%dv_dt_visc(i,J,k))*Idt
    enddo ; enddo ; endif

    if (associated(visc%tauy_shelf)) then ; do i=is,ie
      visc%tauy_shelf(i,J) = -Rho0*US%s_to_T*CS%a1_shelf_v(i,J)*v(i,J,1) ! - v_shelf?
    enddo ; endif

    if (present(tauy_bot)) then
      do i=is,ie
        tauy_bot(i,J) = Rho0 * (v(i,J,nz)*US%s_to_T*CS%a_v(i,J,nz+1))
      enddo
      if (CS%Channel_drag) then ; do k=1,nz ; do i=is,ie
        tauy_bot(i,J) = tauy_bot(i,J) + Rho0 * (US%s_to_T*Ray(i,k)*v(i,J,k))
      enddo ; enddo ; endif
    endif

    ! When mixing down Eulerian current + Stokes drift subtract after calling solver
    if (DoStokesMixing) then ; do k=1,nz ; do i=is,ie
      if (do_i(i)) v(i,J,k) = v(i,J,k) - Waves%Us_y(i,J,k)
    enddo ; enddo ; endif

  enddo ! end of v-component J loop

  call vertvisc_limit_vel(u, v, h, ADp, CDp, forces, visc, dt, G, GV, US, CS)

  ! Here the velocities associated with open boundary conditions are applied.
  if (associated(OBC)) then
    do n=1,OBC%number_of_segments
      if (OBC%segment(n)%specified) then
        if (OBC%segment(n)%is_N_or_S) then
          J = OBC%segment(n)%HI%JsdB
          do k=1,nz ; do i=OBC%segment(n)%HI%isd,OBC%segment(n)%HI%ied
            v(i,J,k) = OBC%segment(n)%normal_vel(i,J,k)
          enddo ; enddo
        elseif (OBC%segment(n)%is_E_or_W) then
          I = OBC%segment(n)%HI%IsdB
          do k=1,nz ; do j=OBC%segment(n)%HI%jsd,OBC%segment(n)%HI%jed
            u(I,j,k) = OBC%segment(n)%normal_vel(I,j,k)
          enddo ; enddo
        endif
      endif
    enddo
  endif

! Offer diagnostic fields for averaging.
  if (CS%id_du_dt_visc > 0) &
    call post_data(CS%id_du_dt_visc, ADp%du_dt_visc, CS%diag)
  if (CS%id_dv_dt_visc > 0) &
    call post_data(CS%id_dv_dt_visc, ADp%dv_dt_visc, CS%diag)
  if (present(taux_bot) .and. (CS%id_taux_bot > 0)) &
    call post_data(CS%id_taux_bot, taux_bot, CS%diag)
  if (present(tauy_bot) .and. (CS%id_tauy_bot > 0)) &
    call post_data(CS%id_tauy_bot, tauy_bot, CS%diag)

end subroutine vertvisc

!> Calculate the fraction of momentum originally in a layer that remains
!! after a time-step of viscosity, and the fraction of a time-step's
!! worth of barotropic acceleration that a layer experiences after
!! viscosity is applied.
subroutine vertvisc_remnant(visc, visc_rem_u, visc_rem_v, dt, G, GV, US, CS)
  type(ocean_grid_type), intent(in)   :: G    !< Ocean grid structure
  type(verticalGrid_type), intent(in) :: GV   !< Ocean vertical grid structure
  type(vertvisc_type),   intent(in)   :: visc !< Viscosities and bottom drag
  real, dimension(SZIB_(G),SZJ_(G),SZK_(GV)), &
                         intent(inout) :: visc_rem_u !< Fraction of a time-step's worth of a
                                              !! barotopic acceleration that a layer experiences after
                                              !! viscosity is applied in the zonal direction [nondim]
  real, dimension(SZI_(G),SZJB_(G),SZK_(GV)), &
                         intent(inout) :: visc_rem_v !< Fraction of a time-step's worth of a
                                              !! barotopic acceleration that a layer experiences after
                                              !! viscosity is applied in the meridional direction [nondim]
  real,                  intent(in)    :: dt  !< Time increment [s]
  type(unit_scale_type), intent(in)    :: US  !< A dimensional unit scaling type
  type(vertvisc_CS),     pointer       :: CS  !< Vertical viscosity control structure

  ! Local variables

  real :: b1(SZIB_(G))          ! A variable used by the tridiagonal solver [H-1 ~> m-1 or m2 kg-1].
  real :: c1(SZIB_(G),SZK_(G))  ! A variable used by the tridiagonal solver [nondim].
  real :: d1(SZIB_(G))          ! d1=1-c1 is used by the tridiagonal solver [nondim].
  real :: Ray(SZIB_(G),SZK_(G)) ! Ray is the Rayleigh-drag velocity [Z T-1 ~> m s-1].
  real :: b_denom_1   ! The first term in the denominator of b1 [H ~> m or kg m-2].
  real :: dt_Z_to_H        ! The time step times the conversion from Z to the
                           ! units of thickness [T H Z-1 ~> s or s kg m-3].
  logical :: do_i(SZIB_(G))

  integer :: i, j, k, is, ie, Isq, Ieq, Jsq, Jeq, nz
  is = G%isc ; ie = G%iec
  Isq = G%IscB ; Ieq = G%IecB ; Jsq = G%JscB ; Jeq = G%JecB ; nz = G%ke

  if (.not.associated(CS)) call MOM_error(FATAL,"MOM_vert_friction(visc): "// &
         "Module must be initialized before it is used.")

  dt_Z_to_H = US%s_to_T*dt*GV%Z_to_H

  do k=1,nz ; do i=Isq,Ieq ; Ray(i,k) = 0.0 ; enddo ; enddo

  ! Find the zonal viscous using a modification of a standard tridagonal solver.
!$OMP parallel do default(none) shared(G,Isq,Ieq,CS,nz,visc,dt_Z_to_H,visc_rem_u) &
!$OMP                     firstprivate(Ray)                                       &
!$OMP                          private(do_i,b_denom_1,b1,d1,c1)
  do j=G%jsc,G%jec
    do I=Isq,Ieq ; do_i(I) = (G%mask2dCu(I,j) > 0) ; enddo

    if (CS%Channel_drag) then ; do k=1,nz ; do I=Isq,Ieq
      Ray(I,k) = visc%Ray_u(I,j,k)
    enddo ; enddo ; endif

    do I=Isq,Ieq ; if (do_i(I)) then
      b_denom_1 = CS%h_u(I,j,1) + dt_Z_to_H * (Ray(I,1) + CS%a_u(I,j,1))
      b1(I) = 1.0 / (b_denom_1 + dt_Z_to_H*CS%a_u(I,j,2))
      d1(I) = b_denom_1 * b1(I)
      visc_rem_u(I,j,1) = b1(I) * CS%h_u(I,j,1)
    endif ; enddo
    do k=2,nz ; do I=Isq,Ieq ; if (do_i(I)) then
      c1(I,k) = dt_Z_to_H * CS%a_u(I,j,K)*b1(I)
      b_denom_1 = CS%h_u(I,j,k) + dt_Z_to_H * (Ray(I,k) + CS%a_u(I,j,K)*d1(I))
      b1(I) = 1.0 / (b_denom_1 + dt_Z_to_H * CS%a_u(I,j,K+1))
      d1(I) = b_denom_1 * b1(I)
      visc_rem_u(I,j,k) = (CS%h_u(I,j,k) + dt_Z_to_H * CS%a_u(I,j,K) * visc_rem_u(I,j,k-1)) * b1(I)
    endif ; enddo ; enddo
    do k=nz-1,1,-1 ; do I=Isq,Ieq ; if (do_i(I)) then
      visc_rem_u(I,j,k) = visc_rem_u(I,j,k) + c1(I,k+1)*visc_rem_u(I,j,k+1)

    endif ; enddo ; enddo ! i and k loops

  enddo ! end u-component j loop

  ! Now find the meridional viscous using a modification.
!$OMP parallel do default(none) shared(Jsq,Jeq,is,ie,G,CS,visc,dt_Z_to_H,visc_rem_v,nz) &
!$OMP                     firstprivate(Ray)                                             &
!$OMP                          private(do_i,b_denom_1,b1,d1,c1)
  do J=Jsq,Jeq
    do i=is,ie ; do_i(i) = (G%mask2dCv(i,J) > 0) ; enddo

    if (CS%Channel_drag) then ; do k=1,nz ; do i=is,ie
      Ray(i,k) = visc%Ray_v(i,J,k)
    enddo ; enddo ; endif

    do i=is,ie ; if (do_i(i)) then
      b_denom_1 = CS%h_v(i,J,1) + dt_Z_to_H * (Ray(i,1) + CS%a_v(i,J,1))
      b1(i) = 1.0 / (b_denom_1 + dt_Z_to_H*CS%a_v(i,J,2))
      d1(i) = b_denom_1 * b1(i)
      visc_rem_v(i,J,1) = b1(i) * CS%h_v(i,J,1)
    endif ; enddo
    do k=2,nz ; do i=is,ie ; if (do_i(i)) then
      c1(i,k) = dt_Z_to_H * CS%a_v(i,J,K)*b1(i)
      b_denom_1 = CS%h_v(i,J,k) + dt_Z_to_H * (Ray(i,k) + CS%a_v(i,J,K)*d1(i))
      b1(i) = 1.0 / (b_denom_1 + dt_Z_to_H * CS%a_v(i,J,K+1))
      d1(i) = b_denom_1 * b1(i)
      visc_rem_v(i,J,k) = (CS%h_v(i,J,k) + dt_Z_to_H * CS%a_v(i,J,K) * visc_rem_v(i,J,k-1)) * b1(i)
    endif ; enddo ; enddo
    do k=nz-1,1,-1 ; do i=is,ie ; if (do_i(i)) then
      visc_rem_v(i,J,k) = visc_rem_v(i,J,k) + c1(i,k+1)*visc_rem_v(i,J,k+1)
    endif ; enddo ; enddo ! i and k loops
  enddo ! end of v-component J loop

  if (CS%debug) then
    call uvchksum("visc_rem_[uv]", visc_rem_u, visc_rem_v, G%HI,haloshift=0)
  endif

end subroutine vertvisc_remnant


!> Calculate the coupling coefficients (CS%a_u and CS%a_v)
!! and effective layer thicknesses (CS%h_u and CS%h_v) for later use in the
!! applying the implicit vertical viscosity via vertvisc().
subroutine vertvisc_coef(u, v, h, forces, visc, dt, G, GV, US, CS, OBC)
  type(ocean_grid_type),   intent(in)    :: G      !< Ocean grid structure
  type(verticalGrid_type), intent(in)    :: GV     !< Ocean vertical grid structure
  type(unit_scale_type),   intent(in)    :: US     !< A dimensional unit scaling type
  real, dimension(SZIB_(G),SZJ_(G),SZK_(GV)), &
                           intent(in)    :: u      !< Zonal velocity [m s-1]
  real, dimension(SZI_(G),SZJB_(G),SZK_(GV)), &
                           intent(in)    :: v      !< Meridional velocity [m s-1]
  real, dimension(SZI_(G),SZJ_(G),SZK_(GV)), &
                           intent(in)    :: h      !< Layer thickness [H ~> m or kg m-2]
  type(mech_forcing),      intent(in)    :: forces !< A structure with the driving mechanical forces
  type(vertvisc_type),     intent(in)    :: visc   !< Viscosities and bottom drag
  real,                    intent(in)    :: dt     !< Time increment [s]
  type(vertvisc_CS),       pointer       :: CS     !< Vertical viscosity control structure
  type(ocean_OBC_type),    pointer       :: OBC    !< Open boundary condition structure

  ! Field from forces used in this subroutine:
  !   ustar: the friction velocity [m s-1], used here as the mixing
  !     velocity in the mixed layer if NKML > 1 in a bulk mixed layer.

  ! Local variables

  real, dimension(SZIB_(G),SZK_(G)) :: &
    h_harm, &   ! Harmonic mean of the thicknesses around a velocity grid point,
                ! given by 2*(h+ * h-)/(h+ + h-) [H ~> m or kg m-2].
    h_arith, &  ! The arithmetic mean thickness [H ~> m or kg m-2].
    h_delta, &  ! The lateral difference of thickness [H ~> m or kg m-2].
    hvel, &     ! hvel is the thickness used at a velocity grid point [H ~> m or kg m-2].
    hvel_shelf  ! The equivalent of hvel under shelves [H ~> m or kg m-2].
  real, dimension(SZIB_(G),SZK_(G)+1) :: &
    a_cpl, &    ! The drag coefficients across interfaces [Z T-1 ~> m s-1].  a_cpl times
                ! the velocity difference gives the stress across an interface.
    a_shelf, &  ! The drag coefficients across interfaces in water columns under
                ! ice shelves [Z T-1 ~> m s-1].
    z_i         ! An estimate of each interface's height above the bottom,
                ! normalized by the bottom boundary layer thickness, nondim.
  real, dimension(SZIB_(G)) :: &
    kv_bbl, &     ! The bottom boundary layer viscosity [Z2 T-1 ~> m2 s-1].
    bbl_thick, &  ! The bottom boundary layer thickness [H ~> m or kg m-2].
    I_Hbbl, &     ! The inverse of the bottom boundary layer thickness [H-1 ~> m-1 or m2 kg-1].
    I_Htbl, &     ! The inverse of the top boundary layer thickness [H-1 ~> m-1 or m2 kg-1].
    zcol1, &      ! The height of the interfaces to the north and south of a
    zcol2, &      ! v-point [H ~> m or kg m-2].
    Ztop_min, &   ! The deeper of the two adjacent surface heights [H ~> m or kg m-2].
    Dmin, &       ! The shallower of the two adjacent bottom depths converted to
                  ! thickness units [H ~> m or kg m-2].
    zh, &         ! An estimate of the interface's distance from the bottom
                  ! based on harmonic mean thicknesses [H ~> m or kg m-2].
    h_ml          ! The mixed layer depth [H ~> m or kg m-2].
  real, allocatable, dimension(:,:) :: hML_u ! Diagnostic of the mixed layer depth at u points [H ~> m or kg m-2].
  real, allocatable, dimension(:,:) :: hML_v ! Diagnostic of the mixed layer depth at v points [H ~> m or kg m-2].
  real, allocatable, dimension(:,:,:) :: Kv_u !< Total vertical viscosity at u-points [Z2 T-1 ~> m2 s-1].
  real, allocatable, dimension(:,:,:) :: Kv_v !< Total vertical viscosity at v-points [Z2 T-1 ~> m2 s-1].
  real :: zcol(SZI_(G)) ! The height of an interface at h-points [H ~> m or kg m-2].
  real :: botfn   ! A function which goes from 1 at the bottom to 0 much more
                  ! than Hbbl into the interior.
  real :: topfn   ! A function which goes from 1 at the top to 0 much more
                  ! than Htbl into the interior.
  real :: z2      ! The distance from the bottom, normalized by Hbbl, nondim.
  real :: z2_wt   ! A nondimensional (0-1) weight used when calculating z2.
  real :: z_clear ! The clearance of an interface above the surrounding topography [H ~> m or kg m-2].
  real :: h_neglect  ! A thickness that is so small it is usually lost
                     ! in roundoff and can be neglected [H ~> m or kg m-2].

  real :: I_valBL ! The inverse of a scaling factor determining when water is
                  ! still within the boundary layer, as determined by the sum
                  ! of the harmonic mean thicknesses.
  logical, dimension(SZIB_(G)) :: do_i, do_i_shelf
  logical :: do_any_shelf
  integer, dimension(SZIB_(G)) :: &
    zi_dir   !  A trinary logical array indicating which thicknesses to use for
             !  finding z_clear.
  integer :: i, j, k, is, ie, js, je, Isq, Ieq, Jsq, Jeq, nz
  is = G%isc ; ie = G%iec ; js = G%jsc ; je = G%jec
  Isq = G%IscB ; Ieq = G%IecB ; Jsq = G%JscB ; Jeq = G%JecB ; nz = G%ke

  if (.not.associated(CS)) call MOM_error(FATAL,"MOM_vert_friction(coef): "// &
         "Module must be initialized before it is used.")

  h_neglect = GV%H_subroundoff
  I_Hbbl(:) = 1.0 / (CS%Hbbl + h_neglect)
  I_valBL = 0.0 ; if (CS%harm_BL_val > 0.0) I_valBL = 1.0 / CS%harm_BL_val

  if (CS%id_Kv_u > 0) then
    allocate(Kv_u(G%IsdB:G%IedB,G%jsd:G%jed,G%ke)) ; Kv_u(:,:,:) = 0.0
  endif

  if (CS%id_Kv_v > 0) then
    allocate(Kv_v(G%isd:G%ied,G%JsdB:G%JedB,G%ke)) ; Kv_v(:,:,:) = 0.0
  endif

  if (CS%debug .or. (CS%id_hML_u > 0)) then
    allocate(hML_u(G%IsdB:G%IedB,G%jsd:G%jed)) ; hML_u(:,:) = 0.0
  endif
  if (CS%debug .or. (CS%id_hML_v > 0)) then
    allocate(hML_v(G%isd:G%ied,G%JsdB:G%JedB)) ; hML_v(:,:) = 0.0
  endif

  if ((associated(visc%taux_shelf) .or. associated(forces%frac_shelf_u)) .and. &
      .not.associated(CS%a1_shelf_u)) then
    allocate(CS%a1_shelf_u(G%IsdB:G%IedB,G%jsd:G%jed)) ; CS%a1_shelf_u(:,:)=0.0
  endif
  if ((associated(visc%tauy_shelf) .or. associated(forces%frac_shelf_v)) .and. &
      .not.associated(CS%a1_shelf_v)) then
    allocate(CS%a1_shelf_v(G%isd:G%ied,G%JsdB:G%JedB)) ; CS%a1_shelf_v(:,:)=0.0
  endif

  !$OMP parallel do default(private) shared(G,GV,US,CS,visc,Isq,Ieq,nz,u,h,forces,hML_u, &
  !$OMP                                     OBC,h_neglect,dt,I_valBL,Kv_u) &
  !$OMP                     firstprivate(i_hbbl)
  do j=G%Jsc,G%Jec
    do I=Isq,Ieq ; do_i(I) = (G%mask2dCu(I,j) > 0) ; enddo

    if (CS%bottomdraglaw) then ; do I=Isq,Ieq
      kv_bbl(I) = visc%Kv_bbl_u(I,j)
      bbl_thick(I) = visc%bbl_thick_u(I,j) * GV%Z_to_H
      if (do_i(I)) I_Hbbl(I) = 1.0 / (bbl_thick(I) + h_neglect)
    enddo ; endif

    do k=1,nz ; do I=Isq,Ieq ; if (do_i(I)) then
      h_harm(I,k) = 2.0*h(i,j,k)*h(i+1,j,k) / (h(i,j,k)+h(i+1,j,k)+h_neglect)
      h_arith(I,k) = 0.5*(h(i+1,j,k)+h(i,j,k))
      h_delta(I,k) = h(i+1,j,k) - h(i,j,k)
    endif ; enddo ; enddo
    do I=Isq,Ieq
      Dmin(I) = min(G%bathyT(i,j), G%bathyT(i+1,j)) * GV%Z_to_H
      zi_dir(I) = 0
    enddo

    ! Project thickness outward across OBCs using a zero-gradient condition.
    if (associated(OBC)) then ; if (OBC%number_of_segments > 0) then
      do I=Isq,Ieq ; if (do_i(I) .and. (OBC%segnum_u(I,j) /= OBC_NONE)) then
        if (OBC%segment(OBC%segnum_u(I,j))%direction == OBC_DIRECTION_E) then
          do k=1,nz ; h_harm(I,k) = h(i,j,k) ; h_arith(I,k) = h(i,j,k) ; h_delta(I,k) = 0. ; enddo
          Dmin(I) = G%bathyT(i,j) * GV%Z_to_H
          zi_dir(I) = -1
        elseif (OBC%segment(OBC%segnum_u(I,j))%direction == OBC_DIRECTION_W) then
          do k=1,nz ; h_harm(I,k) = h(i+1,j,k) ; h_arith(I,k) = h(i+1,j,k) ; h_delta(I,k) = 0. ; enddo
          Dmin(I) = G%bathyT(i+1,j) * GV%Z_to_H
          zi_dir(I) = 1
        endif
      endif ; enddo
    endif ; endif

!    The following block calculates the thicknesses at velocity
!  grid points for the vertical viscosity (hvel).  Near the
!  bottom an upwind biased thickness is used to control the effect
!  of spurious Montgomery potential gradients at the bottom where
!  nearly massless layers layers ride over the topography.
    if (CS%harmonic_visc) then
      do I=Isq,Ieq ; z_i(I,nz+1) = 0.0 ; enddo
      do k=nz,1,-1 ; do I=Isq,Ieq ; if (do_i(I)) then
        hvel(I,k) = h_harm(I,k)
        if (u(I,j,k) * h_delta(I,k) < 0) then
          z2 = z_i(I,k+1) ; botfn = 1.0 / (1.0 + 0.09*z2*z2*z2*z2*z2*z2)
          hvel(I,k) = (1.0-botfn)*h_harm(I,k) + botfn*h_arith(I,k)
        endif
        z_i(I,k) =  z_i(I,k+1) + h_harm(I,k)*I_Hbbl(I)
      endif ; enddo ; enddo ! i & k loops
    else ! Not harmonic_visc
      do I=Isq,Ieq ; zh(I) = 0.0 ; z_i(I,nz+1) = 0.0 ; enddo
      do i=Isq,Ieq+1 ; zcol(i) = -G%bathyT(i,j) * GV%Z_to_H ; enddo
      do k=nz,1,-1
        do i=Isq,Ieq+1 ; zcol(i) = zcol(i) + h(i,j,k) ; enddo
        do I=Isq,Ieq ; if (do_i(I)) then
          zh(I) = zh(I) + h_harm(I,k)

          z_clear = max(zcol(i),zcol(i+1)) + Dmin(I)
          if (zi_dir(I) < 0) z_clear = zcol(i) + Dmin(I)
          if (zi_dir(I) > 0) z_clear = zcol(i+1) + Dmin(I)

          z_i(I,k) = max(zh(I), z_clear) * I_Hbbl(I)

          hvel(I,k) = h_arith(I,k)
          if (u(I,j,k) * h_delta(I,k) > 0) then
            if (zh(I) * I_Hbbl(I) < CS%harm_BL_val) then
              hvel(I,k) = h_harm(I,k)
            else
              z2_wt = 1.0  ; if (zh(I) * I_Hbbl(I) < 2.0*CS%harm_BL_val) &
                z2_wt = max(0.0, min(1.0, zh(I) * I_Hbbl(I) * I_valBL - 1.0))
              z2 = z2_wt * (max(zh(I), z_clear) * I_Hbbl(I))
              botfn = 1.0 / (1.0 + 0.09*z2*z2*z2*z2*z2*z2)
              hvel(I,k) = (1.0-botfn)*h_arith(I,k) + botfn*h_harm(I,k)
            endif
          endif

        endif ; enddo ! i  loop
      enddo ! k loop
    endif

    call find_coupling_coef(a_cpl, hvel, do_i, h_harm, bbl_thick, kv_bbl, z_i, h_ml, &
                            dt, j, G, GV, US, CS, visc, forces, work_on_u=.true., OBC=OBC)
    if (allocated(hML_u)) then
      do i=isq,ieq ; if (do_i(i)) then ; hML_u(I,j) = h_ml(I) ; endif ; enddo
    endif

    do_any_shelf = .false.
    if (associated(forces%frac_shelf_u)) then
      do I=Isq,Ieq
        CS%a1_shelf_u(I,j) = 0.0
        do_i_shelf(I) = (do_i(I) .and. forces%frac_shelf_u(I,j) > 0.0)
        if (do_i_shelf(I)) do_any_shelf = .true.
      enddo
      if (do_any_shelf) then
        if (CS%harmonic_visc) then
          call find_coupling_coef(a_shelf, hvel, do_i_shelf, h_harm, bbl_thick, &
                                  kv_bbl, z_i, h_ml, dt, j, G, GV, US, CS, &
                                  visc, forces, work_on_u=.true., OBC=OBC, shelf=.true.)
        else  ! Find upwind-biased thickness near the surface.
          ! Perhaps this needs to be done more carefully, via find_eta.
          do I=Isq,Ieq ; if (do_i_shelf(I)) then
            zh(I) = 0.0 ; Ztop_min(I) = min(zcol(i), zcol(i+1))
            I_HTbl(I) = 1.0 / (visc%tbl_thick_shelf_u(I,j)*GV%Z_to_H + h_neglect)
          endif ; enddo
          do k=1,nz
            do i=Isq,Ieq+1 ; zcol(i) = zcol(i) - h(i,j,k) ; enddo
            do I=Isq,Ieq ; if (do_i_shelf(I)) then
              zh(I) = zh(I) + h_harm(I,k)

              hvel_shelf(I,k) = hvel(I,k)
              if (u(I,j,k) * h_delta(I,k) > 0) then
                if (zh(I) * I_HTbl(I) < CS%harm_BL_val) then
                  hvel_shelf(I,k) = min(hvel(I,k), h_harm(I,k))
                else
                  z2_wt = 1.0  ; if (zh(I) * I_HTbl(I) < 2.0*CS%harm_BL_val) &
                    z2_wt = max(0.0, min(1.0, zh(I) * I_HTbl(I) * I_valBL - 1.0))
                  z2 = z2_wt * (max(zh(I), Ztop_min(I) - min(zcol(i),zcol(i+1))) * I_HTbl(I))
                  topfn = 1.0 / (1.0 + 0.09*z2**6)
                  hvel_shelf(I,k) = min(hvel(I,k), (1.0-topfn)*h_arith(I,k) + topfn*h_harm(I,k))
                endif
              endif
            endif ; enddo
          enddo
          call find_coupling_coef(a_shelf, hvel_shelf, do_i_shelf, h_harm, &
                                  bbl_thick, kv_bbl, z_i, h_ml, dt, j, G, GV, US, CS, &
                                  visc, forces, work_on_u=.true., OBC=OBC, shelf=.true.)
        endif
        do I=Isq,Ieq ; if (do_i_shelf(I)) CS%a1_shelf_u(I,j) = a_shelf(I,1) ; enddo
      endif
    endif

    if (do_any_shelf) then
      do K=1,nz+1 ; do I=Isq,Ieq ; if (do_i_shelf(I)) then
        CS%a_u(I,j,K) = forces%frac_shelf_u(I,j)  * a_shelf(I,K) + &
                   (1.0-forces%frac_shelf_u(I,j)) * a_cpl(I,K)
! This is Alistair's suggestion, but it destabilizes the model. I do not know why. RWH
!        CS%a_u(I,j,K) = forces%frac_shelf_u(I,j)  * max(a_shelf(I,K), a_cpl(I,K)) + &
!                   (1.0-forces%frac_shelf_u(I,j)) * a_cpl(I,K)
      elseif (do_i(I)) then
        CS%a_u(I,j,K) = a_cpl(I,K)
      endif ; enddo ; enddo
      do k=1,nz ; do I=Isq,Ieq ; if (do_i_shelf(I)) then
        ! Should we instead take the inverse of the average of the inverses?
        CS%h_u(I,j,k) = forces%frac_shelf_u(I,j)  * hvel_shelf(I,k) + &
                   (1.0-forces%frac_shelf_u(I,j)) * hvel(I,k)
      elseif (do_i(I)) then
        CS%h_u(I,j,k) = hvel(I,k)
      endif ; enddo ; enddo
    else
      do K=1,nz+1 ; do I=Isq,Ieq ; if (do_i(I)) CS%a_u(I,j,K) = a_cpl(I,K) ; enddo ; enddo
      do k=1,nz ; do I=Isq,Ieq ; if (do_i(I)) CS%h_u(I,j,k) = hvel(I,k) ; enddo ; enddo
    endif

    ! Diagnose total Kv at u-points
    if (CS%id_Kv_u > 0) then
      do k=1,nz ; do I=Isq,Ieq
        if (do_i(I)) Kv_u(I,j,k) = 0.5 * GV%H_to_Z*(CS%a_u(I,j,K)+CS%a_u(I,j,K+1)) * CS%h_u(I,j,k)
      enddo ; enddo
    endif

  enddo


  ! Now work on v-points.
  !$OMP parallel do default(private) shared(G,GV,CS,US,visc,is,ie,Jsq,Jeq,nz,v,h,forces,hML_v, &
  !$OMP                                  OBC,h_neglect,dt,I_valBL,Kv_v) &
  !$OMP                     firstprivate(i_hbbl)
  do J=Jsq,Jeq
    do i=is,ie ; do_i(i) = (G%mask2dCv(i,J) > 0) ; enddo

    if (CS%bottomdraglaw) then ; do i=is,ie
      kv_bbl(i) = visc%Kv_bbl_v(i,J)
      bbl_thick(i) = visc%bbl_thick_v(i,J) * GV%Z_to_H
      if (do_i(i)) I_Hbbl(i) = 1.0 / bbl_thick(i)
    enddo ; endif

    do k=1,nz ; do i=is,ie ; if (do_i(i)) then
      h_harm(i,k) = 2.0*h(i,j,k)*h(i,j+1,k) / (h(i,j,k)+h(i,j+1,k)+h_neglect)
      h_arith(i,k) = 0.5*(h(i,j+1,k)+h(i,j,k))
      h_delta(i,k) = h(i,j+1,k) - h(i,j,k)
    endif ; enddo ; enddo
    do i=is,ie
      Dmin(i) = min(G%bathyT(i,j), G%bathyT(i,j+1)) * GV%Z_to_H
      zi_dir(i) = 0
    enddo

    ! Project thickness outward across OBCs using a zero-gradient condition.
    if (associated(OBC)) then ; if (OBC%number_of_segments > 0) then
      do i=is,ie ; if (do_i(i) .and. (OBC%segnum_v(i,J) /= OBC_NONE)) then
        if (OBC%segment(OBC%segnum_v(i,J))%direction == OBC_DIRECTION_N) then
          do k=1,nz ; h_harm(I,k) = h(i,j,k) ; h_arith(I,k) = h(i,j,k) ; h_delta(i,k) = 0. ; enddo
          Dmin(I) = G%bathyT(i,j) * GV%Z_to_H
          zi_dir(I) = -1
        elseif (OBC%segment(OBC%segnum_v(i,J))%direction == OBC_DIRECTION_S) then
          do k=1,nz ; h_harm(i,k) = h(i,j+1,k) ; h_arith(i,k) = h(i,j+1,k) ; h_delta(i,k) = 0. ; enddo
          Dmin(i) = G%bathyT(i,j+1) * GV%Z_to_H
          zi_dir(i) = 1
        endif
      endif ; enddo
    endif ; endif

!    The following block calculates the thicknesses at velocity
!  grid points for the vertical viscosity (hvel).  Near the
!  bottom an upwind biased thickness is used to control the effect
!  of spurious Montgomery potential gradients at the bottom where
!  nearly massless layers layers ride over the topography.
    if (CS%harmonic_visc) then
      do i=is,ie ; z_i(i,nz+1) = 0.0 ; enddo

      do k=nz,1,-1 ; do i=is,ie ; if (do_i(i)) then
        hvel(i,k) = h_harm(i,k)
        if (v(i,J,k) * h_delta(i,k) < 0) then
          z2 = z_i(i,k+1) ; botfn = 1.0 / (1.0 + 0.09*z2*z2*z2*z2*z2*z2)
          hvel(i,k) = (1.0-botfn)*h_harm(i,k) + botfn*h_arith(i,k)
        endif
        z_i(i,k) = z_i(i,k+1)  + h_harm(i,k)*I_Hbbl(i)
      endif ; enddo ; enddo ! i & k loops
    else ! Not harmonic_visc
      do i=is,ie
        zh(i) = 0.0 ; z_i(i,nz+1) = 0.0
        zcol1(i) = -G%bathyT(i,j) * GV%Z_to_H
        zcol2(i) = -G%bathyT(i,j+1) * GV%Z_to_H
      enddo
      do k=nz,1,-1 ; do i=is,ie ; if (do_i(i)) then
        zh(i) = zh(i) + h_harm(i,k)
        zcol1(i) = zcol1(i) + h(i,j,k) ; zcol2(i) = zcol2(i) + h(i,j+1,k)

        z_clear = max(zcol1(i),zcol2(i)) + Dmin(i)
        if (zi_dir(i) < 0) z_clear = zcol1(i) + Dmin(I)
        if (zi_dir(i) > 0) z_clear = zcol2(i) + Dmin(I)

        z_i(I,k) = max(zh(i), z_clear) * I_Hbbl(i)

        hvel(i,k) = h_arith(i,k)
        if (v(i,J,k) * h_delta(i,k) > 0) then
          if (zh(i) * I_Hbbl(i) < CS%harm_BL_val) then
            hvel(i,k) = h_harm(i,k)
          else
            z2_wt = 1.0  ; if (zh(i) * I_Hbbl(i) < 2.0*CS%harm_BL_val) &
              z2_wt = max(0.0, min(1.0, zh(i) * I_Hbbl(i) * I_valBL - 1.0))
            z2 = z2_wt * (max(zh(i), max(zcol1(i),zcol2(i)) + Dmin(i)) * I_Hbbl(i))
            botfn = 1.0 / (1.0 + 0.09*z2*z2*z2*z2*z2*z2)
            hvel(i,k) = (1.0-botfn)*h_arith(i,k) + botfn*h_harm(i,k)
          endif
       endif

      endif ; enddo ; enddo ! i & k loops
    endif

    call find_coupling_coef(a_cpl, hvel, do_i, h_harm, bbl_thick, kv_bbl, z_i, h_ml, &
                            dt, j, G, GV, US, CS, visc, forces, work_on_u=.false., OBC=OBC)
    if ( allocated(hML_v)) then
       do i=is,ie ; if (do_i(i)) then ; hML_v(i,J) = h_ml(i) ; endif ; enddo
    endif
    do_any_shelf = .false.
    if (associated(forces%frac_shelf_v)) then
      do i=is,ie
        CS%a1_shelf_v(i,J) = 0.0
        do_i_shelf(i) = (do_i(i) .and. forces%frac_shelf_v(i,J) > 0.0)
        if (do_i_shelf(I)) do_any_shelf = .true.
      enddo
      if (do_any_shelf) then
        if (CS%harmonic_visc) then
          call find_coupling_coef(a_shelf, hvel, do_i_shelf, h_harm, bbl_thick, &
                                  kv_bbl, z_i, h_ml, dt, j, G, GV, US, CS, visc, &
                                  forces, work_on_u=.false., OBC=OBC, shelf=.true.)
        else  ! Find upwind-biased thickness near the surface.
          ! Perhaps this needs to be done more carefully, via find_eta.
          do i=is,ie ; if (do_i_shelf(i)) then
            zh(i) = 0.0 ; Ztop_min(I) = min(zcol1(i), zcol2(i))
            I_HTbl(i) = 1.0 / (visc%tbl_thick_shelf_v(i,J)*GV%Z_to_H + h_neglect)
          endif ; enddo
          do k=1,nz
            do i=is,ie ; if (do_i_shelf(i)) then
              zcol1(i) = zcol1(i) - h(i,j,k) ; zcol2(i) = zcol2(i) - h(i,j+1,k)
              zh(i) = zh(i) + h_harm(i,k)

              hvel_shelf(i,k) = hvel(i,k)
              if (v(i,J,k) * h_delta(i,k) > 0) then
                if (zh(i) * I_HTbl(i) < CS%harm_BL_val) then
                  hvel_shelf(i,k) = min(hvel(i,k), h_harm(i,k))
                else
                  z2_wt = 1.0  ; if (zh(i) * I_HTbl(i) < 2.0*CS%harm_BL_val) &
                    z2_wt = max(0.0, min(1.0, zh(i) * I_HTbl(i) * I_valBL - 1.0))
                  z2 = z2_wt * (max(zh(i), Ztop_min(i) - min(zcol1(i),zcol2(i))) * I_HTbl(i))
                  topfn = 1.0 / (1.0 + 0.09*z2**6)
                  hvel_shelf(i,k) = min(hvel(i,k), (1.0-topfn)*h_arith(i,k) + topfn*h_harm(i,k))
                endif
             endif
            endif ; enddo
          enddo
          call find_coupling_coef(a_shelf, hvel_shelf, do_i_shelf, h_harm, &
                                  bbl_thick, kv_bbl, z_i, h_ml, dt, j, G, GV, US, CS, &
                                  visc, forces, work_on_u=.false., OBC=OBC, shelf=.true.)
        endif
        do i=is,ie ; if (do_i_shelf(i)) CS%a1_shelf_v(i,J) = a_shelf(i,1) ; enddo
      endif
    endif

    if (do_any_shelf) then
      do K=1,nz+1 ; do i=is,ie ; if (do_i_shelf(i)) then
        CS%a_v(i,J,K) = forces%frac_shelf_v(i,J)  * a_shelf(i,k) + &
                   (1.0-forces%frac_shelf_v(i,J)) * a_cpl(i,K)
! This is Alistair's suggestion, but it destabilizes the model. I do not know why. RWH
!        CS%a_v(i,J,K) = forces%frac_shelf_v(i,J)  * max(a_shelf(i,K), a_cpl(i,K)) + &
!                   (1.0-forces%frac_shelf_v(i,J)) * a_cpl(i,K)
      elseif (do_i(i)) then
        CS%a_v(i,J,K) = a_cpl(i,K)
      endif ; enddo ; enddo
      do k=1,nz ; do i=is,ie ; if (do_i_shelf(i)) then
        ! Should we instead take the inverse of the average of the inverses?
        CS%h_v(i,J,k) = forces%frac_shelf_v(i,J)  * hvel_shelf(i,k) + &
                   (1.0-forces%frac_shelf_v(i,J)) * hvel(i,k)
      elseif (do_i(i)) then
        CS%h_v(i,J,k) = hvel(i,k)
      endif ; enddo ; enddo
    else
      do K=1,nz+1 ; do i=is,ie ; if (do_i(i)) CS%a_v(i,J,K) = a_cpl(i,K) ; enddo ; enddo
      do k=1,nz ; do i=is,ie ; if (do_i(i)) CS%h_v(i,J,k) = hvel(i,k) ; enddo ; enddo
    endif

    ! Diagnose total Kv at v-points
    if (CS%id_Kv_v > 0) then
      do k=1,nz ; do i=is,ie
        if (do_i(I)) Kv_v(i,J,k) = 0.5 * GV%H_to_Z*(CS%a_v(i,J,K)+CS%a_v(i,J,K+1)) * CS%h_v(i,J,k)
      enddo ; enddo
    endif

  enddo ! end of v-point j loop

  if (CS%debug) then
    call uvchksum("vertvisc_coef h_[uv]", CS%h_u, &
                  CS%h_v, G%HI,haloshift=0, scale=GV%H_to_m*US%s_to_T)
    call uvchksum("vertvisc_coef a_[uv]", CS%a_u, &
                  CS%a_v, G%HI, haloshift=0, scale=US%Z_to_m*US%s_to_T)
    if (allocated(hML_u) .and. allocated(hML_v)) &
      call uvchksum("vertvisc_coef hML_[uv]", hML_u, hML_v, &
                    G%HI, haloshift=0, scale=GV%H_to_m)
  endif

! Offer diagnostic fields for averaging.
  if (CS%id_Kv_slow > 0) call post_data(CS%id_Kv_slow, visc%Kv_slow, CS%diag)
  if (CS%id_Kv_u > 0) call post_data(CS%id_Kv_u, Kv_u, CS%diag)
  if (CS%id_Kv_v > 0) call post_data(CS%id_Kv_v, Kv_v, CS%diag)
  if (CS%id_au_vv > 0) call post_data(CS%id_au_vv, CS%a_u, CS%diag)
  if (CS%id_av_vv > 0) call post_data(CS%id_av_vv, CS%a_v, CS%diag)
  if (CS%id_h_u > 0) call post_data(CS%id_h_u, CS%h_u, CS%diag)
  if (CS%id_h_v > 0) call post_data(CS%id_h_v, CS%h_v, CS%diag)
  if (CS%id_hML_u > 0) call post_data(CS%id_hML_u, hML_u, CS%diag)
  if (CS%id_hML_v > 0) call post_data(CS%id_hML_v, hML_v, CS%diag)

  if (allocated(hML_u)) deallocate(hML_u)
  if (allocated(hML_v)) deallocate(hML_v)

end subroutine vertvisc_coef

!> Calculate the 'coupling coefficient' (a_cpl) at the interfaces.
!! If BOTTOMDRAGLAW is defined, the minimum of Hbbl and half the adjacent
!! layer thicknesses are used to calculate a_cpl near the bottom.
subroutine find_coupling_coef(a_cpl, hvel, do_i, h_harm, bbl_thick, kv_bbl, z_i, h_ml, &
                              dt, j, G, GV, US, CS, visc, forces, work_on_u, OBC, shelf)
  type(ocean_grid_type),     intent(in)  :: G  !< Ocean grid structure
  type(verticalGrid_type),   intent(in)  :: GV !< Ocean vertical grid structure
  type(unit_scale_type),     intent(in)  :: US !< A dimensional unit scaling type
  real, dimension(SZIB_(G),SZK_(GV)+1), &
                             intent(out) :: a_cpl !< Coupling coefficient across interfaces [Z T-1 ~> m s-1].
  real, dimension(SZIB_(G),SZK_(GV)), &
                             intent(in)  :: hvel !< Thickness at velocity points [H ~> m or kg m-2]
  logical, dimension(SZIB_(G)), &
                             intent(in)  :: do_i !< If true, determine coupling coefficient for a column
  real, dimension(SZIB_(G),SZK_(GV)), &
                             intent(in)  :: h_harm !< Harmonic mean of thicknesses around a velocity
                                                   !! grid point [H ~> m or kg m-2]
  real, dimension(SZIB_(G)), intent(in)  :: bbl_thick !< Bottom boundary layer thickness [H ~> m or kg m-2]
  real, dimension(SZIB_(G)), intent(in)  :: kv_bbl !< Bottom boundary layer viscosity [Z2 T-1 ~> m2 s-1].
  real, dimension(SZIB_(G),SZK_(GV)+1), &
                             intent(in)  :: z_i  !< Estimate of interface heights above the bottom,
                                                 !! normalized by the bottom boundary layer thickness
  real, dimension(SZIB_(G)), intent(out) :: h_ml !< Mixed layer depth [H ~> m or kg m-2]
  integer,                   intent(in)  :: j    !< j-index to find coupling coefficient for
  real,                      intent(in)  :: dt   !< Time increment [s]
  type(vertvisc_CS),         pointer     :: CS   !< Vertical viscosity control structure
  type(vertvisc_type),       intent(in)  :: visc !< Structure containing viscosities and bottom drag
  type(mech_forcing),        intent(in)  :: forces !< A structure with the driving mechanical forces
  logical,                   intent(in)  :: work_on_u !< If true, u-points are being calculated,
                                                  !! otherwise they are v-points
  type(ocean_OBC_type),      pointer     :: OBC   !< Open boundary condition structure
  logical,         optional, intent(in)  :: shelf !< If present and true, use a surface boundary
                                                  !! condition appropriate for an ice shelf.

  ! Local variables

  real, dimension(SZIB_(G)) :: &
    u_star, &   ! ustar at a velocity point [Z T-1 ~> m s-1].
    absf, &     ! The average of the neighboring absolute values of f [T-1 ~> s-1].
!      h_ml, &  ! The mixed layer depth [H ~> m or kg m-2].
    nk_visc, &  ! The (real) interface index of the base of mixed layer.
    z_t, &      ! The distance from the top, sometimes normalized
                ! by Hmix, [H ~> m or kg m-2] or [nondim].
    kv_TBL, &   ! The viscosity in a top boundary layer under ice [Z2 T-1 ~> m2 s-1].
    tbl_thick
  real, dimension(SZIB_(G),SZK_(GV)+1) :: &
    Kv_tot, &   ! The total viscosity at an interface [Z2 T-1 ~> m2 s-1].
    Kv_add      ! A viscosity to add [Z2 T-1 ~> m2 s-1].
  real :: h_shear ! The distance over which shears occur [H ~> m or kg m-2].
  real :: r       ! A thickness to compare with Hbbl [H ~> m or kg m-2].
  real :: visc_ml ! The mixed layer viscosity [Z2 T-1 ~> m2 s-1].
  real :: I_Hmix  ! The inverse of the mixed layer thickness [H-1 ~> m-1 or m2 kg-1].
  real :: a_ml    ! The layer coupling coefficient across an interface in
                  ! the mixed layer [Z T-1 ~> m s-1].
  real :: I_amax  ! The inverse of the maximum coupling coefficient [T s-1 Z-1 ~> m-1].???
  real :: temp1   ! A temporary variable [H Z ~> m2 or kg m-1]
  real :: h_neglect   ! A thickness that is so small it is usually lost
                      ! in roundoff and can be neglected [H ~> m or kg m-2].
  real :: z2      ! A copy of z_i [nondim]
  real :: topfn   ! A function that is 1 at the top and small far from it [nondim]
  real :: a_top   ! A viscosity associated with the top boundary layer [Z2 T-1 ~> m2 s-1]
  logical :: do_shelf, do_OBCs
  integer :: i, k, is, ie, max_nk
  integer :: nz
  real    :: botfn

  a_cpl(:,:) = 0.0
  Kv_tot(:,:) = 0.0

  if (work_on_u) then ; is = G%IscB ; ie = G%IecB
  else ; is = G%isc ; ie = G%iec ; endif
  nz = G%ke
  h_neglect = GV%H_subroundoff

  !   The maximum coupling coefficent was originally introduced to avoid
  ! truncation error problems in the tridiagonal solver. Effectively, the 1e-10
  ! sets the maximum coupling coefficient increment to 1e10 m per timestep.
  I_amax = (1.0e-10*US%Z_to_m) * dt*US%s_to_T

  do_shelf = .false. ; if (present(shelf)) do_shelf = shelf
  do_OBCs = .false.
  if (associated(OBC)) then ; do_OBCS = (OBC%number_of_segments > 0) ; endif
  h_ml(:) = 0.0

!    The following loop calculates the vertical average velocity and
!  surface mixed layer contributions to the vertical viscosity.
  do i=is,ie ; Kv_tot(i,1) = 0.0 ; enddo
  if ((GV%nkml>0) .or. do_shelf) then ; do k=2,nz ; do i=is,ie
    if (do_i(i)) Kv_tot(i,K) = CS%Kv
  enddo ; enddo ; else
    I_Hmix = 1.0 / (CS%Hmix + h_neglect)
    do i=is,ie ; z_t(i) = h_neglect*I_Hmix ; enddo
    do K=2,nz ; do i=is,ie ; if (do_i(i)) then
      z_t(i) = z_t(i) + h_harm(i,k-1)*I_Hmix
      Kv_tot(i,K) = CS%Kv + CS%Kvml / ((z_t(i)*z_t(i)) *  &
               (1.0 + 0.09*z_t(i)*z_t(i)*z_t(i)*z_t(i)*z_t(i)*z_t(i)))
    endif ; enddo ; enddo
  endif

  do i=is,ie ; if (do_i(i)) then
    if (CS%bottomdraglaw) then
      r = hvel(i,nz)*0.5
      if (r < bbl_thick(i)) then
        a_cpl(i,nz+1) = kv_bbl(i) / (I_amax*kv_bbl(i) + r*GV%H_to_Z)
      else
        a_cpl(i,nz+1) = kv_bbl(i) / (I_amax*kv_bbl(i) + bbl_thick(i)*GV%H_to_Z)
      endif
    else
      a_cpl(i,nz+1) = CS%Kvbbl / (0.5*hvel(i,nz)*GV%H_to_Z + I_amax*CS%Kvbbl)
    endif
  endif ; enddo

  if (associated(visc%Kv_shear)) then
    ! The factor of 2 that used to be required in the viscosities is no longer needed.
    if (work_on_u) then
      do K=2,nz ; do i=is,ie ; if (do_i(i)) then
        Kv_add(i,K) = 0.5*(visc%Kv_shear(i,j,k) + visc%Kv_shear(i+1,j,k))
      endif ; enddo ; enddo
      if (do_OBCs) then
        do I=is,ie ; if (do_i(I) .and. (OBC%segnum_u(I,j) /= OBC_NONE)) then
          if (OBC%segment(OBC%segnum_u(I,j))%direction == OBC_DIRECTION_E) then
            do K=2,nz ; Kv_add(i,K) = visc%Kv_shear(i,j,k) ; enddo
          elseif (OBC%segment(OBC%segnum_u(I,j))%direction == OBC_DIRECTION_W) then
            do K=2,nz ; Kv_add(i,K) = visc%Kv_shear(i+1,j,k) ; enddo
          endif
        endif ; enddo
      endif
      do K=2,nz ; do i=is,ie ; if (do_i(i)) then
        Kv_tot(i,K) = Kv_tot(i,K) + Kv_add(i,K)
      endif ; enddo ; enddo
    else
      do K=2,nz ; do i=is,ie ; if (do_i(i)) then
        Kv_add(i,K) = 0.5*(visc%Kv_shear(i,j,k) + visc%Kv_shear(i,j+1,k))
      endif ; enddo ; enddo
      if (do_OBCs) then
        do i=is,ie ; if (do_i(i) .and. (OBC%segnum_v(i,J) /= OBC_NONE)) then
          if (OBC%segment(OBC%segnum_v(i,J))%direction == OBC_DIRECTION_N) then
            do K=2,nz ; Kv_add(i,K) = visc%Kv_shear(i,j,k) ; enddo
          elseif (OBC%segment(OBC%segnum_v(i,J))%direction == OBC_DIRECTION_S) then
            do K=2,nz ; Kv_add(i,K) = visc%Kv_shear(i,j+1,k) ; enddo
          endif
        endif ; enddo
      endif
      do K=2,nz ; do i=is,ie ; if (do_i(i)) then
        Kv_tot(i,K) = Kv_tot(i,K) + Kv_add(i,K)
      endif ; enddo ; enddo
    endif
  endif

  if (associated(visc%Kv_shear_Bu)) then
    if (work_on_u) then
      do K=2,nz ; do I=Is,Ie ; If (do_i(I)) then
        Kv_tot(I,K) = Kv_tot(I,K) + (0.5)*(visc%Kv_shear_Bu(I,J-1,k) + visc%Kv_shear_Bu(I,J,k))
      endif ; enddo ; enddo
    else
      do K=2,nz ; do i=is,ie ; if (do_i(i)) then
        Kv_tot(i,K) = Kv_tot(i,K) + (0.5)*(visc%Kv_shear_Bu(I-1,J,k) + visc%Kv_shear_Bu(I,J,k))
      endif ; enddo ; enddo
    endif
  endif

<<<<<<< HEAD
  ! add "slow" varying vertical viscosity (e.g., from background, tidal etc)
  if (associated(visc%Kv_slow) .and. (visc%add_Kv_slow)) then
    ! GMM/ A factor of 2 is also needed here, see comment above from BGR.
    if (work_on_u) then
      !### Incrementing Kv_add here will cause visc%Kv_shear to be double counted. - RWH
      do K=2,nz ; do i=is,ie ; if (do_i(i)) then
        Kv_add(I,K) = Kv_add(I,K) + 0.5 * (visc%Kv_slow(i,j,k) + visc%Kv_slow(i+1,j,k))
        ! Should be : Kv_add(I,K) = 0.5 * (visc%Kv_slow(i,j,k) + visc%Kv_slow(i+1,j,k))
      endif ; enddo ; enddo
      !### I am pretty sure that this code is double counting viscosity at OBC points! - RWH
      if (do_OBCs) then
        do I=is,ie ; if (do_i(I) .and. (OBC%segnum_u(I,j) /= OBC_NONE)) then
          if (OBC%segment(OBC%segnum_u(I,j))%direction == OBC_DIRECTION_E) then
            do K=2,nz ; Kv_add(I,K) = Kv_add(I,K) +  visc%Kv_slow(i,j,k) ; enddo
            ! Should be : do K=2,nz ; Kv_add(I,K) = visc%Kv_slow(i,j,k) ; enddo
          elseif (OBC%segment(OBC%segnum_u(I,j))%direction == OBC_DIRECTION_W) then
            do K=2,nz ; Kv_add(I,K) = Kv_add(I,K) +  visc%Kv_slow(i+1,j,k) ; enddo
            ! Should be : do K=2,nz ; Kv_add(I,K) = visc%Kv_slow(i+1,j,k) ; enddo
          endif
        endif ; enddo
      endif
      do K=2,nz ; do i=is,ie ; if (do_i(i)) then
        Kv_tot(I,K) = Kv_tot(I,K) + Kv_add(I,K)
      endif ; enddo ; enddo
    else
      !### Incrementing Kv_add here will cause visc%Kv_shear to be double counted. - RWH
      do K=2,nz ; do i=is,ie ; if (do_i(i)) then
        Kv_add(i,K) = Kv_add(i,K) + 0.5*(visc%Kv_slow(i,j,k) + visc%Kv_slow(i,j+1,k))
      endif ; enddo ; enddo
      !### I am pretty sure that this code is double counting viscosity at OBC points! - RWH
      if (do_OBCs) then
        do i=is,ie ; if (do_i(i) .and. (OBC%segnum_v(i,J) /= OBC_NONE)) then
          if (OBC%segment(OBC%segnum_v(i,J))%direction == OBC_DIRECTION_N) then
            do K=2,nz ; Kv_add(i,K) = Kv_add(i,K) + visc%Kv_slow(i,j,k) ; enddo
          elseif (OBC%segment(OBC%segnum_v(i,J))%direction == OBC_DIRECTION_S) then
            do K=2,nz ; Kv_add(i,K) = Kv_add(i,K) + visc%Kv_slow(i,j+1,k) ; enddo
          endif
        endif ; enddo
      endif
      do K=2,nz ; do i=is,ie ; if (do_i(i)) then
        Kv_tot(i,K) = Kv_tot(i,K) + Kv_add(i,K)
      endif ; enddo ; enddo
    endif
  endif

=======
>>>>>>> 1328636d
  do K=nz,2,-1 ; do i=is,ie ; if (do_i(i)) then
    !    botfn determines when a point is within the influence of the bottom
    !  boundary layer, going from 1 at the bottom to 0 in the interior.
    z2 = z_i(i,k)
    botfn = 1.0 / (1.0 + 0.09*z2*z2*z2*z2*z2*z2)

    if (CS%bottomdraglaw) then
      Kv_tot(i,K) = Kv_tot(i,K) + (kv_bbl(i) - CS%Kv)*botfn
      r = 0.5*(hvel(i,k) + hvel(i,k-1))
      if (r > bbl_thick(i)) then
        h_shear = ((1.0 - botfn) * r + botfn*bbl_thick(i))
      else
        h_shear = r
      endif
    else
      Kv_tot(i,K) = Kv_tot(i,K) + (CS%Kvbbl-CS%Kv)*botfn
      h_shear = 0.5*(hvel(i,k) + hvel(i,k-1) + h_neglect)
    endif

    ! Calculate the coupling coefficients from the viscosities.
    a_cpl(i,K) = Kv_tot(i,K) / (h_shear*GV%H_to_Z + I_amax*Kv_tot(i,K))
  endif ; enddo ; enddo ! i & k loops

  if (do_shelf) then
    ! Set the coefficients to include the no-slip surface stress.
    do i=is,ie ; if (do_i(i)) then
      if (work_on_u) then
        kv_TBL(i) = visc%Kv_tbl_shelf_u(I,j)
        tbl_thick(i) = visc%tbl_thick_shelf_u(I,j) * GV%Z_to_H
      else
        kv_TBL(i) = visc%Kv_tbl_shelf_v(i,J)
        tbl_thick(i) = visc%tbl_thick_shelf_v(i,J) * GV%Z_to_H
      endif
      z_t(i) = 0.0

      ! If a_cpl(i,1) were not already 0, it would be added here.
      if (0.5*hvel(i,1) > tbl_thick(i)) then
        a_cpl(i,1) = kv_TBL(i) / (tbl_thick(i)*GV%H_to_Z + I_amax*kv_TBL(i))
      else
        a_cpl(i,1) = kv_TBL(i) / (0.5*hvel(i,1)*GV%H_to_Z + I_amax*kv_TBL(i))
      endif
    endif ; enddo

    do K=2,nz ; do i=is,ie ;  if (do_i(i)) then
      z_t(i) = z_t(i) + hvel(i,k-1) / tbl_thick(i)
      topfn = 1.0 / (1.0 + 0.09 * z_t(i)**6)

      r = 0.5*(hvel(i,k)+hvel(i,k-1))
      if (r > tbl_thick(i)) then
        h_shear = ((1.0 - topfn) * r + topfn*tbl_thick(i))
      else
        h_shear = r
      endif

      a_top = topfn * kv_TBL(i)
      a_cpl(i,K) = a_cpl(i,K) + a_top / (h_shear*GV%H_to_Z + I_amax*a_top)
    endif ; enddo ; enddo
  elseif (CS%dynamic_viscous_ML .or. (GV%nkml>0)) then
    max_nk = 0
    do i=is,ie ; if (do_i(i)) then
      if (GV%nkml>0) nk_visc(i) = real(GV%nkml+1)
      if (work_on_u) then
        u_star(I) = 0.5*(forces%ustar(i,j) + forces%ustar(i+1,j))
        absf(I) = 0.5*(abs(G%CoriolisBu(I,J-1)) + abs(G%CoriolisBu(I,J)))
        if (CS%dynamic_viscous_ML) nk_visc(I) = visc%nkml_visc_u(I,j) + 1
      else
        u_star(i) = 0.5*(forces%ustar(i,j) + forces%ustar(i,j+1))
        absf(i) = 0.5*(abs(G%CoriolisBu(I-1,J)) + abs(G%CoriolisBu(I,J)))
        if (CS%dynamic_viscous_ML) nk_visc(i) = visc%nkml_visc_v(i,J) + 1
      endif
      h_ml(i) = h_neglect ; z_t(i) = 0.0
      max_nk = max(max_nk,ceiling(nk_visc(i) - 1.0))
    endif ; enddo

    if (do_OBCS) then ; if (work_on_u) then
      do I=is,ie ; if (do_i(I) .and. (OBC%segnum_u(I,j) /= OBC_NONE)) then
        if (OBC%segment(OBC%segnum_u(I,j))%direction == OBC_DIRECTION_E) &
          u_star(I) = forces%ustar(i,j)
        if (OBC%segment(OBC%segnum_u(I,j))%direction == OBC_DIRECTION_W) &
          u_star(I) = forces%ustar(i+1,j)
      endif ; enddo
    else
      do i=is,ie ; if (do_i(i) .and. (OBC%segnum_v(i,J) /= OBC_NONE)) then
        if (OBC%segment(OBC%segnum_v(i,J))%direction == OBC_DIRECTION_N) &
          u_star(i) = forces%ustar(i,j)
        if (OBC%segment(OBC%segnum_v(i,J))%direction == OBC_DIRECTION_S) &
          u_star(i) = forces%ustar(i,j+1)
      endif ; enddo
    endif ; endif

    do k=1,max_nk ; do i=is,ie ; if (do_i(i)) then
      if (k+1 <= nk_visc(i)) then ! This layer is all in the ML.
        h_ml(i) = h_ml(i) + hvel(i,k)
      elseif (k < nk_visc(i)) then ! Part of this layer is in the ML.
        h_ml(i) = h_ml(i) + (nk_visc(i) - k) * hvel(i,k)
      endif
    endif ; enddo ; enddo

    do K=2,max_nk ; do i=is,ie ; if (do_i(i)) then ; if (k < nk_visc(i)) then
      ! Set the viscosity at the interfaces.
      z_t(i) = z_t(i) + hvel(i,k-1)
      temp1 = (z_t(i)*h_ml(i) - z_t(i)*z_t(i))*GV%H_to_Z
      !   This viscosity is set to go to 0 at the mixed layer top and bottom (in a log-layer)
      ! and be further limited by rotation to give the natural Ekman length.
      visc_ml = u_star(i) * 0.41 * (temp1*u_star(i)) / (absf(i)*temp1 + h_ml(i)*u_star(i))
      a_ml = visc_ml / (0.25*(hvel(i,k)+hvel(i,k-1) + h_neglect) * GV%H_to_Z + 0.5*I_amax*visc_ml)
      ! Choose the largest estimate of a.
      if (a_ml > a_cpl(i,K)) a_cpl(i,K) = a_ml
    endif ; endif ; enddo ; enddo
  endif

end subroutine find_coupling_coef

!> Velocity components which exceed a threshold for physically
!! reasonable values are truncated. Optionally, any column with excessive
!! velocities may be sent to a diagnostic reporting subroutine.
subroutine vertvisc_limit_vel(u, v, h, ADp, CDp, forces, visc, dt, G, GV, US, CS)
  type(ocean_grid_type),   intent(in)    :: G      !< Ocean grid structure
  type(verticalGrid_type), intent(in)    :: GV     !< Ocean vertical grid structure
  type(unit_scale_type),   intent(in)    :: US     !< A dimensional unit scaling type
  real, dimension(SZIB_(G),SZJ_(G),SZK_(GV)), &
                           intent(inout) :: u      !< Zonal velocity [m s-1]
  real, dimension(SZI_(G),SZJB_(G),SZK_(GV)), &
                           intent(inout) :: v      !< Meridional velocity [m s-1]
  real, dimension(SZI_(G),SZJ_(G),SZK_(GV)), &
                           intent(in)    :: h      !< Layer thickness [H ~> m or kg m-2]
  type(accel_diag_ptrs),   intent(in)    :: ADp    !< Acceleration diagnostic pointers
  type(cont_diag_ptrs),    intent(in)    :: CDp    !< Continuity diagnostic pointers
  type(mech_forcing),      intent(in)    :: forces !< A structure with the driving mechanical forces
  type(vertvisc_type),     intent(in)    :: visc   !< Viscosities and bottom drag
  real,                    intent(in)    :: dt     !< Time increment [s]
  type(vertvisc_CS),       pointer       :: CS     !< Vertical viscosity control structure

  ! Local variables

  real :: maxvel           ! Velocities components greater than maxvel
  real :: truncvel         ! are truncated to truncvel, both [m s-1].
  real :: CFL              ! The local CFL number.
  real :: H_report         ! A thickness below which not to report truncations.
  real :: dt_Rho0          ! The timestep divided by the Boussinesq density [s m3 kg-1].
  real :: vel_report(SZIB_(G),SZJB_(G))
  real :: u_old(SZIB_(G),SZJ_(G),SZK_(G))
  real :: v_old(SZI_(G),SZJB_(G),SZK_(G))
  logical :: trunc_any, dowrite(SZIB_(G),SZJB_(G))
  integer :: i, j, k, is, ie, js, je, Isq, Ieq, Jsq, Jeq, nz
  is = G%isc ; ie = G%iec ; js = G%jsc ; je = G%jec ; nz = G%ke
  Isq = G%IscB ; Ieq = G%IecB ; Jsq = G%JscB ; Jeq = G%JecB

  maxvel = CS%maxvel
  truncvel = 0.9*maxvel
  H_report = 6.0 * GV%Angstrom_H
  dt_Rho0 = dt / GV%Rho0

  if (len_trim(CS%u_trunc_file) > 0) then
    !$OMP parallel do default(shared) private(trunc_any,CFL)
    do j=js,je
      trunc_any = .false.
      do I=Isq,Ieq ; dowrite(I,j) = .false. ; enddo
      if (CS%CFL_based_trunc) then
        do I=Isq,Ieq ; vel_report(i,j) = 3.0e8 ; enddo ! Speed of light default.
        do k=1,nz ; do I=Isq,Ieq
          if (abs(u(I,j,k)) < CS%vel_underflow) u(I,j,k) = 0.0
          if (u(I,j,k) < 0.0) then
            CFL = (-u(I,j,k) * dt) * (G%dy_Cu(I,j) * G%IareaT(i+1,j))
          else
            CFL = (u(I,j,k) * dt) * (G%dy_Cu(I,j) * G%IareaT(i,j))
          endif
          if (CFL > CS%CFL_trunc) trunc_any = .true.
          if (CFL > CS%CFL_report) then
            dowrite(I,j) = .true.
            vel_report(I,j) = MIN(vel_report(I,j), abs(u(I,j,k)))
          endif
        enddo ; enddo
      else
        do I=Isq,Ieq; vel_report(I,j) = maxvel; enddo
        do k=1,nz ; do I=Isq,Ieq
          if (abs(u(I,j,k)) < CS%vel_underflow) then ; u(I,j,k) = 0.0
          elseif (abs(u(I,j,k)) > maxvel) then
            dowrite(I,j) = .true. ; trunc_any = .true.
          endif
        enddo ; enddo
      endif

      do I=Isq,Ieq ; if (dowrite(I,j)) then
        u_old(I,j,:) = u(I,j,:)
      endif ; enddo

      if (trunc_any) then ; if (CS%CFL_based_trunc) then
        do k=1,nz ; do I=Isq,Ieq
          if ((u(I,j,k) * (dt * G%dy_Cu(I,j))) * G%IareaT(i+1,j) < -CS%CFL_trunc) then
            u(I,j,k) = (-0.9*CS%CFL_trunc) * (G%areaT(i+1,j) / (dt * G%dy_Cu(I,j)))
            if (h(i,j,k) + h(i+1,j,k) > H_report) CS%ntrunc = CS%ntrunc + 1
          elseif ((u(I,j,k) * (dt * G%dy_Cu(I,j))) * G%IareaT(i,j) > CS%CFL_trunc) then
            u(I,j,k) = (0.9*CS%CFL_trunc) * (G%areaT(i,j) / (dt * G%dy_Cu(I,j)))
            if (h(i,j,k) + h(i+1,j,k) > H_report) CS%ntrunc = CS%ntrunc + 1
          endif
        enddo ; enddo
      else
        do k=1,nz ; do I=Isq,Ieq ; if (abs(u(I,j,k)) > maxvel) then
          u(I,j,k) = SIGN(truncvel,u(I,j,k))
          if (h(i,j,k) + h(i+1,j,k) > H_report) CS%ntrunc = CS%ntrunc + 1
        endif ; enddo ; enddo
      endif ; endif
    enddo ! j-loop
  else  ! Do not report accelerations leading to large velocities.
    if (CS%CFL_based_trunc) then
!$OMP parallel do default(none) shared(nz,js,je,Isq,Ieq,u,dt,G,CS,h,H_report)
      do k=1,nz ; do j=js,je ; do I=Isq,Ieq
        if (abs(u(I,j,k)) < CS%vel_underflow) then ; u(I,j,k) = 0.0
        elseif ((u(I,j,k) * (dt * G%dy_Cu(I,j))) * G%IareaT(i+1,j) < -CS%CFL_trunc) then
          u(I,j,k) = (-0.9*CS%CFL_trunc) * (G%areaT(i+1,j) / (dt * G%dy_Cu(I,j)))
          if (h(i,j,k) + h(i+1,j,k) > H_report) CS%ntrunc = CS%ntrunc + 1
        elseif ((u(I,j,k) * (dt * G%dy_Cu(I,j))) * G%IareaT(i,j) > CS%CFL_trunc) then
          u(I,j,k) = (0.9*CS%CFL_trunc) * (G%areaT(i,j) / (dt * G%dy_Cu(I,j)))
          if (h(i,j,k) + h(i+1,j,k) > H_report) CS%ntrunc = CS%ntrunc + 1
        endif
      enddo ; enddo ; enddo
    else
!$OMP parallel do default(none) shared(nz,js,je,Isq,Ieq,u,G,CS,truncvel,maxvel,h,H_report)
      do k=1,nz ; do j=js,je ; do I=Isq,Ieq
        if (abs(u(I,j,k)) < CS%vel_underflow) then ; u(I,j,k) = 0.0
        elseif (abs(u(I,j,k)) > maxvel) then
          u(I,j,k) = SIGN(truncvel,u(I,j,k))
          if (h(i,j,k) + h(i+1,j,k) > H_report) CS%ntrunc = CS%ntrunc + 1
        endif
      enddo ; enddo ; enddo
    endif
  endif

  if (len_trim(CS%u_trunc_file) > 0) then
    do j=js,je; do I=Isq,Ieq ; if (dowrite(I,j)) then
!   Here the diagnostic reporting subroutines are called if
! unphysically large values were found.
      call write_u_accel(I, j, u_old, h, ADp, CDp, dt, G, GV, US, CS%PointAccel_CSp, &
               vel_report(I,j), forces%taux(I,j)*dt_Rho0, a=CS%a_u, hv=CS%h_u)
    endif ; enddo ; enddo
  endif

  if (len_trim(CS%v_trunc_file) > 0) then
    !$OMP parallel do default(shared) private(trunc_any,CFL)
    do J=Jsq,Jeq
      trunc_any = .false.
      do i=is,ie ; dowrite(i,J) = .false. ; enddo
      if (CS%CFL_based_trunc) then
        do i=is,ie ; vel_report(i,J) = 3.0e8 ; enddo ! Speed of light default.
        do k=1,nz ; do i=is,ie
          if (abs(v(i,J,k)) < CS%vel_underflow) v(i,J,k) = 0.0
          if (v(i,J,k) < 0.0) then
            CFL = (-v(i,J,k) * dt) * (G%dx_Cv(i,J) * G%IareaT(i,j+1))
          else
            CFL = (v(i,J,k) * dt) * (G%dx_Cv(i,J) * G%IareaT(i,j))
          endif
          if (CFL > CS%CFL_trunc) trunc_any = .true.
          if (CFL > CS%CFL_report) then
            dowrite(i,J) = .true.
            vel_report(i,J) = MIN(vel_report(i,J), abs(v(i,J,k)))
          endif
        enddo ; enddo
      else
        do i=is,ie ; vel_report(i,J) = maxvel ; enddo
        do k=1,nz ; do i=is,ie
          if (abs(v(i,J,k)) < CS%vel_underflow) then ; v(i,J,k) = 0.0
          elseif (abs(v(i,J,k)) > maxvel) then
            dowrite(i,J) = .true. ; trunc_any = .true.
          endif
        enddo ; enddo
      endif

      do i=is,ie ; if (dowrite(i,J)) then
        v_old(i,J,:) = v(i,J,:)
      endif ; enddo

      if (trunc_any) then ; if (CS%CFL_based_trunc) then
        do k=1,nz; do i=is,ie
          if ((v(i,J,k) * (dt * G%dx_Cv(i,J))) * G%IareaT(i,j+1) < -CS%CFL_trunc) then
            v(i,J,k) = (-0.9*CS%CFL_trunc) * (G%areaT(i,j+1) / (dt * G%dx_Cv(i,J)))
            if (h(i,j,k) + h(i,j+1,k) > H_report) CS%ntrunc = CS%ntrunc + 1
          elseif ((v(i,J,k) * (dt * G%dx_Cv(i,J))) * G%IareaT(i,j) > CS%CFL_trunc) then
            v(i,J,k) = (0.9*CS%CFL_trunc) * (G%areaT(i,j) / (dt * G%dx_Cv(i,J)))
            if (h(i,j,k) + h(i,j+1,k) > H_report) CS%ntrunc = CS%ntrunc + 1
          endif
        enddo ; enddo
      else
        do k=1,nz ; do i=is,ie ; if (abs(v(i,J,k)) > maxvel) then
          v(i,J,k) = SIGN(truncvel,v(i,J,k))
          if (h(i,j,k) + h(i,j+1,k) > H_report) CS%ntrunc = CS%ntrunc + 1
        endif ; enddo ; enddo
      endif ; endif
    enddo ! J-loop
  else  ! Do not report accelerations leading to large velocities.
    if (CS%CFL_based_trunc) then
      !$OMP parallel do default(shared)
      do k=1,nz ; do J=Jsq,Jeq ; do i=is,ie
        if (abs(v(i,J,k)) < CS%vel_underflow) then ; v(i,J,k) = 0.0
        elseif ((v(i,J,k) * (dt * G%dx_Cv(i,J))) * G%IareaT(i,j+1) < -CS%CFL_trunc) then
          v(i,J,k) = (-0.9*CS%CFL_trunc) * (G%areaT(i,j+1) / (dt * G%dx_Cv(i,J)))
          if (h(i,j,k) + h(i,j+1,k) > H_report) CS%ntrunc = CS%ntrunc + 1
        elseif ((v(i,J,k) * (dt * G%dx_Cv(i,J))) * G%IareaT(i,j) > CS%CFL_trunc) then
          v(i,J,k) = (0.9*CS%CFL_trunc) * (G%areaT(i,j) / (dt * G%dx_Cv(i,J)))
          if (h(i,j,k) + h(i,j+1,k) > H_report) CS%ntrunc = CS%ntrunc + 1
        endif
      enddo ; enddo ; enddo
    else
      !$OMP parallel do default(shared)
      do k=1,nz ; do J=Jsq,Jeq ; do i=is,ie
        if (abs(v(i,J,k)) < CS%vel_underflow) then ; v(i,J,k) = 0.0
        elseif (abs(v(i,J,k)) > maxvel) then
          v(i,J,k) = SIGN(truncvel,v(i,J,k))
          if (h(i,j,k) + h(i,j+1,k) > H_report) CS%ntrunc = CS%ntrunc + 1
        endif
      enddo ; enddo ; enddo
    endif
  endif

  if (len_trim(CS%v_trunc_file) > 0) then
    do J=Jsq,Jeq; do i=is,ie ; if (dowrite(i,J)) then
!   Here the diagnostic reporting subroutines are called if
! unphysically large values were found.
      call write_v_accel(i, J, v_old, h, ADp, CDp, dt, G, GV, US, CS%PointAccel_CSp, &
               vel_report(i,J), forces%tauy(i,J)*dt_Rho0, a=CS%a_v, hv=CS%h_v)
    endif ; enddo ; enddo
  endif

end subroutine vertvisc_limit_vel

!> Initialize the vertical friction module
subroutine vertvisc_init(MIS, Time, G, GV, US, param_file, diag, ADp, dirs, &
                         ntrunc, CS)
  type(ocean_internal_state), &
                   target, intent(in)    :: MIS    !< The "MOM Internal State", a set of pointers
                                                   !! to the fields and accelerations that make
                                                   !! up the ocean's physical state
  type(time_type), target, intent(in)    :: Time   !< Current model time
  type(ocean_grid_type),   intent(in)    :: G      !< Ocean grid structure
  type(verticalGrid_type), intent(in)    :: GV     !< Ocean vertical grid structure
  type(unit_scale_type),   intent(in)    :: US     !< A dimensional unit scaling type
  type(param_file_type),   intent(in)    :: param_file !< File to parse for parameters
  type(diag_ctrl), target, intent(inout) :: diag   !< Diagnostic control structure
  type(accel_diag_ptrs),   intent(inout) :: ADp    !< Acceleration diagnostic pointers
  type(directories),       intent(in)    :: dirs   !< Relevant directory paths
  integer, target,         intent(inout) :: ntrunc !< Number of velocity truncations
  type(vertvisc_CS),       pointer       :: CS     !< Vertical viscosity control structure

  ! Local variables

  real :: hmix_str_dflt
  real :: Kv_dflt ! A default viscosity [m2 s-1].
  real :: Hmix_m  ! A boundary layer thickness [m].
  integer :: isd, ied, jsd, jed, IsdB, IedB, JsdB, JedB, nz
! This include declares and sets the variable "version".
#include "version_variable.h"
  character(len=40)  :: mdl = "MOM_vert_friction" ! This module's name.
  character(len=40)  :: thickness_units

  if (associated(CS)) then
    call MOM_error(WARNING, "vertvisc_init called with an associated "// &
                            "control structure.")
    return
  endif
  allocate(CS)

  if (GV%Boussinesq) then; thickness_units = "m"
  else; thickness_units = "kg m-2"; endif

  isd = G%isd ; ied = G%ied ; jsd = G%jsd ; jed = G%jed ; nz = G%ke
  IsdB = G%IsdB ; IedB = G%IedB ; JsdB = G%JsdB ; JedB = G%JedB

  CS%diag => diag ; CS%ntrunc => ntrunc ; ntrunc = 0

! Default, read and log parameters
  call log_version(param_file, mdl, version, "")
  call get_param(param_file, mdl, "BOTTOMDRAGLAW", CS%bottomdraglaw, &
                 "If true, the bottom stress is calculated with a drag "//&
                 "law of the form c_drag*|u|*u. The velocity magnitude "//&
                 "may be an assumed value or it may be based on the "//&
                 "actual velocity in the bottommost HBBL, depending on "//&
                 "LINEAR_DRAG.", default=.true.)
  call get_param(param_file, mdl, "CHANNEL_DRAG", CS%Channel_drag, &
                 "If true, the bottom drag is exerted directly on each "//&
                 "layer proportional to the fraction of the bottom it "//&
                 "overlies.", default=.false.)
  call get_param(param_file, mdl, "DIRECT_STRESS", CS%direct_stress, &
                 "If true, the wind stress is distributed over the "//&
                 "topmost HMIX_STRESS of fluid (like in HYCOM), and KVML "//&
                 "may be set to a very small value.", default=.false.)
  call get_param(param_file, mdl, "DYNAMIC_VISCOUS_ML", CS%dynamic_viscous_ML, &
                 "If true, use a bulk Richardson number criterion to "//&
                 "determine the mixed layer thickness for viscosity.", &
                 default=.false.)
  call get_param(param_file, mdl, "U_TRUNC_FILE", CS%u_trunc_file, &
                 "The absolute path to a file into which the accelerations "//&
                 "leading to zonal velocity truncations are written. "//&
                 "Undefine this for efficiency if this diagnostic is not "//&
                 "needed.", default=" ", debuggingParam=.true.)
  call get_param(param_file, mdl, "V_TRUNC_FILE", CS%v_trunc_file, &
                 "The absolute path to a file into which the accelerations "//&
                 "leading to meridional velocity truncations are written. "//&
                 "Undefine this for efficiency if this diagnostic is not "//&
                 "needed.", default=" ", debuggingParam=.true.)
  call get_param(param_file, mdl, "HARMONIC_VISC", CS%harmonic_visc, &
                 "If true, use the harmonic mean thicknesses for "//&
                 "calculating the vertical viscosity.", default=.false.)
  call get_param(param_file, mdl, "HARMONIC_BL_SCALE", CS%harm_BL_val, &
                 "A scale to determine when water is in the boundary "//&
                 "layers based solely on harmonic mean thicknesses for "//&
                 "the purpose of determining the extent to which the "//&
                 "thicknesses used in the viscosities are upwinded.", &
                 default=0.0, units="nondim")
  call get_param(param_file, mdl, "DEBUG", CS%debug, default=.false.)

  if (GV%nkml < 1) &
    call get_param(param_file, mdl, "HMIX_FIXED", CS%Hmix, &
                 "The prescribed depth over which the near-surface "//&
                 "viscosity and diffusivity are elevated when the bulk "//&
                 "mixed layer is not used.", units="m", scale=GV%m_to_H, &
                 unscaled=Hmix_m, fail_if_missing=.true.)
  if (CS%direct_stress) then
    if (GV%nkml < 1) then
      call get_param(param_file, mdl, "HMIX_STRESS", CS%Hmix_stress, &
                 "The depth over which the wind stress is applied if "//&
                 "DIRECT_STRESS is true.", units="m", default=Hmix_m, scale=GV%m_to_H)
    else
      call get_param(param_file, mdl, "HMIX_STRESS", CS%Hmix_stress, &
                 "The depth over which the wind stress is applied if "//&
                 "DIRECT_STRESS is true.", units="m", fail_if_missing=.true., scale=GV%m_to_H)
    endif
    if (CS%Hmix_stress <= 0.0) call MOM_error(FATAL, "vertvisc_init: " // &
       "HMIX_STRESS must be set to a positive value if DIRECT_STRESS is true.")
  endif
  call get_param(param_file, mdl, "KV", CS%Kv, &
                 "The background kinematic viscosity in the interior. "//&
                 "The molecular value, ~1e-6 m2 s-1, may be used.", &
                 units="m2 s-1", fail_if_missing=.true., scale=US%m2_s_to_Z2_T, unscaled=Kv_dflt)

  if (GV%nkml < 1) call get_param(param_file, mdl, "KVML", CS%Kvml, &
                 "The kinematic viscosity in the mixed layer.  A typical "//&
                 "value is ~1e-2 m2 s-1. KVML is not used if "//&
                 "BULKMIXEDLAYER is true.  The default is set by KV.", &
                 units="m2 s-1", default=Kv_dflt, scale=US%m2_s_to_Z2_T)
  if (.not.CS%bottomdraglaw) call get_param(param_file, mdl, "KVBBL", CS%Kvbbl, &
                 "The kinematic viscosity in the benthic boundary layer. "//&
                 "A typical value is ~1e-2 m2 s-1. KVBBL is not used if "//&
                 "BOTTOMDRAGLAW is true.  The default is set by KV.", &
                 units="m2 s-1", default=Kv_dflt, scale=US%m2_s_to_Z2_T)
  call get_param(param_file, mdl, "HBBL", CS%Hbbl, &
                 "The thickness of a bottom boundary layer with a "//&
                 "viscosity of KVBBL if BOTTOMDRAGLAW is not defined, or "//&
                 "the thickness over which near-bottom velocities are "//&
                 "averaged for the drag law if BOTTOMDRAGLAW is defined "//&
                 "but LINEAR_DRAG is not.", units="m", fail_if_missing=.true., scale=GV%m_to_H)
  call get_param(param_file, mdl, "MAXVEL", CS%maxvel, &
                 "The maximum velocity allowed before the velocity "//&
                 "components are truncated.", units="m s-1", default=3.0e8)
  call get_param(param_file, mdl, "CFL_BASED_TRUNCATIONS", CS%CFL_based_trunc, &
                 "If true, base truncations on the CFL number, and not an "//&
                 "absolute speed.", default=.true.)
  call get_param(param_file, mdl, "CFL_TRUNCATE", CS%CFL_trunc, &
                 "The value of the CFL number that will cause velocity "//&
                 "components to be truncated; instability can occur past 0.5.", &
                 units="nondim", default=0.5)
  call get_param(param_file, mdl, "CFL_REPORT", CS%CFL_report, &
                 "The value of the CFL number that causes accelerations "//&
                 "to be reported; the default is CFL_TRUNCATE.", &
                 units="nondim", default=CS%CFL_trunc)
  call get_param(param_file, mdl, "CFL_TRUNCATE_RAMP_TIME", CS%truncRampTime, &
                 "The time over which the CFL truncation value is ramped "//&
                 "up at the beginning of the run.", &
                 units="s", default=0.)
  CS%CFL_truncE = CS%CFL_trunc
  call get_param(param_file, mdl, "CFL_TRUNCATE_START", CS%CFL_truncS, &
                 "The start value of the truncation CFL number used when "//&
                 "ramping up CFL_TRUNC.", &
                 units="nondim", default=0.)
  call get_param(param_file, mdl, "STOKES_MIXING_COMBINED", CS%StokesMixing, &
                 "Flag to use Stokes drift Mixing via the Lagrangian "//&
                 " current (Eulerian plus Stokes drift). "//&
                 " Still needs work and testing, so not recommended for use.",&
                 Default=.false.)
  !BGR 04/04/2018{
  ! StokesMixing is required for MOM6 for some Langmuir mixing parameterization.
  !   The code used here has not been developed for vanishing layers or in
  !   conjunction with any bottom friction.  Therefore, the following line is
  !   added so this functionality cannot be used without user intervention in
  !   the code.  This will prevent general use of this functionality until proper
  !   care is given to the previously mentioned issues.  Comment out the following
  !   MOM_error to use, but do so at your own risk and with these points in mind.
  !}
  if (CS%StokesMixing) then
    call MOM_error(FATAL, "Stokes mixing requires user intervention in the code.\n"//&
                          "  Model now exiting.  See MOM_vert_friction.F90 for \n"//&
                          "  details (search 'BGR 04/04/2018' to locate comment).")
  endif
  call get_param(param_file, mdl, "VEL_UNDERFLOW", CS%vel_underflow, &
                 "A negligibly small velocity magnitude below which velocity "//&
                 "components are set to 0.  A reasonable value might be "//&
                 "1e-30 m/s, which is less than an Angstrom divided by "//&
                 "the age of the universe.", units="m s-1", default=0.0)

  ALLOC_(CS%a_u(IsdB:IedB,jsd:jed,nz+1)) ; CS%a_u(:,:,:) = 0.0
  ALLOC_(CS%h_u(IsdB:IedB,jsd:jed,nz))   ; CS%h_u(:,:,:) = 0.0
  ALLOC_(CS%a_v(isd:ied,JsdB:JedB,nz+1)) ; CS%a_v(:,:,:) = 0.0
  ALLOC_(CS%h_v(isd:ied,JsdB:JedB,nz))   ; CS%h_v(:,:,:) = 0.0

  CS%id_Kv_slow = register_diag_field('ocean_model', 'Kv_slow', diag%axesTi, Time, &
     'Slow varying vertical viscosity', 'm2 s-1', conversion=US%Z2_T_to_m2_s)

  CS%id_Kv_u = register_diag_field('ocean_model', 'Kv_u', diag%axesCuL, Time, &
     'Total vertical viscosity at u-points', 'm2 s-1', conversion=US%Z2_T_to_m2_s)

  CS%id_Kv_v = register_diag_field('ocean_model', 'Kv_v', diag%axesCvL, Time, &
     'Total vertical viscosity at v-points', 'm2 s-1', conversion=US%Z2_T_to_m2_s)

  CS%id_au_vv = register_diag_field('ocean_model', 'au_visc', diag%axesCui, Time, &
     'Zonal Viscous Vertical Coupling Coefficient', 'm s-1', conversion=US%Z_to_m*US%s_to_T)

  CS%id_av_vv = register_diag_field('ocean_model', 'av_visc', diag%axesCvi, Time, &
     'Meridional Viscous Vertical Coupling Coefficient', 'm s-1', conversion=US%Z_to_m*US%s_to_T)

  CS%id_h_u = register_diag_field('ocean_model', 'Hu_visc', diag%axesCuL, Time, &
     'Thickness at Zonal Velocity Points for Viscosity', thickness_units)

  CS%id_h_v = register_diag_field('ocean_model', 'Hv_visc', diag%axesCvL, Time, &
     'Thickness at Meridional Velocity Points for Viscosity', thickness_units)

  CS%id_hML_u = register_diag_field('ocean_model', 'HMLu_visc', diag%axesCu1, Time, &
     'Mixed Layer Thickness at Zonal Velocity Points for Viscosity', thickness_units)

  CS%id_hML_v = register_diag_field('ocean_model', 'HMLv_visc', diag%axesCv1, Time, &
     'Mixed Layer Thickness at Meridional Velocity Points for Viscosity', thickness_units)

  CS%id_du_dt_visc = register_diag_field('ocean_model', 'du_dt_visc', diag%axesCuL, &
     Time, 'Zonal Acceleration from Vertical Viscosity', 'm s-2')
  if (CS%id_du_dt_visc > 0) call safe_alloc_ptr(ADp%du_dt_visc,IsdB,IedB,jsd,jed,nz)
  CS%id_dv_dt_visc = register_diag_field('ocean_model', 'dv_dt_visc', diag%axesCvL, &
     Time, 'Meridional Acceleration from Vertical Viscosity', 'm s-2')
  if (CS%id_dv_dt_visc > 0) call safe_alloc_ptr(ADp%dv_dt_visc,isd,ied,JsdB,JedB,nz)

  CS%id_taux_bot = register_diag_field('ocean_model', 'taux_bot', diag%axesCu1, &
     Time, 'Zonal Bottom Stress from Ocean to Earth', 'Pa', &
     conversion=US%Z_to_m)
  CS%id_tauy_bot = register_diag_field('ocean_model', 'tauy_bot', diag%axesCv1, &
     Time, 'Meridional Bottom Stress from Ocean to Earth', 'Pa', &
     conversion=US%Z_to_m)

  if ((len_trim(CS%u_trunc_file) > 0) .or. (len_trim(CS%v_trunc_file) > 0)) &
    call PointAccel_init(MIS, Time, G, param_file, diag, dirs, CS%PointAccel_CSp)

end subroutine vertvisc_init

!> Update the CFL truncation value as a function of time.
!! If called with the optional argument activate=.true., record the
!! value of Time as the beginning of the ramp period.
subroutine updateCFLtruncationValue(Time, CS, activate)
  type(time_type), target, intent(in)    :: Time     !< Current model time
  type(vertvisc_CS),       pointer       :: CS       !< Vertical viscosity control structure
  logical, optional,       intent(in)    :: activate !< Specifiy whether to record the value of
                                                     !! Time as the beginning of the ramp period

  ! Local variables
  real :: deltaTime, wghtA
  character(len=12) :: msg

  if (CS%truncRampTime==0.) return ! This indicates to ramping is turned off

  ! We use the optional argument to indicate this Time should be recorded as the
  ! beginning of the ramp-up period.
  if (present(activate)) then
    if (activate) then
      CS%rampStartTime = Time ! Record the current time
      CS%CFLrampingIsActivated = .true.
    endif
  endif
  if (.not.CS%CFLrampingIsActivated) return
  deltaTime = max( 0., time_type_to_real( Time - CS%rampStartTime ) )
  if (deltaTime >= CS%truncRampTime) then
    CS%CFL_trunc = CS%CFL_truncE
    CS%truncRampTime = 0. ! This turns off ramping after this call
  else
    wghtA = min( 1., deltaTime / CS%truncRampTime ) ! Linear profile in time
    !wghtA = wghtA*wghtA ! Convert linear profile to parabolic profile in time
    !wghtA = wghtA*wghtA*(3. - 2.*wghtA) ! Convert linear profile to cosine profile
    wghtA = 1. - ( (1. - wghtA)**2 ) ! Convert linear profiel to nverted parabolic profile
    CS%CFL_trunc = CS%CFL_truncS + wghtA * ( CS%CFL_truncE - CS%CFL_truncS )
  endif
  write(msg(1:12),'(es12.3)') CS%CFL_trunc
  call MOM_error(NOTE, "MOM_vert_friction: updateCFLtruncationValue set CFL"// &
                       " limit to "//trim(msg))
end subroutine updateCFLtruncationValue

!> Clean up and deallocate the vertical friction module
subroutine vertvisc_end(CS)
  type(vertvisc_CS), pointer :: CS !< Vertical viscosity control structure that
                                   !! will be deallocated in this subroutine.

  DEALLOC_(CS%a_u) ; DEALLOC_(CS%h_u)
  DEALLOC_(CS%a_v) ; DEALLOC_(CS%h_v)
  if (associated(CS%a1_shelf_u)) deallocate(CS%a1_shelf_u)
  if (associated(CS%a1_shelf_v)) deallocate(CS%a1_shelf_v)
  deallocate(CS)
end subroutine vertvisc_end

!> \namespace mom_vert_friction
!! \author Robert Hallberg
!! \date April 1994 - October 2006
!!
!!  The vertical diffusion of momentum is fully implicit.  This is
!!  necessary to allow for vanishingly small layers.  The coupling
!!  is based on the distance between the centers of adjacent layers,
!!  except where a layer is close to the bottom compared with a
!!  bottom boundary layer thickness when a bottom drag law is used.
!!  A stress top b.c. and a no slip bottom  b.c. are used.  There
!!  is no limit on the time step for vertvisc.
!!
!!  Near the bottom, the horizontal thickness interpolation scheme
!!  changes to an upwind biased estimate to control the effect of
!!  spurious Montgomery potential gradients at the bottom where
!!  nearly massless layers layers ride over the topography.  Within a
!!  few boundary layer depths of the bottom, the harmonic mean
!!  thickness (i.e. (2 h+ h-) / (h+ + h-) ) is used if the velocity
!!  is from the thinner side and the arithmetic mean thickness
!!  (i.e. (h+ + h-)/2) is used if the velocity is from the thicker
!!  side.  Both of these thickness estimates are second order
!!  accurate.  Above this the arithmetic mean thickness is used.
!!
!!  In addition, vertvisc truncates any velocity component that
!!  exceeds maxvel to truncvel. This basically keeps instabilities
!!  spatially localized.  The number of times the velocity is
!!  truncated is reported each time the energies are saved, and if
!!  exceeds CS%Maxtrunc the model will stop itself and change the time
!!  to a large value.  This has proven very useful in (1) diagnosing
!!  model failures and (2) letting the model settle down to a
!!  meaningful integration from a poorly specified initial condition.
!!
!!  The same code is used for the two velocity components, by
!!  indirectly referencing the velocities and defining a handful of
!!  direction-specific defined variables.
!!
!!  Macros written all in capital letters are defined in MOM_memory.h.
!!
!!     A small fragment of the grid is shown below:
!! \verbatim
!!    j+1  x ^ x ^ x   At x:  q
!!    j+1  > o > o >   At ^:  v, frhatv, tauy
!!    j    x ^ x ^ x   At >:  u, frhatu, taux
!!    j    > o > o >   At o:  h
!!    j-1  x ^ x ^ x
!!        i-1  i  i+1  At x & ^:
!!           i  i+1    At > & o:
!! \endverbatim
!!
!!  The boundaries always run through q grid points (x).
end module MOM_vert_friction<|MERGE_RESOLUTION|>--- conflicted
+++ resolved
@@ -1190,54 +1190,6 @@
     endif
   endif
 
-<<<<<<< HEAD
-  ! add "slow" varying vertical viscosity (e.g., from background, tidal etc)
-  if (associated(visc%Kv_slow) .and. (visc%add_Kv_slow)) then
-    ! GMM/ A factor of 2 is also needed here, see comment above from BGR.
-    if (work_on_u) then
-      !### Incrementing Kv_add here will cause visc%Kv_shear to be double counted. - RWH
-      do K=2,nz ; do i=is,ie ; if (do_i(i)) then
-        Kv_add(I,K) = Kv_add(I,K) + 0.5 * (visc%Kv_slow(i,j,k) + visc%Kv_slow(i+1,j,k))
-        ! Should be : Kv_add(I,K) = 0.5 * (visc%Kv_slow(i,j,k) + visc%Kv_slow(i+1,j,k))
-      endif ; enddo ; enddo
-      !### I am pretty sure that this code is double counting viscosity at OBC points! - RWH
-      if (do_OBCs) then
-        do I=is,ie ; if (do_i(I) .and. (OBC%segnum_u(I,j) /= OBC_NONE)) then
-          if (OBC%segment(OBC%segnum_u(I,j))%direction == OBC_DIRECTION_E) then
-            do K=2,nz ; Kv_add(I,K) = Kv_add(I,K) +  visc%Kv_slow(i,j,k) ; enddo
-            ! Should be : do K=2,nz ; Kv_add(I,K) = visc%Kv_slow(i,j,k) ; enddo
-          elseif (OBC%segment(OBC%segnum_u(I,j))%direction == OBC_DIRECTION_W) then
-            do K=2,nz ; Kv_add(I,K) = Kv_add(I,K) +  visc%Kv_slow(i+1,j,k) ; enddo
-            ! Should be : do K=2,nz ; Kv_add(I,K) = visc%Kv_slow(i+1,j,k) ; enddo
-          endif
-        endif ; enddo
-      endif
-      do K=2,nz ; do i=is,ie ; if (do_i(i)) then
-        Kv_tot(I,K) = Kv_tot(I,K) + Kv_add(I,K)
-      endif ; enddo ; enddo
-    else
-      !### Incrementing Kv_add here will cause visc%Kv_shear to be double counted. - RWH
-      do K=2,nz ; do i=is,ie ; if (do_i(i)) then
-        Kv_add(i,K) = Kv_add(i,K) + 0.5*(visc%Kv_slow(i,j,k) + visc%Kv_slow(i,j+1,k))
-      endif ; enddo ; enddo
-      !### I am pretty sure that this code is double counting viscosity at OBC points! - RWH
-      if (do_OBCs) then
-        do i=is,ie ; if (do_i(i) .and. (OBC%segnum_v(i,J) /= OBC_NONE)) then
-          if (OBC%segment(OBC%segnum_v(i,J))%direction == OBC_DIRECTION_N) then
-            do K=2,nz ; Kv_add(i,K) = Kv_add(i,K) + visc%Kv_slow(i,j,k) ; enddo
-          elseif (OBC%segment(OBC%segnum_v(i,J))%direction == OBC_DIRECTION_S) then
-            do K=2,nz ; Kv_add(i,K) = Kv_add(i,K) + visc%Kv_slow(i,j+1,k) ; enddo
-          endif
-        endif ; enddo
-      endif
-      do K=2,nz ; do i=is,ie ; if (do_i(i)) then
-        Kv_tot(i,K) = Kv_tot(i,K) + Kv_add(i,K)
-      endif ; enddo ; enddo
-    endif
-  endif
-
-=======
->>>>>>> 1328636d
   do K=nz,2,-1 ; do i=is,ie ; if (do_i(i)) then
     !    botfn determines when a point is within the influence of the bottom
     !  boundary layer, going from 1 at the bottom to 0 in the interior.
