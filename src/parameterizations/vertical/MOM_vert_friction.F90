!> Implements vertical viscosity (vertvisc)
module MOM_vert_friction

! This file is part of MOM6. See LICENSE.md for the license.

use MOM_diag_mediator, only : post_data, register_diag_field, safe_alloc_ptr
use MOM_diag_mediator, only : diag_ctrl
use MOM_debugging, only : uvchksum, hchksum
use MOM_error_handler, only : MOM_error, FATAL, WARNING, NOTE
use MOM_file_parser, only : get_param, log_version, param_file_type
use MOM_forcing_type, only : mech_forcing
use MOM_get_input, only : directories
use MOM_grid, only : ocean_grid_type
use MOM_open_boundary, only : ocean_OBC_type, OBC_SIMPLE, OBC_NONE, OBC_DIRECTION_E
use MOM_open_boundary, only : OBC_DIRECTION_W, OBC_DIRECTION_N, OBC_DIRECTION_S
use MOM_PointAccel, only : write_u_accel, write_v_accel, PointAccel_init
use MOM_PointAccel, only : PointAccel_CS
use MOM_time_manager, only : time_type, time_type_to_real, operator(-)
use MOM_variables, only : thermo_var_ptrs, vertvisc_type
use MOM_variables, only : cont_diag_ptrs, accel_diag_ptrs
use MOM_variables, only : ocean_internal_state
use MOM_verticalGrid, only : verticalGrid_type
use MOM_wave_interface, only : wave_parameters_CS
implicit none ; private

#include <MOM_memory.h>

public vertvisc, vertvisc_remnant, vertvisc_coef
public vertvisc_limit_vel, vertvisc_init, vertvisc_end
public updateCFLtruncationValue

type, public :: vertvisc_CS ; private
  real    :: Hmix            !< The mixed layer thickness in m.
  real    :: Hmix_stress     !< The mixed layer thickness over which the wind
                             !! stress is applied with direct_stress, in m.
  real    :: Kvml            !< The mixed layer vertical viscosity in m2 s-1.
  real    :: Kv              !< The interior vertical viscosity in m2 s-1.
  real    :: Hbbl            !< The static bottom boundary layer thickness, in m.
  real    :: Kvbbl           !< The vertical viscosity in the bottom boundary
                             !! layer, in m2 s-1.

  real    :: maxvel          !< Velocity components greater than maxvel,
                             !! in m s-1, are truncated.
  real    :: vel_underflow   !< Velocity components smaller than vel_underflow
                             !! are set to 0, in m s-1.
  logical :: CFL_based_trunc !< If true, base truncations on CFL numbers, not
                             !! absolute velocities.
  real    :: CFL_trunc       !< Velocity components will be truncated when they
                             !! are large enough that the corresponding CFL number
                             !! exceeds this value, nondim.
  real    :: CFL_report      !< The value of the CFL number that will cause the
                             !! accelerations to be reported, nondim.  CFL_report
                             !! will often equal CFL_trunc.
  real    :: truncRampTime   !< The time-scale over which to ramp up the value of
                             !! CFL_trunc from CFL_truncS to CFL_truncE
  real    :: CFL_truncS      !< The start value of CFL_trunc
  real    :: CFL_truncE      !< The end/target value of CFL_trunc
  logical :: CFLrampingIsActivated = .false. !< True if the ramping has been initialized
  type(time_type) :: rampStartTime !< The time at which the ramping of CFL_trunc starts

  real ALLOCABLE_, dimension(NIMEMB_PTR_,NJMEM_,NK_INTERFACE_) :: &
    a_u                !< The u-drag coefficient across an interface, in m s-1.
  real ALLOCABLE_, dimension(NIMEMB_PTR_,NJMEM_,NKMEM_) :: &
    h_u                !< The effective layer thickness at u-points, m or kg m-2.
  real ALLOCABLE_, dimension(NIMEM_,NJMEMB_PTR_,NK_INTERFACE_) :: &
    a_v                !< The v-drag coefficient across an interface, in m s-1.
  real ALLOCABLE_, dimension(NIMEM_,NJMEMB_PTR_,NKMEM_) :: &
    h_v                !< The effective layer thickness at v-points, m or kg m-2.
  !>@{
  !! The surface coupling coefficient under ice shelves
  !! in m s-1. Retained to determine stress under shelves.
  real, pointer, dimension(:,:) :: &
    a1_shelf_u => NULL(), &
    a1_shelf_v => NULL()
  !>@}

  logical :: split          !< If true, use the split time stepping scheme.
  logical :: bottomdraglaw  !< If true, the  bottom stress is calculated with a
                            !! drag law c_drag*|u|*u. The velocity magnitude
                            !! may be an assumed value or it may be based on the
                            !! actual velocity in the bottommost HBBL, depending
                            !! on whether linear_drag is true.
  logical :: Channel_drag   !< If true, the drag is exerted directly on each
                            !! layer according to what fraction of the bottom
                            !! they overlie.
  logical :: harmonic_visc  !< If true, the harmonic mean thicknesses are used
                            !! to calculate the viscous coupling between layers
                            !! except near the bottom.  Otherwise the arithmetic
                            !! mean thickness is used except near the bottom.
  real    :: harm_BL_val    !< A scale to determine when water is in the boundary
                            !! layers based solely on harmonic mean thicknesses
                            !! for the purpose of determining the extent to which
                            !! the thicknesses used in the viscosities are upwinded.
  logical :: direct_stress  !< If true, the wind stress is distributed over the
                            !! topmost Hmix_stress of fluid and KVML may be very small.
  logical :: dynamic_viscous_ML  !< If true, use the results from a dynamic
                            !! calculation, perhaps based on a bulk Richardson
                            !! number criterion, to determine the mixed layer
                            !! thickness for viscosity.
  logical :: debug          !< If true, write verbose checksums for debugging purposes.
  integer :: nkml           !< The number of layers in the mixed layer.
  integer, pointer :: ntrunc  !< The number of times the velocity has been
                              !! truncated since the last call to write_energy.
  !>@{
  !! The complete path to files in which a column's worth of
  !! accelerations are written when velocity truncations occur.
  character(len=200) :: u_trunc_file
  character(len=200) :: v_trunc_file
  !>@}

  type(diag_ctrl), pointer :: diag !< A structure that is used to regulate the
                                   !! timing of diagnostic output.

  !>@{
  !! Diagnostic identifiers
  integer :: id_du_dt_visc = -1, id_dv_dt_visc = -1, id_au_vv = -1, id_av_vv = -1
  integer :: id_h_u = -1, id_h_v = -1, id_hML_u = -1 , id_hML_v = -1
  integer :: id_Ray_u = -1, id_Ray_v = -1, id_taux_bot = -1, id_tauy_bot = -1
  !>@}

  type(PointAccel_CS), pointer :: PointAccel_CSp => NULL()
  logical :: LagrangianMixing
end type vertvisc_CS

contains

!> Perform a fully implicit vertical diffusion
!! of momentum.  Stress top and bottom boundary conditions are used.
!!
!! This is solving the tridiagonal system
!! \f[ \left(h_k + a_{k + 1/2} + a_{k - 1/2} + r_k\right) u_k^{n+1}
!!     = h_k u_k^n + a_{k + 1/2} u_{k+1}^{n+1} + a_{k - 1/2} u_{k-1}^{n+1} \f]
!! where \f$a_{k + 1/2} = \Delta t \nu_{k + 1/2} / h_{k + 1/2}\f$
!! is the <em>interfacial coupling thickness per time step</em>,
!! encompassing background viscosity as well as contributions from
!! enhanced mixed and bottom layer viscosities.
!! $r_k$ is a Rayleight drag term due to channel drag.
!! There is an additional stress term on the right-hand side
!! if DIRECT_STRESS is true, applied to the surface layer.

subroutine vertvisc(u, v, h, forces, visc, dt, OBC, ADp, CDp, G, GV, CS, &
                    taux_bot, tauy_bot, Waves)
  type(ocean_grid_type),   intent(in)    :: G      !< Ocean grid structure
  type(verticalGrid_type), intent(in)    :: GV     !< Ocean vertical grid structure
  real, intent(inout), &
    dimension(SZIB_(G),SZJ_(G),SZK_(GV)) :: u      !< Zonal velocity in m s-1
  real, intent(inout), &
    dimension(SZI_(G),SZJB_(G),SZK_(GV)) :: v      !< Meridional velocity in m s-1
  real, intent(in), &
    dimension(SZI_(G),SZJ_(G),SZK_(GV))  :: h      !< Layer thickness in H
  type(mech_forcing),    intent(in)      :: forces !< A structure with the driving mechanical forces
  type(vertvisc_type),   intent(inout)   :: visc   !< Viscosities and bottom drag
  real,                  intent(in)      :: dt     !< Time increment in s
  type(ocean_OBC_type),  pointer         :: OBC    !< Open boundary condition structure
  type(accel_diag_ptrs), intent(inout)   :: ADp    !< Accelerations in the momentum
                                                   !! equations for diagnostics
  type(cont_diag_ptrs),  intent(inout)   :: CDp    !< Continuity equation terms
  type(vertvisc_CS),     pointer         :: CS     !< Vertical viscosity control structure
  !> Zonal bottom stress from ocean to rock in Pa
  real, optional, intent(out), dimension(SZIB_(G),SZJ_(G)) :: taux_bot
  !> Meridional bottom stress from ocean to rock in Pa
  real, optional, intent(out), dimension(SZI_(G),SZJB_(G)) :: tauy_bot
  type(wave_parameters_CS), pointer, optional :: Waves !< Container for wave/Stokes information

  ! Fields from fluxes used in this subroutine:
  !   taux: Zonal wind stress in Pa.
  !   tauy: Meridional wind stress in Pa.

  ! Local variables

  real :: b1(SZIB_(G))          ! b1 and c1 are variables used by the
  real :: c1(SZIB_(G),SZK_(G))  ! tridiagonal solver.  c1 is nondimensional,
                                ! while b1 has units of inverse thickness.
  real :: d1(SZIB_(G))          ! d1=1-c1 is used by the tridiagonal solver, ND.
  real :: Ray(SZIB_(G),SZK_(G)) ! Ray is the Rayleigh-drag velocity in m s-1
  real :: b_denom_1             ! The first term in the denominator of b1, in H.

  real :: Hmix             ! The mixed layer thickness over which stress
                           ! is applied with direct_stress, translated into
                           ! thickness units - either m or kg m-2.
  real :: I_Hmix           ! The inverse of Hmix, in m-1 or m2 kg-1.
  real :: Idt              ! The inverse of the time step, in s-1.
  real :: dt_Rho0          ! The time step divided by the mean
                           ! density, in s m3 kg-1.
  real :: Rho0             ! A density used to convert drag laws into stress in
                           ! Pa, in kg m-3.
  real :: dt_m_to_H        ! The time step times the conversion from m to the
                           ! units of thickness - either s or s m3 kg-1.
  real :: h_neglect        ! A thickness that is so small it is usually lost
                           ! in roundoff and can be neglected, in m or kg m-2.

  real :: stress           !   The surface stress times the time step, divided
                           ! by the density, in units of m2 s-1.
  real :: zDS, hfr, h_a    ! Temporary variables used with direct_stress.
  real :: surface_stress(SZIB_(G))! The same as stress, unless the wind
                           ! stress is applied as a body force, in
                           ! units of m2 s-1.

  logical :: do_i(SZIB_(G))

  integer :: i, j, k, is, ie, Isq, Ieq, Jsq, Jeq, nz, n
  is = G%isc ; ie = G%iec
  Isq = G%IscB ; Ieq = G%IecB ; Jsq = G%JscB ; Jeq = G%JecB ; nz = G%ke

  if (.not.associated(CS)) call MOM_error(FATAL,"MOM_vert_friction(visc): "// &
         "Module must be initialized before it is used.")

  if (CS%direct_stress) then
    Hmix = CS%Hmix_stress*GV%m_to_H
    I_Hmix = 1.0 / Hmix
  endif
  dt_Rho0 = dt/GV%H_to_kg_m2
  dt_m_to_H = dt*GV%m_to_H
  Rho0 = GV%Rho0
  h_neglect = GV%H_subroundoff
  Idt = 1.0 / dt

  do k=1,nz ; do i=Isq,Ieq ; Ray(i,k) = 0.0 ; enddo ; enddo

  !   Update the zonal velocity component using a modification of a standard
  ! tridagonal solver.
  if (CS%LagrangianMixing) then
     u = u + Waves%Us_x
  endif
!$OMP parallel do default(none) shared(G,Isq,Ieq,ADp,nz,u,CS,dt_Rho0,fluxes,h, &
!$OMP                                  h_neglect,Hmix,I_Hmix,visc,dt_m_to_H,   &
!$OMP                                  Idt,taux_bot,Rho0)                      &
!$OMP                     firstprivate(Ray)                                    &
!$OMP                          private(do_i,surface_stress,zDS,stress,h_a,hfr, &
!$OMP                                     b_denom_1,b1,d1,c1)
  do j=G%jsc,G%jec
    do I=Isq,Ieq ; do_i(I) = (G%mask2dCu(I,j) > 0) ; enddo

    if (ASSOCIATED(ADp%du_dt_visc)) then ; do k=1,nz ; do I=Isq,Ieq
      ADp%du_dt_visc(I,j,k) = u(I,j,k)
    enddo ; enddo ; endif

!   One option is to have the wind stress applied as a body force
! over the topmost Hmix fluid.  If DIRECT_STRESS is not defined,
! the wind stress is applied as a stress boundary condition.
    if (CS%direct_stress) then
      do I=Isq,Ieq ; if (do_i(I)) then
        surface_stress(I) = 0.0
        zDS = 0.0
        stress = dt_Rho0 * forces%taux(I,j)
        do k=1,nz
          h_a = 0.5 * (h(I,j,k) + h(I+1,j,k)) + h_neglect
          hfr = 1.0 ; if ((zDS+h_a) > Hmix) hfr = (Hmix - zDS) / h_a
          u(I,j,k) = u(I,j,k) + I_Hmix * hfr * stress
          zDS = zDS + h_a ; if (zDS >= Hmix) exit
        enddo
      endif ; enddo ! end of i loop
    else ; do I=Isq,Ieq
      surface_stress(I) = dt_Rho0 * (G%mask2dCu(I,j)*forces%taux(I,j))
    enddo ; endif ! direct_stress

    if (CS%Channel_drag) then ; do k=1,nz ; do I=Isq,Ieq
      Ray(I,k) = visc%Ray_u(I,j,k)
    enddo ; enddo ; endif

    ! perform forward elimination on the tridiagonal system
    !
    ! denote the diagonal of the system as b_k, the subdiagonal as a_k
    ! and the superdiagonal as c_k. The right-hand side terms are d_k.
    !
    ! ignoring the rayleigh drag contribution,
    ! we have a_k = -dt_m_to_H * a_u(k)
    !         b_k = h_u(k) + dt_m_to_H * (a_u(k) + a_u(k+1))
    !         c_k = -dt_m_to_H * a_u(k+1)
    !
    ! for forward elimination, we want to:
    ! calculate c'_k = - c_k                / (b_k + a_k c'_(k-1))
    ! and       d'_k = (d_k - a_k d'_(k-1)) / (b_k + a_k c'_(k-1))
    ! where c'_1 = c_1/b_1 and d'_1 = d_1/b_1
    ! (see Thomas' tridiagonal matrix algorithm)
    !
    ! b1 is the denominator term 1 / (b_k + a_k c'_(k-1))
    ! b_denom_1 is (b_k + a_k + c_k) - a_k(1 - c'_(k-1))
    !            = (b_k + c_k + c'_(k-1))
    ! this is done so that d1 = b1 * b_denom_1 = 1 - c'_(k-1)
    ! c1(k) is -c'_(k - 1)
    ! and the right-hand-side is destructively updated to be d'_k
    !
    do I=Isq,Ieq ; if (do_i(I)) then
      b_denom_1 = CS%h_u(I,j,1) + dt_m_to_H * (Ray(I,1) + CS%a_u(I,j,1))
      b1(I) = 1.0 / (b_denom_1 + dt_m_to_H*CS%a_u(I,j,2))
      d1(I) = b_denom_1 * b1(I)
      u(I,j,1) = b1(I) * (CS%h_u(I,j,1) * u(I,j,1) + surface_stress(I))
    endif ; enddo
    do k=2,nz ; do I=Isq,Ieq ; if (do_i(I)) then
      c1(I,k) = dt_m_to_H * CS%a_u(I,j,K) * b1(I)
      b_denom_1 = CS%h_u(I,j,k) + dt_m_to_H * (Ray(I,k) + CS%a_u(I,j,K)*d1(I))
      b1(I) = 1.0 / (b_denom_1 + dt_m_to_H * CS%a_u(I,j,K+1))
      d1(I) = b_denom_1 * b1(I)
      u(I,j,k) = (CS%h_u(I,j,k) * u(I,j,k) + &
                  dt_m_to_H * CS%a_u(I,j,K) * u(I,j,k-1)) * b1(I)
    endif ; enddo ; enddo

    ! back substitute to solve for the new velocities
    ! u_k = d'_k - c'_k x_(k+1)
    do k=nz-1,1,-1 ; do I=Isq,Ieq ; if (do_i(I)) then
      u(I,j,k) = u(I,j,k) + c1(I,k+1) * u(I,j,k+1)
    endif ; enddo ; enddo ! i and k loops

    if (ASSOCIATED(ADp%du_dt_visc)) then ; do k=1,nz ; do I=Isq,Ieq
      ADp%du_dt_visc(I,j,k) = (u(I,j,k) - ADp%du_dt_visc(I,j,k))*Idt
    enddo ; enddo ; endif

    if (ASSOCIATED(visc%taux_shelf)) then ; do I=Isq,Ieq
      visc%taux_shelf(I,j) = -Rho0*CS%a1_shelf_u(I,j)*u(I,j,1) ! - u_shelf?
    enddo ; endif

    if (PRESENT(taux_bot)) then
      do I=Isq,Ieq
        taux_bot(I,j) = Rho0 * (u(I,j,nz)*CS%a_u(I,j,nz+1))
      enddo
      if (CS%Channel_drag) then ; do k=1,nz ; do I=Isq,Ieq
        taux_bot(I,j) = taux_bot(I,j) + Rho0 * (Ray(I,k)*u(I,j,k))
      enddo ; enddo ; endif
    endif
  enddo ! end u-component j loop

  if (CS%LagrangianMixing) then
     u = u - Waves%Us_x
  endif

  ! Now work on the meridional velocity component.
  if (CS%LagrangianMixing) then
     v = v + Waves%Us_y
  endif
!$OMP parallel do default(none) shared(G,Jsq,Jeq,ADp,nz,v,CS,dt_Rho0,fluxes,h, &
!$OMP                                  Hmix,I_Hmix,visc,dt_m_to_H,Idt,Rho0,    &
!$OMP                                  tauy_bot,is,ie)                         &
!$OMP                     firstprivate(Ray)                                    &
!$OMP                          private(do_i,surface_stress,zDS,stress,h_a,hfr, &
!$OMP                                  b_denom_1,b1,d1,c1)
  do J=Jsq,Jeq
    do i=is,ie ; do_i(i) = (G%mask2dCv(i,J) > 0) ; enddo

    if (ASSOCIATED(ADp%dv_dt_visc)) then ; do k=1,nz ; do i=is,ie
      ADp%dv_dt_visc(i,J,k) = v(i,J,k)
    enddo ; enddo ; endif

!   One option is to have the wind stress applied as a body force
! over the topmost Hmix fluid.  If DIRECT_STRESS is not defined,
! the wind stress is applied as a stress boundary condition.
    if (CS%direct_stress) then
      do i=is,ie ; if (do_i(i)) then
        surface_stress(i) = 0.0
        zDS = 0.0
        stress = dt_Rho0 * forces%tauy(i,J)
        do k=1,nz
          h_a = 0.5 * (h(i,J,k) + h(i,J+1,k))
          hfr = 1.0 ; if ((zDS+h_a) > Hmix) hfr = (Hmix - zDS) / h_a
          v(i,J,k) = v(i,J,k) + I_Hmix * hfr * stress
          zDS = zDS + h_a ; if (zDS >= Hmix) exit
        enddo
      endif ; enddo ! end of i loop
    else ; do i=is,ie
      surface_stress(i) = dt_Rho0 * (G%mask2dCv(i,J)*forces%tauy(i,J))
    enddo ; endif ! direct_stress

    if (CS%Channel_drag) then ; do k=1,nz ; do i=is,ie
      Ray(i,k) = visc%Ray_v(i,J,k)
    enddo ; enddo ; endif

    do i=is,ie ; if (do_i(i)) then
      b_denom_1 = CS%h_v(i,J,1) + dt_m_to_H * (Ray(i,1) + CS%a_v(i,J,1))
      b1(i) = 1.0 / (b_denom_1 + dt_m_to_H*CS%a_v(i,J,2))
      d1(i) = b_denom_1 * b1(i)
      v(i,J,1) = b1(i) * (CS%h_v(i,J,1) * v(i,J,1) + surface_stress(i))
    endif ; enddo
    do k=2,nz ; do i=is,ie ; if (do_i(i)) then
      c1(i,k) = dt_m_to_H * CS%a_v(i,J,K) * b1(i)
      b_denom_1 = CS%h_v(i,J,k) + dt_m_to_H *  (Ray(i,k) + CS%a_v(i,J,K)*d1(i))
      b1(i) = 1.0 / (b_denom_1 + dt_m_to_H * CS%a_v(i,J,K+1))
      d1(i) = b_denom_1 * b1(i)
      v(i,J,k) = (CS%h_v(i,J,k) * v(i,J,k) + dt_m_to_H * &
                  CS%a_v(i,J,K) * v(i,J,k-1)) * b1(i)
    endif ; enddo ; enddo
    do k=nz-1,1,-1 ; do i=is,ie ; if (do_i(i)) then
      v(i,J,k) = v(i,J,k) + c1(i,k+1) * v(i,J,k+1)
    endif ; enddo ; enddo ! i and k loops

    if (ASSOCIATED(ADp%dv_dt_visc)) then ; do k=1,nz ; do i=is,ie
      ADp%dv_dt_visc(i,J,k) = (v(i,J,k) - ADp%dv_dt_visc(i,J,k))*Idt
    enddo ; enddo ; endif

    if (ASSOCIATED(visc%tauy_shelf)) then ; do i=is,ie
      visc%tauy_shelf(i,J) = -Rho0*CS%a1_shelf_v(i,J)*v(i,J,1) ! - v_shelf?
    enddo ; endif

    if (present(tauy_bot)) then
      do i=is,ie
        tauy_bot(i,J) = Rho0 * (v(i,J,nz)*CS%a_v(i,J,nz+1))
      enddo
      if (CS%Channel_drag) then ; do k=1,nz ; do i=is,ie
        tauy_bot(i,J) = tauy_bot(i,J) + Rho0 * (Ray(i,k)*v(i,J,k))
      enddo ; enddo ; endif
    endif
  enddo ! end of v-component J loop

  if (CS%LagrangianMixing) then
     v = v - Waves%Us_y
  endif

  call vertvisc_limit_vel(u, v, h, ADp, CDp, forces, visc, dt, G, GV, CS)

  ! Here the velocities associated with open boundary conditions are applied.
  if (associated(OBC)) then
    do n=1,OBC%number_of_segments
      if (OBC%segment(n)%specified) then
        if (OBC%segment(n)%is_N_or_S) then
          J = OBC%segment(n)%HI%JsdB
          do k=1,nz ; do i=OBC%segment(n)%HI%isd,OBC%segment(n)%HI%ied
            v(i,J,k) = OBC%segment(n)%normal_vel(i,J,k)
          enddo ; enddo
        elseif (OBC%segment(n)%is_E_or_W) then
          I = OBC%segment(n)%HI%IsdB
          do k=1,nz ; do j=OBC%segment(n)%HI%jsd,OBC%segment(n)%HI%jed
            u(I,j,k) = OBC%segment(n)%normal_vel(I,j,k)
          enddo ; enddo
        endif
      endif
    enddo
  endif

! Offer diagnostic fields for averaging.
  if (CS%id_du_dt_visc > 0) &
    call post_data(CS%id_du_dt_visc, ADp%du_dt_visc, CS%diag)
  if (CS%id_dv_dt_visc > 0) &
    call post_data(CS%id_dv_dt_visc, ADp%dv_dt_visc, CS%diag)
  if (present(taux_bot) .and. (CS%id_taux_bot > 0)) &
    call post_data(CS%id_taux_bot, taux_bot, CS%diag)
  if (present(tauy_bot) .and. (CS%id_tauy_bot > 0)) &
    call post_data(CS%id_tauy_bot, tauy_bot, CS%diag)

end subroutine vertvisc

!> Calculate the fraction of momentum originally in a layer that remains
!! after a time-step of viscosity, and the fraction of a time-step's
!! worth of barotropic acceleration that a layer experiences after
!! viscosity is applied.
subroutine vertvisc_remnant(visc, visc_rem_u, visc_rem_v, dt, G, GV, CS)
  type(ocean_grid_type), intent(in)   :: G    !< Ocean grid structure
  type(verticalGrid_type), intent(in) :: GV   !< Ocean vertical grid structure
  type(vertvisc_type), intent(in)     :: visc !< Viscosities and bottom drag
  !> Fraction of a time-step's worth of a barotopic acceleration that
  !! a layer experiences after viscosity is applied in the zonal direction
  real, dimension(SZIB_(G),SZJ_(G),SZK_(GV)), intent(inout) :: visc_rem_u
  !> Fraction of a time-step's worth of a barotopic acceleration that
  !! a layer experiences after viscosity is applied in the meridional direction
  real, dimension(SZI_(G),SZJB_(G),SZK_(GV)), intent(inout) :: visc_rem_v
  real, intent(in)           :: dt !< Time increment in s
  type(vertvisc_CS), pointer :: CS !< Vertical viscosity control structure

  ! Local variables

  real :: b1(SZIB_(G))          ! b1 and c1 are variables used by the
  real :: c1(SZIB_(G),SZK_(G))  ! tridiagonal solver.  c1 is nondimensional,
                                ! while b1 has units of inverse thickness.
  real :: d1(SZIB_(G))          ! d1=1-c1 is used by the tridiagonal solver, ND.
  real :: Ray(SZIB_(G),SZK_(G)) ! Ray is the Rayleigh-drag velocity times the
                                ! time step, in m.
  real :: b_denom_1   ! The first term in the denominator of b1, in m or kg m-2.
  real :: dt_m_to_H        ! The time step times the conversion from m to the
                           ! units of thickness - either s or s m3 kg-1.
  logical :: do_i(SZIB_(G))

  integer :: i, j, k, is, ie, Isq, Ieq, Jsq, Jeq, nz
  is = G%isc ; ie = G%iec
  Isq = G%IscB ; Ieq = G%IecB ; Jsq = G%JscB ; Jeq = G%JecB ; nz = G%ke

  if (.not.associated(CS)) call MOM_error(FATAL,"MOM_vert_friction(visc): "// &
         "Module must be initialized before it is used.")

  dt_m_to_H = dt*GV%m_to_H

  do k=1,nz ; do i=Isq,Ieq ; Ray(i,k) = 0.0 ; enddo ; enddo

  ! Find the zonal viscous using a modification of a standard tridagonal solver.
!$OMP parallel do default(none) shared(G,Isq,Ieq,CS,nz,visc,dt_m_to_H,visc_rem_u) &
!$OMP                     firstprivate(Ray)                                       &
!$OMP                          private(do_i,b_denom_1,b1,d1,c1)
  do j=G%jsc,G%jec
    do I=Isq,Ieq ; do_i(I) = (G%mask2dCu(I,j) > 0) ; enddo

    if (CS%Channel_drag) then ; do k=1,nz ; do I=Isq,Ieq
      Ray(I,k) = visc%Ray_u(I,j,k)
    enddo ; enddo ; endif

    do I=Isq,Ieq ; if (do_i(I)) then
      b_denom_1 = CS%h_u(I,j,1) + dt_m_to_H * (Ray(I,1) + CS%a_u(I,j,1))
      b1(I) = 1.0 / (b_denom_1 + dt_m_to_H*CS%a_u(I,j,2))
      d1(I) = b_denom_1 * b1(I)
      visc_rem_u(I,j,1) = b1(I) * CS%h_u(I,j,1)
    endif ; enddo
    do k=2,nz ; do I=Isq,Ieq ; if (do_i(I)) then
      c1(I,k) = dt_m_to_H * CS%a_u(I,j,K)*b1(I)
      b_denom_1 = CS%h_u(I,j,k) + dt_m_to_H * (Ray(I,k) + CS%a_u(I,j,K)*d1(I))
      b1(I) = 1.0 / (b_denom_1 + dt_m_to_H * CS%a_u(I,j,K+1))
      d1(I) = b_denom_1 * b1(I)
      visc_rem_u(I,j,k) = (CS%h_u(I,j,k) + dt_m_to_H * CS%a_u(I,j,K) * visc_rem_u(I,j,k-1)) * b1(I)
    endif ; enddo ; enddo
    do k=nz-1,1,-1 ; do I=Isq,Ieq ; if (do_i(I)) then
      visc_rem_u(I,j,k) = visc_rem_u(I,j,k) + c1(I,k+1)*visc_rem_u(I,j,k+1)

    endif ; enddo ; enddo ! i and k loops

  enddo ! end u-component j loop

  ! Now find the meridional viscous using a modification.
!$OMP parallel do default(none) shared(Jsq,Jeq,is,ie,G,CS,visc,dt_m_to_H,visc_rem_v,nz) &
!$OMP                     firstprivate(Ray)                                             &
!$OMP                          private(do_i,b_denom_1,b1,d1,c1)
  do J=Jsq,Jeq
    do i=is,ie ; do_i(i) = (G%mask2dCv(i,J) > 0) ; enddo

    if (CS%Channel_drag) then ; do k=1,nz ; do i=is,ie
      Ray(i,k) = visc%Ray_v(i,J,k)
    enddo ; enddo ; endif

    do i=is,ie ; if (do_i(i)) then
      b_denom_1 = CS%h_v(i,J,1) + dt_m_to_H * (Ray(i,1) + CS%a_v(i,J,1))
      b1(i) = 1.0 / (b_denom_1 + dt_m_to_H*CS%a_v(i,J,2))
      d1(i) = b_denom_1 * b1(i)
      visc_rem_v(i,J,1) = b1(i) * CS%h_v(i,J,1)
    endif ; enddo
    do k=2,nz ; do i=is,ie ; if (do_i(i)) then
      c1(i,k) = dt_m_to_H * CS%a_v(i,J,K)*b1(i)
      b_denom_1 = CS%h_v(i,J,k) + dt_m_to_H *  (Ray(i,k) + CS%a_v(i,J,K)*d1(i))
      b1(i) = 1.0 / (b_denom_1 + dt_m_to_H * CS%a_v(i,J,K+1))
      d1(i) = b_denom_1 * b1(i)
      visc_rem_v(i,J,k) = (CS%h_v(i,J,k) + dt_m_to_H * CS%a_v(i,J,K) * visc_rem_v(i,J,k-1)) * b1(i)
    endif ; enddo ; enddo
    do k=nz-1,1,-1 ; do i=is,ie ; if (do_i(i)) then
      visc_rem_v(i,J,k) = visc_rem_v(i,J,k) + c1(i,k+1)*visc_rem_v(i,J,k+1)
    endif ; enddo ; enddo ! i and k loops
  enddo ! end of v-component J loop

  if (CS%debug) then
    call uvchksum("visc_rem_[uv]", visc_rem_u, visc_rem_v, G%HI,haloshift=0)
  endif

end subroutine vertvisc_remnant


!> Calculate the coupling coefficients (CS%a_u and CS%a_v)
!! and effective layer thicknesses (CS%h_u and CS%h_v) for later use in the
!! applying the implicit vertical viscosity via vertvisc().
subroutine vertvisc_coef(u, v, h, forces, visc, dt, G, GV, CS, OBC)
  type(ocean_grid_type), intent(in)      :: G      !< Ocean grid structure
  type(verticalGrid_type), intent(in)    :: GV     !< Ocean vertical grid structure
  real, intent(in), &
    dimension(SZIB_(G),SZJ_(G),SZK_(GV)) :: u      !< Zonal velocity in m s-1
  real, intent(in), &
    dimension(SZI_(G),SZJB_(G),SZK_(GV)) :: v      !< Meridional velocity in m s-1
  real, intent(in), &
    dimension(SZI_(G),SZJ_(G),SZK_(GV))  :: h      !< Layer thickness in H
  type(mech_forcing),  intent(in)        :: forces !< A structure with the driving mechanical forces
  type(vertvisc_type), intent(in)        :: visc   !< Viscosities and bottom drag
  real, intent(in)                       :: dt     !< Time increment in s
  type(vertvisc_CS), pointer             :: CS     !< Vertical viscosity control structure
  type(ocean_OBC_type),  pointer         :: OBC    !< Open boundary condition structure

  ! Field from forces used in this subroutine:
  !   ustar: the friction velocity in m s-1, used here as the mixing
  !     velocity in the mixed layer if NKML > 1 in a bulk mixed layer.

  ! Local variables

  real, dimension(SZIB_(G),SZK_(G)) :: &
    h_harm, &   ! Harmonic mean of the thicknesses around a velocity grid point,
                ! given by 2*(h+ * h-)/(h+ + h-), in m or kg m-2 (H for short).
    h_arith, &  ! The arithmetic mean thickness, in m or kg m-2.
    h_delta, &  ! The lateral difference of thickness, in m or kg m-2.
    hvel, &     ! hvel is the thickness used at a velocity grid point, in H.
    hvel_shelf  ! The equivalent of hvel under shelves, in H.
  real, dimension(SZIB_(G),SZK_(G)+1) :: &
    a, &        ! The drag coefficients across interfaces, in m s-1.  a times
                ! the velocity difference gives the stress across an interface.
    a_shelf, &  ! The drag coefficients across interfaces in water columns under
                ! ice shelves, in m s-1.
    z_i         ! An estimate of each interface's height above the bottom,
                ! normalized by the bottom boundary layer thickness, nondim.
  real, dimension(SZIB_(G)) :: &
    kv_bbl, &     ! The bottom boundary layer viscosity in m2 s-1.
    bbl_thick, &  ! The bottom boundary layer thickness in m or kg m-2.
    I_Hbbl, &     ! The inverse of the bottom boundary layer thickness, in units
                  ! of H-1 (i.e., m-1 or m2 kg-1).
    I_Htbl, &     ! The inverse of the top boundary layer thickness, in units
                  ! of H-1 (i.e., m-1 or m2 kg-1).
    zcol1, &      ! The height of the interfaces to the north and south of a
    zcol2, &      ! v-point, in m or kg m-2.
    Ztop_min, &   ! The deeper of the two adjacent surface heights, in H.
    Dmin, &       ! The shallower of the two adjacent bottom depths converted to
                  ! thickness units, in m or kg m-2.
    zh, &         ! An estimate of the interface's distance from the bottom
                  ! based on harmonic mean thicknesses, in m or kg m-2.
    h_ml          ! The mixed layer depth, in m or kg m-2.
  real, allocatable, dimension(:,:) :: hML_u, hML_v
  real :: zcol(SZI_(G)) ! The height of an interface at h-points, in m or kg m-2.
  real :: botfn   ! A function which goes from 1 at the bottom to 0 much more
                  ! than Hbbl into the interior.
  real :: topfn   ! A function which goes from 1 at the top to 0 much more
                  ! than Htbl into the interior.
  real :: z2      ! The distance from the bottom, normalized by Hbbl, nondim.
  real :: z2_wt   ! A nondimensional (0-1) weight used when calculating z2.
  real :: z_clear ! The clearance of an interface above the surrounding topography, in H.
  real :: h_neglect     ! A thickness that is so small it is usually lost
                        ! in roundoff and can be neglected, in H.
  real :: H_to_m, m_to_H ! Unit conversion factors.

  real :: I_valBL ! The inverse of a scaling factor determining when water is
                  ! still within the boundary layer, as determined by the sum
                  ! of the harmonic mean thicknesses.
  logical, dimension(SZIB_(G)) :: do_i, do_i_shelf
  logical :: do_any_shelf
  integer, dimension(SZIB_(G)) :: &
    zi_dir   !  A trinary logical array indicating which thicknesses to use for
             !  finding z_clear.
  integer :: i, j, k, is, ie, js, je, Isq, Ieq, Jsq, Jeq, nz
  is = G%isc ; ie = G%iec ; js = G%jsc ; je = G%jec
  Isq = G%IscB ; Ieq = G%IecB ; Jsq = G%JscB ; Jeq = G%JecB ; nz = G%ke

  if (.not.associated(CS)) call MOM_error(FATAL,"MOM_vert_friction(coef): "// &
         "Module must be initialized before it is used.")

  h_neglect = GV%H_subroundoff
  H_to_m = GV%H_to_m ; m_to_H = GV%m_to_H
  I_Hbbl(:) = 1.0 / (CS%Hbbl * GV%m_to_H + h_neglect)
  I_valBL = 0.0 ; if (CS%harm_BL_val > 0.0) I_valBL = 1.0 / CS%harm_BL_val

  if (CS%debug .or. (CS%id_hML_u > 0)) then
    allocate(hML_u(G%IsdB:G%IedB,G%jsd:G%jed)) ; hML_u(:,:) = 0.0
  endif
  if (CS%debug .or. (CS%id_hML_v > 0)) then
    allocate(hML_v(G%isd:G%ied,G%JsdB:G%JedB)) ; hML_v(:,:) = 0.0
  endif

  if ((associated(visc%taux_shelf) .or. associated(forces%frac_shelf_u)) .and. &
      .not.associated(CS%a1_shelf_u)) then
    allocate(CS%a1_shelf_u(G%IsdB:G%IedB,G%jsd:G%jed)) ; CS%a1_shelf_u(:,:)=0.0
  endif
  if ((associated(visc%tauy_shelf) .or. associated(forces%frac_shelf_v)) .and. &
      .not.associated(CS%a1_shelf_v)) then
    allocate(CS%a1_shelf_v(G%isd:G%ied,G%JsdB:G%JedB)) ; CS%a1_shelf_v(:,:)=0.0
  endif

!$OMP parallel do default(none) shared(G,GV,CS,visc,Isq,ieq,nz,u,h,forces,hML_u, &
!$OMP                                  OBC,h_neglect,dt,m_to_H,I_valBL) &
!$OMP                     firstprivate(i_hbbl)                                             &
!$OMP                          private(do_i,kv_bbl,bbl_thick,z_i,h_harm,h_arith,h_delta,hvel,z2,   &
!$OMP                                  botfn,zh,Dmin,zcol,a,do_any_shelf,do_i_shelf,zi_dir, &
!$OMP                                  a_shelf,Ztop_min,I_HTbl,hvel_shelf,topfn,h_ml,z2_wt,z_clear)
  do j=G%Jsc,G%Jec
    do I=Isq,Ieq ; do_i(I) = (G%mask2dCu(I,j) > 0) ; enddo

    if (CS%bottomdraglaw) then ; do I=Isq,Ieq
      kv_bbl(I) = visc%kv_bbl_u(I,j)
      bbl_thick(I) = visc%bbl_thick_u(I,j) * m_to_H
      if (do_i(I)) I_Hbbl(I) = 1.0 / (bbl_thick(I) + h_neglect)
    enddo ; endif

    do k=1,nz ; do I=Isq,Ieq ; if (do_i(I)) then
      h_harm(I,k) = 2.0*h(i,j,k)*h(i+1,j,k) / (h(i,j,k)+h(i+1,j,k)+h_neglect)
      h_arith(I,k) = 0.5*(h(i+1,j,k)+h(i,j,k))
      h_delta(I,k) = h(i+1,j,k) - h(i,j,k)
    endif ; enddo ; enddo
    do I=Isq,Ieq
      Dmin(I) = min(G%bathyT(i,j), G%bathyT(i+1,j)) * m_to_H
      zi_dir(I) = 0
    enddo

    ! Project thickness outward across OBCs using a zero-gradient condition.
    if (associated(OBC)) then ; if (OBC%number_of_segments > 0) then
      do I=Isq,Ieq ; if (do_i(I) .and. (OBC%segnum_u(I,j) /= OBC_NONE)) then
        if (OBC%segment(OBC%segnum_u(I,j))%direction == OBC_DIRECTION_E) then
          do k=1,nz ; h_harm(I,k) = h(i,j,k) ; h_arith(I,k) = h(i,j,k) ; h_delta(I,k) = 0. ; enddo
          Dmin(I) = G%bathyT(i,j) * m_to_H
          zi_dir(I) = -1
        elseif (OBC%segment(OBC%segnum_u(I,j))%direction == OBC_DIRECTION_W) then
          do k=1,nz ; h_harm(I,k) = h(i+1,j,k) ; h_arith(I,k) = h(i+1,j,k) ; h_delta(I,k) = 0. ; enddo
          Dmin(I) = G%bathyT(i+1,j) * m_to_H
          zi_dir(I) = 1
        endif
      endif ; enddo
    endif ; endif

!    The following block calculates the thicknesses at velocity
!  grid points for the vertical viscosity (hvel[k]).  Near the
!  bottom an upwind biased thickness is used to control the effect
!  of spurious Montgomery potential gradients at the bottom where
!  nearly massless layers layers ride over the topography.
    if (CS%harmonic_visc) then
      do I=Isq,Ieq ; z_i(I,nz+1) = 0.0 ; enddo
      do k=nz,1,-1 ; do I=Isq,Ieq ; if (do_i(I)) then
        hvel(I,k) = h_harm(I,k)
        if (u(I,j,k) * h_delta(I,k) < 0) then
          z2 = z_i(I,k+1) ; botfn = 1.0 / (1.0 + 0.09*z2*z2*z2*z2*z2*z2)
          hvel(I,k) = (1.0-botfn)*h_harm(I,k) + botfn*h_arith(I,k)
        endif
        z_i(I,k) =  z_i(I,k+1) + h_harm(I,k)*I_Hbbl(I)
      endif ; enddo ; enddo ! i & k loops
    else ! Not harmonic_visc
      do I=Isq,Ieq ; zh(I) = 0.0 ; z_i(I,nz+1) = 0.0 ; enddo
      do i=Isq,Ieq+1 ; zcol(i) = -G%bathyT(i,j) * m_to_H ; enddo
      do k=nz,1,-1
        do i=Isq,Ieq+1 ; zcol(i) = zcol(i) + h(i,j,k) ; enddo
        do I=Isq,Ieq ; if (do_i(I)) then
          zh(I) = zh(I) + h_harm(I,k)

          z_clear = max(zcol(i),zcol(i+1)) + Dmin(I)
          if (zi_dir(I) < 0) z_clear = zcol(i) + Dmin(I)
          if (zi_dir(I) > 0) z_clear = zcol(i+1) + Dmin(I)

          z_i(I,k) = max(zh(I), z_clear) * I_Hbbl(I)

          hvel(I,k) = h_arith(I,k)
          if (u(I,j,k) * h_delta(I,k) > 0) then
            if (zh(I) * I_Hbbl(I) < CS%harm_BL_val) then
              hvel(I,k) = h_harm(I,k)
            else
              z2_wt = 1.0  ; if (zh(I) * I_Hbbl(I) < 2.0*CS%harm_BL_val) &
                z2_wt = max(0.0, min(1.0, zh(I) * I_Hbbl(I) * I_valBL - 1.0))
              z2 = z2_wt * (max(zh(I), z_clear) * I_Hbbl(I))
              botfn = 1.0 / (1.0 + 0.09*z2*z2*z2*z2*z2*z2)
              hvel(I,k) = (1.0-botfn)*h_arith(I,k) + botfn*h_harm(I,k)
            endif
          endif

        endif ; enddo ! i  loop
      enddo ! k loop
    endif

    call find_coupling_coef(a, hvel, do_i, h_harm, bbl_thick, kv_bbl, z_i, h_ml, &
                            dt, j, G, GV, CS, visc, forces, work_on_u=.true., OBC=OBC)
    if (allocated(hML_u)) then
      do i=isq,ieq ; if (do_i(i)) then ; hML_u(I,j) = h_ml(I) ; endif ; enddo
    endif

    do_any_shelf = .false.
    if (associated(forces%frac_shelf_u)) then
      do I=Isq,Ieq
        CS%a1_shelf_u(I,j) = 0.0
        do_i_shelf(I) = (do_i(I) .and. forces%frac_shelf_u(I,j) > 0.0)
        if (do_i_shelf(I)) do_any_shelf = .true.
      enddo
      if (do_any_shelf) then
        if (CS%harmonic_visc) then
          call find_coupling_coef(a_shelf, hvel, do_i_shelf, h_harm, bbl_thick, &
                                  kv_bbl, z_i, h_ml, dt, j, G, GV, CS, &
                                  visc, forces, work_on_u=.true., OBC=OBC, shelf=.true.)
        else  ! Find upwind-biased thickness near the surface.
          ! Perhaps this needs to be done more carefully, via find_eta.
          do I=Isq,Ieq ; if (do_i_shelf(I)) then
            zh(I) = 0.0 ; Ztop_min(I) = min(zcol(i), zcol(i+1))
            I_HTbl(I) = 1.0 / (visc%tbl_thick_shelf_u(I,j)*m_to_H + h_neglect)
          endif ; enddo
          do k=1,nz
            do i=Isq,Ieq+1 ; zcol(i) = zcol(i) - h(i,j,k) ; enddo
            do I=Isq,Ieq ; if (do_i_shelf(I)) then
              zh(I) = zh(I) + h_harm(I,k)

              hvel_shelf(I,k) = hvel(I,k)
              if (u(I,j,k) * h_delta(I,k) > 0) then
                if (zh(I) * I_HTbl(I) < CS%harm_BL_val) then
                  hvel_shelf(I,k) = min(hvel(I,k), h_harm(I,k))
                else
                  z2_wt = 1.0  ; if (zh(I) * I_HTbl(I) < 2.0*CS%harm_BL_val) &
                    z2_wt = max(0.0, min(1.0, zh(I) * I_HTbl(I) * I_valBL - 1.0))
                  z2 = z2_wt * (max(zh(I), Ztop_min(I) - min(zcol(i),zcol(i+1))) * I_HTbl(I))
                  topfn = 1.0 / (1.0 + 0.09*z2**6)
                  hvel_shelf(I,k) = min(hvel(I,k), (1.0-topfn)*h_arith(I,k) + topfn*h_harm(I,k))
                endif
              endif
            endif ; enddo
          enddo
          call find_coupling_coef(a_shelf, hvel_shelf, do_i_shelf, h_harm, &
                                  bbl_thick, kv_bbl, z_i, h_ml, dt, j, G, GV, CS, &
                                  visc, forces, work_on_u=.true., OBC=OBC, shelf=.true.)
        endif
        do I=Isq,Ieq ; if (do_i_shelf(I)) CS%a1_shelf_u(I,j) = a_shelf(I,1) ; enddo
      endif
    endif

    if (do_any_shelf) then
      do K=1,nz+1 ; do I=Isq,Ieq ; if (do_i_shelf(I)) then
        CS%a_u(I,j,K) = forces%frac_shelf_u(I,j)  * a_shelf(I,K) + &
                   (1.0-forces%frac_shelf_u(I,j)) * a(I,K)
! This is Alistair's suggestion, but it destabilizes the model. I do not know why. RWH
!        CS%a_u(I,j,K) = forces%frac_shelf_u(I,j)  * max(a_shelf(I,K), a(I,K)) + &
!                   (1.0-forces%frac_shelf_u(I,j)) * a(I,K)
      elseif (do_i(I)) then
        CS%a_u(I,j,K) = a(I,K)
      endif ; enddo ; enddo
      do k=1,nz ; do I=Isq,Ieq ; if (do_i_shelf(I)) then
        ! Should we instead take the inverse of the average of the inverses?
        CS%h_u(I,j,k) = forces%frac_shelf_u(I,j)  * hvel_shelf(I,k) + &
                   (1.0-forces%frac_shelf_u(I,j)) * hvel(I,k)
      elseif (do_i(I)) then
        CS%h_u(I,j,k) = hvel(I,k)
      endif ; enddo ; enddo
    else
      do K=1,nz+1 ; do I=Isq,Ieq ; if (do_i(I)) CS%a_u(I,j,K) = a(I,K) ; enddo ; enddo
      do k=1,nz ; do I=Isq,Ieq ; if (do_i(I)) CS%h_u(I,j,k) = hvel(I,k) ; enddo ; enddo
    endif

  enddo


  ! Now work on v-points.
!$OMP parallel do default(none) shared(G,GV,CS,visc,is,ie,Jsq,Jeq,nz,v,h,forces,hML_v, &
!$OMP                                  OBC,h_neglect,dt,m_to_H,I_valBL) &
!$OMP                     firstprivate(i_hbbl)                                                &
!$OMP                          private(do_i,kv_bbl,bbl_thick,z_i,h_harm,h_arith,h_delta,hvel,z2,zi_dir, &
!$OMP                                  botfn,zh,Dmin,zcol1,zcol2,a,do_any_shelf,do_i_shelf,  &
!$OMP                                  a_shelf,Ztop_min,I_HTbl,hvel_shelf,topfn,h_ml,z2_wt,z_clear)
  do J=Jsq,Jeq
    do i=is,ie ; do_i(i) = (G%mask2dCv(i,J) > 0) ; enddo

    if (CS%bottomdraglaw) then ; do i=is,ie
      kv_bbl(i) = visc%kv_bbl_v(i,J)
      bbl_thick(i) = visc%bbl_thick_v(i,J) * m_to_H
      if (do_i(i)) I_Hbbl(i) = 1.0 / bbl_thick(i)
    enddo ; endif

    do k=1,nz ; do i=is,ie ; if (do_i(i)) then
      h_harm(i,k) = 2.0*h(i,j,k)*h(i,j+1,k) / (h(i,j,k)+h(i,j+1,k)+h_neglect)
      h_arith(i,k) = 0.5*(h(i,j+1,k)+h(i,j,k))
      h_delta(i,k) = h(i,j+1,k) - h(i,j,k)
    endif ; enddo ; enddo
    do i=is,ie
      Dmin(i) = min(G%bathyT(i,j), G%bathyT(i,j+1)) * m_to_H
      zi_dir(i) = 0
    enddo

    ! Project thickness outward across OBCs using a zero-gradient condition.
    if (associated(OBC)) then ; if (OBC%number_of_segments > 0) then
      do i=is,ie ; if (do_i(i) .and. (OBC%segnum_v(i,J) /= OBC_NONE)) then
        if (OBC%segment(OBC%segnum_v(i,J))%direction == OBC_DIRECTION_N) then
          do k=1,nz ; h_harm(I,k) = h(i,j,k) ; h_arith(I,k) = h(i,j,k) ; h_delta(i,k) = 0. ; enddo
          Dmin(I) = G%bathyT(i,j) * m_to_H
          zi_dir(I) = -1
        elseif (OBC%segment(OBC%segnum_v(i,J))%direction == OBC_DIRECTION_S) then
          do k=1,nz ; h_harm(i,k) = h(i,j+1,k) ; h_arith(i,k) = h(i,j+1,k) ; h_delta(i,k) = 0. ; enddo
          Dmin(i) = G%bathyT(i,j+1) * m_to_H
          zi_dir(i) = 1
        endif
      endif ; enddo
    endif ; endif

!    The following block calculates the thicknesses at velocity
!  grid points for the vertical viscosity (hvel[k]).  Near the
!  bottom an upwind biased thickness is used to control the effect
!  of spurious Montgomery potential gradients at the bottom where
!  nearly massless layers layers ride over the topography.
    if (CS%harmonic_visc) then
      do i=is,ie ; z_i(i,nz+1) = 0.0 ; enddo

      do k=nz,1,-1 ; do i=is,ie ; if (do_i(i)) then
        hvel(i,k) = h_harm(i,k)
        if (v(i,J,k) * h_delta(i,k) < 0) then
          z2 = z_i(i,k+1) ; botfn = 1.0 / (1.0 + 0.09*z2*z2*z2*z2*z2*z2)
          hvel(i,k) = (1.0-botfn)*h_harm(i,k) + botfn*h_arith(i,k)
        endif
        z_i(i,k) = z_i(i,k+1)  + h_harm(i,k)*I_Hbbl(i)
      endif ; enddo ; enddo ! i & k loops
    else ! Not harmonic_visc
      do i=is,ie
        zh(i) = 0.0 ; z_i(i,nz+1) = 0.0
        zcol1(i) = -G%bathyT(i,j) * m_to_H
        zcol2(i) = -G%bathyT(i,j+1) * m_to_H
      enddo
      do k=nz,1,-1 ; do i=is,ie ; if (do_i(i)) then
        zh(i) = zh(i) + h_harm(i,k)
        zcol1(i) = zcol1(i) + h(i,j,k) ; zcol2(i) = zcol2(i) + h(i,j+1,k)

        z_clear = max(zcol1(i),zcol2(i)) + Dmin(i)
        if (zi_dir(i) < 0) z_clear = zcol1(i) + Dmin(I)
        if (zi_dir(i) > 0) z_clear = zcol2(i) + Dmin(I)

        z_i(I,k) = max(zh(i), z_clear) * I_Hbbl(i)

        hvel(i,k) = h_arith(i,k)
        if (v(i,J,k) * h_delta(i,k) > 0) then
          if (zh(i) * I_Hbbl(i) < CS%harm_BL_val) then
            hvel(i,k) = h_harm(i,k)
          else
            z2_wt = 1.0  ; if (zh(i) * I_Hbbl(i) < 2.0*CS%harm_BL_val) &
              z2_wt = max(0.0, min(1.0, zh(i) * I_Hbbl(i) * I_valBL - 1.0))
            z2 = z2_wt * (max(zh(i), max(zcol1(i),zcol2(i)) + Dmin(i)) * I_Hbbl(i))
            botfn = 1.0 / (1.0 + 0.09*z2*z2*z2*z2*z2*z2)
            hvel(i,k) = (1.0-botfn)*h_arith(i,k) + botfn*h_harm(i,k)
          endif
       endif

      endif ; enddo ; enddo ! i & k loops
    endif

    call find_coupling_coef(a, hvel, do_i, h_harm, bbl_thick, kv_bbl, z_i, h_ml, &
                            dt, j, G, GV, CS, visc, forces, work_on_u=.false., OBC=OBC)
    if ( allocated(hML_v)) then
       do i=is,ie ; if (do_i(i)) then ; hML_v(i,J) = h_ml(i) ; endif ; enddo
    endif
    do_any_shelf = .false.
    if (associated(forces%frac_shelf_v)) then
      do i=is,ie
        CS%a1_shelf_v(i,J) = 0.0
        do_i_shelf(i) = (do_i(i) .and. forces%frac_shelf_v(i,J) > 0.0)
        if (do_i_shelf(I)) do_any_shelf = .true.
      enddo
      if (do_any_shelf) then
        if (CS%harmonic_visc) then
          call find_coupling_coef(a_shelf, hvel, do_i_shelf, h_harm, bbl_thick, &
                                  kv_bbl, z_i, h_ml, dt, j, G, GV, CS, visc, &
                                  forces, work_on_u=.false., OBC=OBC, shelf=.true.)
        else  ! Find upwind-biased thickness near the surface.
          ! Perhaps this needs to be done more carefully, via find_eta.
          do i=is,ie ; if (do_i_shelf(i)) then
            zh(i) = 0.0 ; Ztop_min(I) = min(zcol1(i), zcol2(i))
            I_HTbl(i) = 1.0 / (visc%tbl_thick_shelf_v(i,J)*m_to_H + h_neglect)
          endif ; enddo
          do k=1,nz
            do i=is,ie ; if (do_i_shelf(i)) then
              zcol1(i) = zcol1(i) - h(i,j,k) ; zcol2(i) = zcol2(i) - h(i,j+1,k)
              zh(i) = zh(i) + h_harm(i,k)

              hvel_shelf(i,k) = hvel(i,k)
              if (v(i,J,k) * h_delta(i,k) > 0) then
                if (zh(i) * I_HTbl(i) < CS%harm_BL_val) then
                  hvel_shelf(i,k) = min(hvel(i,k), h_harm(i,k))
                else
                  z2_wt = 1.0  ; if (zh(i) * I_HTbl(i) < 2.0*CS%harm_BL_val) &
                    z2_wt = max(0.0, min(1.0, zh(i) * I_HTbl(i) * I_valBL - 1.0))
                  z2 = z2_wt * (max(zh(i), Ztop_min(i) - min(zcol1(i),zcol2(i))) * I_HTbl(i))
                  topfn = 1.0 / (1.0 + 0.09*z2**6)
                  hvel_shelf(i,k) = min(hvel(i,k), (1.0-topfn)*h_arith(i,k) + topfn*h_harm(i,k))
                endif
             endif
            endif ; enddo
          enddo
          call find_coupling_coef(a_shelf, hvel_shelf, do_i_shelf, h_harm, &
                                  bbl_thick, kv_bbl, z_i, h_ml, dt, j, G, GV, CS, &
                                  visc, forces, work_on_u=.false., OBC=OBC, shelf=.true.)
        endif
        do i=is,ie ; if (do_i_shelf(i)) CS%a1_shelf_v(i,J) = a_shelf(i,1) ; enddo
      endif
    endif

    if (do_any_shelf) then
      do K=1,nz+1 ; do i=is,ie ; if (do_i_shelf(i)) then
        CS%a_v(i,J,K) = forces%frac_shelf_v(i,J)  * a_shelf(i,k) + &
                   (1.0-forces%frac_shelf_v(i,J)) * a(i,K)
! This is Alistair's suggestion, but it destabilizes the model. I do not know why. RWH
!        CS%a_v(i,J,K) = forces%frac_shelf_v(i,J)  * max(a_shelf(i,K), a(i,K)) + &
!                   (1.0-forces%frac_shelf_v(i,J)) * a(i,K)
      elseif (do_i(i)) then
        CS%a_v(i,J,K) = a(i,K)
      endif ; enddo ; enddo
      do k=1,nz ; do i=is,ie ; if (do_i_shelf(i)) then
        ! Should we instead take the inverse of the average of the inverses?
        CS%h_v(i,J,k) = forces%frac_shelf_v(i,J)  * hvel_shelf(i,k) + &
                   (1.0-forces%frac_shelf_v(i,J)) * hvel(i,k)
      elseif (do_i(i)) then
        CS%h_v(i,J,k) = hvel(i,k)
      endif ; enddo ; enddo
    else
      do K=1,nz+1 ; do i=is,ie ; if (do_i(i)) CS%a_v(i,J,K) = a(i,K) ; enddo ; enddo
      do k=1,nz ; do i=is,ie ; if (do_i(i)) CS%h_v(i,J,k) = hvel(i,k) ; enddo ; enddo
    endif
  enddo ! end of v-point j loop

  if (CS%debug) then
    call uvchksum("vertvisc_coef h_[uv]", CS%h_u, &
                  CS%h_v, G%HI,haloshift=0, scale=GV%H_to_m)
    call uvchksum("vertvisc_coef a_[uv]", CS%a_u, &
                  CS%a_v, G%HI, haloshift=0)
    if (allocated(hML_u) .and. allocated(hML_v)) &
      call uvchksum("vertvisc_coef hML_[uv]", hML_u, hML_v, &
                    G%HI, haloshift=0, scale=GV%H_to_m)
  endif

! Offer diagnostic fields for averaging.
  if (CS%id_au_vv > 0) call post_data(CS%id_au_vv, CS%a_u, CS%diag)
  if (CS%id_av_vv > 0) call post_data(CS%id_av_vv, CS%a_v, CS%diag)
  if (CS%id_h_u > 0) call post_data(CS%id_h_u, CS%h_u, CS%diag)
  if (CS%id_h_v > 0) call post_data(CS%id_h_v, CS%h_v, CS%diag)
  if (CS%id_hML_u > 0) call post_data(CS%id_hML_u, hML_u, CS%diag)
  if (CS%id_hML_v > 0) call post_data(CS%id_hML_v, hML_v, CS%diag)

  if (allocated(hML_u)) deallocate(hML_u)
  if (allocated(hML_v)) deallocate(hML_v)

end subroutine vertvisc_coef

!> Calculate the 'coupling coefficient' (a[k]) at the
!! interfaces. If BOTTOMDRAGLAW is defined, the minimum of Hbbl and half the
!! adjacent layer thicknesses are used to calculate a[k] near the bottom.
subroutine find_coupling_coef(a, hvel, do_i, h_harm, bbl_thick, kv_bbl, z_i, h_ml, &
                              dt, j, G, GV, CS, visc, forces, work_on_u, OBC, shelf)
  type(ocean_grid_type), intent(in)                 :: G  !< Ocean grid structure
  type(verticalGrid_type),               intent(in) :: GV !< Ocean vertical grid structure
  !> Coupling coefficient across interfaces, in m s-1
  real,    dimension(SZIB_(G),SZK_(GV)+1), intent(out) :: a
  !> Thickness at velocity points, in H
  real,    dimension(SZIB_(G),SZK_(GV)),   intent(in)  :: hvel
  !> If true, determine coupling coefficient for a column
  logical, dimension(SZIB_(G)),            intent(in)  :: do_i
  !> Harmonic mean of thicknesses around a velocity grid point, in H
  real,    dimension(SZIB_(G),SZK_(GV)),   intent(in)  :: h_harm
  !> Bottom boundary layer thickness, in H
  real,    dimension(SZIB_(G)),            intent(in)  :: bbl_thick
  !> Bottom boundary layer viscosity, in m2 s-1
  real,    dimension(SZIB_(G)),            intent(in)  :: kv_bbl
  !> Estimate of interface heights above the bottom,
  !! normalised by the bottom boundary layer thickness
  real,    dimension(SZIB_(G),SZK_(GV)+1), intent(in)  :: z_i
  !> Mixed layer depth, in H
  real,    dimension(SZIB_(G)),         intent(out) :: h_ml
  !> j-index to find coupling coefficient for
  integer,                              intent(in)  :: j
  !> Time increment, in s
  real,                                 intent(in)  :: dt
  !> Vertical viscosity control structure
  type(vertvisc_CS), pointer                        :: CS
  !> Structure containing viscosities and bottom drag
  type(vertvisc_type), intent(in)                   :: visc
  type(mech_forcing),      intent(in)    :: forces !< A structure with the driving mechanical forces
  !> If true, u-points are being calculated, otherwise v-points
  logical,                              intent(in)  :: work_on_u
  !> Open boundary condition structure
  type(ocean_OBC_type),  pointer         :: OBC
  !> If present and true, use a surface boundary condition
  !! appropriate for an ice shelf.
  logical, optional,                    intent(in)  :: shelf

  ! Local variables

  real, dimension(SZIB_(G)) :: &
    u_star, &   ! ustar at a velocity point, in m s-1.
    absf, &     ! The average of the neighboring absolute values of f, in s-1.
!      h_ml, &     ! The mixed layer depth, in m or kg m-2.
    nk_visc, &  ! The (real) interface index of the base of mixed layer.
    z_t, &      ! The distance from the top, sometimes normalized
                ! by Hmix, in m or nondimensional.
    kv_tbl, &
    tbl_thick
  real, dimension(SZIB_(G),SZK_(GV)) :: &
    Kv_add      ! A viscosity to add, in m2 s-1.
  real :: h_shear ! The distance over which shears occur, m or kg m-2.
  real :: r       ! A thickness to compare with Hbbl, in m or kg m-2.
  real :: visc_ml ! The mixed layer viscosity, in m2 s-1.
  real :: I_Hmix  ! The inverse of the mixed layer thickness, in m-1 or m2 kg-1.
  real :: a_ml    ! The layer coupling coefficient across an interface in
                  ! the mixed layer, in m s-1.
  real :: temp1   ! A temporary variable in m2 s-1.
  real :: h_neglect   ! A thickness that is so small it is usually lost
                      ! in roundoff and can be neglected, in H.
  real :: dz_neglect  ! A thickness in m that is so small it is usually lost
                      ! in roundoff and can be neglected, in m.
  real :: z2      ! A copy of z_i, nondim.
  real :: H_to_m, m_to_H ! Unit conversion factors.
  real :: topfn
  real :: a_top
  logical :: do_shelf, do_OBCs
  integer :: i, k, is, ie, max_nk
  integer :: nz
  real    :: botfn

  a(:,:) = 0.0

  if (work_on_u) then ; is = G%IscB ; ie = G%IecB
  else ; is = G%isc ; ie = G%iec ; endif
  nz = G%ke
  h_neglect = GV%H_subroundoff
  H_to_m = GV%H_to_m ; m_to_H = GV%m_to_H
  dz_neglect = GV%H_subroundoff*GV%H_to_m

  do_shelf = .false. ; if (present(shelf)) do_shelf = shelf
  do_OBCs = .false.
  if (associated(OBC)) then ; do_OBCS = (OBC%number_of_segments > 0) ; endif
  h_ml(:) = 0.0

!    The following loop calculates the vertical average velocity and
!  surface mixed layer contributions to the vertical viscosity.
  do i=is,ie ; a(i,1) = 0.0 ; enddo
  if ((GV%nkml>0) .or. do_shelf) then ; do k=2,nz ; do i=is,ie
    if (do_i(i)) a(i,K) = 2.0*CS%Kv
  enddo ; enddo ; else
    I_Hmix = 1.0 / (CS%Hmix * m_to_H + h_neglect)
    do i=is,ie ; z_t(i) = h_neglect*I_Hmix ; enddo
    do K=2,nz ; do i=is,ie ; if (do_i(i)) then
      z_t(i) = z_t(i) + h_harm(i,k-1)*I_Hmix
      a(i,K) = 2.0*CS%Kv + 2.0*CS%Kvml / ((z_t(i)*z_t(i)) *  &
               (1.0 + 0.09*z_t(i)*z_t(i)*z_t(i)*z_t(i)*z_t(i)*z_t(i)))
    endif ; enddo ; enddo
  endif

  do i=is,ie ; if (do_i(i)) then
    if (CS%bottomdraglaw) then
      r = hvel(i,nz)*0.5
      if (r < bbl_thick(i)) then
        a(i,nz+1) = 1.0*kv_bbl(i) / (1e-10*dt*kv_bbl(i) + r*H_to_m)
      else
        a(i,nz+1) = 1.0*kv_bbl(i) / (1e-10*dt*kv_bbl(i) + bbl_thick(i)*H_to_m)
      endif
    else
      a(i,nz+1) = 2.0*CS%Kvbbl / (hvel(i,nz)*H_to_m + 2.0e-10*dt*CS%Kvbbl)
    endif
  endif ; enddo

  if (associated(visc%Kv_turb)) then
     ! BGR/ Add factor of 2. * the averaged Kv_turb.
     !      this is needed to reproduce the analytical solution to
     !      a simple diffusion problem, likely due to h_shear being
     !      equal to 2 x \delta z
    if (work_on_u) then
      do K=2,nz ; do i=is,ie ; if (do_i(i)) then
        Kv_add(i,K) = (2.*0.5)*(visc%Kv_turb(i,j,k) + visc%Kv_turb(i+1,j,k))
      endif ; enddo ; enddo
      if (do_OBCs) then
        do I=is,ie ; if (do_i(I) .and. (OBC%segnum_u(I,j) /= OBC_NONE)) then
          if (OBC%segment(OBC%segnum_u(I,j))%direction == OBC_DIRECTION_E) then
            do K=2,nz ; Kv_add(i,K) = 2.*visc%Kv_turb(i,j,k) ; enddo
          elseif (OBC%segment(OBC%segnum_u(I,j))%direction == OBC_DIRECTION_W) then
            do K=2,nz ; Kv_add(i,K) = 2.*visc%Kv_turb(i+1,j,k) ; enddo
          endif
        endif ; enddo
      endif
      do K=2,nz ; do i=is,ie ; if (do_i(i)) then
        a(i,K) = a(i,K) + Kv_add(i,K)
      endif ; enddo ; enddo
    else
      do K=2,nz ; do i=is,ie ; if (do_i(i)) then
        Kv_add(i,K) = (2.*0.5)*(visc%Kv_turb(i,j,k) + visc%Kv_turb(i,j+1,k))
      endif ; enddo ; enddo
      if (do_OBCs) then
        do i=is,ie ; if (do_i(i) .and. (OBC%segnum_v(i,J) /= OBC_NONE)) then
          if (OBC%segment(OBC%segnum_v(i,J))%direction == OBC_DIRECTION_N) then
            do K=2,nz ; Kv_add(i,K) = 2.*visc%Kv_turb(i,j,k) ; enddo
          elseif (OBC%segment(OBC%segnum_v(i,J))%direction == OBC_DIRECTION_S) then
            do K=2,nz ; Kv_add(i,K) = 2.*visc%Kv_turb(i,j+1,k) ; enddo
          endif
        endif ; enddo
      endif
      do K=2,nz ; do i=is,ie ; if (do_i(i)) then
        a(i,K) = a(i,K) + Kv_add(i,K)
      endif ; enddo ; enddo
    endif
  endif

  do K=nz,2,-1 ; do i=is,ie ; if (do_i(i)) then
    !    botfn determines when a point is within the influence of the bottom
    !  boundary layer, going from 1 at the bottom to 0 in the interior.
    z2 = z_i(i,k)
    botfn = 1.0 / (1.0 + 0.09*z2*z2*z2*z2*z2*z2)

    if (CS%bottomdraglaw) then
      a(i,K) = a(i,K) + 2.0*(kv_bbl(i)-CS%Kv)*botfn
      r = (hvel(i,k)+hvel(i,k-1))
      if (r > 2.0*bbl_thick(i)) then
        h_shear = ((1.0 - botfn) * r + botfn*2.0*bbl_thick(i))
      else
        h_shear = r
      endif
    else
      a(i,K) = a(i,K) + 2.0*(CS%Kvbbl-CS%Kv)*botfn
      h_shear = hvel(i,k) + hvel(i,k-1) + h_neglect
    endif

    !   Up to this point a has units of m2 s-1, but now is converted to m s-1.
    !   The term including 1e-10 in the denominators is here to avoid
    ! truncation error problems in the tridiagonal solver. Effectively, this
    ! sets the maximum coupling coefficient at 1e10 m.
    a(i,K) = a(i,K) / (h_shear*H_to_m + 1.0e-10*dt*a(i,K))
  endif ; enddo ; enddo ! i & k loops

  if (do_shelf) then
    ! Set the coefficients to include the no-slip surface stress.
    do i=is,ie ; if (do_i(i)) then
      if (work_on_u) then
        kv_tbl(i) = visc%kv_tbl_shelf_u(I,j)
        tbl_thick(i) = visc%tbl_thick_shelf_u(I,j) * m_to_H
      else
        kv_tbl(i) = visc%kv_tbl_shelf_v(i,J)
        tbl_thick(i) = visc%tbl_thick_shelf_v(i,J) * m_to_H
      endif
      z_t(i) = 0.0

      ! If a(i,1) were not already 0, it would be added here.
      if (0.5*hvel(i,1) > tbl_thick(i)) then
        a(i,1) = kv_tbl(i) / (tbl_thick(i) *H_to_m + (1.0e-10*dt)*kv_tbl(i))
      else
        a(i,1) = kv_tbl(i) / (0.5*hvel(i,1)*H_to_m + (1.0e-10*dt)*kv_tbl(i))
      endif
    endif ; enddo

    do K=2,nz ; do i=is,ie ;  if (do_i(i)) then
      z_t(i) = z_t(i) + hvel(i,k-1) / tbl_thick(i)
      topfn = 1.0 / (1.0 + 0.09 * z_t(i)**6)

      r = (hvel(i,k)+hvel(i,k-1))
      if (r > 2.0*tbl_thick(i)) then
        h_shear = ((1.0 - topfn) * r + topfn*2.0*tbl_thick(i))
      else
        h_shear = r
      endif
    !   The term including 1e-10 in the denominators is here to avoid
    ! truncation error problems in the tridiagonal solver. Effectively, this
    ! sets the maximum coupling coefficient increment to 1e10 m.
      a_top = 2.0 * topfn * kv_tbl(i)
      a(i,K) = a(i,K) + a_top / (h_shear*H_to_m + 1.0e-10*dt*a_top)
    endif ; enddo ; enddo
  elseif (CS%dynamic_viscous_ML .or. (GV%nkml>0)) then
    max_nk = 0
    do i=is,ie ; if (do_i(i)) then
      if (GV%nkml>0) nk_visc(i) = real(GV%nkml+1)
      if (work_on_u) then
        u_star(I) = 0.5*(forces%ustar(i,j) + forces%ustar(i+1,j))
        absf(I) = 0.5*(abs(G%CoriolisBu(I,J-1)) + abs(G%CoriolisBu(I,J)))
        if (CS%dynamic_viscous_ML) nk_visc(I) = visc%nkml_visc_u(I,j) + 1
      else
        u_star(i) = 0.5*(forces%ustar(i,j) + forces%ustar(i,j+1))
        absf(i) = 0.5*(abs(G%CoriolisBu(I-1,J)) + abs(G%CoriolisBu(I,J)))
        if (CS%dynamic_viscous_ML) nk_visc(i) = visc%nkml_visc_v(i,J) + 1
      endif
      h_ml(i) = h_neglect ; z_t(i) = 0.0
      max_nk = max(max_nk,ceiling(nk_visc(i) - 1.0))
    endif ; enddo

    if (do_OBCS) then ; if (work_on_u) then
      do I=is,ie ; if (do_i(I) .and. (OBC%segnum_u(I,j) /= OBC_NONE)) then
        if (OBC%segment(OBC%segnum_u(I,j))%direction == OBC_DIRECTION_E) &
          u_star(I) = forces%ustar(i,j)
        if (OBC%segment(OBC%segnum_u(I,j))%direction == OBC_DIRECTION_W) &
          u_star(I) = forces%ustar(i+1,j)
      endif ; enddo
    else
      do i=is,ie ; if (do_i(i) .and. (OBC%segnum_v(i,J) /= OBC_NONE)) then
        if (OBC%segment(OBC%segnum_v(i,J))%direction == OBC_DIRECTION_N) &
          u_star(i) = forces%ustar(i,j)
        if (OBC%segment(OBC%segnum_v(i,J))%direction == OBC_DIRECTION_S) &
          u_star(i) = forces%ustar(i,j+1)
      endif ; enddo
    endif ; endif

    do k=1,max_nk ; do i=is,ie ; if (do_i(i)) then
      if (k+1 <= nk_visc(i)) then ! This layer is all in the ML.
        h_ml(i) = h_ml(i) + hvel(i,k)
      elseif (k < nk_visc(i)) then ! Part of this layer is in the ML.
        h_ml(i) = h_ml(i) + (nk_visc(i) - k) * hvel(i,k)
      endif
    endif ; enddo ; enddo

    do K=2,max_nk ; do i=is,ie ; if (do_i(i)) then ; if (k < nk_visc(i)) then
      ! Set the viscosity at the interfaces.
      z_t(i) = z_t(i) + hvel(i,k-1)
      temp1 = (z_t(i)*h_ml(i) - z_t(i)*z_t(i)) * H_to_m
      !   This viscosity is set to go to 0 at the mixed layer top and bottom
      ! (in a log-layer) and be further limited by rotation to give the
      ! natural Ekman length.
      visc_ml = u_star(i) * 0.41 * (temp1*u_star(i)) / &
                     (absf(i)*temp1 + h_ml(i)*u_star(i))
      a_ml = 4.0*visc_ml / ((hvel(i,k)+hvel(i,k-1) + h_neglect) * H_to_m + &
                            2.0e-10*dt*visc_ml)
      ! Choose the largest estimate of a.
      if (a_ml > a(i,K)) a(i,K) = a_ml
    endif ; endif ; enddo ; enddo
  endif

end subroutine find_coupling_coef

!> Velocity components which exceed a threshold for physically
!! reasonable values are truncated. Optionally, any column with excessive
!! velocities may be sent to a diagnostic reporting subroutine.
subroutine vertvisc_limit_vel(u, v, h, ADp, CDp, forces, visc, dt, G, GV, CS)
  type(ocean_grid_type),   intent(in)    :: G      !< Ocean grid structure
  type(verticalGrid_type), intent(in)    :: GV     !< Ocean vertical grid structure
  real, dimension(SZIB_(G),SZJ_(G),SZK_(GV)), &
                           intent(inout) :: u      !< Zonal velocity in m s-1
  real, dimension(SZI_(G),SZJB_(G),SZK_(GV)), &
                           intent(inout) :: v      !< Meridional velocity in m s-1
  real, dimension(SZI_(G),SZJ_(G),SZK_(GV)), &
                           intent(in)    :: h      !< Layer thickness in H
  type(accel_diag_ptrs),   intent(in)    :: ADp    !< Acceleration diagnostic pointers
  type(cont_diag_ptrs),    intent(in)    :: CDp    !< Continuity diagnostic pointers
  type(mech_forcing),      intent(in)    :: forces !< A structure with the driving mechanical forces
  type(vertvisc_type),     intent(in)    :: visc   !< Viscosities and bottom drag
  real,                    intent(in)    :: dt     !< Time increment in s
  type(vertvisc_CS),       pointer       :: CS     !< Vertical viscosity control structure

  ! Local variables

  real :: maxvel           ! Velocities components greater than maxvel
  real :: truncvel         ! are truncated to truncvel, both in m s-1.
  real :: CFL              ! The local CFL number.
  real :: H_report         ! A thickness below which not to report truncations.
  real :: dt_Rho0          ! The timestep divided by the Boussinesq density, in dt m3 kg-1.
  real :: vel_report(SZIB_(G),SZJB_(G))
  real :: u_old(SZIB_(G),SZJ_(G),SZK_(G))
  real :: v_old(SZI_(G),SZJB_(G),SZK_(G))
  logical :: trunc_any, dowrite(SZIB_(G),SZJB_(G))
  integer :: i, j, k, is, ie, js, je, Isq, Ieq, Jsq, Jeq, nz
  is = G%isc ; ie = G%iec ; js = G%jsc ; je = G%jec ; nz = G%ke
  Isq = G%IscB ; Ieq = G%IecB ; Jsq = G%JscB ; Jeq = G%JecB

  maxvel = CS%maxvel
  truncvel = 0.9*maxvel
  H_report = 6.0 * GV%Angstrom
  dt_Rho0 = dt / GV%Rho0

  if (len_trim(CS%u_trunc_file) > 0) then
    !$OMP parallel do default(shared) private(trunc_any,CFL)
    do j=js,je
      trunc_any = .false.
      do I=Isq,Ieq ; dowrite(I,j) = .false. ; enddo
      if (CS%CFL_based_trunc) then
        do I=Isq,Ieq ; vel_report(i,j) = 3.0e8 ; enddo ! Speed of light default.
        do k=1,nz ; do I=Isq,Ieq
          if (abs(u(I,j,k)) < CS%vel_underflow) u(I,j,k) = 0.0
          if (u(I,j,k) < 0.0) then
            CFL = (-u(I,j,k) * dt) * (G%dy_Cu(I,j) * G%IareaT(i+1,j))
          else
            CFL = (u(I,j,k) * dt) * (G%dy_Cu(I,j) * G%IareaT(i,j))
          endif
          if (CFL > CS%CFL_trunc) trunc_any = .true.
          if (CFL > CS%CFL_report) then
            dowrite(I,j) = .true.
            vel_report(I,j) = MIN(vel_report(I,j), abs(u(I,j,k)))
          endif
        enddo ; enddo
      else
        do I=Isq,Ieq; vel_report(I,j) = maxvel; enddo
        do k=1,nz ; do I=Isq,Ieq
          if (abs(u(I,j,k)) < CS%vel_underflow) then ; u(I,j,k) = 0.0
          elseif (abs(u(I,j,k)) > maxvel) then
            dowrite(I,j) = .true. ; trunc_any = .true.
          endif
        enddo ; enddo
      endif

      do I=Isq,Ieq ; if (dowrite(I,j)) then
        u_old(I,j,:) = u(I,j,:)
      endif ; enddo

      if (trunc_any) then ; if (CS%CFL_based_trunc) then
        do k=1,nz ; do I=Isq,Ieq
          if ((u(I,j,k) * (dt * G%dy_Cu(I,j))) * G%IareaT(i+1,j) < -CS%CFL_trunc) then
            u(I,j,k) = (-0.9*CS%CFL_trunc) * (G%areaT(i+1,j) / (dt * G%dy_Cu(I,j)))
            if (h(i,j,k) + h(i+1,j,k) > H_report) CS%ntrunc = CS%ntrunc + 1
          elseif ((u(I,j,k) * (dt * G%dy_Cu(I,j))) * G%IareaT(i,j) > CS%CFL_trunc) then
            u(I,j,k) = (0.9*CS%CFL_trunc) * (G%areaT(i,j) / (dt * G%dy_Cu(I,j)))
            if (h(i,j,k) + h(i+1,j,k) > H_report) CS%ntrunc = CS%ntrunc + 1
          endif
        enddo ; enddo
      else
        do k=1,nz ; do I=Isq,Ieq ; if (abs(u(I,j,k)) > maxvel) then
          u(I,j,k) = SIGN(truncvel,u(I,j,k))
          if (h(i,j,k) + h(i+1,j,k) > H_report) CS%ntrunc = CS%ntrunc + 1
        endif ; enddo ;  enddo
      endif ; endif
    enddo ! j-loop
  else  ! Do not report accelerations leading to large velocities.
    if (CS%CFL_based_trunc) then
!$OMP parallel do default(none) shared(nz,js,je,Isq,Ieq,u,dt,G,CS,h,H_report)
      do k=1,nz ; do j=js,je ; do I=Isq,Ieq
        if (abs(u(I,j,k)) < CS%vel_underflow) then ; u(I,j,k) = 0.0
        elseif ((u(I,j,k) * (dt * G%dy_Cu(I,j))) * G%IareaT(i+1,j) < -CS%CFL_trunc) then
          u(I,j,k) = (-0.9*CS%CFL_trunc) * (G%areaT(i+1,j) / (dt * G%dy_Cu(I,j)))
          if (h(i,j,k) + h(i+1,j,k) > H_report) CS%ntrunc = CS%ntrunc + 1
        elseif ((u(I,j,k) * (dt * G%dy_Cu(I,j))) * G%IareaT(i,j) > CS%CFL_trunc) then
          u(I,j,k) = (0.9*CS%CFL_trunc) * (G%areaT(i,j) / (dt * G%dy_Cu(I,j)))
          if (h(i,j,k) + h(i+1,j,k) > H_report) CS%ntrunc = CS%ntrunc + 1
        endif
      enddo ; enddo ; enddo
    else
!$OMP parallel do default(none) shared(nz,js,je,Isq,Ieq,u,G,CS,truncvel,maxvel,h,H_report)
      do k=1,nz ; do j=js,je ; do I=Isq,Ieq
        if (abs(u(I,j,k)) < CS%vel_underflow) then ; u(I,j,k) = 0.0
        elseif (abs(u(I,j,k)) > maxvel) then
          u(I,j,k) = SIGN(truncvel,u(I,j,k))
          if (h(i,j,k) + h(i+1,j,k) > H_report) CS%ntrunc = CS%ntrunc + 1
        endif
      enddo ; enddo ; enddo
    endif
  endif

  if (len_trim(CS%u_trunc_file) > 0) then
    do j=js,je; do I=Isq,Ieq ; if (dowrite(I,j)) then
!   Here the diagnostic reporting subroutines are called if
! unphysically large values were found.
      call write_u_accel(I, j, u_old, h, ADp, CDp, dt, G, GV, CS%PointAccel_CSp, &
               vel_report(I,j), -vel_report(I,j), forces%taux(I,j)*dt_Rho0, &
               a=CS%a_u(:,j,:), hv=CS%h_u(:,j,:))
    endif ; enddo; enddo
  endif

  if (len_trim(CS%v_trunc_file) > 0) then
    !$OMP parallel do default(shared) private(trunc_any,CFL)
    do J=Jsq,Jeq
      trunc_any = .false.
      do i=is,ie ; dowrite(i,J) = .false. ; enddo
      if (CS%CFL_based_trunc) then
        do i=is,ie ; vel_report(i,J) = 3.0e8 ; enddo ! Speed of light default.
        do k=1,nz ; do i=is,ie
          if (abs(v(i,J,k)) < CS%vel_underflow) v(i,J,k) = 0.0
          if (v(i,J,k) < 0.0) then
            CFL = (-v(i,J,k) * dt) * (G%dx_Cv(i,J) * G%IareaT(i,j+1))
          else
            CFL = (v(i,J,k) * dt) * (G%dx_Cv(i,J) * G%IareaT(i,j))
          endif
          if (CFL > CS%CFL_trunc) trunc_any = .true.
          if (CFL > CS%CFL_report) then
            dowrite(i,J) = .true.
            vel_report(i,J) = MIN(vel_report(i,J), abs(v(i,J,k)))
          endif
        enddo ; enddo
      else
        do i=is,ie ; vel_report(i,J) = maxvel ; enddo
        do k=1,nz ; do i=is,ie
          if (abs(v(i,J,k)) < CS%vel_underflow) then ; v(i,J,k) = 0.0
          elseif (abs(v(i,J,k)) > maxvel) then
            dowrite(i,J) = .true. ; trunc_any = .true.
          endif
        enddo ; enddo
      endif

      do i=is,ie ; if (dowrite(i,J)) then
        v_old(i,J,:) = v(i,J,:)
      endif ; enddo

      if (trunc_any) then ; if (CS%CFL_based_trunc) then
        do k=1,nz; do i=is,ie
          if ((v(i,J,k) * (dt * G%dx_Cv(i,J))) * G%IareaT(i,j+1) < -CS%CFL_trunc) then
            v(i,J,k) = (-0.9*CS%CFL_trunc) * (G%areaT(i,j+1) / (dt * G%dx_Cv(i,J)))
            if (h(i,j,k) + h(i,j+1,k) > H_report) CS%ntrunc = CS%ntrunc + 1
          elseif ((v(i,J,k) * (dt * G%dx_Cv(i,J))) * G%IareaT(i,j) > CS%CFL_trunc) then
            v(i,J,k) = (0.9*CS%CFL_trunc) * (G%areaT(i,j) / (dt * G%dx_Cv(i,J)))
            if (h(i,j,k) + h(i,j+1,k) > H_report) CS%ntrunc = CS%ntrunc + 1
          endif
        enddo ; enddo
      else
        do k=1,nz ; do i=is,ie ; if (abs(v(i,J,k)) > maxvel) then
          v(i,J,k) = SIGN(truncvel,v(i,J,k))
          if (h(i,j,k) + h(i,j+1,k) > H_report) CS%ntrunc = CS%ntrunc + 1
        endif ; enddo ;  enddo
      endif ; endif
    enddo ! J-loop
  else  ! Do not report accelerations leading to large velocities.
    if (CS%CFL_based_trunc) then
      !$OMP parallel do default(shared)
      do k=1,nz ; do J=Jsq,Jeq ; do i=is,ie
        if (abs(v(i,J,k)) < CS%vel_underflow) then ; v(i,J,k) = 0.0
        elseif ((v(i,J,k) * (dt * G%dx_Cv(i,J))) * G%IareaT(i,j+1) < -CS%CFL_trunc) then
          v(i,J,k) = (-0.9*CS%CFL_trunc) * (G%areaT(i,j+1) / (dt * G%dx_Cv(i,J)))
          if (h(i,j,k) + h(i,j+1,k) > H_report) CS%ntrunc = CS%ntrunc + 1
        elseif ((v(i,J,k) * (dt * G%dx_Cv(i,J))) * G%IareaT(i,j) > CS%CFL_trunc) then
          v(i,J,k) = (0.9*CS%CFL_trunc) * (G%areaT(i,j) / (dt * G%dx_Cv(i,J)))
          if (h(i,j,k) + h(i,j+1,k) > H_report) CS%ntrunc = CS%ntrunc + 1
        endif
      enddo ; enddo ; enddo
    else
      !$OMP parallel do default(shared)
      do k=1,nz ; do J=Jsq,Jeq ; do i=is,ie
        if (abs(v(i,J,k)) < CS%vel_underflow) then ; v(i,J,k) = 0.0
        elseif (abs(v(i,J,k)) > maxvel) then
          v(i,J,k) = SIGN(truncvel,v(i,J,k))
          if (h(i,j,k) + h(i,j+1,k) > H_report) CS%ntrunc = CS%ntrunc + 1
        endif
      enddo ; enddo ; enddo
    endif
  endif

  if (len_trim(CS%v_trunc_file) > 0) then
    do J=Jsq,Jeq; do i=is,ie ; if (dowrite(i,J)) then
!   Here the diagnostic reporting subroutines are called if
! unphysically large values were found.
      call write_v_accel(i, J, v_old, h, ADp, CDp, dt, G, GV, CS%PointAccel_CSp, &
               vel_report(i,J), -vel_report(i,J), forces%tauy(i,J)*dt_Rho0, &
               a=CS%a_v(:,J,:),hv=CS%h_v(:,J,:))
    endif ; enddo; enddo
  endif

end subroutine vertvisc_limit_vel

!> Initialise the vertical friction module
subroutine vertvisc_init(MIS, Time, G, GV, param_file, diag, ADp, dirs, &
                         ntrunc, CS)
  !> "MOM Internal State", a set of pointers to the fields and accelerations
  !! that make up the ocean's physical state
  type(ocean_internal_state), target, intent(in) :: MIS
  type(time_type), target, intent(in)    :: Time       !< Current model time
  type(ocean_grid_type),   intent(in)    :: G          !< Ocean grid structure
  type(verticalGrid_type), intent(in)    :: GV         !< Ocean vertical grid structure
  type(param_file_type),   intent(in)    :: param_file !< File to parse for parameters
  type(diag_ctrl), target, intent(inout) :: diag       !< Diagnostic control structure
  type(accel_diag_ptrs),   intent(inout) :: ADp        !< Acceleration diagnostic pointers
  type(directories),       intent(in)    :: dirs       !< Relevant directory paths
  integer, target,         intent(inout) :: ntrunc     !< Number of velocity truncations
  type(vertvisc_CS),       pointer       :: CS         !< Vertical viscosity control structure

  ! Local variables

  real :: hmix_str_dflt
  integer :: isd, ied, jsd, jed, IsdB, IedB, JsdB, JedB, nz
! This include declares and sets the variable "version".
#include "version_variable.h"
  character(len=40)  :: mdl = "MOM_vert_friction" ! This module's name.
  character(len=40)  :: thickness_units

  if (associated(CS)) then
    call MOM_error(WARNING, "vertvisc_init called with an associated "// &
                            "control structure.")
    return
  endif
  allocate(CS)

  if (GV%Boussinesq) then; thickness_units = "m"
  else; thickness_units = "kg m-2"; endif

  isd = G%isd ; ied = G%ied ; jsd = G%jsd ; jed = G%jed ; nz = G%ke
  IsdB = G%IsdB ; IedB = G%IedB ; JsdB = G%JsdB ; JedB = G%JedB

  CS%diag => diag ; CS%ntrunc => ntrunc ; ntrunc = 0

! Default, read and log parameters
  call log_version(param_file, mdl, version, "")
  call get_param(param_file, mdl, "BOTTOMDRAGLAW", CS%bottomdraglaw, &
                 "If true, the bottom stress is calculated with a drag \n"//&
                 "law of the form c_drag*|u|*u. The velocity magnitude \n"//&
                 "may be an assumed value or it may be based on the \n"//&
                 "actual velocity in the bottommost HBBL, depending on \n"//&
                 "LINEAR_DRAG.", default=.true.)
  call get_param(param_file, mdl, "CHANNEL_DRAG", CS%Channel_drag, &
                 "If true, the bottom drag is exerted directly on each \n"//&
                 "layer proportional to the fraction of the bottom it \n"//&
                 "overlies.", default=.false.)
  call get_param(param_file, mdl, "DIRECT_STRESS", CS%direct_stress, &
                 "If true, the wind stress is distributed over the \n"//&
                 "topmost HMIX_STRESS of fluid (like in HYCOM), and KVML \n"//&
                 "may be set to a very small value.", default=.false.)
  call get_param(param_file, mdl, "DYNAMIC_VISCOUS_ML", CS%dynamic_viscous_ML, &
                 "If true, use a bulk Richardson number criterion to \n"//&
                 "determine the mixed layer thickness for viscosity.", &
                 default=.false.)
  call get_param(param_file, mdl, "U_TRUNC_FILE", CS%u_trunc_file, &
                 "The absolute path to a file into which the accelerations \n"//&
                 "leading to zonal velocity truncations are written.  \n"//&
                 "Undefine this for efficiency if this diagnostic is not \n"//&
                 "needed.", default=" ")
  call get_param(param_file, mdl, "V_TRUNC_FILE", CS%v_trunc_file, &
                 "The absolute path to a file into which the accelerations \n"//&
                 "leading to meridional velocity truncations are written. \n"//&
                 "Undefine this for efficiency if this diagnostic is not \n"//&
                 "needed.", default=" ")
  call get_param(param_file, mdl, "HARMONIC_VISC", CS%harmonic_visc, &
                 "If true, use the harmonic mean thicknesses for \n"//&
                 "calculating the vertical viscosity.", default=.false.)
  call get_param(param_file, mdl, "HARMONIC_BL_SCALE", CS%harm_BL_val, &
                 "A scale to determine when water is in the boundary \n"//&
                 "layers based solely on harmonic mean thicknesses for \n"//&
                 "the purpose of determining the extent to which the \n"//&
                 "thicknesses used in the viscosities are upwinded.", &
                 default=0.0, units="nondim")
  call get_param(param_file, mdl, "DEBUG", CS%debug, default=.false.)

  if (GV%nkml < 1) &
    call get_param(param_file, mdl, "HMIX_FIXED", CS%Hmix, &
                 "The prescribed depth over which the near-surface \n"//&
                 "viscosity and diffusivity are elevated when the bulk \n"//&
                 "mixed layer is not used.", units="m", fail_if_missing=.true.)
  if (CS%direct_stress) then
    if (GV%nkml < 1) then
      call get_param(param_file, mdl, "HMIX_STRESS", CS%Hmix_stress, &
                 "The depth over which the wind stress is applied if \n"//&
                 "DIRECT_STRESS is true.", units="m", default=CS%Hmix)
    else
      call get_param(param_file, mdl, "HMIX_STRESS", CS%Hmix_stress, &
                 "The depth over which the wind stress is applied if \n"//&
                 "DIRECT_STRESS is true.", units="m", fail_if_missing=.true.)
    endif
    if (CS%Hmix_stress <= 0.0) call MOM_error(FATAL, "vertvisc_init: " // &
       "HMIX_STRESS must be set to a positive value if DIRECT_STRESS is true.")
  endif
  call get_param(param_file, mdl, "KV", CS%Kv, &
                 "The background kinematic viscosity in the interior. \n"//&
                 "The molecular value, ~1e-6 m2 s-1, may be used.", &
                 units="m2 s-1", fail_if_missing=.true.)

! CS%Kvml = CS%Kv ; CS%Kvbbl = CS%Kv ! Needed? -AJA
  if (GV%nkml < 1) call get_param(param_file, mdl, "KVML", CS%Kvml, &
                 "The kinematic viscosity in the mixed layer.  A typical \n"//&
                 "value is ~1e-2 m2 s-1. KVML is not used if \n"//&
                 "BULKMIXEDLAYER is true.  The default is set by KV.", &
                 units="m2 s-1", default=CS%Kv)
  if (.not.CS%bottomdraglaw) call get_param(param_file, mdl, "KVBBL", CS%Kvbbl, &
                 "The kinematic viscosity in the benthic boundary layer. \n"//&
                 "A typical value is ~1e-2 m2 s-1. KVBBL is not used if \n"//&
                 "BOTTOMDRAGLAW is true.  The default is set by KV.", &
                 units="m2 s-1", default=CS%Kv)
  call get_param(param_file, mdl, "HBBL", CS%Hbbl, &
                 "The thickness of a bottom boundary layer with a \n"//&
                 "viscosity of KVBBL if BOTTOMDRAGLAW is not defined, or \n"//&
                 "the thickness over which near-bottom velocities are \n"//&
                 "averaged for the drag law if BOTTOMDRAGLAW is defined \n"//&
                 "but LINEAR_DRAG is not.", units="m", fail_if_missing=.true.)
  call get_param(param_file, mdl, "MAXVEL", CS%maxvel, &
                 "The maximum velocity allowed before the velocity \n"//&
                 "components are truncated.", units="m s-1", default=3.0e8)
  call get_param(param_file, mdl, "CFL_BASED_TRUNCATIONS", CS%CFL_based_trunc, &
                 "If true, base truncations on the CFL number, and not an \n"//&
                 "absolute speed.", default=.true.)
  call get_param(param_file, mdl, "CFL_TRUNCATE", CS%CFL_trunc, &
                 "The value of the CFL number that will cause velocity \n"//&
                 "components to be truncated; instability can occur past 0.5.", &
                 units="nondim", default=0.5)
  call get_param(param_file, mdl, "CFL_REPORT", CS%CFL_report, &
                 "The value of the CFL number that causes accelerations \n"//&
                 "to be reported; the default is CFL_TRUNCATE.", &
                 units="nondim", default=CS%CFL_trunc)
  call get_param(param_file, mdl, "CFL_TRUNCATE_RAMP_TIME", CS%truncRampTime, &
                 "The time over which the CFL trunction value is ramped\n"//&
                 "up at the beginning of the run.", &
                 units="s", default=0.)
  CS%CFL_truncE = CS%CFL_trunc
  call get_param(param_file, mdl, "CFL_TRUNCATE_START", CS%CFL_truncS, &
                 "The start value of the truncation CFL number used when\n"//&
                 "ramping up CFL_TRUNC.", &
                 units="nondim", default=0.)
<<<<<<< HEAD
  call get_param(param_file, mdl, "LAGRANGIAN_MIXING", CS%LagrangianMixing, &
       "Flag to use Lagrangian Mixing (with Stokes drift). \n"//&
       "Still needs work and testing, so not recommended for use.", units="", &
       Default=.false.)
=======
  call get_param(param_file, mdl, "VEL_UNDERFLOW", CS%vel_underflow, &
                 "A negligibly small velocity magnitude below which velocity \n"//&
                 "components are set to 0.  A reasonable value might be \n"//&
                 "1e-30 m/s, which is less than an Angstrom divided by \n"//&
                 "the age of the universe.", units="m s-1", default=0.0)
>>>>>>> 0ccd9bf2

  ALLOC_(CS%a_u(IsdB:IedB,jsd:jed,nz+1)) ; CS%a_u(:,:,:) = 0.0
  ALLOC_(CS%h_u(IsdB:IedB,jsd:jed,nz))   ; CS%h_u(:,:,:) = 0.0
  ALLOC_(CS%a_v(isd:ied,JsdB:JedB,nz+1)) ; CS%a_v(:,:,:) = 0.0
  ALLOC_(CS%h_v(isd:ied,JsdB:JedB,nz))   ; CS%h_v(:,:,:) = 0.0

  CS%id_au_vv = register_diag_field('ocean_model', 'au_visc', diag%axesCui, Time, &
     'Zonal Viscous Vertical Coupling Coefficient', 'm s-1')
  CS%id_av_vv = register_diag_field('ocean_model', 'av_visc', diag%axesCvi, Time, &
     'Meridional Viscous Vertical Coupling Coefficient', 'm s-1')

  CS%id_h_u = register_diag_field('ocean_model', 'Hu_visc', diag%axesCuL, Time, &
     'Thickness at Zonal Velocity Points for Viscosity', thickness_units)
  CS%id_h_v = register_diag_field('ocean_model', 'Hv_visc', diag%axesCvL, Time, &
     'Thickness at Meridional Velocity Points for Viscosity', thickness_units)
  CS%id_hML_u = register_diag_field('ocean_model', 'HMLu_visc', diag%axesCu1, Time, &
     'Mixed Layer Thickness at Zonal Velocity Points for Viscosity', thickness_units)
  CS%id_hML_v = register_diag_field('ocean_model', 'HMLv_visc', diag%axesCv1, Time, &
     'Mixed Layer Thickness at Meridional Velocity Points for Viscosity', thickness_units)

  CS%id_du_dt_visc = register_diag_field('ocean_model', 'du_dt_visc', diag%axesCuL, &
     Time, 'Zonal Acceleration from Vertical Viscosity', 'm s-2')
  if (CS%id_du_dt_visc > 0) call safe_alloc_ptr(ADp%du_dt_visc,IsdB,IedB,jsd,jed,nz)
  CS%id_dv_dt_visc = register_diag_field('ocean_model', 'dv_dt_visc', diag%axesCvL, &
     Time, 'Meridional Acceleration from Vertical Viscosity', 'm s-2')
  if (CS%id_dv_dt_visc > 0) call safe_alloc_ptr(ADp%dv_dt_visc,isd,ied,JsdB,JedB,nz)

  CS%id_taux_bot = register_diag_field('ocean_model', 'taux_bot', diag%axesCu1, &
     Time, 'Zonal Bottom Stress from Ocean to Earth', 'Pa')
  CS%id_tauy_bot = register_diag_field('ocean_model', 'tauy_bot', diag%axesCv1, &
     Time, 'Meridional Bottom Stress from Ocean to Earth', 'Pa')

  if ((len_trim(CS%u_trunc_file) > 0) .or. (len_trim(CS%v_trunc_file) > 0)) &
    call PointAccel_init(MIS, Time, G, param_file, diag, dirs, CS%PointAccel_CSp)

end subroutine vertvisc_init

!> Update the CFL truncation value as a function of time.
!! If called with the optional argument activate=.true., record the
!! value of Time as the beginning of the ramp period.
subroutine updateCFLtruncationValue(Time, CS, activate)
  type(time_type), target, intent(in)    :: Time     !< Current model time
  type(vertvisc_CS),       pointer       :: CS       !< Vertical viscosity control structure
  !> Whether to record the value of Time as the beginning of the ramp period
  logical, optional,       intent(in)    :: activate

  ! Local variables
  real :: deltaTime, wghtA
  character(len=12) :: msg

  if (CS%truncRampTime==0.) return ! This indicates to ramping is turned off

  ! We use the optional argument to indicate this Time should be recorded as the
  ! beginning of the ramp-up period.
  if (present(activate)) then
    if (activate) then
      CS%rampStartTime = Time ! Record the current time
      CS%CFLrampingIsActivated = .true.
    endif
  endif
  if (.not.CS%CFLrampingIsActivated) return
  deltaTime = max( 0., time_type_to_real( Time - CS%rampStartTime ) )
  if (deltaTime >= CS%truncRampTime) then
    CS%CFL_trunc = CS%CFL_truncE
    CS%truncRampTime = 0. ! This turns off ramping after this call
  else
    wghtA = min( 1., deltaTime / CS%truncRampTime ) ! Linear profile in time
    !wghtA = wghtA*wghtA ! Convert linear profile to parabolic profile in time
    !wghtA = wghtA*wghtA*(3. - 2.*wghtA) ! Convert linear profile to cosine profile
    wghtA = 1. - ( (1. - wghtA)**2 ) ! Convert linear profiel to nverted parabolic profile
    CS%CFL_trunc = CS%CFL_truncS + wghtA * ( CS%CFL_truncE - CS%CFL_truncS )
  endif
  write(msg(1:12),'(es12.3)') CS%CFL_trunc
  call MOM_error(NOTE, "MOM_vert_friction: updateCFLtruncationValue set CFL"// &
                       " limit to "//trim(msg))
end subroutine updateCFLtruncationValue

!> Clean up and deallocate the vertical friction module
subroutine vertvisc_end(CS)
  type(vertvisc_CS),   pointer       :: CS
  DEALLOC_(CS%a_u) ; DEALLOC_(CS%h_u)
  DEALLOC_(CS%a_v) ; DEALLOC_(CS%h_v)
  if (associated(CS%a1_shelf_u)) deallocate(CS%a1_shelf_u)
  if (associated(CS%a1_shelf_v)) deallocate(CS%a1_shelf_v)
  deallocate(CS)
end subroutine vertvisc_end

!> \namespace mom_vert_friction
!! \author Robert Hallberg
!! \date April 1994 - October 2006
!!
!!  The vertical diffusion of momentum is fully implicit.  This is
!!  necessary to allow for vanishingly small layers.  The coupling
!!  is based on the distance between the centers of adjacent layers,
!!  except where a layer is close to the bottom compared with a
!!  bottom boundary layer thickness when a bottom drag law is used.
!!  A stress top b.c. and a no slip bottom  b.c. are used.  There
!!  is no limit on the time step for vertvisc.
!!
!!  Near the bottom, the horizontal thickness interpolation scheme
!!  changes to an upwind biased estimate to control the effect of
!!  spurious Montgomery potential gradients at the bottom where
!!  nearly massless layers layers ride over the topography.  Within a
!!  few boundary layer depths of the bottom, the harmonic mean
!!  thickness (i.e. (2 h+ h-) / (h+ + h-) ) is used if the velocity
!!  is from the thinner side and the arithmetic mean thickness
!!  (i.e. (h+ + h-)/2) is used if the velocity is from the thicker
!!  side.  Both of these thickness estimates are second order
!!  accurate.  Above this the arithmetic mean thickness is used.
!!
!!  In addition, vertvisc truncates any velocity component that
!!  exceeds maxvel to truncvel. This basically keeps instabilities
!!  spatially localized.  The number of times the velocity is
!!  truncated is reported each time the energies are saved, and if
!!  exceeds CS%Maxtrunc the model will stop itself and change the time
!!  to a large value.  This has proven very useful in (1) diagnosing
!!  model failures and (2) letting the model settle down to a
!!  meaningful integration from a poorly specified initial condition.
!!
!!  The same code is used for the two velocity components, by
!!  indirectly referencing the velocities and defining a handful of
!!  direction-specific defined variables.
!!
!!  Macros written all in capital letters are defined in MOM_memory.h.
!!
!!     A small fragment of the grid is shown below:
!! \verbatim
!!    j+1  x ^ x ^ x   At x:  q
!!    j+1  > o > o >   At ^:  v, frhatv, tauy
!!    j    x ^ x ^ x   At >:  u, frhatu, taux
!!    j    > o > o >   At o:  h
!!    j-1  x ^ x ^ x
!!        i-1  i  i+1  At x & ^:
!!           i  i+1    At > & o:
!! \endverbatim
!!
!!  The boundaries always run through q grid points (x).
end module MOM_vert_friction<|MERGE_RESOLUTION|>--- conflicted
+++ resolved
@@ -1628,18 +1628,15 @@
                  "The start value of the truncation CFL number used when\n"//&
                  "ramping up CFL_TRUNC.", &
                  units="nondim", default=0.)
-<<<<<<< HEAD
   call get_param(param_file, mdl, "LAGRANGIAN_MIXING", CS%LagrangianMixing, &
        "Flag to use Lagrangian Mixing (with Stokes drift). \n"//&
        "Still needs work and testing, so not recommended for use.", units="", &
        Default=.false.)
-=======
   call get_param(param_file, mdl, "VEL_UNDERFLOW", CS%vel_underflow, &
                  "A negligibly small velocity magnitude below which velocity \n"//&
                  "components are set to 0.  A reasonable value might be \n"//&
                  "1e-30 m/s, which is less than an Angstrom divided by \n"//&
                  "the age of the universe.", units="m s-1", default=0.0)
->>>>>>> 0ccd9bf2
 
   ALLOC_(CS%a_u(IsdB:IedB,jsd:jed,nz+1)) ; CS%a_u(:,:,:) = 0.0
   ALLOC_(CS%h_u(IsdB:IedB,jsd:jed,nz))   ; CS%h_u(:,:,:) = 0.0
