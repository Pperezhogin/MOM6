--- conflicted
+++ resolved
@@ -221,10 +221,6 @@
 of the TKE loss due to the Lee waves which is then applied with either
 the St. Laurent or the Polzin vertical profile.
 
-<<<<<<< HEAD
-IS THERE A SCRIPT to produce this somewhere or what???
-=======
 \todo Is there a script to produce this somewhere or what???
->>>>>>> cabe0d1c
 
 */
