!> Interface to CVMix interior shear schemes
module MOM_CVMix_shear

! This file is part of MOM6. See LICENSE.md for the license.

!> \author Brandon Reichl

use MOM_diag_mediator, only : post_data, register_diag_field, safe_alloc_ptr
use MOM_diag_mediator, only : diag_ctrl, time_type
use MOM_error_handler, only : MOM_error, is_root_pe, FATAL, WARNING, NOTE
use MOM_file_parser, only : get_param, log_version, param_file_type
use MOM_grid, only : ocean_grid_type
use MOM_unit_scaling, only : unit_scale_type
use MOM_variables, only : thermo_var_ptrs
use MOM_verticalGrid, only : verticalGrid_type
use MOM_EOS, only : calculate_density
use CVMix_shear, only : CVMix_init_shear, CVMix_coeffs_shear
use MOM_kappa_shear, only : kappa_shear_is_used
implicit none ; private

#include <MOM_memory.h>

public calculate_CVMix_shear, CVMix_shear_init, CVMix_shear_is_used, CVMix_shear_end

! A note on unit descriptions in comments: MOM6 uses units that can be rescaled for dimensional
! consistency testing. These are noted in comments with units like Z, H, L, and T, along with
! their mks counterparts with notation like "a velocity [Z T-1 ~> m s-1]".  If the units
! vary with the Boussinesq approximation, the Boussinesq variant is given first.

!> Control structure including parameters for CVMix interior shear schemes.
type, public :: CVMix_shear_cs ; private
  logical :: use_LMD94                      !< Flags to use the LMD94 scheme
  logical :: use_PP81                       !< Flags to use Pacanowski and Philander (JPO 1981)
<<<<<<< HEAD
  logical :: smooth_ri                      !< If true, smooth Ri using a 1-2-1 filter
  real    :: Ri_zero                        !< LMD94 critical Richardson number [nondim]
  real    :: Nu_zero                        !< LMD94 maximum interior diffusivity [Z2 T-1 ~> m2 s-1]
  real    :: KPP_exp                        !< Exponent of unitless factor of diffusivities
                                            !! for KPP internal shear mixing scheme [nondim]
  real, allocatable, dimension(:,:,:) :: N2 !< Squared Brunt-Vaisala frequency [T-2 ~> s-2]
  real, allocatable, dimension(:,:,:) :: S2 !< Squared shear frequency [T-2 ~> s-2]
  real, allocatable, dimension(:,:,:) :: ri_grad !< Gradient Richardson number [nondim]
  real, allocatable, dimension(:,:,:) :: ri_grad_smooth !< Gradient Richardson number
                                                        !! after smoothing [nondim]
=======
  integer :: n_smooth_ri                    !< Number of times to smooth Ri using a 1-2-1 filter
  real    :: Ri_zero                        !< LMD94 critical Richardson number
  real    :: Nu_zero                        !< LMD94 maximum interior diffusivity
  real    :: KPP_exp                        !< Exponent of unitless factor of diff.
                                            !! for KPP internal shear mixing scheme.
  real, allocatable, dimension(:,:,:) :: N2 !< Squared Brunt-Vaisala frequency [T-2 ~> s-2]
  real, allocatable, dimension(:,:,:) :: S2 !< Squared shear frequency [T-2 ~> s-2]
  real, allocatable, dimension(:,:,:) :: ri_grad !< Gradient Richardson number
  real, allocatable, dimension(:,:,:) :: ri_grad_orig !< Gradient Richardson number
                                                        !! before smoothing
>>>>>>> 1e54bed6
  character(10) :: Mix_Scheme               !< Mixing scheme name (string)

  type(diag_ctrl), pointer :: diag => NULL() !< Pointer to the diagnostics control structure
  !>@{ Diagnostic handles
  integer :: id_N2 = -1, id_S2 = -1, id_ri_grad = -1, id_kv = -1, id_kd = -1
  integer :: id_ri_grad_orig = -1
  !>@}

end type CVMix_shear_cs

character(len=40)  :: mdl = "MOM_CVMix_shear"  !< This module's name.

contains

!> Subroutine for calculating (internal) vertical diffusivities/viscosities
subroutine calculate_CVMix_shear(u_H, v_H, h, tv, kd, kv, G, GV, US, CS )
  type(ocean_grid_type),                      intent(in)  :: G   !< Grid structure.
  type(verticalGrid_type),                    intent(in)  :: GV  !< Vertical grid structure.
  type(unit_scale_type),                      intent(in)  :: US  !< A dimensional unit scaling type
  real, dimension(SZI_(G),SZJ_(G),SZK_(GV)),  intent(in)  :: u_H !< Initial zonal velocity on T points [L T-1 ~> m s-1]
  real, dimension(SZI_(G),SZJ_(G),SZK_(GV)),  intent(in)  :: v_H !< Initial meridional velocity on T
                                                                 !! points [L T-1 ~> m s-1]
  real, dimension(SZI_(G),SZJ_(G),SZK_(GV)),  intent(in)  :: h   !< Layer thickness [H ~> m or kg m-2].
  type(thermo_var_ptrs),                      intent(in)  :: tv  !< Thermodynamics structure.
  real, dimension(SZI_(G),SZJ_(G),SZK_(GV)+1), intent(out) :: kd !< The vertical diffusivity at each interface
                                                                 !! (not layer!) [Z2 T-1 ~> m2 s-1].
  real, dimension(SZI_(G),SZJ_(G),SZK_(GV)+1), intent(out) :: kv !< The vertical viscosity at each interface
                                                                 !! (not layer!) [Z2 T-1 ~> m2 s-1].
  type(CVMix_shear_cs),                       pointer     :: CS  !< The control structure returned by a previous
                                                                 !! call to CVMix_shear_init.
  ! Local variables
  integer :: i, j, k, kk, km1, s
  real :: GoRho  ! Gravitational acceleration divided by density [Z T-2 R-1 ~> m4 s-2 kg-1]
  real :: pref   ! Interface pressures [R L2 T-2 ~> Pa]
  real :: DU, DV ! Velocity differences [L T-1 ~> m s-1]
  real :: DZ     ! Grid spacing around an interface [Z ~> m]
  real :: N2     ! Buoyancy frequency at an interface [T-2 ~> s-2]
  real :: S2     ! Shear squared at an interface [T-2 ~> s-2]
  real :: dummy  ! A dummy variable [nondim]
  real :: dRho   ! Buoyancy differences [Z T-2 ~> m s-2]
  real, dimension(2*(GV%ke)) :: pres_1d ! A column of interface pressures [R L2 T-2 ~> Pa]
  real, dimension(2*(GV%ke)) :: temp_1d ! A column of temperatures [C ~> degC]
  real, dimension(2*(GV%ke)) :: salt_1d ! A column of salinities [S ~> ppt]
  real, dimension(2*(GV%ke)) :: rho_1d  ! A column of densities at interface pressures [R ~> kg m-3]
  real, dimension(GV%ke+1) :: Ri_Grad   !< Gradient Richardson number [nondim]
  real, dimension(GV%ke+1) :: Ri_Grad_prev !< Gradient Richardson number before s.th smoothing iteration [nondim]
  real, dimension(GV%ke+1) :: Kvisc   !< Vertical viscosity at interfaces [m2 s-1]
  real, dimension(GV%ke+1) :: Kdiff   !< Diapycnal diffusivity at interfaces [m2 s-1]
  real :: epsln  !< Threshold to identify vanished layers [H ~> m or kg m-2]

  ! some constants
  GoRho = US%L_to_Z**2 * GV%g_Earth / GV%Rho0
  epsln = 1.e-10 * GV%m_to_H

  do j = G%jsc, G%jec
    do i = G%isc, G%iec

      ! skip calling for land points
      if (G%mask2dT(i,j)==0.) cycle

      ! Richardson number computed for each cell in a column.
      pRef = 0. ; if (associated(tv%p_surf)) pRef = tv%p_surf(i,j)
      Ri_Grad(:)=1.e8 !Initialize w/ large Richardson value
      do k=1,GV%ke
        ! pressure, temp, and saln for EOS
        ! kk+1 = k fields
        ! kk+2 = km1 fields
        km1  = max(1, k-1)
        kk   = 2*(k-1)
        pres_1D(kk+1) = pRef
        pres_1D(kk+2) = pRef
        Temp_1D(kk+1) = tv%T(i,j,k)
        Temp_1D(kk+2) = tv%T(i,j,km1)
        Salt_1D(kk+1) = tv%S(i,j,k)
        Salt_1D(kk+2) = tv%S(i,j,km1)

        ! pRef is pressure at interface between k and km1.
        ! iterate pRef for next pass through k-loop.
        pRef = pRef + (GV%g_Earth * GV%H_to_RZ) * h(i,j,k)

      enddo ! k-loop finishes

      ! compute in-situ density [R ~> kg m-3]
      call calculate_density(Temp_1D, Salt_1D, pres_1D, rho_1D, tv%eqn_of_state)

      ! N2 (can be negative) on interface
      do k = 1, GV%ke
        km1 = max(1, k-1)
        kk = 2*(k-1)
        DU = u_h(i,j,k) - u_h(i,j,km1)
        DV = v_h(i,j,k) - v_h(i,j,km1)
        DRHO = GoRho * (rho_1D(kk+1) - rho_1D(kk+2))
        DZ = (0.5*(h(i,j,km1) + h(i,j,k))+GV%H_subroundoff)*GV%H_to_Z
        N2 = DRHO / DZ
        S2 = US%L_to_Z**2*(DU*DU+DV*DV)/(DZ*DZ)
        Ri_Grad(k) = max(0., N2) / max(S2, 1.e-10*US%T_to_s**2)

        ! fill 3d arrays, if user asks for diagnostics
        if (CS%id_N2 > 0) CS%N2(i,j,k) = N2
        if (CS%id_S2 > 0) CS%S2(i,j,k) = S2

      enddo

      Ri_grad(GV%ke+1) = Ri_grad(GV%ke)

      if (CS%n_smooth_ri > 0) then

        if (CS%id_ri_grad_orig > 0) CS%ri_grad_orig(i,j,:) = Ri_Grad(:)

        ! 1) fill Ri_grad in vanished layers with adjacent value
        do k = 2, GV%ke
          if (h(i,j,k) <= epsln) Ri_grad(k) = Ri_grad(k-1)
        enddo

        Ri_grad(GV%ke+1) = Ri_grad(GV%ke)

        do s=1,CS%n_smooth_ri

          Ri_Grad_prev(:) = Ri_Grad(:)

          ! 2) vertically smooth Ri with 1-2-1 filter
          dummy =  0.25 * Ri_grad_prev(2)
          do k = 3, GV%ke
            Ri_Grad(k) = dummy + 0.5 * Ri_Grad_prev(k) + 0.25 * Ri_grad_prev(k+1)
            dummy = 0.25 * Ri_grad(k)
          enddo
        enddo

        Ri_grad(GV%ke+1) = Ri_grad(GV%ke)

      endif

      if (CS%id_ri_grad > 0) CS%ri_grad(i,j,:) = Ri_Grad(:)

      do K=1,GV%ke+1
        Kvisc(K) = US%Z2_T_to_m2_s * kv(i,j,K)
        Kdiff(K) = US%Z2_T_to_m2_s * kd(i,j,K)
      enddo

      ! Call to CVMix wrapper for computing interior mixing coefficients.
      call  CVMix_coeffs_shear(Mdiff_out=Kvisc(:), &
                                   Tdiff_out=Kdiff(:), &
                                   RICH=Ri_Grad(:), &
                                   nlev=GV%ke,    &
                                   max_nlev=GV%ke)
      do K=1,GV%ke+1
        kv(i,j,K) = US%m2_s_to_Z2_T * Kvisc(K)
        kd(i,j,K) = US%m2_s_to_Z2_T * Kdiff(K)
      enddo
    enddo
  enddo

  ! write diagnostics
  if (CS%id_kd > 0) call post_data(CS%id_kd, kd, CS%diag)
  if (CS%id_kv > 0) call post_data(CS%id_kv, kv, CS%diag)
  if (CS%id_N2 > 0) call post_data(CS%id_N2, CS%N2, CS%diag)
  if (CS%id_S2 > 0) call post_data(CS%id_S2, CS%S2, CS%diag)
  if (CS%id_ri_grad > 0) call post_data(CS%id_ri_grad, CS%ri_grad, CS%diag)
  if (CS%id_ri_grad_orig > 0) call post_data(CS%id_ri_grad_orig ,CS%ri_grad_orig, CS%diag)

end subroutine calculate_CVMix_shear


!> Initialized the CVMix internal shear mixing routine.
!! \todo Does this note require emphasis?
!! \note *This is where we test to make sure multiple internal shear
!!       mixing routines (including JHL) are not enabled at the same time.*
!! (returns) CVMix_shear_init - True if module is to be used, False otherwise
logical function CVMix_shear_init(Time, G, GV, US, param_file, diag, CS)
  type(time_type),         intent(in)    :: Time !< The current time.
  type(ocean_grid_type),   intent(in)    :: G  !< Grid structure.
  type(verticalGrid_type), intent(in)    :: GV !< Vertical grid structure.
  type(unit_scale_type),   intent(in)    :: US !< A dimensional unit scaling type
  type(param_file_type),   intent(in)    :: param_file !< Run-time parameter file handle
  type(diag_ctrl), target, intent(inout) :: diag !< Diagnostics control structure.
  type(CVMix_shear_cs),    pointer       :: CS !< This module's control structure.
  ! Local variables
  integer :: NumberTrue=0
  logical :: use_JHL
  logical :: use_LMD94
  logical :: use_PP81

! This include declares and sets the variable "version".
#include "version_variable.h"

  if (associated(CS)) then
    call MOM_error(WARNING, "CVMix_shear_init called with an associated "// &
                            "control structure.")
    return
  endif

! Set default, read and log parameters
  call get_param(param_file, mdl, "USE_LMD94", use_LMD94, default=.false., do_not_log=.true.)
  call get_param(param_file, mdl, "USE_PP81", use_PP81, default=.false., do_not_log=.true.)
  call log_version(param_file, mdl, version, &
           "Parameterization of shear-driven turbulence via CVMix (various options)", &
            all_default=.not.(use_PP81.or.use_LMD94))
  call get_param(param_file, mdl, "USE_LMD94", use_LMD94, &
                 "If true, use the Large-McWilliams-Doney (JGR 1994) "//&
                 "shear mixing parameterization.", default=.false.)
  if (use_LMD94) &
    NumberTrue=NumberTrue + 1
  call get_param(param_file, mdl, "USE_PP81", use_PP81, &
                 "If true, use the Pacanowski and Philander (JPO 1981) "//&
                 "shear mixing parameterization.", default=.false.)
  if (use_PP81) &
    NumberTrue = NumberTrue + 1
  use_JHL=kappa_shear_is_used(param_file)
  if (use_JHL) NumberTrue = NumberTrue + 1
  ! After testing for interior schemes, make sure only 0 or 1 are enabled.
  ! Otherwise, warn user and kill job.
  if ((NumberTrue) > 1) then
    call MOM_error(FATAL, 'MOM_CVMix_shear_init: '// &
           'Multiple shear driven internal mixing schemes selected,'//&
           ' please disable all but one scheme to proceed.')
  endif

  CVMix_shear_init = use_PP81 .or. use_LMD94

  ! Forego remainder of initialization if not using this scheme
  if (.not. CVMix_shear_init) return

  allocate(CS)
  CS%use_LMD94 = use_LMD94
  CS%use_PP81 = use_PP81
  if (use_LMD94) &
    CS%Mix_Scheme = 'KPP'
  if (use_PP81) &
    CS%Mix_Scheme = 'PP'

  call get_param(param_file, mdl, "NU_ZERO", CS%Nu_Zero, &
                 "Leading coefficient in KPP shear mixing.", &
                 units="m2 s-1", default=5.e-3, scale=US%m2_s_to_Z2_T)
  call get_param(param_file, mdl, "RI_ZERO", CS%Ri_Zero, &
                 "Critical Richardson for KPP shear mixing, "// &
                 "NOTE this the internal mixing and this is "// &
                 "not for setting the boundary layer depth.", &
                 units="nondim", default=0.8)
  call get_param(param_file, mdl, "KPP_EXP", CS%KPP_exp, &
                 "Exponent of unitless factor of diffusivities, "// &
<<<<<<< HEAD
                 "for KPP internal shear mixing scheme.", &
                 units="nondim", default=3.0)
  call get_param(param_file, mdl, "SMOOTH_RI", CS%smooth_ri, &
                 "If true, vertically smooth the Richardson "// &
                 "number by applying a 1-2-1 filter once.", &
                 default=.false.)
=======
                 "for KPP internal shear mixing scheme." &
                 ,units="nondim", default=3.0)
  call get_param(param_file, mdl, "N_SMOOTH_RI", CS%n_smooth_ri, &
                 "If > 0, vertically smooth the Richardson "// &
                 "number by applying a 1-2-1 filter N_SMOOTH_RI times.", &
                 default = 0)
>>>>>>> 1e54bed6
  call cvmix_init_shear(mix_scheme=CS%Mix_Scheme, &
                        KPP_nu_zero=US%Z2_T_to_m2_s*CS%Nu_Zero,   &
                        KPP_Ri_zero=CS%Ri_zero,   &
                        KPP_exp=CS%KPP_exp)

  ! Register diagnostics; allocation and initialization
  CS%diag => diag

  CS%id_N2 = register_diag_field('ocean_model', 'N2_shear', diag%axesTi, Time, &
      'Square of Brunt-Vaisala frequency used by MOM_CVMix_shear module', '1/s2', conversion=US%s_to_T**2)
  if (CS%id_N2 > 0) then
    allocate( CS%N2( SZI_(G), SZJ_(G), SZK_(GV)+1 ), source=0. )
  endif

  CS%id_S2 = register_diag_field('ocean_model', 'S2_shear', diag%axesTi, Time, &
      'Square of vertical shear used by MOM_CVMix_shear module','1/s2', conversion=US%s_to_T**2)
  if (CS%id_S2 > 0) then
    allocate( CS%S2( SZI_(G), SZJ_(G), SZK_(GV)+1 ), source=0. )
  endif

  CS%id_ri_grad = register_diag_field('ocean_model', 'ri_grad_shear', diag%axesTi, Time, &
      'Gradient Richarson number used by MOM_CVMix_shear module','nondim')
  if (CS%id_ri_grad > 0) then !Initialize w/ large Richardson value
    allocate( CS%ri_grad( SZI_(G), SZJ_(G), SZK_(GV)+1 ), source=1.e8 )
  endif

  if (CS%n_smooth_ri > 0) then
    CS%id_ri_grad_orig = register_diag_field('ocean_model', 'ri_grad_shear_orig', &
         diag%axesTi, Time, &
        'Original gradient Richarson number, before smoothing was applied. This is '//&
        'part of the MOM_CVMix_shear module and only available when N_SMOOTH_RI > 0','nondim')
  endif
  if (CS%id_ri_grad_orig > 0 .or. CS%n_smooth_ri > 0) then !Initialize w/ large Richardson value
    allocate( CS%ri_grad_orig( SZI_(G), SZJ_(G), SZK_(GV)+1 ), source=1.e8 )
  endif

  CS%id_kd = register_diag_field('ocean_model', 'kd_shear_CVMix', diag%axesTi, Time, &
      'Vertical diffusivity added by MOM_CVMix_shear module', 'm2/s', conversion=US%Z2_T_to_m2_s)
  CS%id_kv = register_diag_field('ocean_model', 'kv_shear_CVMix', diag%axesTi, Time, &
      'Vertical viscosity added by MOM_CVMix_shear module', 'm2/s', conversion=US%Z2_T_to_m2_s)

end function CVMix_shear_init

!> Reads the parameters "USE_LMD94" and "USE_PP81" and returns true if either is true.
!!   This function allows other modules to know whether this parameterization will
!! be used without needing to duplicate the log entry.
logical function CVMix_shear_is_used(param_file)
  type(param_file_type), intent(in) :: param_file !< Run-time parameter files handle.
  ! Local variables
  logical :: LMD94, PP81
  call get_param(param_file, mdl, "USE_LMD94", LMD94, &
                 default=.false., do_not_log=.true.)
  call get_param(param_file, mdl, "USE_PP81", PP81, &
                 default=.false., do_not_log=.true.)
  CVMix_shear_is_used = (LMD94 .or. PP81)
end function CVMix_shear_is_used

!> Clear pointers and deallocate memory
subroutine CVMix_shear_end(CS)
  type(CVMix_shear_cs), intent(inout) :: CS !< Control structure for this module that
                                            !! will be deallocated in this subroutine
  if (CS%id_N2 > 0) deallocate(CS%N2)
  if (CS%id_S2 > 0) deallocate(CS%S2)
  if (CS%id_ri_grad > 0) deallocate(CS%ri_grad)
end subroutine CVMix_shear_end

end module MOM_CVMix_shear<|MERGE_RESOLUTION|>--- conflicted
+++ resolved
@@ -31,8 +31,7 @@
 type, public :: CVMix_shear_cs ; private
   logical :: use_LMD94                      !< Flags to use the LMD94 scheme
   logical :: use_PP81                       !< Flags to use Pacanowski and Philander (JPO 1981)
-<<<<<<< HEAD
-  logical :: smooth_ri                      !< If true, smooth Ri using a 1-2-1 filter
+  integer :: n_smooth_ri                    !< Number of times to smooth Ri using a 1-2-1 filter
   real    :: Ri_zero                        !< LMD94 critical Richardson number [nondim]
   real    :: Nu_zero                        !< LMD94 maximum interior diffusivity [Z2 T-1 ~> m2 s-1]
   real    :: KPP_exp                        !< Exponent of unitless factor of diffusivities
@@ -40,20 +39,8 @@
   real, allocatable, dimension(:,:,:) :: N2 !< Squared Brunt-Vaisala frequency [T-2 ~> s-2]
   real, allocatable, dimension(:,:,:) :: S2 !< Squared shear frequency [T-2 ~> s-2]
   real, allocatable, dimension(:,:,:) :: ri_grad !< Gradient Richardson number [nondim]
-  real, allocatable, dimension(:,:,:) :: ri_grad_smooth !< Gradient Richardson number
-                                                        !! after smoothing [nondim]
-=======
-  integer :: n_smooth_ri                    !< Number of times to smooth Ri using a 1-2-1 filter
-  real    :: Ri_zero                        !< LMD94 critical Richardson number
-  real    :: Nu_zero                        !< LMD94 maximum interior diffusivity
-  real    :: KPP_exp                        !< Exponent of unitless factor of diff.
-                                            !! for KPP internal shear mixing scheme.
-  real, allocatable, dimension(:,:,:) :: N2 !< Squared Brunt-Vaisala frequency [T-2 ~> s-2]
-  real, allocatable, dimension(:,:,:) :: S2 !< Squared shear frequency [T-2 ~> s-2]
-  real, allocatable, dimension(:,:,:) :: ri_grad !< Gradient Richardson number
   real, allocatable, dimension(:,:,:) :: ri_grad_orig !< Gradient Richardson number
-                                                        !! before smoothing
->>>>>>> 1e54bed6
+                                                      !! after smoothing [nondim]
   character(10) :: Mix_Scheme               !< Mixing scheme name (string)
 
   type(diag_ctrl), pointer :: diag => NULL() !< Pointer to the diagnostics control structure
@@ -294,21 +281,12 @@
                  units="nondim", default=0.8)
   call get_param(param_file, mdl, "KPP_EXP", CS%KPP_exp, &
                  "Exponent of unitless factor of diffusivities, "// &
-<<<<<<< HEAD
                  "for KPP internal shear mixing scheme.", &
                  units="nondim", default=3.0)
-  call get_param(param_file, mdl, "SMOOTH_RI", CS%smooth_ri, &
-                 "If true, vertically smooth the Richardson "// &
-                 "number by applying a 1-2-1 filter once.", &
-                 default=.false.)
-=======
-                 "for KPP internal shear mixing scheme." &
-                 ,units="nondim", default=3.0)
   call get_param(param_file, mdl, "N_SMOOTH_RI", CS%n_smooth_ri, &
                  "If > 0, vertically smooth the Richardson "// &
                  "number by applying a 1-2-1 filter N_SMOOTH_RI times.", &
-                 default = 0)
->>>>>>> 1e54bed6
+                 default=0)
   call cvmix_init_shear(mix_scheme=CS%Mix_Scheme, &
                         KPP_nu_zero=US%Z2_T_to_m2_s*CS%Nu_Zero,   &
                         KPP_Ri_zero=CS%Ri_zero,   &
