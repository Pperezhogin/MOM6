--- conflicted
+++ resolved
@@ -161,16 +161,11 @@
     else ; Inv_nbands = 1.0 / real(optics%nbands) ; endif
 
     ! Make sure there is no division by 0.
-<<<<<<< HEAD
-    inv_sw_pen_scale = 1.0 / max(CS%pen_sw_scale, 0.1*G%GV%Angstrom_z, &
-                                 G%GV%H_to_m*G%GV%H_subroundoff)
-    !BGR/ add 2nd (for 2-exponential form)
-    inv_sw_pen_scale_2nd = 1.0 / max(CS%pen_sw_scale_2nd, 0.1*G%GV%Angstrom_z, &
-                                 G%GV%H_to_m*G%GV%H_subroundoff)
-=======
     inv_sw_pen_scale = 1.0 / max(CS%pen_sw_scale, 0.1*GV%Angstrom_z, &
                                  GV%H_to_m*GV%H_subroundoff)
->>>>>>> e048a48c
+    !BGR/ add 2nd (for 2-exponential form)
+    inv_sw_pen_scale_2nd = 1.0 / max(CS%pen_sw_scale_2nd, 0.1*GV%Angstrom_z, &
+                                 GV%H_to_m*GV%H_subroundoff)
 !$OMP parallel default(none) shared(is,ie,js,je,nz,optics,inv_sw_pen_scale,fluxes,CS,Inv_nbands)
 !$OMP do
     do k=1,nz ; do j=js,je ; do i=is,ie  ; do n=1,optics%nbands
