module MOM_opacity
!***********************************************************************
!*                   GNU General Public License                        *
!* This file is a part of MOM.                                         *
!*                                                                     *
!* MOM is free software; you can redistribute it and/or modify it and  *
!* are expected to follow the terms of the GNU General Public License  *
!* as published by the Free Software Foundation; either version 2 of   *
!* the License, or (at your option) any later version.                 *
!*                                                                     *
!* MOM is distributed in the hope that it will be useful, but WITHOUT  *
!* ANY WARRANTY; without even the implied warranty of MERCHANTABILITY  *
!* or FITNESS FOR A PARTICULAR PURPOSE.  See the GNU General Public    *
!* License for more details.                                           *
!*                                                                     *
!* For the full text of the GNU General Public License,                *
!* write to: Free Software Foundation, Inc.,                           *
!*           675 Mass Ave, Cambridge, MA 02139, USA.                   *
!* or see:   http://www.gnu.org/licenses/gpl.html                      *
!***********************************************************************

!********+*********+*********+*********+*********+*********+*********+**
!*                                                                     *
!*   This module contains the routines used to calculate the opacity   *
!* of the ocean.                                                       *
!*                                                                     *
!* CHL_from_file:                                                      *
!*   In this routine, the Morel (modified) and Manizza (modified)      *
!* schemes use the "blue" band in the paramterizations to determine    *
!* the e-folding depth of the incoming shortwave attenuation. The red  *
!* portion is lumped into the net heating at the surface.              *
!*                                                                     *
!* Morel, A., 1988: Optical modeling of the upper ocean in relation    *
!*   to itsbiogenous matter content (case-i waters)., J. Geo. Res.,    *
!*   93, 10,749-10,768.                                                *
!*                                                                     *
!* Manizza, M., C. LeQuere, A. J. Watson, and E. T. Buitenhuis, 2005:  *
!*  Bio-optical feedbacks amoung phytoplankton, upper ocean physics    *
!*  and sea-ice in a global model, Geophys. Res. Let., 32, L05603,     *
!*  doi:10.1029/2004GL020778.                                          *
!*                                                                     *
!*     A small fragment of the grid is shown below:                    *
!*                                                                     *
!*    j+1  x ^ x ^ x   At x:  q                                        *
!*    j+1  > o > o >   At ^:  v                                        *
!*    j    x ^ x ^ x   At >:  u                                        *
!*    j    > o > o >   At o:  h, buoy, Rml, eaml, ebml, etc.           *
!*    j-1  x ^ x ^ x                                                   *
!*        i-1  i  i+1  At x & ^:                                       *
!*           i  i+1    At > & o:                                       *
!*                                                                     *
!*  The boundaries always run through q grid points (x).               *
!*                                                                     *
!********+*********+*********+*********+*********+*********+*********+**
use MOM_diag_mediator, only : time_type, diag_ctrl, safe_alloc_ptr, post_data
use MOM_diag_mediator, only : query_averaging_enabled, register_diag_field
use MOM_time_manager, only :  get_time
use MOM_error_handler, only : MOM_error, MOM_mesg, FATAL, WARNING
use MOM_file_parser, only : get_param, log_param, log_version, param_file_type
use MOM_string_functions, only : uppercase
use MOM_forcing_type, only : forcing, optics_type
use MOM_grid, only : ocean_grid_type
use MOM_io, only : slasher
use MOM_tracer_flow_control, only : get_chl_from_model, tracer_flow_control_CS
use MOM_variables, only : thermo_var_ptrs
use MOM_verticalGrid, only : verticalGrid_type
use time_interp_external_mod, only : init_external_field, time_interp_external
use time_interp_external_mod, only : time_interp_external_init
implicit none ; private

#include <MOM_memory.h>

public set_opacity, opacity_init, opacity_end, opacity_manizza, opacity_morel

type, public :: opacity_CS ; private
  logical :: var_pen_sw      !   If true, use one of the CHL_A schemes
                             ! (specified below) to determine the e-folding
                             ! depth of incoming short wave radiation.
                             ! The default is false.
  integer :: opacity_scheme  !   An integer indicating which scheme should be
                             ! used to translate water properties into the
                             ! opacity (i.e., the e-folding depth) and (perhaps)
                             ! the number of bands of penetrating shortwave
                             ! radiation to use.
  real :: pen_sw_scale       !   The vertical absorption e-folding depth of the
                             ! penetrating shortwave radiation, in m.
<<<<<<< HEAD
  !BGR/ Add pen_sw_scale_2nd for use with 2-exponential decay shortwave radiation schme (i.e. Jerlov type)
  real :: pen_sw_scale_2nd   !   The vertical absorption e-folding depth of the 
                             ! 2nd exponential decay in 2 e-decay mode.
=======
  real :: pen_sw_scale_2nd   !   The vertical absorption e-folding depth of the
                             ! (2nd) penetrating shortwave radiation, in m.
  real :: SW_1ST_EXP_RATIO   ! Ratio for 1st exp decay in Two Exp decay opacity
>>>>>>> 53676dcd
  real :: pen_sw_frac        !   The fraction of shortwave radiation that is
                             ! penetrating with a constant e-folding approach.
  real :: blue_frac          !   The fraction of the penetrating shortwave
                             ! radiation that is in the blue band, ND.
  real :: opacity_land_value ! The value to use for opacity over land, in m-1.
                             ! The default is 10 m-1 - a value for muddy water.
  integer :: sbc_chl         ! An integer handle used in time interpolation of
                             ! chlorophyll read from a file.
  character(len=128) :: chl_file ! Data containing chl_a concentrations. Used
                             ! when var_pen_sw is defined and reading from file.
  logical ::  chl_from_file  !   If true, chl_a is read from a file.
  type(time_type), pointer :: Time ! A pointer to the ocean model's clock.
  type(diag_ctrl), pointer :: diag ! A structure that is used to regulate the
                             ! timing of diagnostic output.
  type(tracer_flow_control_CS), pointer  :: tracer_flow_CSp => NULL()
                    ! A pointer to the control structure of the tracer modules.

  integer :: id_sw_pen = -1, id_sw_vis_pen = -1, id_chl = -1
  integer, pointer :: id_opacity(:) => NULL()
end type opacity_CS

integer, parameter :: NO_SCHEME = 0, MANIZZA_05 = 1, MOREL_88 = 2, &
                      SINGLE_EXP = 3, DOUBLE_EXP = 4

character*(10), parameter :: MANIZZA_05_STRING = "MANIZZA_05"
character*(10), parameter :: MOREL_88_STRING = "MOREL_88"
character*(10), parameter :: SINGLE_EXP_STRING = "SINGLE_EXP"
character*(10), parameter :: DOUBLE_EXP_STRING = "DOUBLE_EXP"

contains

subroutine set_opacity(optics, fluxes, G, GV, CS)
  type(optics_type),                   intent(inout) :: optics
  type(forcing),                       intent(in)    :: fluxes
  type(ocean_grid_type),               intent(in)    :: G
  type(verticalGrid_type),             intent(in)    :: GV
  type(opacity_CS),                    pointer       :: CS
! Arguments: (inout) opacity - The inverse of the vertical absorption decay
!                     scale for penetrating shortwave radiation, in m-1.
!            (inout) fluxes - A structure containing pointers to any possible
!                     forcing fields.  Unused fields have NULL ptrs.
!            (in)    G - The ocean's grid structure.
!  (in)      GV - The ocean's vertical grid structure.
!            (in)    CS - The control structure earlier set up by opacity_init.

! local variables
  integer :: i, j, k, n, is, ie, js, je, nz
  real :: inv_sw_pen_scale  ! The inverse of the e-folding scale, in m-1.
  real :: inv_sw_pen_scale_2nd   !    id.     (for 2nd exp)
  real :: Inv_nbands        ! The inverse of the number of bands of penetrating
                            ! shortwave radiation.
  logical :: call_for_surface  ! if horizontal slice is the surface layer
  real :: tmp(SZI_(G),SZJ_(G),SZK_(G))  ! A 3-d temporary array.
  real :: chl(SZI_(G),SZJ_(G),SZK_(G))  ! The concentration of chlorophyll-A
                                        ! in mg m-3.
  real :: Pen_SW_tot(SZI_(G),SZJ_(G))   ! The penetrating shortwave radiation
                                        ! summed across all bands, in W m-2.
  is = G%isc ; ie = G%iec ; js = G%jsc ; je = G%jec ; nz = G%ke

  if (.not. associated(CS)) call MOM_error(FATAL, "set_opacity: "// &
         "Module must be initialized via opacity_init before it is used.")

  if (CS%var_pen_sw) then
    if (CS%chl_from_file) then
      call opacity_from_chl(optics, fluxes, G, CS)
    else
      call get_chl_from_model(chl, G, CS%tracer_flow_CSp)
      call opacity_from_chl(optics, fluxes, G, CS, chl)
    endif
  else ! Use sw e-folding scale set by MOM_input
    if (optics%nbands <= 1) then ; Inv_nbands = 1.0
    else ; Inv_nbands = 1.0 / real(optics%nbands) ; endif

    ! Make sure there is no division by 0.
    inv_sw_pen_scale = 1.0 / max(CS%pen_sw_scale, 0.1*GV%Angstrom_z, &
                                 GV%H_to_m*GV%H_subroundoff)
<<<<<<< HEAD
    !BGR/ add 2nd (for 2-exponential form)
    inv_sw_pen_scale_2nd = 1.0 / max(CS%pen_sw_scale_2nd, 0.1*GV%Angstrom_z, &
                                 GV%H_to_m*GV%H_subroundoff)
!$OMP parallel default(none) shared(is,ie,js,je,nz,optics,inv_sw_pen_scale,fluxes,CS,Inv_nbands)
!$OMP do
    do k=1,nz ; do j=js,je ; do i=is,ie  ; do n=1,optics%nbands
      optics%opacity_band(n,i,j,k) = inv_sw_pen_scale
      !BGR/ add 2nd band
      optics%opacity_band_2nd(n,i,j,k) = inv_sw_pen_scale_2nd
    enddo ; enddo ; enddo ; enddo
    if (.not.associated(fluxes%sw) .or. (CS%pen_SW_scale <= 0.0)) then
!$OMP do
      do j=js,je ; do i=is,ie ; do n=1,optics%nbands
        optics%sw_pen_band(n,i,j) = 0.0
=======
!$OMP parallel default(none) shared(is,ie,js,je,nz,optics,inv_sw_pen_scale,fluxes,CS,Inv_nbands,GV)
    if ( CS%Opacity_scheme == DOUBLE_EXP ) then
!$OMP do
      do k=1,nz ; do j=js,je ; do i=is,ie
        optics%opacity_band(1,i,j,k) = inv_sw_pen_scale
        optics%opacity_band(2,i,j,k) = 1.0 / max(CS%pen_sw_scale_2nd, &
             0.1*GV%Angstrom_z,GV%H_to_m*GV%H_subroundoff)
>>>>>>> 53676dcd
      enddo ; enddo ; enddo
      if (.not.associated(fluxes%sw) .or. (CS%pen_SW_scale <= 0.0)) then
!$OMP do
        do j=js,je ; do i=is,ie ; do n=1,optics%nbands
          optics%sw_pen_band(n,i,j) = 0.0
        enddo ; enddo ; enddo
      else
!$OMP do
        do j=js,je ; do i=is,ie ;
          optics%sw_pen_band(1,i,j) = (CS%SW_1st_EXP_RATIO) * fluxes%sw(i,j)
          optics%sw_pen_band(2,i,j) = (1.-CS%SW_1st_EXP_RATIO) * fluxes%sw(i,j)
        enddo ; enddo ;
      endif
    else
      do k=1,nz ; do j=js,je ; do i=is,ie  ; do n=1,optics%nbands
        optics%opacity_band(n,i,j,k) = inv_sw_pen_scale
      enddo ; enddo ; enddo ; enddo
      if (.not.associated(fluxes%sw) .or. (CS%pen_SW_scale <= 0.0)) then
!$OMP do
        do j=js,je ; do i=is,ie ; do n=1,optics%nbands
          optics%sw_pen_band(n,i,j) = 0.0
        enddo ; enddo ; enddo
      else
!$OMP do
        do j=js,je ; do i=is,ie ; do n=1,optics%nbands
          optics%sw_pen_band(n,i,j) = CS%pen_SW_frac * Inv_nbands * fluxes%sw(i,j)
        enddo ; enddo ; enddo
      endif
    endif
!$OMP end parallel
  endif
  if (query_averaging_enabled(CS%diag)) then
    if (CS%id_sw_pen > 0) then
!$OMP parallel do default(none) shared(is,ie,js,je,Pen_SW_tot,optics)
      do j=js,je ; do i=is,ie
        Pen_SW_tot(i,j) = 0.0
        do n=1,optics%nbands
          Pen_SW_tot(i,j) = Pen_SW_tot(i,j) + optics%sw_pen_band(n,i,j)
        enddo
      enddo ; enddo
      call post_data(CS%id_sw_pen, Pen_SW_tot, CS%diag)
    endif
    if (CS%id_sw_vis_pen > 0) then
      if (CS%opacity_scheme == MANIZZA_05) then
!$OMP parallel do default(none) shared(is,ie,js,je,Pen_SW_tot,optics)
        do j=js,je ; do i=is,ie
          Pen_SW_tot(i,j) = 0.0
          do n=1,min(optics%nbands,2)
            Pen_SW_tot(i,j) = Pen_SW_tot(i,j) + optics%sw_pen_band(n,i,j)
          enddo
        enddo ; enddo
      else
!$OMP parallel do default(none) shared(is,ie,js,je,Pen_SW_tot,optics)
        do j=js,je ; do i=is,ie
          Pen_SW_tot(i,j) = 0.0
          do n=1,optics%nbands
            Pen_SW_tot(i,j) = Pen_SW_tot(i,j) + optics%sw_pen_band(n,i,j)
          enddo
        enddo ; enddo
      endif
      call post_data(CS%id_sw_vis_pen, Pen_SW_tot, CS%diag)
    endif
    do n=1,optics%nbands ; if (CS%id_opacity(n) > 0) then
!$OMP parallel do default(none) shared(nz,is,ie,js,je,tmp,optics,n)
      do k=1,nz ; do j=js,je ; do i=is,ie
        tmp(i,j,k) = optics%opacity_band(n,i,j,k)
      enddo ; enddo ; enddo
      call post_data(CS%id_opacity(n), tmp, CS%diag)
    endif ; enddo
  endif

end subroutine set_opacity


subroutine opacity_from_chl(optics, fluxes, G, CS, chl_in)
  type(optics_type),              intent(inout)  :: optics
  type(forcing),                  intent(in)     :: fluxes
  type(ocean_grid_type),          intent(in)     :: G
  type(opacity_CS),               pointer        :: CS
  real, dimension(SZI_(G),SZJ_(G),SZK_(G)), intent(in), optional :: chl_in
! Arguments: fluxes - A structure containing pointers to any possible
!                     forcing fields.  Unused fields have NULL ptrs.
!  (out)     opacity - The inverse of the vertical absorption decay
!                           scale for penetrating shortwave radiation, in m-1.
!  (in)      G - The ocean's grid structure.
!  (in)      chl_in - A 3-d field of chlorophyll A, in mg m-3.

  real :: chl_data(SZI_(G),SZJ_(G)) ! The chlorophyll A concentrations in
                                    ! a layer, in mg/m^3.
  real :: Inv_nbands        ! The inverse of the number of bands of penetrating
                            ! shortwave radiation.
  real :: Inv_nbands_nir    ! The inverse of the number of bands of penetrating
                            ! near-infrafed radiation.
  real :: SW_pen_tot        ! The sum across the bands of the penetrating
                            ! shortwave radiation, in W m-2.
  real :: SW_vis_tot        ! The sum across the visible bands of shortwave
                            ! radiation, in W m-2.
  real :: SW_nir_tot        ! The sum across the near infrared bands of shortwave
                            ! radiation, in W m-2.
  type(time_type) :: day
  character(len=128) :: mesg
  integer :: days, seconds
  integer :: i, j, k, n, is, ie, js, je, nz, nbands
  logical :: multiband_vis_input, multiband_nir_input

  is = G%isc ; ie = G%iec ; js = G%jsc ; je = G%jec ; nz = G%ke

!   In this model, the Morel (modified) and Manizza (modified) schemes
! use the "blue" band in the paramterizations to determine the e-folding
! depth of the incoming shortwave attenuation. The red portion is lumped
! into the net heating at the surface.
!
! Morel, A., Optical modeling of the upper ocean in relation to its biogenous
!   matter content (case-i waters).,J. Geo. Res., {93}, 10,749--10,768, 1988.
!

! Manizza, M., C.~L. Quere, A.~Watson, and E.~T. Buitenhuis, Bio-optical
!   feedbacks amoung phytoplankton, upper ocean physics and sea-ice in a
!   global model, Geophys. Res. Let., , L05,603, 2005.

  nbands = optics%nbands

  if (nbands <= 1) then ; Inv_nbands = 1.0
  else ; Inv_nbands = 1.0 / real(nbands) ; endif

  if (nbands <= 2) then ; Inv_nbands_nir = 0.0
  else ; Inv_nbands_nir = 1.0 / real(nbands - 2.0) ; endif

  multiband_vis_input = (associated(fluxes%sw_vis_dir) .and. &
                         associated(fluxes%sw_vis_dif))
  multiband_nir_input = (associated(fluxes%sw_nir_dir) .and. &
                         associated(fluxes%sw_nir_dif))

  chl_data(:,:) = 0.0
  if(present(chl_in)) then
    do j=js,je ; do i=is,ie ; chl_data(i,j) = chl_in(i,j,1) ; enddo ; enddo
    do k=1,nz; do j=js,je ; do i=is,ie
      if ((G%mask2dT(i,j) > 0.5) .and. (chl_in(i,j,k) < 0.0)) then
          write(mesg,'(" Negative chl_in of ",(1pe12.4)," found at i,j,k = ", &
                    & 3(1x,i3), " lon/lat = ",(1pe12.4)," E ", (1pe12.4), " N.")') &
                     chl_in(i,j,k), i, j, k, G%geoLonT(i,j), G%geoLatT(i,j)
          call MOM_error(FATAL,"MOM_opacity opacity_from_chl: "//trim(mesg))
      endif
    enddo; enddo; enddo
  else
    ! Only the 2-d surface chlorophyll can be read in from a file.  The
    ! same value is assumed for all layers.
    call get_time(CS%Time,seconds,days)
    call time_interp_external(CS%sbc_chl, CS%Time, chl_data)
    do j=js,je ; do i=is,ie
      if ((G%mask2dT(i,j) > 0.5) .and. (chl_data(i,j) < 0.0)) then
        write(mesg,'(" Time_interp negative chl of ",(1pe12.4)," at i,j = ",&
                  & 2(i3), "lon/lat = ",(1pe12.4)," E ", (1pe12.4), " N.")') &
                   chl_data(i,j), i, j, G%geoLonT(i,j), G%geoLatT(i,j)
        call MOM_error(FATAL,"MOM_opacity opacity_from_chl: "//trim(mesg))
      endif
    enddo ; enddo
  endif

  if (CS%id_chl > 0) then
    if(present(chl_in)) then
      call post_data(CS%id_chl, chl_in(:,:,1), CS%diag)
    else
      call post_data(CS%id_chl, chl_data, CS%diag)
    endif
  endif

  select case (CS%opacity_scheme)
    case (MANIZZA_05)
!$OMP parallel do default(none) shared(is,ie,js,je,fluxes,optics,CS,G,multiband_nir_input, &
!$OMP                                  nbands,Inv_nbands_nir,multiband_vis_input )         &
!$OMP                          private(SW_vis_tot,SW_nir_tot)
      do j=js,je ; do i=is,ie
        SW_vis_tot = 0.0 ; SW_nir_tot = 0.0
        if (G%mask2dT(i,j) > 0.5) then
          if (multiband_vis_input) then
            SW_vis_tot = fluxes%sw_vis_dir(i,j) + fluxes%sw_vis_dif(i,j)
          else  ! Follow Manizza 05 in assuming that 42% of SW is visible.
            SW_vis_tot = 0.42 * fluxes%sw(i,j)
          endif
          if (multiband_nir_input) then
            SW_nir_tot = fluxes%sw_nir_dir(i,j) + fluxes%sw_nir_dif(i,j)
          else
            SW_nir_tot = fluxes%sw(i,j) - SW_vis_tot
          endif
        endif

        ! Band 1 is Manizza blue.
        optics%sw_pen_band(1,i,j) = CS%blue_frac*SW_vis_tot
        ! Band 2 (if used) is Manizza red.
        if (nbands > 1) &
          optics%sw_pen_band(2,i,j) = (1.0-CS%blue_frac)*SW_vis_tot
        ! All remaining bands are NIR, for lack of something better to do.
        do n=3,nbands
          optics%sw_pen_band(n,i,j) = Inv_nbands_nir * SW_nir_tot
        enddo
      enddo ; enddo
    case (MOREL_88)
!$OMP parallel do default(none) shared(is,ie,js,je,G,multiband_vis_input,chl_data, &
!$OMP                                  fluxes,nbands,optics,Inv_nbands) &
!$OMP                          private(SW_pen_tot)
      do j=js,je ; do i=is,ie
        SW_pen_tot = 0.0
        if (G%mask2dT(i,j) > 0.5) then ; if (multiband_vis_input) then
            SW_pen_tot = SW_pen_frac_morel(chl_data(i,j)) * &
                (fluxes%sw_vis_dir(i,j) + fluxes%sw_vis_dif(i,j))
          else
            SW_pen_tot = SW_pen_frac_morel(chl_data(i,j)) * &
                0.5*fluxes%sw(i,j)
        endif ; endif

        do n=1,nbands
          optics%sw_pen_band(n,i,j) = Inv_nbands*SW_pen_tot
        enddo
      enddo ; enddo
    case default
        call MOM_error(FATAL, "opacity_from_chl: CS%opacity_scheme is not valid.")
    end select

!$OMP parallel do default(none) shared(nz,is,ie,js,je,CS,G,chl_in,optics,nbands) &
!$OMP                     firstprivate(chl_data)
  do k=1,nz
    if (present(chl_in)) then
      do j=js,je ; do i=is,ie ; chl_data(i,j) = chl_in(i,j,k) ; enddo ; enddo
    endif

    select case (CS%opacity_scheme)
      case (MANIZZA_05)
        do j=js,je ; do i=is,ie
          if (G%mask2dT(i,j) <= 0.5) then
            do n=1,optics%nbands
              optics%opacity_band(n,i,j,k) = CS%opacity_land_value
            enddo
          else
            ! Band 1 is Manizza blue.
            optics%opacity_band(1,i,j,k) = 0.0232 + 0.074*chl_data(i,j)**0.674
            if (nbands >= 2) &  !  Band 2 is Manizza red.
              optics%opacity_band(2,i,j,k) = 0.225 + 0.037*chl_data(i,j)**0.629
            ! All remaining bands are NIR, for lack of something better to do.
            do n=3,nbands ; optics%opacity_band(n,i,j,k) = 2.86 ; enddo
          endif
        enddo ; enddo
      case (MOREL_88)
        do j=js,je ; do i=is,ie
          optics%opacity_band(1,i,j,k) = CS%opacity_land_value
          if (G%mask2dT(i,j) > 0.5) &
            optics%opacity_band(1,i,j,k) = opacity_morel(chl_data(i,j))

          do n=2,optics%nbands
            optics%opacity_band(n,i,j,k) = optics%opacity_band(1,i,j,k)
          enddo
        enddo ; enddo

      case default
        call MOM_error(FATAL, "opacity_from_chl: CS%opacity_scheme is not valid.")
    end select
  enddo


end subroutine opacity_from_chl

function opacity_morel(chl_data)
  real, intent(in)  :: chl_data
  real :: opacity_morel
! Argument : chl_data - The chlorophyll-A concentration in mg m-3.
!   The following are coefficients for the optical model taken from Morel and
! Antoine (1994). These coeficients represent a non uniform distribution of
! chlorophyll-a through the water column.  Other approaches may be more
! appropriate when using an interactive ecosystem model that predicts
! three-dimensional chl-a values.
  real, dimension(6), parameter :: &
       Z2_coef=(/7.925, -6.644, 3.662, -1.815, -0.218,  0.502/)
  real :: Chl, Chl2 ! The log10 of chl_data (in mg m-3), and Chl^2.

  Chl = log10(min(max(chl_data,0.02),60.0)) ; Chl2 = Chl*Chl
  opacity_morel = 1.0 / ( (Z2_coef(1) + Z2_coef(2)*Chl) + Chl2 * &
      ((Z2_coef(3) + Chl*Z2_coef(4)) + Chl2*(Z2_coef(5) + Chl*Z2_coef(6))) )
end function

function SW_pen_frac_morel(chl_data)
  real, intent(in)  :: chl_data
  real :: SW_pen_frac_morel
! Argument : chl_data - The chlorophyll-A concentration in mg m-3.
!   The following are coefficients for the optical model taken from Morel and
! Antoine (1994). These coeficients represent a non uniform distribution of
! chlorophyll-a through the water column.  Other approaches may be more
! appropriate when using an interactive ecosystem model that predicts
! three-dimensional chl-a values.
  real :: Chl, Chl2         ! The log10 of chl_data in mg m-3, and Chl^2.
  real, dimension(6), parameter :: &
       V1_coef=(/0.321,  0.008, 0.132,  0.038, -0.017, -0.007/)

  Chl = log10(min(max(chl_data,0.02),60.0)) ; Chl2 = Chl*Chl
  SW_pen_frac_morel = 1.0 - ( (V1_coef(1) + V1_coef(2)*Chl) + Chl2 * &
       ((V1_coef(3) + Chl*V1_coef(4)) + Chl2*(V1_coef(5) + Chl*V1_coef(6))) )
end function SW_pen_frac_morel

function opacity_manizza(chl_data)
  real, intent(in)  :: chl_data
  real :: opacity_manizza
! Argument : chl_data - The chlorophyll-A concentration in mg m-3.
!   This sets the blue-wavelength opacity according to the scheme proposed by
! Manizza, M. et al, 2005.

  opacity_manizza = 0.0232 + 0.074*chl_data**0.674
end function

subroutine opacity_init(Time, G, param_file, diag, tracer_flow, CS, optics)
  type(time_type), target, intent(in)    :: Time
  type(ocean_grid_type),   intent(in)    :: G
  type(param_file_type),   intent(in)    :: param_file
  type(diag_ctrl), target, intent(inout) :: diag
  type(tracer_flow_control_CS), target, intent(in) :: tracer_flow
  type(opacity_CS),        pointer       :: CS
  type(optics_type),       pointer       :: optics
! Arguments: Time - The current model time.
!  (in)      G - The ocean's grid structure.
!  (in)      param_file - A structure indicating the open file to parse for
!                         model parameter values.
!  (in)      diag - A structure that is used to regulate diagnostic output.
!
!  (in/out)  CS - A pointer that is set to point to the control structure
!                  for this module
! This include declares and sets the variable "version".
#include "version_variable.h"
  character(len=200) :: inputdir   ! The directory where NetCDF input files
  character(len=240) :: filename
  character(len=200) :: tmpstr
  character(len=40)  :: mod = "MOM_opacity"
  character(len=40)  :: bandnum, shortname
  character(len=200) :: longname
  character(len=40)  :: scheme_string
  logical :: use_scheme
  integer :: isd, ied, jsd, jed, nz, n
  isd = G%isd ; ied = G%ied ; jsd = G%jsd ; jed = G%jed ; nz = G%ke

  if (associated(CS)) then
    call MOM_error(WARNING, "opacity_init called with an associated"// &
                             "associated control structure.")
    return
  else ; allocate(CS) ; endif

  CS%diag => diag
  CS%Time => Time
  CS%tracer_flow_CSp => tracer_flow

  ! Read all relevant parameters and write them to the model log.
  call log_version(param_file, mod, version, "")

! parameters for CHL_A routines
  call get_param(param_file, mod, "VAR_PEN_SW", CS%var_pen_sw, &
                 "If true, use one of the CHL_A schemes specified by \n"//&
                 "OPACITY_SCHEME to determine the e-folding depth of \n"//&
                 "incoming short wave radiation.", default=.false.)

  CS%opacity_scheme = NO_SCHEME ; scheme_string = ""
  if (CS%var_pen_sw) then
    call get_param(param_file, mod, "OPACITY_SCHEME", tmpstr, &
                 "This character string specifies how chlorophyll \n"//&
                 "concentrations are translated into opacities. Currently \n"//&
                 "valid options include:\n"//&
                 " \t\t  MANIZZA_05 - Use Manizza et al., GRL, 2005. \n"//&
                 " \t\t  MOREL_88 - Use Morel, JGR, 1988.", &
                 default=MANIZZA_05_STRING)
    if (len_trim(tmpstr) > 0) then
      tmpstr = uppercase(tmpstr)
      select case (tmpstr)
        case (MANIZZA_05_STRING)
          CS%opacity_scheme = MANIZZA_05 ; scheme_string = MANIZZA_05_STRING
        case (MOREL_88_STRING)
          CS%opacity_scheme = MOREL_88 ; scheme_string = MOREL_88_STRING
        case default
          call MOM_error(FATAL, "opacity_init: #DEFINE OPACITY_SCHEME "//&
                                  trim(tmpstr) // "in input file is invalid.")
      end select
      call MOM_mesg('opacity_init: opacity scheme set to "'//trim(tmpstr)//'".', 5)
    endif
    if (CS%opacity_scheme == NO_SCHEME) then
      call MOM_error(WARNING, "opacity_init: No scheme has successfully "//&
               "been specified for the opacity.  Using the default MANIZZA_05.")
      CS%opacity_scheme = MANIZZA_05 ; scheme_string = MANIZZA_05_STRING
    endif

    call get_param(param_file, mod, "CHL_FROM_FILE", CS%chl_from_file, &
                 "If true, chl_a is read from a file.", default=.true.)
    if (CS%chl_from_file) then
      call time_interp_external_init()

      call get_param(param_file, mod, "INPUTDIR", inputdir, default=".")
      call get_param(param_file, mod, "CHL_FILE", CS%chl_file, &
                 "CHL_FILE is the file containing chl_a concentrations in \n"//&
                 "the variable CHL_A. It is used when VAR_PEN_SW and \n"//&
                 "CHL_FROM_FILE are true.", fail_if_missing=.true.)

      filename = trim(slasher(inputdir))//trim(CS%chl_file)
      call log_param(param_file, mod, "INPUTDIR/CHL_FILE", filename)
      CS%sbc_chl = init_external_field(filename,'CHL_A',domain=G%Domain%mpp_domain)
    endif

    call get_param(param_file, mod, "BLUE_FRAC_SW", CS%blue_frac, &
                 "The fraction of the penetrating shortwave radiation \n"//&
                 "that is in the blue band.", default=0.5, units="nondim")
  else
<<<<<<< HEAD
    !BGR/ Add option for 2-exponential decay to existing switch "OPACITY_SCHEME"
    !       Note that description and options for opacity scheme will also
    !       need updated.
    call get_param(param_file, mod, "OPACITY_SCHEME", tmpstr, &
                 "This character string specifies how chlorophyll \n"//&
                 "concentrations are translated into opacities. Currently \n"//&
                 "valid options include:\n"//&
                 " \t\t  MANIZZA_05 - Use Manizza et al., GRL, 2005. \n"//&
                 " \t\t  MOREL_88 - Use Morel, JGR, 1988.", &
=======
    call get_param(param_file, mod, "EXP_OPACITY_SCHEME", tmpstr, &
                 "This character string specifies which exponential \n"//&
                 "opacity scheme to utilize. Currently \n"//&
                 "valid options include:\n"//&
                 " \t\t  SINGLE_EXP - Single Exponent decay. \n"//&
                 " \t\t  DOUBLE_EXP - Double Exponent decay.", &
>>>>>>> 53676dcd
                 default=Single_Exp_String)!New default for "else" above (non-Chl scheme)
    if (len_trim(tmpstr) > 0) then
      tmpstr = uppercase(tmpstr)
      select case (tmpstr)
        case (SINGLE_EXP_STRING)
          CS%opacity_scheme = SINGLE_EXP ; scheme_string = SINGLE_EXP_STRING
<<<<<<< HEAD
          OPTICS%Two_Exp_Form=.false.
        case (DOUBLE_EXP_STRING)
          CS%opacity_scheme = DOUBLE_EXP ; scheme_string = DOUBLE_EXP_STRING
          OPTICS%Two_Exp_Form=.true.
=======
        case (DOUBLE_EXP_STRING)
          CS%opacity_scheme = DOUBLE_EXP ; scheme_string = DOUBLE_EXP_STRING
>>>>>>> 53676dcd
      end select
      call MOM_mesg('opacity_init: opacity scheme set to "'//trim(tmpstr)//'".', 5)
    endif
    call get_param(param_file, mod, "PEN_SW_SCALE", CS%pen_sw_scale, &
                 "The vertical absorption e-folding depth of the \n"//&
                 "penetrating shortwave radiation.", units="m", default=0.0)
    !BGR/ Added for opacity_scheme==double_exp read in 2nd exp-decay and fraction
<<<<<<< HEAD
    if (CS%Opacity_scheme == Double_Exp ) then
=======
    if (CS%Opacity_scheme == DOUBLE_EXP ) then
>>>>>>> 53676dcd
      call get_param(param_file, mod, "PEN_SW_SCALE_2ND", CS%pen_sw_scale_2nd, &
                 "The (2nd) vertical absorption e-folding depth of the \n"//&
                 "penetrating shortwave radiation \n"//&
                 "(use if SW_EXP_MODE==double.)",&
                 units="m", default=0.0)
<<<<<<< HEAD
      call get_param(param_file, mod, "SW_1ST_EXP_RATIO", Optics%sw_1st_exp_ratio, &
=======
      call get_param(param_file, mod, "SW_1ST_EXP_RATIO", CS%sw_1st_exp_ratio, &
>>>>>>> 53676dcd
                 "The fraction of 1st vertical absorption e-folding depth \n"//&
                 "penetrating shortwave radiation if SW_EXP_MODE==double.",&
                  units="m", default=0.0)
    elseif (CS%OPACITY_SCHEME == Single_Exp) then
      !/Else disable 2nd_exp scheme
      CS%pen_sw_scale_2nd = 0.0
<<<<<<< HEAD
      Optics%sw_1st_exp_ratio = 1.0
=======
      CS%sw_1st_exp_ratio = 1.0
>>>>>>> 53676dcd
    endif
    call get_param(param_file, mod, "PEN_SW_FRAC", CS%pen_sw_frac, &
                 "The fraction of the shortwave radiation that penetrates \n"//&
                 "below the surface.", units="nondim", default=0.0)

  endif
  call get_param(param_file, mod, "PEN_SW_NBANDS", optics%nbands, &
                 "The number of bands of penetrating shortwave radiation.", &
                 default=1)
  if (CS%Opacity_scheme == DOUBLE_EXP ) then
    if (optics%nbands.ne.2) then
      call MOM_error(FATAL, "set_opacity: "// &
         "Cannot use a double_exp opacity scheme with nbands!=2.")
    endif
  elseif (CS%Opacity_scheme == SINGLE_EXP ) then
    if (optics%nbands.ne.1) then
      call MOM_error(FATAL, "set_opacity: "// &
         "Cannot use a single_exp opacity scheme with nbands!=1.")
    endif 
  endif
  if (.not.ASSOCIATED(optics%min_wavelength_band)) &
    allocate(optics%min_wavelength_band(optics%nbands))
  if (.not.ASSOCIATED(optics%max_wavelength_band)) &
    allocate(optics%max_wavelength_band(optics%nbands))

  if (CS%opacity_scheme == MANIZZA_05) then
    optics%min_wavelength_band(1) =0
    optics%max_wavelength_band(1) =550
    if (optics%nbands >= 2) then
      optics%min_wavelength_band(2)=550
      optics%max_wavelength_band(2)=700
    endif
    if (optics%nbands > 2) then
      do n=3,optics%nbands
        optics%min_wavelength_band(n) =700
        optics%max_wavelength_band(n) =2800
      enddo
    endif
  endif

  call get_param(param_file, mod, "OPACITY_LAND_VALUE", CS%opacity_land_value, &
                 "The value to use for opacity over land. The default is \n"//&
                 "10 m-1 - a value for muddy water.", units="m-1", default=10.0)

  if (.not.ASSOCIATED(optics%opacity_band)) &
    allocate(optics%opacity_band(optics%nbands,isd:ied,jsd:jed,nz))
  if (.not.ASSOCIATED(optics%opacity_band_2nd)) &
    allocate(optics%opacity_band_2nd(optics%nbands,isd:ied,jsd:jed,nz))
  if (.not.ASSOCIATED(optics%sw_pen_band)) &
    allocate(optics%sw_pen_band(optics%nbands,isd:ied,jsd:jed))
  allocate(CS%id_opacity(optics%nbands)) ; CS%id_opacity(:) = -1

  CS%id_sw_pen = register_diag_field('ocean_model', 'SW_pen', diag%axesT1, Time, &
      'Penetrating shortwave radiation flux into ocean', 'Watt meter-2')
  CS%id_sw_vis_pen = register_diag_field('ocean_model', 'SW_vis_pen', diag%axesT1, Time, &
      'Visible penetrating shortwave radiation flux into ocean', 'Watt meter-2')
  do n=1,optics%nbands
    write(bandnum,'(i3)') n
    shortname = 'opac_'//trim(adjustl(bandnum))
    longname = 'Opacity for shortwave radiation in band '//trim(adjustl(bandnum))
    CS%id_opacity(n) = register_diag_field('ocean_model', shortname, diag%axesTL, Time, &
      longname, 'meter-1')
  enddo
  if (CS%var_pen_sw) &
    CS%id_chl = register_diag_field('ocean_model', 'Chl_opac', diag%axesT1, Time, &
        'Surface chlorophyll A concentration used to find opacity', 'mg meter-3')


end subroutine opacity_init


subroutine opacity_end(CS, optics)
  type(opacity_CS),  pointer           :: CS
  type(optics_type), pointer, optional :: optics

  if (associated(CS%id_opacity)) deallocate(CS%id_opacity)
  if (associated(CS)) deallocate(CS)

  if (present(optics)) then ; if (associated(optics)) then
    if (ASSOCIATED(optics%opacity_band)) deallocate(optics%opacity_band)
    if (ASSOCIATED(optics%opacity_band_2nd)) deallocate(optics%opacity_band_2nd)
    if (ASSOCIATED(optics%sw_pen_band)) deallocate(optics%sw_pen_band)
  endif ; endif

end subroutine opacity_end

end module MOM_opacity<|MERGE_RESOLUTION|>--- conflicted
+++ resolved
@@ -84,15 +84,9 @@
                              ! radiation to use.
   real :: pen_sw_scale       !   The vertical absorption e-folding depth of the
                              ! penetrating shortwave radiation, in m.
-<<<<<<< HEAD
-  !BGR/ Add pen_sw_scale_2nd for use with 2-exponential decay shortwave radiation schme (i.e. Jerlov type)
-  real :: pen_sw_scale_2nd   !   The vertical absorption e-folding depth of the 
-                             ! 2nd exponential decay in 2 e-decay mode.
-=======
   real :: pen_sw_scale_2nd   !   The vertical absorption e-folding depth of the
                              ! (2nd) penetrating shortwave radiation, in m.
   real :: SW_1ST_EXP_RATIO   ! Ratio for 1st exp decay in Two Exp decay opacity
->>>>>>> 53676dcd
   real :: pen_sw_frac        !   The fraction of shortwave radiation that is
                              ! penetrating with a constant e-folding approach.
   real :: blue_frac          !   The fraction of the penetrating shortwave
@@ -141,7 +135,6 @@
 ! local variables
   integer :: i, j, k, n, is, ie, js, je, nz
   real :: inv_sw_pen_scale  ! The inverse of the e-folding scale, in m-1.
-  real :: inv_sw_pen_scale_2nd   !    id.     (for 2nd exp)
   real :: Inv_nbands        ! The inverse of the number of bands of penetrating
                             ! shortwave radiation.
   logical :: call_for_surface  ! if horizontal slice is the surface layer
@@ -169,22 +162,6 @@
     ! Make sure there is no division by 0.
     inv_sw_pen_scale = 1.0 / max(CS%pen_sw_scale, 0.1*GV%Angstrom_z, &
                                  GV%H_to_m*GV%H_subroundoff)
-<<<<<<< HEAD
-    !BGR/ add 2nd (for 2-exponential form)
-    inv_sw_pen_scale_2nd = 1.0 / max(CS%pen_sw_scale_2nd, 0.1*GV%Angstrom_z, &
-                                 GV%H_to_m*GV%H_subroundoff)
-!$OMP parallel default(none) shared(is,ie,js,je,nz,optics,inv_sw_pen_scale,fluxes,CS,Inv_nbands)
-!$OMP do
-    do k=1,nz ; do j=js,je ; do i=is,ie  ; do n=1,optics%nbands
-      optics%opacity_band(n,i,j,k) = inv_sw_pen_scale
-      !BGR/ add 2nd band
-      optics%opacity_band_2nd(n,i,j,k) = inv_sw_pen_scale_2nd
-    enddo ; enddo ; enddo ; enddo
-    if (.not.associated(fluxes%sw) .or. (CS%pen_SW_scale <= 0.0)) then
-!$OMP do
-      do j=js,je ; do i=is,ie ; do n=1,optics%nbands
-        optics%sw_pen_band(n,i,j) = 0.0
-=======
 !$OMP parallel default(none) shared(is,ie,js,je,nz,optics,inv_sw_pen_scale,fluxes,CS,Inv_nbands,GV)
     if ( CS%Opacity_scheme == DOUBLE_EXP ) then
 !$OMP do
@@ -192,7 +169,6 @@
         optics%opacity_band(1,i,j,k) = inv_sw_pen_scale
         optics%opacity_band(2,i,j,k) = 1.0 / max(CS%pen_sw_scale_2nd, &
              0.1*GV%Angstrom_z,GV%H_to_m*GV%H_subroundoff)
->>>>>>> 53676dcd
       enddo ; enddo ; enddo
       if (.not.associated(fluxes%sw) .or. (CS%pen_SW_scale <= 0.0)) then
 !$OMP do
@@ -596,39 +572,20 @@
                  "The fraction of the penetrating shortwave radiation \n"//&
                  "that is in the blue band.", default=0.5, units="nondim")
   else
-<<<<<<< HEAD
-    !BGR/ Add option for 2-exponential decay to existing switch "OPACITY_SCHEME"
-    !       Note that description and options for opacity scheme will also
-    !       need updated.
-    call get_param(param_file, mod, "OPACITY_SCHEME", tmpstr, &
-                 "This character string specifies how chlorophyll \n"//&
-                 "concentrations are translated into opacities. Currently \n"//&
-                 "valid options include:\n"//&
-                 " \t\t  MANIZZA_05 - Use Manizza et al., GRL, 2005. \n"//&
-                 " \t\t  MOREL_88 - Use Morel, JGR, 1988.", &
-=======
     call get_param(param_file, mod, "EXP_OPACITY_SCHEME", tmpstr, &
                  "This character string specifies which exponential \n"//&
                  "opacity scheme to utilize. Currently \n"//&
                  "valid options include:\n"//&
                  " \t\t  SINGLE_EXP - Single Exponent decay. \n"//&
                  " \t\t  DOUBLE_EXP - Double Exponent decay.", &
->>>>>>> 53676dcd
                  default=Single_Exp_String)!New default for "else" above (non-Chl scheme)
     if (len_trim(tmpstr) > 0) then
       tmpstr = uppercase(tmpstr)
       select case (tmpstr)
         case (SINGLE_EXP_STRING)
           CS%opacity_scheme = SINGLE_EXP ; scheme_string = SINGLE_EXP_STRING
-<<<<<<< HEAD
-          OPTICS%Two_Exp_Form=.false.
         case (DOUBLE_EXP_STRING)
           CS%opacity_scheme = DOUBLE_EXP ; scheme_string = DOUBLE_EXP_STRING
-          OPTICS%Two_Exp_Form=.true.
-=======
-        case (DOUBLE_EXP_STRING)
-          CS%opacity_scheme = DOUBLE_EXP ; scheme_string = DOUBLE_EXP_STRING
->>>>>>> 53676dcd
       end select
       call MOM_mesg('opacity_init: opacity scheme set to "'//trim(tmpstr)//'".', 5)
     endif
@@ -636,32 +593,20 @@
                  "The vertical absorption e-folding depth of the \n"//&
                  "penetrating shortwave radiation.", units="m", default=0.0)
     !BGR/ Added for opacity_scheme==double_exp read in 2nd exp-decay and fraction
-<<<<<<< HEAD
-    if (CS%Opacity_scheme == Double_Exp ) then
-=======
     if (CS%Opacity_scheme == DOUBLE_EXP ) then
->>>>>>> 53676dcd
       call get_param(param_file, mod, "PEN_SW_SCALE_2ND", CS%pen_sw_scale_2nd, &
                  "The (2nd) vertical absorption e-folding depth of the \n"//&
                  "penetrating shortwave radiation \n"//&
                  "(use if SW_EXP_MODE==double.)",&
                  units="m", default=0.0)
-<<<<<<< HEAD
-      call get_param(param_file, mod, "SW_1ST_EXP_RATIO", Optics%sw_1st_exp_ratio, &
-=======
       call get_param(param_file, mod, "SW_1ST_EXP_RATIO", CS%sw_1st_exp_ratio, &
->>>>>>> 53676dcd
                  "The fraction of 1st vertical absorption e-folding depth \n"//&
                  "penetrating shortwave radiation if SW_EXP_MODE==double.",&
                   units="m", default=0.0)
     elseif (CS%OPACITY_SCHEME == Single_Exp) then
       !/Else disable 2nd_exp scheme
       CS%pen_sw_scale_2nd = 0.0
-<<<<<<< HEAD
-      Optics%sw_1st_exp_ratio = 1.0
-=======
       CS%sw_1st_exp_ratio = 1.0
->>>>>>> 53676dcd
     endif
     call get_param(param_file, mod, "PEN_SW_FRAC", CS%pen_sw_frac, &
                  "The fraction of the shortwave radiation that penetrates \n"//&
@@ -708,8 +653,6 @@
 
   if (.not.ASSOCIATED(optics%opacity_band)) &
     allocate(optics%opacity_band(optics%nbands,isd:ied,jsd:jed,nz))
-  if (.not.ASSOCIATED(optics%opacity_band_2nd)) &
-    allocate(optics%opacity_band_2nd(optics%nbands,isd:ied,jsd:jed,nz))
   if (.not.ASSOCIATED(optics%sw_pen_band)) &
     allocate(optics%sw_pen_band(optics%nbands,isd:ied,jsd:jed))
   allocate(CS%id_opacity(optics%nbands)) ; CS%id_opacity(:) = -1
@@ -742,7 +685,6 @@
 
   if (present(optics)) then ; if (associated(optics)) then
     if (ASSOCIATED(optics%opacity_band)) deallocate(optics%opacity_band)
-    if (ASSOCIATED(optics%opacity_band_2nd)) deallocate(optics%opacity_band_2nd)
     if (ASSOCIATED(optics%sw_pen_band)) deallocate(optics%sw_pen_band)
   endif ; endif
 
