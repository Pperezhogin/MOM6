!> Shear-dependent mixing following Jackson et al. 2008.
module MOM_kappa_shear

! This file is part of MOM6. See LICENSE.md for the license.

use MOM_cpu_clock, only : cpu_clock_id, cpu_clock_begin, cpu_clock_end
use MOM_cpu_clock, only : CLOCK_MODULE_DRIVER, CLOCK_MODULE, CLOCK_ROUTINE
use MOM_diag_mediator, only : post_data, register_diag_field, safe_alloc_ptr
use MOM_diag_mediator, only : diag_ctrl, time_type
use MOM_debugging, only : hchksum, Bchksum
use MOM_error_handler, only : MOM_error, is_root_pe, FATAL, WARNING, NOTE
use MOM_file_parser, only : get_param, log_version, param_file_type
use MOM_grid, only : ocean_grid_type
use MOM_unit_scaling, only : unit_scale_type
use MOM_variables, only : thermo_var_ptrs
use MOM_verticalGrid, only : verticalGrid_type
use MOM_EOS, only : calculate_density_derivs

implicit none ; private

#include <MOM_memory.h>
#ifdef use_netCDF
#include <netcdf.inc>
#endif

public Calculate_kappa_shear, Calc_kappa_shear_vertex, kappa_shear_init
public kappa_shear_is_used, kappa_shear_at_vertex

! A note on unit descriptions in comments: MOM6 uses units that can be rescaled for dimensional
! consistency testing. These are noted in comments with units like Z, H, L, and T, along with
! their mks counterparts with notation like "a velocity [Z T-1 ~> m s-1]".  If the units
! vary with the Boussinesq approximation, the Boussinesq variant is given first.

!> This control structure holds the parameters that regulate shear mixing
type, public :: Kappa_shear_CS ; private
  real    :: RiNo_crit       !< The critical shear Richardson number for
                             !! shear-entrainment [nondim]. The theoretical value is 0.25.
                             !! The values found by Jackson et al. are 0.25-0.35.
  real    :: Shearmix_rate   !< A nondimensional rate scale for shear-driven
                             !! entrainment [nondim].  The value given by Jackson et al.
                             !! is 0.085-0.089.
  real    :: FRi_curvature   !<   A constant giving the curvature of the function
                             !! of the Richardson number that relates shear to
                             !! sources in the kappa equation [nondim].
                             !! The values found by Jackson et al. are -0.97 - -0.89.
  real    :: C_N             !<   The coefficient for the decay of TKE due to
                             !! stratification (i.e. proportional to N*tke) [nondim].
                             !! The values found by Jackson et al. are 0.24-0.28.
  real    :: C_S             !<   The coefficient for the decay of TKE due to
                             !! shear (i.e. proportional to |S|*tke) [nondim].
                             !! The values found by Jackson et al. are 0.14-0.12.
  real    :: lambda          !<   The coefficient for the buoyancy length scale
                             !! in the kappa equation [nondim].
                             !! The values found by Jackson et al. are 0.82-0.81.
  real    :: lambda2_N_S     !<   The square of the ratio of the coefficients of
                             !! the buoyancy and shear scales in the diffusivity
                             !! equation, 0 to eliminate the shear scale [nondim].
  real    :: TKE_bg          !<   The background level of TKE [Z2 T-2 ~> m2 s-2].
  real    :: kappa_0         !<   The background diapycnal diffusivity [Z2 T-1 ~> m2 s-1].
  real    :: kappa_trunc     !< Diffusivities smaller than this are rounded to 0 [Z2 T-1 ~> m2 s-1].
  real    :: kappa_tol_err   !<   The fractional error in kappa that is tolerated [nondim].
  real    :: Prandtl_turb    !< Prandtl number used to convert Kd_shear into viscosity [nondim].
  integer :: nkml            !<   The number of layers in the mixed layer, as
                             !! treated in this routine.  If the pieces of the
                             !! mixed layer are not to be treated collectively,
                             !! nkml is set to 1.
  integer :: max_RiNo_it     !< The maximum number of iterations that may be used
                             !! to estimate the instantaneous shear-driven mixing.
  integer :: max_KS_it       !< The maximum number of iterations that may be used
                             !! to estimate the time-averaged diffusivity.
  logical :: dKdQ_iteration_bug !< If true. use an older, dimensionally inconsistent estimate of
                             !! the derivative of diffusivity with energy in the Newton's method
                             !! iteration.  The bug causes undercorrections when dz > 1m.
  logical :: KS_at_vertex    !< If true, do the calculations of the shear-driven mixing
                             !! at the cell vertices (i.e., the vorticity points).
  logical :: eliminate_massless !< If true, massless layers are merged with neighboring
                             !! massive layers in this calculation.
                             !  I can think of no good reason why this should be false. - RWH
  real    :: vel_underflow   !< Velocity components smaller than vel_underflow
                             !! are set to 0 [L T-1 ~> m s-1].
  real    :: kappa_src_max_chg !< The maximum permitted increase in the kappa source within an
                             !! iteration relative to the local source [nondim].  This must be
                             !! greater than 1.  The lower limit for the permitted fractional
                             !! decrease is (1 - 0.5/kappa_src_max_chg).  These limits could
                             !! perhaps be made dynamic with an improved iterative solver.
  logical :: all_layer_TKE_bug !< If true, report back the latest estimate of TKE instead of the
                             !! time average TKE when there is mass in all layers.  Otherwise always
                             !! report the time-averaged TKE, as is currently done when there
                             !! are some massless layers.
!  logical :: layer_stagger = .false. ! If true, do the calculations centered at
                             !  layers, rather than the interfaces.
  logical :: debug = .false. !< If true, write verbose debugging messages.
  type(diag_ctrl), pointer :: diag => NULL() !< A structure that is used to
                             !! regulate the timing of diagnostic output.
  !>@{ Diagnostic IDs
  integer :: id_Kd_shear = -1, id_TKE = -1, id_ILd2 = -1, id_dz_Int = -1
  !>@}
end type Kappa_shear_CS

! integer :: id_clock_project, id_clock_KQ, id_clock_avg, id_clock_setup

#undef  DEBUG
#undef  ADD_DIAGNOSTICS

contains

!> Subroutine for calculating shear-driven diffusivity and TKE in tracer columns
subroutine Calculate_kappa_shear(u_in, v_in, h, tv, p_surf, kappa_io, tke_io, &
                                 kv_io, dt, G, GV, US, CS, initialize_all)
  type(ocean_grid_type),   intent(in)    :: G      !< The ocean's grid structure.
  type(verticalGrid_type), intent(in)    :: GV     !< The ocean's vertical grid structure.
  type(unit_scale_type),   intent(in)    :: US     !< A dimensional unit scaling type
  real, dimension(SZI_(G),SZJ_(G),SZK_(GV)),   &
                           intent(in)    :: u_in   !< Initial zonal velocity [L T-1 ~> m s-1].
  real, dimension(SZI_(G),SZJ_(G),SZK_(GV)),   &
                           intent(in)    :: v_in   !< Initial meridional velocity [L T-1 ~> m s-1].
  real, dimension(SZI_(G),SZJ_(G),SZK_(GV)),   &
                           intent(in)    :: h      !< Layer thicknesses [H ~> m or kg m-2].
  type(thermo_var_ptrs),   intent(in)    :: tv     !< A structure containing pointers to any
                                                   !! available thermodynamic fields. Absent fields
                                                   !! have NULL ptrs.
  real, dimension(:,:),    pointer       :: p_surf !< The pressure at the ocean surface [R L2 T-2 ~> Pa] (or NULL).
  real, dimension(SZI_(G),SZJ_(G),SZK_(GV)+1), &
                           intent(inout) :: kappa_io !< The diapycnal diffusivity at each interface
                                                   !! (not layer!) [Z2 T-1 ~> m2 s-1].  Initially this is the
                                                   !! value from the previous timestep, which may
                                                   !! accelerate the iteration toward convergence.
  real, dimension(SZI_(G),SZJ_(G),SZK_(GV)+1), &
                           intent(out) :: tke_io   !< The turbulent kinetic energy per unit mass at
                                                   !! each interface (not layer!) [Z2 T-2 ~> m2 s-2].
  real, dimension(SZI_(G),SZJ_(G),SZK_(GV)+1), &
                           intent(inout) :: kv_io  !< The vertical viscosity at each interface
                                                   !! (not layer!) [Z2 T-1 ~> m2 s-1]. This discards any
                                                   !! previous value (i.e. it is intent out) and
                                                   !! simply sets Kv = Prandtl * Kd_shear
  real,                    intent(in)    :: dt     !< Time increment [T ~> s].
  type(Kappa_shear_CS),    pointer       :: CS     !< The control structure returned by a previous
                                                   !! call to kappa_shear_init.
  logical,       optional, intent(in)    :: initialize_all !< If present and false, the previous
                                                   !! value of kappa is used to start the iterations

  ! Local variables
  real, dimension(SZI_(G),SZK_(GV)) :: &
    h_2d, &             ! A 2-D version of h, but converted to [Z ~> m].
    u_2d, v_2d, &       ! 2-D versions of u_in and v_in, converted to [L T-1 ~> m s-1].
    T_2d, S_2d, rho_2d  ! 2-D versions of T [degC], S [ppt], and rho [R ~> kg m-3].
  real, dimension(SZI_(G),SZK_(GV)+1) :: &
    kappa_2d, & ! 2-D version of kappa_io [Z2 T-1 ~> m2 s-1].
    tke_2d      ! 2-D version tke_io [Z2 T-2 ~> m2 s-2].
  real, dimension(SZK_(GV)) :: &
    Idz, &      ! The inverse of the distance between TKE points [Z-1 ~> m-1].
    dz, &       ! The layer thickness [Z ~> m].
    u0xdz, &    ! The initial zonal velocity times dz [Z L T-1 ~> m2 s-1].
    v0xdz, &    ! The initial meridional velocity times dz [Z L T-1 ~> m2 s-1].
    T0xdz, &    ! The initial temperature times dz [degC Z ~> degC m].
    S0xdz       ! The initial salinity times dz [ppt Z ~> ppt m].
  real, dimension(SZK_(GV)+1) :: &
    kappa, &    ! The shear-driven diapycnal diffusivity at an interface [Z2 T-1 ~> m2 s-1].
    tke, &      ! The Turbulent Kinetic Energy per unit mass at an interface [Z2 T-2 ~> m2 s-2].
    kappa_avg, & ! The time-weighted average of kappa [Z2 T-1 ~> m2 s-1].
    tke_avg     ! The time-weighted average of TKE [Z2 T-2 ~> m2 s-2].
  real :: f2   ! The squared Coriolis parameter of each column [T-2 ~> s-2].
  real :: surface_pres  ! The top surface pressure [R L2 T-2 ~> Pa].

  real :: dz_in_lay     !   The running sum of the thickness in a layer [Z ~> m].
  real :: k0dt          ! The background diffusivity times the timestep [Z2 ~> m2].
  real :: dz_massless   ! A layer thickness that is considered massless [Z ~> m].
  logical :: use_temperature  !  If true, temperature and salinity have been
                        ! allocated and are being used as state variables.
  logical :: new_kappa = .true. ! If true, ignore the value of kappa from the
                        ! last call to this subroutine.

  integer, dimension(SZK_(GV)+1) :: kc ! The index map between the original
                        ! interfaces and the interfaces with massless layers
                        ! merged into nearby massive layers.
  real, dimension(SZK_(GV)+1) :: kf ! The fractional weight of interface kc+1 for
                        ! interpolating back to the original index space [nondim].
  integer :: is, ie, js, je, i, j, k, nz, nzc

  ! Diagnostics that should be deleted?
#ifdef ADD_DIAGNOSTICS
  real, dimension(SZK_(GV)+1) :: &  ! Additional diagnostics.
    I_Ld2_1d, dz_Int_1d
  real, dimension(SZI_(G),SZK_(GV)+1) :: & ! 2-D versions of diagnostics.
    I_Ld2_2d, dz_Int_2d
  real, dimension(SZI_(G),SZJ_(G),SZK_(GV)+1) :: & ! 3-D versions of diagnostics.
    I_Ld2_3d, dz_Int_3d
#endif
  is = G%isc ; ie = G%iec; js = G%jsc ; je = G%jec ; nz = GV%ke

  use_temperature = .false. ; if (associated(tv%T)) use_temperature = .true.
  new_kappa = .true. ; if (present(initialize_all)) new_kappa = initialize_all

  k0dt = dt*CS%kappa_0
  dz_massless = 0.1*sqrt(k0dt)

  !$OMP parallel do default(private) shared(js,je,is,ie,nz,h,u_in,v_in,use_temperature,new_kappa, &
#ifdef ADD_DIAGNOSTICS
  !$OMP                                I_Ld2_3d,dz_Int_3d, &
#endif
  !$OMP                                tv,G,GV,US,CS,kappa_io,dz_massless,k0dt,p_surf,dt,tke_io,kv_io)
  do j=js,je
    do k=1,nz ; do i=is,ie
      h_2d(i,k) = h(i,j,k)*GV%H_to_Z
      u_2d(i,k) = u_in(i,j,k) ; v_2d(i,k) = v_in(i,j,k)
    enddo ; enddo
    if (use_temperature) then ; do k=1,nz ; do i=is,ie
      T_2d(i,k) = tv%T(i,j,k) ; S_2d(i,k) = tv%S(i,j,k)
    enddo ; enddo ; else ; do k=1,nz ; do i=is,ie
      rho_2d(i,k) = GV%Rlay(k) ! Could be tv%Rho(i,j,k) ?
    enddo ; enddo ; endif
    if (.not.new_kappa) then ; do K=1,nz+1 ; do i=is,ie
      kappa_2d(i,K) = kappa_io(i,j,K)
    enddo ; enddo ; endif

!---------------------------------------
! Work on each column.
!---------------------------------------
    do i=is,ie ; if (G%mask2dT(i,j) > 0.5) then
    ! call cpu_clock_begin(id_clock_setup)
      ! Store a transposed version of the initial arrays.
      ! Any elimination of massless layers would occur here.
      if (CS%eliminate_massless) then
        nzc = 1
        do k=1,nz
          ! Zero out the thicknesses of all layers, even if they are unused.
          dz(k) = 0.0 ; u0xdz(k) = 0.0 ; v0xdz(k) = 0.0
          T0xdz(k) = 0.0 ; S0xdz(k) = 0.0

          ! Add a new layer if this one has mass.
!          if ((dz(nzc) > 0.0) .and. (h_2d(i,k) > dz_massless)) nzc = nzc+1
          if ((k>CS%nkml) .and. (dz(nzc) > 0.0) .and. &
              (h_2d(i,k) > dz_massless)) nzc = nzc+1

          ! Only merge clusters of massless layers.
!         if ((dz(nzc) > dz_massless) .or. &
!             ((dz(nzc) > 0.0) .and. (h_2d(i,k) > dz_massless))) nzc = nzc+1

          kc(k) = nzc
          dz(nzc) = dz(nzc) + h_2d(i,k)
          u0xdz(nzc) = u0xdz(nzc) + u_2d(i,k)*h_2d(i,k)
          v0xdz(nzc) = v0xdz(nzc) + v_2d(i,k)*h_2d(i,k)
          if (use_temperature) then
            T0xdz(nzc) = T0xdz(nzc) + T_2d(i,k)*h_2d(i,k)
            S0xdz(nzc) = S0xdz(nzc) + S_2d(i,k)*h_2d(i,k)
          else
            T0xdz(nzc) = T0xdz(nzc) + rho_2d(i,k)*h_2d(i,k)
            S0xdz(nzc) = S0xdz(nzc) + rho_2d(i,k)*h_2d(i,k)
          endif
        enddo
        kc(nz+1) = nzc+1

        ! Set up Idz as the inverse of layer thicknesses.
        do k=1,nzc ; Idz(k) = 1.0 / dz(k) ; enddo

        !   Now determine kf, the fractional weight of interface kc when
        ! interpolating between interfaces kc and kc+1.
        kf(1) = 0.0 ; dz_in_lay = h_2d(i,1)
        do k=2,nz
          if (kc(k) > kc(k-1)) then
            kf(k) = 0.0 ; dz_in_lay = h_2d(i,k)
          else
            kf(k) = dz_in_lay*Idz(kc(k)) ; dz_in_lay = dz_in_lay + h_2d(i,k)
          endif
        enddo
        kf(nz+1) = 0.0
      else
        do k=1,nz
          dz(k) = h_2d(i,k)
          u0xdz(k) = u_2d(i,k)*dz(k) ; v0xdz(k) = v_2d(i,k)*dz(k)
        enddo
        if (use_temperature) then
          do k=1,nz
            T0xdz(k) = T_2d(i,k)*dz(k) ; S0xdz(k) = S_2d(i,k)*dz(k)
          enddo
        else
          do k=1,nz
            T0xdz(k) = rho_2d(i,k)*dz(k) ; S0xdz(k) = rho_2d(i,k)*dz(k)
          enddo
        endif
        nzc = nz
        do k=1,nzc+1 ; kc(k) = k ; kf(k) = 0.0 ; enddo
      endif
      f2 = 0.25 * ((G%CoriolisBu(I,j)**2 + G%CoriolisBu(I-1,J-1)**2) + &
                   (G%CoriolisBu(I,J-1)**2 + G%CoriolisBu(I-1,J)**2))
      surface_pres = 0.0 ; if (associated(p_surf)) surface_pres = p_surf(i,j)

    ! ----------------------------------------------------    I_Ld2_1d, dz_Int_1d

    ! Set the initial guess for kappa, here defined at interfaces.
    ! ----------------------------------------------------
      if (new_kappa) then
        do K=1,nzc+1 ; kappa(K) = US%m2_s_to_Z2_T*1.0 ; enddo
      else
        do K=1,nzc+1 ; kappa(K) = kappa_2d(i,K) ; enddo
      endif

#ifdef ADD_DIAGNOSTICS
      call kappa_shear_column(kappa, tke, dt, nzc, f2, surface_pres, &
                              dz, u0xdz, v0xdz, T0xdz, S0xdz, kappa_avg, &
                              tke_avg, tv, CS, GV, US, I_Ld2_1d, dz_Int_1d)
#else
      call kappa_shear_column(kappa, tke, dt, nzc, f2, surface_pres, &
                              dz, u0xdz, v0xdz, T0xdz, S0xdz, kappa_avg, &
                              tke_avg, tv, CS, GV, US)
#endif

    ! call cpu_clock_begin(id_clock_setup)
    ! Extrapolate from the vertically reduced grid back to the original layers.
      if (nz == nzc) then
        do K=1,nz+1
          kappa_2d(i,K) = kappa_avg(K)
          if (CS%all_layer_TKE_bug) then
            tke_2d(i,K) = tke(K)
          else
            tke_2d(i,K) = tke_avg(K)
          endif
        enddo
      else
        do K=1,nz+1
          if (kf(K) == 0.0) then
            kappa_2d(i,K) = kappa_avg(kc(K))
            tke_2d(i,K) = tke_avg(kc(K))
          else
            kappa_2d(i,K) = (1.0-kf(K)) * kappa_avg(kc(K)) + &
                             kf(K) * kappa_avg(kc(K)+1)
            tke_2d(i,K) = (1.0-kf(K)) * tke_avg(kc(K)) + &
                           kf(K) * tke_avg(kc(K)+1)
          endif
        enddo
      endif
#ifdef ADD_DIAGNOSTICS
      do K=1,nz+1
        I_Ld2_2d(i,K) = I_Ld2_1d(K) ; dz_Int_2d(i,K) = dz_Int_1d(K)
      enddo
#endif
    ! call cpu_clock_end(id_clock_setup)
    else  ! Land points, still inside the i-loop.
      do K=1,nz+1
        kappa_2d(i,K) = 0.0 ; tke_2d(i,K) = 0.0
#ifdef ADD_DIAGNOSTICS
        I_Ld2_2d(i,K) = 0.0  ; dz_Int_2d(i,K) = 0.0
#endif
      enddo
    endif ; enddo ! i-loop

    do K=1,nz+1 ; do i=is,ie
      kappa_io(i,j,K) = G%mask2dT(i,j) * kappa_2d(i,K)
      tke_io(i,j,K) = G%mask2dT(i,j) * tke_2d(i,K)
      kv_io(i,j,K) = ( G%mask2dT(i,j) * kappa_2d(i,K) ) * CS%Prandtl_turb
#ifdef ADD_DIAGNOSTICS
      I_Ld2_3d(i,j,K) = I_Ld2_2d(i,K) ; dz_Int_3d(i,j,K) = dz_Int_2d(i,K)
#endif
    enddo ; enddo

  enddo ! end of j-loop

  if (CS%debug) then
    call hchksum(kappa_io, "kappa", G%HI, scale=US%Z2_T_to_m2_s)
    call hchksum(tke_io, "tke", G%HI, scale=US%Z_to_m**2*US%s_to_T**2)
  endif

  if (CS%id_Kd_shear > 0) call post_data(CS%id_Kd_shear, kappa_io, CS%diag)
  if (CS%id_TKE > 0) call post_data(CS%id_TKE, tke_io, CS%diag)
#ifdef ADD_DIAGNOSTICS
  if (CS%id_ILd2 > 0) call post_data(CS%id_ILd2, I_Ld2_3d, CS%diag)
  if (CS%id_dz_Int > 0) call post_data(CS%id_dz_Int, dz_Int_3d, CS%diag)
#endif

end subroutine Calculate_kappa_shear


!> Subroutine for calculating shear-driven diffusivity and TKE in corner columns
subroutine Calc_kappa_shear_vertex(u_in, v_in, h, T_in, S_in, tv, p_surf, kappa_io, tke_io, &
                                   kv_io, dt, G, GV, US, CS, initialize_all)
  type(ocean_grid_type),   intent(in)    :: G      !< The ocean's grid structure.
  type(verticalGrid_type), intent(in)    :: GV     !< The ocean's vertical grid structure.
  type(unit_scale_type),    intent(in)   :: US     !< A dimensional unit scaling type
  real, dimension(SZIB_(G),SZJ_(G),SZK_(GV)),   &
                           intent(in)    :: u_in   !< Initial zonal velocity [L T-1 ~> m s-1].
  real, dimension(SZI_(G),SZJB_(G),SZK_(GV)),   &
                           intent(in)    :: v_in   !< Initial meridional velocity [L T-1 ~> m s-1].
  real, dimension(SZI_(G),SZJ_(G),SZK_(GV)),   &
                           intent(in)    :: h      !< Layer thicknesses [H ~> m or kg m-2].
  real, dimension(SZI_(G),SZJ_(G),SZK_(GV)),   &
                           intent(in)    :: T_in   !< Layer potential temperatures [degC]
  real, dimension(SZI_(G),SZJ_(G),SZK_(GV)),   &
                           intent(in)    :: S_in   !< Layer salinities in ppt.
  type(thermo_var_ptrs),   intent(in)    :: tv     !< A structure containing pointers to any
                                                   !! available thermodynamic fields. Absent fields
                                                   !! have NULL ptrs.
  real, dimension(:,:),    pointer       :: p_surf !< The pressure at the ocean surface [R L2 T-2 ~> Pa]
                                                   !! (or NULL).
  real, dimension(SZI_(G),SZJ_(G),SZK_(GV)+1), &
                           intent(out)   :: kappa_io !< The diapycnal diffusivity at each interface
                                                   !! (not layer!) [Z2 T-1 ~> m2 s-1].
  real, dimension(SZIB_(G),SZJB_(G),SZK_(GV)+1), &
                           intent(out)   :: tke_io !< The turbulent kinetic energy per unit mass at
                                                   !! each interface (not layer!) [Z2 T-2 ~> m2 s-2].
  real, dimension(SZIB_(G),SZJB_(G),SZK_(GV)+1), &
                           intent(inout) :: kv_io  !< The vertical viscosity at each interface [Z2 T-1 ~> m2 s-1].
                                                   !! The previous value is used to initialize kappa
                                                   !! in the vertex columes as Kappa = Kv/Prandtl
                                                   !! to accelerate the iteration toward covergence.
  real,                    intent(in)    :: dt     !< Time increment [T ~> s].
  type(Kappa_shear_CS),    pointer       :: CS     !< The control structure returned by a previous
                                                   !! call to kappa_shear_init.
  logical,       optional, intent(in)    :: initialize_all !< If present and false, the previous
                                                   !! value of kappa is used to start the iterations

  ! Local variables
  real, dimension(SZIB_(G),SZK_(GV)) :: &
    h_2d, &             ! A 2-D version of h, but converted to [Z ~> m].
    u_2d, v_2d, &       ! 2-D versions of u_in and v_in, converted to [L T-1 ~> m s-1].
    T_2d, S_2d, rho_2d  ! 2-D versions of T [degC], S [ppt], and rho [R ~> kg m-3].
  real, dimension(SZIB_(G),SZK_(GV)+1,2) :: &
    kappa_2d    ! Quasi 2-D versions of kappa_io [Z2 T-1 ~> m2 s-1].
  real, dimension(SZIB_(G),SZK_(GV)+1) :: &
    tke_2d      ! 2-D version tke_io [Z2 T-2 ~> m2 s-2].
  real, dimension(SZK_(GV)) :: &
    Idz, &      ! The inverse of the distance between TKE points [Z-1 ~> m-1].
    dz, &       ! The layer thickness [Z ~> m].
    u0xdz, &    ! The initial zonal velocity times dz [L Z T-1 ~> m2 s-1].
    v0xdz, &    ! The initial meridional velocity times dz [L Z T-1 ~> m2 s-1].
    T0xdz, &    ! The initial temperature times dz [degC Z ~> degC m].
    S0xdz       ! The initial salinity times dz [ppt Z ~> ppt m].
  real, dimension(SZK_(GV)+1) :: &
    kappa, &    ! The shear-driven diapycnal diffusivity at an interface [Z2 T-1 ~> m2 s-1].
    tke, &      ! The Turbulent Kinetic Energy per unit mass at an interface [Z2 T-2 ~> m2 s-2].
    kappa_avg, & ! The time-weighted average of kappa [Z2 T-1 ~> m2 s-1].
    tke_avg     ! The time-weighted average of TKE [Z2 T-2 ~> m2 s-2].
  real :: f2   ! The squared Coriolis parameter of each column [T-2 ~> s-2].
  real :: surface_pres  ! The top surface pressure [R L2 T-2 ~> Pa].

  real :: dz_in_lay     !   The running sum of the thickness in a layer [Z ~> m].
  real :: k0dt          ! The background diffusivity times the timestep [Z2 ~> m2].
  real :: dz_massless   ! A layer thickness that is considered massless [Z ~> m].
  real :: I_hwt ! The inverse of the masked thickness weights [H-1 ~> m-1 or m2 kg-1].
  real :: I_Prandtl
  logical :: use_temperature  !  If true, temperature and salinity have been
                        ! allocated and are being used as state variables.
  logical :: new_kappa = .true. ! If true, ignore the value of kappa from the
                        ! last call to this subroutine.
  logical :: do_i       ! If true, work on this column.

  integer, dimension(SZK_(GV)+1) :: kc ! The index map between the original
                        ! interfaces and the interfaces with massless layers
                        ! merged into nearby massive layers.
  real, dimension(SZK_(GV)+1) :: kf ! The fractional weight of interface kc+1 for
                        ! interpolating back to the original index space [nondim].
  integer :: IsB, IeB, JsB, JeB, i, j, k, nz, nzc, J2, J2m1

  ! Diagnostics that should be deleted?
#ifdef ADD_DIAGNOSTICS
  real, dimension(SZK_(GV)+1) :: &  ! Additional diagnostics.
    I_Ld2_1d, dz_Int_1d
  real, dimension(SZI_(G),SZK_(GV)+1) :: & ! 2-D versions of diagnostics.
    I_Ld2_2d, dz_Int_2d
  real, dimension(SZI_(G),SZJ_(G),SZK_(GV)+1) :: & ! 3-D versions of diagnostics.
    I_Ld2_3d, dz_Int_3d
#endif
  isB = G%isc-1 ; ieB = G%iecB ; jsB = G%jsc-1 ; jeB = G%jecB ; nz = GV%ke

  use_temperature = .false. ; if (associated(tv%T)) use_temperature = .true.
  new_kappa = .true. ; if (present(initialize_all)) new_kappa = initialize_all

  k0dt =  dt*CS%kappa_0
  dz_massless = 0.1*sqrt(k0dt)
  I_Prandtl = 0.0 ; if (CS%Prandtl_turb > 0.0) I_Prandtl = 1.0 / CS%Prandtl_turb

  !$OMP parallel do default(private) shared(jsB,jeB,isB,ieB,nz,h,u_in,v_in,use_temperature,new_kappa, &
#ifdef ADD_DIAGNOSTICS
  !$OMP                                I_Ld2_3d,dz_Int_3d, &
#endif
  !$OMP                                tv,G,GV,US,CS,kappa_io,dz_massless,k0dt,p_surf,dt,tke_io,kv_io)
  do J=JsB,JeB
    J2 = mod(J,2)+1 ; J2m1 = 3-J2 ! = mod(J-1,2)+1

    ! Interpolate the various quantities to the corners, using masks.
    do k=1,nz ; do I=IsB,IeB
      u_2d(I,k) = (u_in(I,j,k)   * (G%mask2dCu(I,j)   * (h(i,j,k)   + h(i+1,j,k))) + &
                   u_in(I,j+1,k) * (G%mask2dCu(I,j+1) * (h(i,j+1,k) + h(i+1,j+1,k))) ) / &
                  ((G%mask2dCu(I,j)   * (h(i,j,k)   + h(i+1,j,k)) + &
                    G%mask2dCu(I,j+1) * (h(i,j+1,k) + h(i+1,j+1,k))) + GV%H_subroundoff)
      v_2d(I,k) = (v_in(i,J,k)   * (G%mask2dCv(i,J)   * (h(i,j,k)   + h(i,j+1,k))) + &
                   v_in(i+1,J,k) * (G%mask2dCv(i+1,J) * (h(i+1,j,k) + h(i+1,j+1,k))) ) / &
                  ((G%mask2dCv(i,J)   * (h(i,j,k)   + h(i,j+1,k)) + &
                    G%mask2dCv(i+1,J) * (h(i+1,j,k) + h(i+1,j+1,k))) + GV%H_subroundoff)
      I_hwt = 1.0 / (((G%mask2dT(i,j) * h(i,j,k) + G%mask2dT(i+1,j+1) * h(i+1,j+1,k)) + &
                      (G%mask2dT(i+1,j) * h(i+1,j,k) + G%mask2dT(i,j+1) * h(i,j+1,k))) + &
                     GV%H_subroundoff)
      if (use_temperature) then
        T_2d(I,k) = ( ((G%mask2dT(i,j) * h(i,j,k)) * T_in(i,j,k) + &
                       (G%mask2dT(i+1,j+1) * h(i+1,j+1,k)) * T_in(i+1,j+1,k)) + &
                      ((G%mask2dT(i+1,j) * h(i+1,j,k)) * T_in(i+1,j,k) + &
                       (G%mask2dT(i,j+1) * h(i,j+1,k)) * T_in(i,j+1,k)) ) * I_hwt
        S_2d(I,k) = ( ((G%mask2dT(i,j) * h(i,j,k)) * S_in(i,j,k) + &
                       (G%mask2dT(i+1,j+1) * h(i+1,j+1,k)) * S_in(i+1,j+1,k)) + &
                      ((G%mask2dT(i+1,j) * h(i+1,j,k)) * S_in(i+1,j,k) + &
                       (G%mask2dT(i,j+1) * h(i,j+1,k)) * S_in(i,j+1,k)) ) * I_hwt
      endif
      h_2d(I,k) = GV%H_to_Z * ((G%mask2dT(i,j) * h(i,j,k) + G%mask2dT(i+1,j+1) * h(i+1,j+1,k)) + &
                               (G%mask2dT(i+1,j) * h(i+1,j,k) + G%mask2dT(i,j+1) * h(i,j+1,k)) ) / &
                              ((G%mask2dT(i,j) + G%mask2dT(i+1,j+1)) + &
                               (G%mask2dT(i+1,j) + G%mask2dT(i,j+1)) + 1.0e-36 )
!      h_2d(I,k) = 0.25*((h(i,j,k) + h(i+1,j+1,k)) + (h(i+1,j,k) + h(i,j+1,k)))*GV%H_to_Z
!      h_2d(I,k) = ((h(i,j,k)**2 + h(i+1,j+1,k)**2) + &
!                   (h(i+1,j,k)**2 + h(i,j+1,k)**2))*GV%H_to_Z * I_hwt
    enddo ; enddo
    if (.not.use_temperature) then ; do k=1,nz ; do I=IsB,IeB
      rho_2d(I,k) = GV%Rlay(k)
    enddo ; enddo ; endif
    if (.not.new_kappa) then ; do K=1,nz+1 ; do I=IsB,IeB
      kappa_2d(I,K,J2) = kv_io(I,J,K) * I_Prandtl
    enddo ; enddo ; endif

!---------------------------------------
! Work on each column.
!---------------------------------------
    do I=IsB,IeB ; if ((G%mask2dCu(I,j) + G%mask2dCu(I,j+1)) + &
                       (G%mask2dCv(i,J) + G%mask2dCv(i+1,J)) > 0.0) then
    ! call cpu_clock_begin(Id_clock_setup)
      ! Store a transposed version of the initial arrays.
      ! Any elimination of massless layers would occur here.
      if (CS%eliminate_massless) then
        nzc = 1
        do k=1,nz
          ! Zero out the thicknesses of all layers, even if they are unused.
          dz(k) = 0.0 ; u0xdz(k) = 0.0 ; v0xdz(k) = 0.0
          T0xdz(k) = 0.0 ; S0xdz(k) = 0.0

          ! Add a new layer if this one has mass.
!          if ((dz(nzc) > 0.0) .and. (h_2d(I,k) > dz_massless)) nzc = nzc+1
          if ((k>CS%nkml) .and. (dz(nzc) > 0.0) .and. &
              (h_2d(I,k) > dz_massless)) nzc = nzc+1

          ! Only merge clusters of massless layers.
!         if ((dz(nzc) > dz_massless) .or. &
!             ((dz(nzc) > 0.0) .and. (h_2d(I,k) > dz_massless))) nzc = nzc+1

          kc(k) = nzc
          dz(nzc) = dz(nzc) + h_2d(I,k)
          u0xdz(nzc) = u0xdz(nzc) + u_2d(I,k)*h_2d(I,k)
          v0xdz(nzc) = v0xdz(nzc) + v_2d(I,k)*h_2d(I,k)
          if (use_temperature) then
            T0xdz(nzc) = T0xdz(nzc) + T_2d(I,k)*h_2d(I,k)
            S0xdz(nzc) = S0xdz(nzc) + S_2d(I,k)*h_2d(I,k)
          else
            T0xdz(nzc) = T0xdz(nzc) + rho_2d(I,k)*h_2d(I,k)
            S0xdz(nzc) = S0xdz(nzc) + rho_2d(I,k)*h_2d(I,k)
          endif
        enddo
        kc(nz+1) = nzc+1

        ! Set up Idz as the inverse of layer thicknesses.
        do k=1,nzc ; Idz(k) = 1.0 / dz(k) ; enddo

        !   Now determine kf, the fractional weight of interface kc when
        ! interpolating between interfaces kc and kc+1.
        kf(1) = 0.0 ; dz_in_lay = h_2d(I,1)
        do k=2,nz
          if (kc(k) > kc(k-1)) then
            kf(k) = 0.0 ; dz_in_lay = h_2d(I,k)
          else
            kf(k) = dz_in_lay*Idz(kc(k)) ; dz_in_lay = dz_in_lay + h_2d(I,k)
          endif
        enddo
        kf(nz+1) = 0.0
      else
        do k=1,nz
          dz(k) = h_2d(I,k)
          u0xdz(k) = u_2d(I,k)*dz(k) ; v0xdz(k) = v_2d(I,k)*dz(k)
        enddo
        if (use_temperature) then
          do k=1,nz
            T0xdz(k) = T_2d(I,k)*dz(k) ; S0xdz(k) = S_2d(I,k)*dz(k)
          enddo
        else
          do k=1,nz
            T0xdz(k) = rho_2d(I,k)*dz(k) ; S0xdz(k) = rho_2d(I,k)*dz(k)
          enddo
        endif
        nzc = nz
        do k=1,nzc+1 ; kc(k) = k ; kf(k) = 0.0 ; enddo
      endif
      f2 = G%CoriolisBu(I,J)**2
      surface_pres = 0.0 ; if (associated(p_surf)) &
        surface_pres = 0.25 * ((p_surf(i,j) + p_surf(i+1,j+1)) + &
                               (p_surf(i+1,j) + p_surf(i,j+1)))

    ! ----------------------------------------------------
    ! Set the initial guess for kappa, here defined at interfaces.
    ! ----------------------------------------------------
      if (new_kappa) then
        do K=1,nzc+1 ; kappa(K) = US%m2_s_to_Z2_T*1.0 ; enddo
      else
        do K=1,nzc+1 ; kappa(K) = kappa_2d(I,K,J2) ; enddo
      endif

#ifdef ADD_DIAGNOSTICS
      call kappa_shear_column(kappa, tke, dt, nzc, f2, surface_pres, &
                              dz, u0xdz, v0xdz, T0xdz, S0xdz, kappa_avg, &
                              tke_avg, tv, CS, GV, US, I_Ld2_1d, dz_Int_1d)
#else
      call kappa_shear_column(kappa, tke, dt, nzc, f2, surface_pres, &
                              dz, u0xdz, v0xdz, T0xdz, S0xdz, kappa_avg, &
                              tke_avg, tv, CS, GV, US)
#endif
    ! call cpu_clock_begin(Id_clock_setup)
    ! Extrapolate from the vertically reduced grid back to the original layers.
      if (nz == nzc) then
        do K=1,nz+1
          kappa_2d(I,K,J2) = kappa_avg(K)
          if (CS%all_layer_TKE_bug) then
            tke_2d(i,K) = tke(K)
          else
            tke_2d(i,K) = tke_avg(K)
          endif
        enddo
      else
        do K=1,nz+1
          if (kf(K) == 0.0) then
            kappa_2d(I,K,J2) = kappa_avg(kc(K))
            tke_2d(I,K) = tke_avg(kc(K))
          else
            kappa_2d(I,K,J2) = (1.0-kf(K)) * kappa_avg(kc(K)) + kf(K) * kappa_avg(kc(K)+1)
            tke_2d(I,K) = (1.0-kf(K)) * tke_avg(kc(K)) + kf(K) * tke_avg(kc(K)+1)
          endif
        enddo
      endif
#ifdef ADD_DIAGNOSTICS
      do K=1,nz+1
        I_Ld2_2d(i,K) = I_Ld2_1d(K) ; dz_Int_2d(i,K) = dz_Int_1d(K)
      enddo
#endif
    ! call cpu_clock_end(Id_clock_setup)
    else  ! Land points, still inside the i-loop.
      do K=1,nz+1
        kappa_2d(I,K,J2) = 0.0 ; tke_2d(I,K) = 0.0
#ifdef ADD_DIAGNOSTICS
        I_Ld2_2d(I,K) = 0.0 ; dz_Int_2d(I,K) = 0.0
#endif
      enddo
    endif ; enddo ! i-loop

    do K=1,nz+1 ; do I=IsB,IeB
      tke_io(I,J,K) = G%mask2dBu(I,J) * tke_2d(I,K)
      kv_io(I,J,K) = ( G%mask2dBu(I,J) * kappa_2d(I,K,J2) ) * CS%Prandtl_turb
#ifdef ADD_DIAGNOSTICS
      I_Ld2_3d(I,J,K) = I_Ld2_2d(I,K) ; dz_Int_3d(I,J,K) = dz_Int_2d(I,K)
#endif
    enddo ; enddo
    if (J>=G%jsc) then ; do K=1,nz+1 ; do i=G%isc,G%iec
      ! Set the diffusivities in tracer columns from the values at vertices.
      kappa_io(i,j,K) = G%mask2dT(i,j) * 0.25 * &
                        ((kappa_2d(I-1,K,J2m1) + kappa_2d(I,K,J2)) + &
                         (kappa_2d(I-1,K,J2)   + kappa_2d(I,K,J2m1)))
    enddo ; enddo ; endif

  enddo ! end of J-loop

  if (CS%debug) then
    call hchksum(kappa_io, "kappa", G%HI, scale=US%Z2_T_to_m2_s)
    call Bchksum(tke_io, "tke", G%HI, scale=US%Z_to_m**2*US%s_to_T**2)
  endif

  if (CS%id_Kd_shear > 0) call post_data(CS%id_Kd_shear, kappa_io, CS%diag)
  if (CS%id_TKE > 0) call post_data(CS%id_TKE, tke_io, CS%diag)
#ifdef ADD_DIAGNOSTICS
  if (CS%id_ILd2 > 0) call post_data(CS%id_ILd2, I_Ld2_3d, CS%diag)
  if (CS%id_dz_Int > 0) call post_data(CS%id_dz_Int, dz_Int_3d, CS%diag)
#endif

end subroutine Calc_kappa_shear_vertex


!> This subroutine calculates shear-driven diffusivity and TKE in a single column
subroutine kappa_shear_column(kappa, tke, dt, nzc, f2, surface_pres, &
                              dz, u0xdz, v0xdz, T0xdz, S0xdz, kappa_avg, &
                              tke_avg, tv, CS, GV, US, I_Ld2_1d, dz_Int_1d)
  type(verticalGrid_type), intent(in)    :: GV !< The ocean's vertical grid structure.
  real, dimension(SZK_(GV)+1), &
                     intent(inout) :: kappa !< The time-weighted average of kappa [Z2 T-1 ~> m2 s-1].
  real, dimension(SZK_(GV)+1), &
                     intent(out)   :: tke  !< The Turbulent Kinetic Energy per unit mass at
                                           !! an interface [Z2 T-2 ~> m2 s-2].
  integer,           intent(in)    :: nzc  !< The number of active layers in the column.
  real,              intent(in)    :: f2   !< The square of the Coriolis parameter [T-2 ~> s-2].
  real,              intent(in)    :: surface_pres  !< The surface pressure [R L2 T-2 ~> Pa].
  real, dimension(SZK_(GV)), &
                     intent(in)    :: dz   !< The layer thickness [Z ~> m].
  real, dimension(SZK_(GV)), &
                     intent(in)    :: u0xdz !< The initial zonal velocity times dz [Z L T-1 ~> m2 s-1].
  real, dimension(SZK_(GV)), &
                     intent(in)    :: v0xdz !< The initial meridional velocity times dz [Z L T-1 ~> m2 s-1].
  real, dimension(SZK_(GV)), &
                     intent(in)    :: T0xdz !< The initial temperature times dz [degC Z ~> degC m].
  real, dimension(SZK_(GV)), &
                     intent(in)    :: S0xdz !< The initial salinity times dz [ppt Z ~> ppt m].
  real, dimension(SZK_(GV)+1), &
                     intent(out)   :: kappa_avg !< The time-weighted average of kappa [Z2 T-1 ~> m2 s-1].
  real, dimension(SZK_(GV)+1), &
                     intent(out)   :: tke_avg  !< The time-weighted average of TKE [Z2 T-2 ~> m2 s-2].
  real,                    intent(in)    :: dt !< Time increment [T ~> s].
  type(thermo_var_ptrs),   intent(in)    :: tv !< A structure containing pointers to any
                                               !! available thermodynamic fields. Absent fields
                                               !! have NULL ptrs.
  type(Kappa_shear_CS),    pointer       :: CS !< The control structure returned by a previous
                                               !! call to kappa_shear_init.
  type(unit_scale_type),   intent(in)    :: US !< A dimensional unit scaling type
  real,  dimension(SZK_(GV)+1), &
           optional, intent(out)   :: I_Ld2_1d !< The inverse of the squared mixing length [Z-2 ~> m-2].
  real,  dimension(SZK_(GV)+1), &
           optional, intent(out)   :: dz_Int_1d !< The extent of a finite-volume space surrounding an interface,
                                               !! as used in calculating kappa and TKE [Z ~> m].

  real, dimension(nzc) :: &
    u, &        ! The zonal velocity after a timestep of mixing [L T-1 ~> m s-1].
    v, &        ! The meridional velocity after a timestep of mixing [L T-1 ~> m s-1].
    Idz, &      ! The inverse of the distance between TKE points [Z-1 ~> m-1].
    T, &        ! The potential temperature after a timestep of mixing [degC].
    Sal, &      ! The salinity after a timestep of mixing [ppt].
    u_test, v_test, & ! Temporary velocities [L T-1 ~> m s-1].
    T_test, S_test ! Temporary temperatures [degC] and salinities [ppt].

  real, dimension(nzc+1) :: &
    N2, &       ! The squared buoyancy frequency at an interface [T-2 ~> s-2].
    dz_Int, &   ! The extent of a finite-volume space surrounding an interface,
                ! as used in calculating kappa and TKE [Z ~> m].
    I_dz_int, & ! The inverse of the distance between velocity & density points
                ! above and below an interface [Z-1 ~> m-1].  This is used to
                ! calculate N2, shear, and fluxes, and it might differ from
                ! 1/dz_Int, as they have different uses.
    S2, &       ! The squared shear at an interface [T-2 ~> s-2].
    a1, &       ! a1 is the coupling between adjacent interfaces in the TKE,
                ! velocity, and density equations [Z s-1 ~> m s-1] or [Z ~> m]
    c1, &       ! c1 is used in the tridiagonal (and similar) solvers.
    k_src, &    ! The shear-dependent source term in the kappa equation [T-1 ~> s-1].
    kappa_src, & ! The shear-dependent source term in the kappa equation [T-1 ~> s-1].
    kappa_out, & ! The kappa that results from the kappa equation [Z2 T-1 ~> m2 s-1].
    kappa_mid, & ! The average of the initial and predictor estimates of kappa [Z2 T-1 ~> m2 s-1].
    tke_pred, & ! The value of TKE from a predictor step [Z2 T-2 ~> m2 s-2].
    kappa_pred, & ! The value of kappa from a predictor step [Z2 T-1 ~> m2 s-1].
    pressure, & ! The pressure at an interface [R L2 T-2 ~> Pa].
    T_int, &    ! The temperature interpolated to an interface [degC].
    Sal_int, &  ! The salinity interpolated to an interface [ppt].
    dbuoy_dT, & ! The partial derivatives of buoyancy with changes in temperature
    dbuoy_dS, & ! and salinity, [Z T-2 degC-1 ~> m s-2 degC-1] and [Z T-2 ppt-1 ~> m s-2 ppt-1].
    I_L2_bdry, &   ! The inverse of the square of twice the harmonic mean
                   ! distance to the top and bottom boundaries [Z-2 ~> m-2].
    K_Q, &         ! Diffusivity divided by TKE [T ~> s].
    K_Q_tmp, &     ! A temporary copy of diffusivity divided by TKE [T ~> s].
    local_src_avg, & ! The time-integral of the local source [nondim].
    tol_min, & ! Minimum tolerated ksrc for the corrector step [T-1 ~> s-1].
    tol_max, & ! Maximum tolerated ksrc for the corrector step [T-1 ~> s-1].
    tol_chg, & ! The tolerated kappa change integrated over a timestep [nondim].
    dist_from_top, &  ! The distance from the top surface [Z ~> m].
    local_src     ! The sum of all sources of kappa, including kappa_src and
                  ! sources from the elliptic term [T-1 ~> s-1].

  real :: dist_from_bot ! The distance from the bottom surface [Z ~> m].
  real :: b1            ! The inverse of the pivot in the tridiagonal equations.
  real :: bd1           ! A term in the denominator of b1.
  real :: d1            ! 1 - c1 in the tridiagonal equations.
  real :: gR0           ! A conversion factor from Z to pressure, given by Rho_0 times g
                        ! [R L2 T-2 Z-1 ~> kg m-2 s-2].
  real :: g_R0          ! g_R0 is a rescaled version of g/Rho [Z R-1 T-2 ~> m4 kg-1 s-2].
  real :: Norm          ! A factor that normalizes two weights to 1 [Z-2 ~> m-2].
  real :: tol_dksrc     ! Tolerance for the change in the kappa source within an iteration
                        ! relative to the local source [nondim].  This must be greater than 1.
  real :: tol2          ! The tolerance for the change in the kappa source within an iteration
                        ! relative to the average local source over previous iterations [nondim].
  real :: tol_dksrc_low ! The tolerance for the fractional decrease in ksrc
                        ! within an iteration [nondim].  0 < tol_dksrc_low < 1.
  real :: Ri_crit       !   The critical shear Richardson number for shear-
                        ! driven mixing [nondim]. The theoretical value is 0.25.
  real :: dt_rem        !   The remaining time to advance the solution [T ~> s].
  real :: dt_now        !   The time step used in the current iteration [T ~> s].
  real :: dt_wt         !   The fractional weight of the current iteration [nondim].
  real :: dt_test       !   A time-step that is being tested for whether it
                        ! gives acceptably small changes in k_src [T ~> s].
  real :: Idtt          !   Idtt = 1 / dt_test [T-1 ~> s-1].
  real :: dt_inc        !   An increment to dt_test that is being tested [T ~> s].

  real :: k0dt          ! The background diffusivity times the timestep [Z2 ~> m2].
  logical :: valid_dt   ! If true, all levels so far exhibit acceptably small changes in k_src.
  logical :: use_temperature  !  If true, temperature and salinity have been
                        ! allocated and are being used as state variables.
  integer :: ks_kappa, ke_kappa  ! The k-range with nonzero kappas.
  integer :: dt_halvings   ! The number of times that the time-step is halved
                           ! in seeking an acceptable timestep.  If none is
                           ! found, dt_rem*0.5^dt_halvings is used.
  integer :: dt_refinements ! The number of 2-fold refinements that will be used
                           ! to estimate the maximum permitted time step.  I.e.,
                           ! the resolution is 1/2^dt_refinements.
  integer :: k, itt, itt_dt
#ifdef DEBUG
  integer :: max_debug_itt ; parameter(max_debug_itt=20)
  real :: wt(SZK_(GV)+1), wt_tot, I_wt_tot, wt_itt
  real, dimension(SZK_(GV)+1) :: &
    Ri_k, tke_prev, dtke, dkappa, dtke_norm, &
    N2_debug, & ! A version of N2 for debugging [T-2 ~> s-2]
    ksrc_av     ! The average through the iterations of k_src [T-1 ~> s-1].
  real, dimension(SZK_(GV)+1,0:max_debug_itt) :: &
    tke_it1, N2_it1, Sh2_it1, ksrc_it1, kappa_it1, kprev_it1
  real, dimension(SZK_(GV)+1,1:max_debug_itt) :: &
    dkappa_it1, wt_it1, K_Q_it1, d_dkappa_it1, dkappa_norm
  real, dimension(SZK_(GV),0:max_debug_itt) :: &
    u_it1, v_it1, rho_it1, T_it1, S_it1
  real, dimension(0:max_debug_itt) :: &
    dk_wt_it1, dkpos_wt_it1, dkneg_wt_it1, k_mag
  real, dimension(max_debug_itt) ::  dt_it1
#endif

  Ri_crit = CS%Rino_crit
  gR0 = GV%Rho0 * GV%g_Earth
  g_R0 = (US%L_to_Z**2 * GV%g_Earth) / (GV%Rho0)
  k0dt = dt*CS%kappa_0

  tol_dksrc = CS%kappa_src_max_chg
  if (tol_dksrc == 10.0) then
    ! This is equivalent to the expression below, but avoids changes at roundoff for the default value.
    tol_dksrc_low = 0.95
  else
    tol_dksrc_low = (tol_dksrc - 0.5)/tol_dksrc
  endif
  tol2 = 2.0*CS%kappa_tol_err
  dt_refinements = 5 ! Selected so that 1/2^dt_refinements < 1-tol_dksrc_low
  use_temperature = .false. ; if (associated(tv%T)) use_temperature = .true.


  ! Set up Idz as the inverse of layer thicknesses.
  do k=1,nzc ; Idz(k) = 1.0 / dz(k) ; enddo
  !   Set up I_dz_int as the inverse of the distance between
  ! adjacent layer centers.
  I_dz_int(1) = 2.0 / dz(1)
  dist_from_top(1) = 0.0
  do K=2,nzc
    I_dz_int(K) = 2.0 / (dz(k-1) + dz(k))
    dist_from_top(K) = dist_from_top(K-1) + dz(k-1)
  enddo
  I_dz_int(nzc+1) = 2.0 / dz(nzc)

  !   Determine the velocities and thicknesses after eliminating massless
  ! layers and applying a time-step of background diffusion.
  if (nzc > 1) then
    a1(2) = k0dt*I_dz_int(2)
    b1 = 1.0 / (dz(1) + a1(2))
    u(1) = b1 * u0xdz(1) ; v(1) = b1 * v0xdz(1)
    T(1) = b1 * T0xdz(1) ; Sal(1) = b1 * S0xdz(1)
    c1(2) = a1(2) * b1 ; d1 = dz(1) * b1 ! = 1 - c1
    do k=2,nzc-1
      bd1 = dz(k) + d1*a1(k)
      a1(k+1) = k0dt*I_dz_int(k+1)
      b1 = 1.0 / (bd1 + a1(k+1))
      u(k) = b1 * (u0xdz(k) + a1(k)*u(k-1))
      v(k) = b1 * (v0xdz(k) + a1(k)*v(k-1))
      T(k) = b1 * (T0xdz(k) + a1(k)*T(k-1))
      Sal(k) = b1 * (S0xdz(k) + a1(k)*Sal(k-1))
      c1(k+1) = a1(k+1) * b1 ; d1 = bd1 * b1 ! d1 = 1 - c1
    enddo
    ! rho or T and S have insulating boundary conditions, u & v use no-slip
    ! bottom boundary conditions (if kappa0 > 0).
    ! For no-slip bottom boundary conditions
    b1 = 1.0 / ((dz(nzc) + d1*a1(nzc)) + k0dt*I_dz_int(nzc+1))
    u(nzc) = b1 * (u0xdz(nzc) + a1(nzc)*u(nzc-1))
    v(nzc) = b1 * (v0xdz(nzc) + a1(nzc)*v(nzc-1))
    ! For insulating boundary conditions
    b1 = 1.0 / (dz(nzc) + d1*a1(nzc))
    T(nzc) = b1 * (T0xdz(nzc) + a1(nzc)*T(nzc-1))
    Sal(nzc) = b1 * (S0xdz(nzc) + a1(nzc)*Sal(nzc-1))
    do k=nzc-1,1,-1
      u(k) = u(k) + c1(k+1)*u(k+1) ; v(k) = v(k) + c1(k+1)*v(k+1)
      T(k) = T(k) + c1(k+1)*T(k+1) ; Sal(k) = Sal(k) + c1(k+1)*Sal(k+1)
    enddo
  else
    ! This is correct, but probably unnecessary.
    b1 = 1.0 / (dz(1) + k0dt*I_dz_int(2))
    u(1) = b1 * u0xdz(1) ; v(1) = b1 * v0xdz(1)
    b1 = 1.0 / dz(1)
    T(1) = b1 * T0xdz(1) ; Sal(1) = b1 * S0xdz(1)
  endif

  ! This uses half the harmonic mean of thicknesses to provide two estimates
  ! of the boundary between cells, and the inverse of the harmonic mean to
  ! weight the two estimates.  The net effect is that interfaces around thin
  ! layers have thin cells, and the total thickness adds up properly.
  ! The top- and bottom- interfaces have zero thickness, consistent with
  ! adding additional zero thickness layers.
  dz_Int(1) = 0.0 ; dz_Int(2) = dz(1)
  do K=2,nzc-1
    Norm = 1.0 / (dz(k)*(dz(k-1)+dz(k+1)) + 2.0*dz(k-1)*dz(k+1))
    dz_Int(K) = dz_Int(K) + dz(k) * ( ((dz(k)+dz(k+1)) * dz(k-1)) * Norm)
    dz_Int(K+1) = dz(k) * ( ((dz(k-1)+dz(k)) * dz(k+1)) * Norm)
  enddo
  dz_Int(nzc) = dz_Int(nzc) + dz(nzc) ; dz_Int(nzc+1) = 0.0

  dist_from_bot = 0.0
  do K=nzc,2,-1
    dist_from_bot = dist_from_bot + dz(k)
    I_L2_bdry(K) = (dist_from_top(K) + dist_from_bot)**2 / &
                   (dist_from_top(K) * dist_from_bot)**2
  enddo

  ! Calculate thermodynamic coefficients and an initial estimate of N2.
  if (use_temperature) then
    pressure(1) = surface_pres
    do K=2,nzc
      pressure(K) = pressure(K-1) + gR0*dz(k-1)
      T_int(K) = 0.5*(T(k-1) + T(k))
      Sal_int(K) = 0.5*(Sal(k-1) + Sal(k))
    enddo
<<<<<<< HEAD
    call calculate_density_derivs(T_int, Sal_int, pressure, dbuoy_dT, dbuoy_dS, 2, nzc-1, &
                                  tv%eqn_of_state, scale=-g_R0)
=======
    call calculate_density_derivs(T_int, Sal_int, pressure, dbuoy_dT, dbuoy_dS, &
                                  tv%eqn_of_state, US=US, scale=-g_R0, dom=(/2,nzc/))
>>>>>>> acf23a41
  else
    do K=1,nzc+1 ; dbuoy_dT(K) = -g_R0 ; dbuoy_dS(K) = 0.0 ; enddo
  endif

#ifdef DEBUG
  N2_debug(1) = 0.0 ; N2_debug(nzc+1) = 0.0
  do K=2,nzc
    N2_debug(K) = max((dbuoy_dT(K) * (T0xdz(k-1)*Idz(k-1) - T0xdz(k)*Idz(k)) + &
                       dbuoy_dS(K) * (S0xdz(k-1)*Idz(k-1) - S0xdz(k)*Idz(k))) * &
                       I_dz_int(K), 0.0)
  enddo
  do k=1,nzc
    u_it1(k,0) = u0xdz(k)*Idz(k) ; v_it1(k,0) = v0xdz(k)*Idz(k)
    T_it1(k,0) = T0xdz(k)*Idz(k) ; S_it1(k,0) = S0xdz(k)*Idz(k)
  enddo
  do K=1,nzc+1
    kprev_it1(K,0) = kappa(K) ; kappa_it1(K,0) = kappa(K)
    tke_it1(K,0) = 0.0
    N2_it1(K,0) = N2_debug(K) ; Sh2_it1(K,0) = S2(K) ; ksrc_it1(K,0) = K_src(K)
  enddo
  do k=nzc+1,GV%ke
    u_it1(k,0) = 0.0 ; v_it1(k,0) = 0.0
    T_it1(k,0) = 0.0 ; S_it1(k,0) = 0.0
    kprev_it1(K+1,0) = 0.0 ; kappa_it1(K+1,0) = 0.0 ; tke_it1(K+1,0) = 0.0
    N2_it1(K+1,0) = 0.0 ; Sh2_it1(K+1,0) = 0.0 ; ksrc_it1(K+1,0) = 0.0
  enddo
  do itt=1,max_debug_itt
    dt_it1(itt) = 0.0
    do k=1,GV%ke
      u_it1(k,itt) = 0.0 ; v_it1(k,itt) = 0.0
      T_it1(k,itt) = 0.0 ; S_it1(k,itt) = 0.0
      rho_it1(k,itt) = 0.0
    enddo
    do K=1,GV%ke+1
      kprev_it1(K,itt) = 0.0 ; kappa_it1(K,itt) = 0.0 ; tke_it1(K,itt) = 0.0
      N2_it1(K,itt) = 0.0 ; Sh2_it1(K,itt) = 0.0
      ksrc_it1(K,itt) = 0.0
      dkappa_it1(K,itt) = 0.0 ; wt_it1(K,itt) = 0.0
      K_Q_it1(K,itt) = 0.0 ; d_dkappa_it1(K,itt) = 0.0
    enddo
  enddo
  do K=1,GV%ke+1 ; ksrc_av(K) = 0.0 ; enddo
#endif

  ! This call just calculates N2 and S2.
  call calculate_projected_state(kappa, u, v, T, Sal, 0.0, nzc, dz, I_dz_int, &
                                 dbuoy_dT, dbuoy_dS, u, v, T, Sal, GV, US, &
                                 N2=N2, S2=S2, vel_underflow=CS%vel_underflow)
! ----------------------------------------------------
! Iterate
! ----------------------------------------------------
  dt_rem = dt
  do K=1,nzc+1
    K_Q(K) = 0.0
    kappa_avg(K) = 0.0 ; tke_avg(K) = 0.0
    local_src_avg(K) = 0.0
    ! Use the grid spacings to scale errors in the source.
    if ( dz_Int(K) > 0.0 ) &
      local_src_avg(K) = 0.1 * k0dt * I_dz_int(K) / dz_Int(K)
  enddo

! call cpu_clock_end(id_clock_setup)

! do itt=1,CS%max_RiNo_it
  do itt=1,CS%max_KS_it

! ----------------------------------------------------
! Calculate new values of u, v, rho, N^2 and S.
! ----------------------------------------------------
#ifdef DEBUG
    do K=1,nzc+1
      Ri_k(K) = 1e3 ; if (S2(K) > 1e-3*N2(K)) Ri_k(K) = N2(K) / S2(K)
      if (itt > 1) then ; tke_prev(K) = tke(K) ; else ; tke_prev(K) = 0.0 ; endif
    enddo
#endif

  ! call cpu_clock_begin(id_clock_KQ)
    call find_kappa_tke(N2, S2, kappa, Idz, dz_Int, I_L2_bdry, f2, &
                        nzc, CS, GV, US, K_Q, tke, kappa_out, kappa_src, local_src)
  ! call cpu_clock_end(id_clock_KQ)

  ! call cpu_clock_begin(id_clock_avg)
    ! Determine the range of non-zero values of kappa_out.
    ks_kappa = GV%ke+1 ; ke_kappa = 0
    do K=2,nzc ; if (kappa_out(K) > 0.0) then
      ks_kappa = K ; exit
    endif ; enddo
    do k=nzc,ks_kappa,-1 ; if (kappa_out(K) > 0.0) then
      ke_kappa = K ; exit
    endif ; enddo
    if (ke_kappa == nzc) kappa_out(nzc+1) = 0.0
  ! call cpu_clock_end(id_clock_avg)

    ! Determine how long to use this value of kappa (dt_now).

  ! call cpu_clock_begin(id_clock_project)
    if ((ke_kappa < ks_kappa) .or. (itt==CS%max_RiNo_it)) then
      dt_now = dt_rem
    else
      ! Limit dt_now so that |k_src(k)-kappa_src(k)| < tol * local_src(k)
      dt_test = dt_rem
      do K=2,nzc
        tol_max(K) = kappa_src(K) + tol_dksrc * local_src(K)
        tol_min(K) = kappa_src(K) - tol_dksrc_low * local_src(K)
        tol_chg(K) = tol2 * local_src_avg(K)
      enddo

      do itt_dt=1,(CS%max_KS_it+1-itt)/2
        !   The maximum number of times that the time-step is halved in
        ! seeking an acceptable timestep is reduced with each iteration,
        ! so that as the maximum number of iterations is approached, the
        ! whole remaining timestep is used.  Typically, an acceptable
        ! timestep is found long before the minimum is reached, so the
        ! value of max_KS_it may be unimportant, especially if it is large
        ! enough.
        call calculate_projected_state(kappa_out, u, v, T, Sal, 0.5*dt_test, nzc, dz, I_dz_int, &
                                       dbuoy_dT, dbuoy_dS, u_test, v_test, T_test, S_test, &
                                       GV, US, N2, S2, ks_int=ks_kappa, ke_int=ke_kappa, &
                                       vel_underflow=CS%vel_underflow)
        valid_dt = .true.
        Idtt = 1.0 / dt_test
        do K=max(ks_kappa-1,2),min(ke_kappa+1,nzc)
          if (N2(K) < Ri_crit * S2(K)) then ! Equivalent to Ri < Ri_crit.
            K_src(K) = (2.0 * CS%Shearmix_rate * sqrt(S2(K))) * &
                       ((Ri_crit*S2(K) - N2(K)) / (Ri_crit*S2(K) + CS%FRi_curvature*N2(K)))
            if ((K_src(K) > max(tol_max(K), kappa_src(K) + Idtt*tol_chg(K))) .or. &
                (K_src(K) < min(tol_min(K), kappa_src(K) - Idtt*tol_chg(K)))) then
              valid_dt = .false. ; exit
            endif
          else
            if (0.0 < min(tol_min(K), kappa_src(K) - Idtt*tol_chg(K))) then
              valid_dt = .false. ; k_src(K) = 0.0 ; exit
            endif
          endif
        enddo

        if (valid_dt) exit
        dt_test = 0.5*dt_test
      enddo
      if ((dt_test < dt_rem) .and. valid_dt) then
        dt_inc = 0.5*dt_test
        do itt_dt=1,dt_refinements
          call calculate_projected_state(kappa_out, u, v, T, Sal, 0.5*(dt_test+dt_inc), &
                   nzc, dz, I_dz_int, dbuoy_dT, dbuoy_dS, u_test, v_test, T_test, S_test, &
                   GV, US, N2, S2, ks_int=ks_kappa, ke_int=ke_kappa, vel_underflow=CS%vel_underflow)
          valid_dt = .true.
          Idtt = 1.0 / (dt_test+dt_inc)
          do K=max(ks_kappa-1,2),min(ke_kappa+1,nzc)
            if (N2(K) < Ri_crit * S2(K)) then ! Equivalent to Ri < Ri_crit.
              K_src(K) = (2.0 * CS%Shearmix_rate * sqrt(S2(K))) * &
                         ((Ri_crit*S2(K) - N2(K)) / (Ri_crit*S2(K) + CS%FRi_curvature*N2(K)))
              if ((K_src(K) > max(tol_max(K), kappa_src(K) + Idtt*tol_chg(K))) .or. &
                  (K_src(K) < min(tol_min(K), kappa_src(K) - Idtt*tol_chg(K)))) then
                valid_dt = .false. ; exit
              endif
            else
              if (0.0 < min(tol_min(K), kappa_src(K) - Idtt*tol_chg(K))) then
                valid_dt = .false. ; k_src(K) = 0.0 ; exit
              endif
            endif
          enddo

          if (valid_dt) dt_test = dt_test + dt_inc
          dt_inc = 0.5*dt_inc
        enddo
      else
        dt_inc = 0.0
      endif

      dt_now = min(dt_test*(1.0+CS%kappa_tol_err)+dt_inc, dt_rem)
      do K=2,nzc
        local_src_avg(K) = local_src_avg(K) + dt_now * local_src(K)
      enddo
    endif  ! Are all the values of kappa_out 0?
  ! call cpu_clock_end(id_clock_project)

    ! The state has already been projected forward. Now find new values of kappa.

    if (ke_kappa < ks_kappa) then
      ! There is no mixing now, and will not be again.
    ! call cpu_clock_begin(id_clock_avg)
      dt_wt = dt_rem / dt ; dt_rem = 0.0
      do K=1,nzc+1
        kappa_mid(K) = 0.0
        ! This would be here but does nothing.
        ! kappa_avg(K) = kappa_avg(K) + kappa_mid(K)*dt_wt
        tke_avg(K) = tke_avg(K) + dt_wt*tke(K)
#ifdef DEBUG
        tke_pred(K) = tke(K) ; kappa_pred(K) = 0.0 ; kappa(K) = 0.0
#endif
      enddo
    ! call cpu_clock_end(id_clock_avg)
    else
    ! call cpu_clock_begin(id_clock_project)
      call calculate_projected_state(kappa_out, u, v, T, Sal, dt_now, nzc, dz, I_dz_int, &
                                     dbuoy_dT, dbuoy_dS, u_test, v_test, T_test, S_test, &
                                     GV, US, N2=N2, S2=S2, ks_int=ks_kappa, ke_int=ke_kappa, &
                                     vel_underflow=CS%vel_underflow)
    ! call cpu_clock_end(id_clock_project)

    ! call cpu_clock_begin(id_clock_KQ)
      do K=1,nzc+1 ; K_Q_tmp(K) = K_Q(K) ; enddo
      call find_kappa_tke(N2, S2, kappa_out, Idz, dz_Int, I_L2_bdry, f2, &
                          nzc, CS, GV, US, K_Q_tmp, tke_pred, kappa_pred)
    ! call cpu_clock_end(id_clock_KQ)

      ks_kappa = GV%ke+1 ; ke_kappa = 0
      do K=1,nzc+1
        kappa_mid(K) = 0.5*(kappa_out(K) + kappa_pred(K))
        if ((kappa_mid(K) > 0.0) .and. (K<ks_kappa)) ks_kappa = K
        if (kappa_mid(K) > 0.0) ke_kappa = K
      enddo

    ! call cpu_clock_begin(id_clock_project)
      call calculate_projected_state(kappa_mid, u, v, T, Sal, dt_now, nzc, dz, I_dz_int, &
                                     dbuoy_dT, dbuoy_dS, u_test, v_test, T_test, S_test, &
                                     GV, US, N2=N2, S2=S2, ks_int=ks_kappa, ke_int=ke_kappa, &
                                     vel_underflow=CS%vel_underflow)
    ! call cpu_clock_end(id_clock_project)

    ! call cpu_clock_begin(id_clock_KQ)
      call find_kappa_tke(N2, S2, kappa_out, Idz, dz_Int, I_L2_bdry, f2, &
                          nzc, CS, GV, US, K_Q, tke_pred, kappa_pred)
    ! call cpu_clock_end(id_clock_KQ)

    ! call cpu_clock_begin(id_clock_avg)
      dt_wt = dt_now / dt ; dt_rem = dt_rem - dt_now
      do K=1,nzc+1
        kappa_mid(K) = 0.5*(kappa_out(K) + kappa_pred(K))
        kappa_avg(K) = kappa_avg(K) + kappa_mid(K)*dt_wt
        tke_avg(K) = tke_avg(K) + dt_wt*0.5*(tke_pred(K) + tke(K))
        kappa(K) = kappa_pred(K) ! First guess for the next iteration.
      enddo
    ! call cpu_clock_end(id_clock_avg)
    endif

    if (dt_rem > 0.0) then
      ! Update the values of u, v, T, Sal, N2, and S2 for the next iteration.
    ! call cpu_clock_begin(id_clock_project)
      call calculate_projected_state(kappa_mid, u, v, T, Sal, dt_now, nzc, &
                                     dz, I_dz_int, dbuoy_dT, dbuoy_dS, u, v, T, Sal, &
                                     GV, US, N2, S2, vel_underflow=CS%vel_underflow)
    ! call cpu_clock_end(id_clock_project)
    endif

#ifdef DEBUG
    if (itt <= max_debug_itt) then
      dt_it1(itt) = dt_now
      dk_wt_it1(itt) = 0.0 ; dkpos_wt_it1(itt) = 0.0 ;  dkneg_wt_it1(itt) = 0.0
      k_mag(itt) = 0.0
      wt_itt = 1.0/real(itt) ; wt_tot = 0.0
      do K=1,nzc+1
        ksrc_av(K) = (1.0-wt_itt)*ksrc_av(K) + wt_itt*K_src(K)
        wt_tot = wt_tot + dz_Int(K) * ksrc_av(K)
      enddo
      ! Use the 1/0=0 convention.
      I_wt_tot = 0.0 ; if (wt_tot > 0.0) I_wt_tot = 1.0/wt_tot

      do K=1,nzc+1
        wt(K) = (dz_Int(K)*ksrc_av(K)) * I_wt_tot
        k_mag(itt) = k_mag(itt) + wt(K)*kappa_mid(K)
        dkappa_it1(K,itt) = kappa_pred(K) - kappa_out(K)
        dk_wt_it1(itt) = dk_wt_it1(itt) + wt(K)*dkappa_it1(K,itt)
        if (dkappa_it1(K,itt) > 0.0) then
          dkpos_wt_it1(itt) = dkpos_wt_it1(itt) + wt(K)*dkappa_it1(K,itt)
        else
          dkneg_wt_it1(itt) = dkneg_wt_it1(itt) + wt(K)*dkappa_it1(K,itt)
        endif
        wt_it1(K,itt) = wt(K)
      enddo
    endif
    do K=1,nzc+1
      Ri_k(K) = 1e3 ; if (N2(K) < 1e3 * S2(K)) Ri_k(K) = N2(K) / S2(K)
      dtke(K) = tke_pred(K) - tke(K)
      dtke_norm(K) = dtke(K) / (0.5*(tke(K) + tke_pred(K)))
      dkappa(K) = kappa_pred(K) - kappa_out(K)
    enddo
    if (itt <= max_debug_itt) then
      do k=1,nzc
        u_it1(k,itt) = u(k) ; v_it1(k,itt) = v(k)
        T_it1(k,itt) = T(k) ; S_it1(k,itt) = Sal(k)
      enddo
      do K=1,nzc+1
        kprev_it1(K,itt) = kappa_out(K)
        kappa_it1(K,itt) = kappa_mid(K) ; tke_it1(K,itt) = 0.5*(tke(K)+tke_pred(K))
        N2_it1(K,itt)=N2(K) ; Sh2_it1(K,itt)=S2(K)
        ksrc_it1(K,itt) = kappa_src(K)
        K_Q_it1(K,itt) = kappa_out(K) / (TKE(K))
        if (itt > 1) then
          if (abs(dkappa_it1(K,itt-1)) > 1e-20) &
            d_dkappa_it1(K,itt) = dkappa_it1(K,itt) / dkappa_it1(K,itt-1)
        endif
        dkappa_norm(K,itt) = dkappa(K) / max(0.5*(kappa_pred(K) + kappa_out(K)), US%m2_s_to_Z2_T*1e-100)
      enddo
    endif
#endif

    if (dt_rem <= 0.0) exit

  enddo ! end itt loop

#ifdef ADD_DIAGNOSTICS
  if (present(I_Ld2_1d)) then
    do K=1,GV%ke+1 ; I_Ld2_1d(K) = 0.0 ; enddo
    do K=2,nzc ; if (TKE(K) > 0.0) &
      I_Ld2_1d(K) = I_L2_bdry(K) + (N2(K) / CS%lambda**2 + f2) / TKE(K)
    enddo
  endif
  if (present(dz_Int_1d)) then
    do K=1,nzc+1 ; dz_Int_1d(K) = dz_Int(K) ; enddo
    do K=nzc+2,GV%ke ; dz_Int_1d(K) = 0.0 ; enddo
  endif
#endif

end subroutine kappa_shear_column

!>   This subroutine calculates the velocities, temperature and salinity that
!! the water column will have after mixing for dt with diffusivities kappa.  It
!! may also calculate the projected buoyancy frequency and shear.
subroutine calculate_projected_state(kappa, u0, v0, T0, S0, dt, nz, &
                                     dz, I_dz_int, dbuoy_dT, dbuoy_dS, &
                                     u, v, T, Sal, GV, US, N2, S2, ks_int, ke_int, vel_underflow)
  integer,               intent(in)    :: nz  !< The number of layers (after eliminating massless
                                              !! layers?).
  real, dimension(nz+1), intent(in)    :: kappa !< The diapycnal diffusivity at interfaces,
                                              !! [Z2 T-1 ~> m2 s-1].
  real, dimension(nz),   intent(in)    :: u0  !< The initial zonal velocity [L T-1 ~> m s-1].
  real, dimension(nz),   intent(in)    :: v0  !< The initial meridional velocity [L T-1 ~> m s-1].
  real, dimension(nz),   intent(in)    :: T0  !< The initial temperature [degC].
  real, dimension(nz),   intent(in)    :: S0  !< The initial salinity [ppt].
  real, dimension(nz),   intent(in)    :: dz  !< The grid spacing of layers [Z ~> m].
  real, dimension(nz+1), intent(in)    :: I_dz_int !< The inverse of the layer's thicknesses
                                              !! [Z-1 ~> m-1].
  real, dimension(nz+1), intent(in)    :: dbuoy_dT !< The partial derivative of buoyancy with
                                              !! temperature [Z T-2 degC-1 ~> m s-2 degC-1].
  real, dimension(nz+1), intent(in)    :: dbuoy_dS !< The partial derivative of buoyancy with
                                              !! salinity [Z T-2 ppt-1 ~> m s-2 ppt-1].
  real,                  intent(in)    :: dt  !< The time step [T ~> s].
  real, dimension(nz),   intent(inout) :: u   !< The zonal velocity after dt [L T-1 ~> m s-1].
  real, dimension(nz),   intent(inout) :: v   !< The meridional velocity after dt [L T-1 ~> m s-1].
  real, dimension(nz),   intent(inout) :: T   !< The temperature after dt [degC].
  real, dimension(nz),   intent(inout) :: Sal !< The salinity after dt [ppt].
  type(verticalGrid_type), intent(in)  :: GV  !< The ocean's vertical grid structure.
  type(unit_scale_type), intent(in)    :: US  !< A dimensional unit scaling type
  real, dimension(nz+1), optional, &
                         intent(inout) :: N2  !< The buoyancy frequency squared at interfaces [T-2 ~> s-2].
  real, dimension(nz+1), optional, &
                         intent(inout) :: S2  !< The squared shear at interfaces [T-2 ~> s-2].
  integer, optional,     intent(in)    :: ks_int !< The topmost k-index with a non-zero diffusivity.
  integer, optional,     intent(in)    :: ke_int !< The bottommost k-index with a non-zero
                                              !! diffusivity.
  real,    optional,     intent(in)    :: vel_underflow !< If present and true, any velocities that
                                              !! are smaller in magnitude than this value are
                                              !! set to 0 [L T-1 ~> m s-1].

  ! Local variables
  real, dimension(nz+1) :: c1
  real :: L2_to_Z2       ! A conversion factor from horizontal length units to vertical depth
                         ! units squared [Z2 s2 T-2 m-2 ~> 1].
  real :: underflow_vel  ! Velocities smaller in magnitude than underflow_vel are set to 0 [L T-1 ~> m s-1].
  real :: a_a, a_b, b1, d1, bd1, b1nz_0
  integer :: k, ks, ke

  ks = 1 ; ke = nz
  if (present(ks_int)) ks = max(ks_int-1,1)
  if (present(ke_int)) ke = min(ke_int,nz)
  underflow_vel = 0.0 ; if (present(vel_underflow)) underflow_vel = vel_underflow

  if (ks > ke) return

  if (dt > 0.0) then
    a_b = dt*(kappa(ks+1)*I_dz_int(ks+1))
    b1 = 1.0 / (dz(ks) + a_b)
    c1(ks+1) = a_b * b1 ; d1 = dz(ks) * b1 ! = 1 - c1

    u(ks) = (b1 * dz(ks))*u0(ks) ; v(ks) = (b1 * dz(ks))*v0(ks)
    T(ks) = (b1 * dz(ks))*T0(ks) ; Sal(ks) = (b1 * dz(ks))*S0(ks)
    do K=ks+1,ke-1
      a_a = a_b
      a_b = dt*(kappa(K+1)*I_dz_int(K+1))
      bd1 = dz(k) + d1*a_a
      b1 = 1.0 / (bd1 + a_b)
      c1(K+1) = a_b * b1 ; d1 = bd1 * b1 ! d1 = 1 - c1

      u(k) = b1 * (dz(k)*u0(k) + a_a*u(k-1))
      v(k) = b1 * (dz(k)*v0(k) + a_a*v(k-1))
      T(k) = b1 * (dz(k)*T0(k) + a_a*T(k-1))
      Sal(k) = b1 * (dz(k)*S0(k) + a_a*Sal(k-1))
    enddo
    !   T and S have insulating boundary conditions, u & v use no-slip
    ! bottom boundary conditions at the solid bottom.

    ! For insulating boundary conditions or mixing simply stopping, use...
    a_a = a_b
    b1 = 1.0 / (dz(ke) + d1*a_a)
    T(ke) = b1 * (dz(ke)*T0(ke) + a_a*T(ke-1))
    Sal(ke) = b1 * (dz(ke)*S0(ke) + a_a*Sal(ke-1))

    !   There is no distinction between the effective boundary conditions for
    ! tracers and velocities if the mixing is separated from the bottom, but if
    ! the mixing goes all the way to the bottom, use no-slip BCs for velocities.
    if (ke == nz) then
      a_b = dt*(kappa(nz+1)*I_dz_int(nz+1))
      b1nz_0 = 1.0 / ((dz(nz) + d1*a_a) + a_b)
    else
      b1nz_0 = b1
    endif
    u(ke) = b1nz_0 * (dz(ke)*u0(ke) + a_a*u(ke-1))
    v(ke) = b1nz_0 * (dz(ke)*v0(ke) + a_a*v(ke-1))
    if (abs(u(ke)) < underflow_vel) u(ke) = 0.0
    if (abs(v(ke)) < underflow_vel) v(ke) = 0.0

    do k=ke-1,ks,-1
      u(k) = u(k) + c1(k+1)*u(k+1)
      v(k) = v(k) + c1(k+1)*v(k+1)
      if (abs(u(k)) < underflow_vel) u(k) = 0.0
      if (abs(v(k)) < underflow_vel) v(k) = 0.0
      T(k) = T(k) + c1(k+1)*T(k+1)
      Sal(k) = Sal(k) + c1(k+1)*Sal(k+1)
    enddo
  else ! dt <= 0.0
    do k=1,nz
      u(k) = u0(k) ; v(k) = v0(k) ; T(k) = T0(k) ; Sal(k) = S0(k)
      if (abs(u(k)) < underflow_vel) u(k) = 0.0
      if (abs(v(k)) < underflow_vel) v(k) = 0.0
    enddo
  endif

  if (present(S2)) then
    ! L2_to_Z2 = US%m_to_Z**2 * US%T_to_s**2
    L2_to_Z2 = US%L_to_Z**2
    S2(1) = 0.0 ; S2(nz+1) = 0.0
    if (ks > 1) &
      S2(ks) = ((u(ks)-u0(ks-1))**2 + (v(ks)-v0(ks-1))**2) * (L2_to_Z2*I_dz_int(ks)**2)
    do K=ks+1,ke
      S2(K) = ((u(k)-u(k-1))**2 + (v(k)-v(k-1))**2) * (L2_to_Z2*I_dz_int(K)**2)
    enddo
    if (ke<nz) &
      S2(ke+1) = ((u0(ke+1)-u(ke))**2 + (v0(ke+1)-v(ke))**2) * (L2_to_Z2*I_dz_int(ke+1)**2)
  endif

  if (present(N2)) then
    N2(1) = 0.0 ; N2(nz+1) = 0.0
    if (ks > 1) &
      N2(ks) = max(0.0, I_dz_int(ks) * &
        (dbuoy_dT(ks) * (T0(ks-1)-T(ks)) + dbuoy_dS(ks) * (S0(ks-1)-Sal(ks))))
    do K=ks+1,ke
      N2(K) = max(0.0, I_dz_int(K) * &
        (dbuoy_dT(K) * (T(k-1)-T(k)) + dbuoy_dS(K) * (Sal(k-1)-Sal(k))))
    enddo
    if (ke<nz) &
      N2(ke+1) = max(0.0, I_dz_int(ke+1) * &
        (dbuoy_dT(ke+1) * (T(ke)-T0(ke+1)) + dbuoy_dS(ke+1) * (Sal(ke)-S0(ke+1))))
  endif

end subroutine calculate_projected_state

!> This subroutine calculates new, consistent estimates of TKE and kappa.
subroutine find_kappa_tke(N2, S2, kappa_in, Idz, dz_Int, I_L2_bdry, f2, &
                          nz, CS, GV, US, K_Q, tke, kappa, kappa_src, local_src)
  integer,               intent(in)    :: nz  !< The number of layers to work on.
  real, dimension(nz+1), intent(in)    :: N2  !< The buoyancy frequency squared at interfaces [T-2 ~> s-2].
  real, dimension(nz+1), intent(in)    :: S2  !< The squared shear at interfaces [T-2 ~> s-2].
  real, dimension(nz+1), intent(in)    :: kappa_in  !< The initial guess at the diffusivity
                                              !! [Z2 T-1 ~> m2 s-1].
  real, dimension(nz+1), intent(in)    :: dz_Int !< The thicknesses associated with interfaces
                                              !! [Z-1 ~> m-1].
  real, dimension(nz+1), intent(in)    :: I_L2_bdry !< The inverse of the squared distance to
                                              !! boundaries [Z-2 ~> m-2].
  real, dimension(nz),   intent(in)    :: Idz !< The inverse grid spacing of layers [Z-1 ~> m-1].
  real,                  intent(in)    :: f2  !< The squared Coriolis parameter [T-2 ~> s-2].
  type(Kappa_shear_CS),  pointer       :: CS  !< A pointer to this module's control structure.
  type(verticalGrid_type), intent(in)  :: GV  !< The ocean's vertical grid structure.
  type(unit_scale_type), intent(in)    :: US  !< A dimensional unit scaling type
  real, dimension(nz+1), intent(inout) :: K_Q !< The shear-driven diapycnal diffusivity divided by
                                              !! the turbulent kinetic energy per unit mass at
                                              !! interfaces [T ~> s].
  real, dimension(nz+1), intent(out)   :: tke !< The turbulent kinetic energy per unit mass at
                                              !! interfaces [Z2 T-2 ~> m2 s-2].
  real, dimension(nz+1), intent(out)   :: kappa  !< The diapycnal diffusivity at interfaces
                                              !! [Z2 T-1 ~> m2 s-1].
  real, dimension(nz+1), optional, &
                         intent(out)   :: kappa_src !< The source term for kappa [T-1 ~> s-1].
  real, dimension(nz+1), optional, &
                         intent(out)   :: local_src !< The sum of all local sources for kappa,
                                              !! [T-1 ~> s-1].
!   This subroutine calculates new, consistent estimates of TKE and kappa.

  ! Local variables
  real, dimension(nz) :: &
    aQ, &       ! aQ is the coupling between adjacent interfaces in the TKE equations [Z T-1 ~> m s-1].
    dQdz        ! Half the partial derivative of TKE with depth [Z T-2 ~> m s-2].
  real, dimension(nz+1) :: &
    dK, &         ! The change in kappa [Z2 T-1 ~> m2 s-1].
    dQ, &         ! The change in TKE [Z2 T-2 ~> m2 s-2].
    cQ, cK, &     ! cQ and cK are the upward influences in the tridiagonal and
                  ! hexadiagonal solvers for the TKE and kappa equations [nondim].
    I_Ld2, &      ! 1/Ld^2, where Ld is the effective decay length scale for kappa [Z-2 ~> m-2].
    TKE_decay, &  ! The local TKE decay rate [T-1 ~> s-1].
    k_src, &      ! The source term in the kappa equation [T-1 ~> s-1].
    dQmdK, &      ! With Newton's method the change in dQ(k-1) due to dK(k) [T ~> s].
    dKdQ, &       ! With Newton's method the change in dK(k) due to dQ(k) [T-1 ~> s-1].
    e1            ! The fractional change in a layer TKE due to a change in the
                  ! TKE of the layer above when all the kappas below are 0.
                  ! e1 is nondimensional, and 0 < e1 < 1.
  real :: tke_src       ! The net source of TKE due to mixing against the shear
                        ! and stratification [Z2 T-3 ~> m2 s-3].  (For convenience,
                        ! a term involving the non-dissipation of q0 is also
                        ! included here.)
  real :: bQ            ! The inverse of the pivot in the tridiagonal equations [T Z-1 ~> s m-1].
  real :: bK            ! The inverse of the pivot in the tridiagonal equations [Z-1 ~> m-1].
  real :: bQd1          ! A term in the denominator of bQ [Z T-1 ~> m s-1].
  real :: bKd1          ! A term in the denominator of bK [Z ~> m].
  real :: cQcomp, cKcomp ! 1 - cQ or 1 - cK in the tridiagonal equations.
  real :: c_s2          !   The coefficient for the decay of TKE due to
                        ! shear (i.e. proportional to |S|*tke), nondimensional.
  real :: c_n2          !   The coefficient for the decay of TKE due to
                        ! stratification (i.e. proportional to N*tke) [nondim].
  real :: Ri_crit       !   The critical shear Richardson number for shear-
                        ! driven mixing. The theoretical value is 0.25.
  real :: q0            !   The background level of TKE [Z2 T-2 ~> m2 s-2].
  real :: Ilambda2      ! 1.0 / CS%lambda**2 [nondim]
  real :: TKE_min       !   The minimum value of shear-driven TKE that can be
                        ! solved for [Z2 T-2 ~> m2 s-2].
  real :: kappa0        ! The background diapycnal diffusivity [Z2 T-1 ~> m2 s-1].
  real :: kappa_trunc   ! Diffusivities smaller than this are rounded to 0 [Z2 T-1 ~> m2 s-1].

  real :: eden1, eden2, I_eden, ome  ! Variables used in calculating e1.
  real :: diffusive_src ! The diffusive source in the kappa equation [Z T-1 ~> m s-1].
  real :: chg_by_k0     ! The value of k_src that leads to an increase of
                        ! kappa_0 if only the diffusive term is a sink [T-1 ~> s-1].

  real :: kappa_mean    ! A mean value of kappa [Z2 T-1 ~> m2 s-1].
  real :: Newton_test   ! The value of relative error that will cause the next
                        ! iteration to use Newton's method.
  ! Temporary variables used in the Newton's method iterations.
  real :: decay_term_k  ! The decay term in the diffusivity equation
  real :: decay_term_Q  ! The decay term in the TKE equation - proportional to [T-1 ~> s-1]
  real :: I_Q           ! The inverse of TKE [T2 Z-2 ~> s2 m-2]
  real :: kap_src
  real :: v1            ! A temporary variable proportional to [T-1 ~> s-1]
  real :: v2
  real :: tol_err        ! The tolerance for max_err that determines when to
                         ! stop iterating.
  real :: Newton_err     ! The tolerance for max_err that determines when to
                         ! start using Newton's method.  Empirically, an initial
                         ! value of about 0.2 seems to be most efficient.
  real, parameter :: roundoff = 1.0e-16 ! A negligible fractional change in TKE.
                         ! This could be larger but performance gains are small.

  logical :: tke_noflux_bottom_BC = .false. ! Specify the boundary conditions
  logical :: tke_noflux_top_BC = .false.    ! that are applied to the TKE eqns.
  logical :: do_Newton    ! If .true., use Newton's method for the next iteration.
  logical :: abort_Newton ! If .true., an Newton's method has encountered a 0
                          ! pivot, and should not have been used.
  logical :: was_Newton   ! The value of do_Newton before checking convergence.
  logical :: within_tolerance ! If .true., all points are within tolerance to
                          ! enable this subroutine to return.
  integer :: ks_src, ke_src ! The range indices that have nonzero k_src.
  integer :: ks_kappa, ke_kappa, ke_tke   ! The ranges of k-indices that are or
  integer :: ks_kappa_prev, ke_kappa_prev ! were being worked on.
  integer :: itt, k, k2
#ifdef DEBUG
  integer :: max_debug_itt ; parameter(max_debug_itt=20)
  real :: K_err_lin, Q_err_lin, TKE_src_norm
  real, dimension(nz+1) :: &
    I_Ld2_debug, & ! A separate version of I_Ld2 for debugging [Z-2 ~> m-2].
    kappa_prev, & ! The value of kappa at the start of the current iteration [Z2 T-1 ~> m2 s-1].
    TKE_prev   ! The value of TKE at the start of the current iteration [Z2 T-2 ~> m2 s-2].
  real, dimension(nz+1,1:max_debug_itt) :: &
    tke_it1, kappa_it1, kprev_it1, &  ! Various values from each iteration.
    dkappa_it1, K_Q_it1, d_dkappa_it1, dkappa_norm_it1
  integer :: it2
#endif

  c_N2 = CS%C_N**2 ; c_S2 = CS%C_S**2
  q0 = CS%TKE_bg ; kappa0 = CS%kappa_0
  TKE_min = max(CS%TKE_bg, 1.0E-20*US%m_to_Z**2*US%T_to_s**2)
  Ri_crit = CS%Rino_crit
  Ilambda2 = 1.0 / CS%lambda**2
  kappa_trunc = CS%kappa_trunc
  do_Newton = .false. ; abort_Newton = .false.
  tol_err = CS%kappa_tol_err
  Newton_err = 0.2     ! This initial value may be automatically reduced later.

  ks_kappa = 2 ; ke_kappa = nz ; ks_kappa_prev = 2 ; ke_kappa_prev = nz

  ke_src = 0 ; ks_src = nz+1
  do K=2,nz
    if (N2(K) < Ri_crit * S2(K)) then ! Equivalent to Ri < Ri_crit.
!       Ri = N2(K) / S2(K)
!       k_src(K) = (2.0 * CS%Shearmix_rate * sqrt(S2(K))) * &
!                  ((Ri_crit - Ri) / (Ri_crit + CS%FRi_curvature*Ri))
      K_src(K) = (2.0 * CS%Shearmix_rate * sqrt(S2(K))) * &
                 ((Ri_crit*S2(K) - N2(K)) / (Ri_crit*S2(K) + CS%FRi_curvature*N2(K)))
      ke_src = K
      if (ks_src > k) ks_src = K
    else
      k_src(K) = 0.0
    endif
  enddo

  ! If there is no source anywhere, return kappa(K) = 0.
  if (ks_src > ke_src) then
    do K=1,nz+1
      kappa(K) = 0.0 ; K_Q(K) = 0.0 ; tke(K) = TKE_min
    enddo
    if (present(kappa_src)) then ; do K=1,nz+1 ; kappa_src(K) = 0.0 ; enddo ; endif
    if (present(local_src)) then ; do K=1,nz+1 ; local_src(K) = 0.0 ; enddo ; endif
    return
  endif

  do K=1,nz+1
    kappa(K) = kappa_in(K)
!     TKE_decay(K) = c_n*sqrt(N2(K)) + c_s*sqrt(S2(K)) ! The expression in JHL.
    TKE_decay(K) = sqrt(c_n2*N2(K) + c_s2*S2(K))
    if ((kappa(K) > 0.0) .and. (K_Q(K) > 0.0)) then
      TKE(K) = kappa(K) / K_Q(K)
    else
      TKE(K) = TKE_min
    endif
  enddo
  ! Apply boundary conditions to kappa.
  kappa(1) = 0.0 ; kappa(nz+1) = 0.0

  ! Calculate the term (e1) that allows changes in TKE to be calculated quickly
  ! below the deepest nonzero value of kappa.  If kappa = 0, below interface
  ! k-1, the final changes in TKE are related by dQ(K+1) = e1(K+1)*dQ(K).
  eden2 = kappa0 * Idz(nz)
  if (tke_noflux_bottom_BC) then
    eden1 = dz_Int(nz+1)*TKE_decay(nz+1)
    I_eden = 1.0 / (eden2 + eden1)
    e1(nz+1) = eden2 * I_eden ; ome = eden1 * I_eden
  else
    e1(nz+1) = 0.0 ; ome = 1.0
  endif
  do k=nz,2,-1
    eden1 = dz_Int(K)*TKE_decay(K) + ome * eden2
    eden2 = kappa0 * Idz(k-1)
    I_eden = 1.0 / (eden2 + eden1)
    e1(K) = eden2 * I_eden ; ome = eden1 * I_eden ! = 1-e1
  enddo
  e1(1) = 0.0


  ! Iterate here to convergence to within some tolerance of order tol_err.
  do itt=1,CS%max_RiNo_it

  ! ----------------------------------------------------
  ! Calculate TKE
  ! ----------------------------------------------------

#ifdef DEBUG
    do K=1,nz+1 ; kappa_prev(K) = kappa(K) ; TKE_prev(K) = TKE(K) ; enddo
#endif

    if (.not.do_Newton) then
      !   Use separate steps of the TKE and kappa equations, that are
      ! explicit in the nonlinear source terms, implicit in a linearized
      ! version of the nonlinear sink terms, and implicit in the linear
      ! terms.

      ke_tke = max(ke_kappa,ke_kappa_prev)+1
      ! aQ is the coupling between adjacent interfaces [Z T-1 ~> m s-1].
      do k=1,min(ke_tke,nz)
        aQ(k) = (0.5*(kappa(K)+kappa(K+1)) + kappa0) * Idz(k)
      enddo
      dQ(1) = -TKE(1)
      if (tke_noflux_top_BC) then
        tke_src = kappa0*S2(1) + q0 * TKE_decay(1) ! Uses that kappa(1) = 0
        bQd1 = dz_Int(1) * TKE_decay(1)
        bQ = 1.0 / (bQd1 +  aQ(1))
        tke(1) = bQ * (dz_Int(1)*tke_src)
        cQ(2) = aQ(1) * bQ ; cQcomp = bQd1 * bQ ! = 1 - cQ
      else
        tke(1) = q0 ; cQ(2) = 0.0 ; cQcomp = 1.0
      endif
      do K=2,ke_tke-1
        dQ(K) = -TKE(K)
        tke_src = (kappa(K) + kappa0)*S2(K) + q0*TKE_decay(K)
        bQd1 = dz_Int(K)*(TKE_decay(K) + N2(K)*K_Q(K)) + cQcomp*aQ(k-1)
        bQ = 1.0 / (bQd1 + aQ(k))
        tke(K) = bQ * (dz_Int(K)*tke_src + aQ(k-1)*tke(K-1))
        cQ(K+1) = aQ(k) * bQ ; cQcomp = bQd1 * bQ ! = 1 - cQ
      enddo
      if ((ke_tke == nz+1) .and. .not.(tke_noflux_bottom_BC)) then
        tke(nz+1) = TKE_min
        dQ(nz+1) = 0.0
      else
        k = ke_tke
        tke_src = kappa0*S2(K) + q0*TKE_decay(K) ! Uses that kappa(ke_tke) = 0
        if (K == nz+1) then
          dQ(K) = -TKE(K)
          bQ = 1.0 / (dz_Int(K)*TKE_decay(K) + cQcomp*aQ(k-1))
          tke(K) = max(TKE_min, bQ * (dz_Int(K)*tke_src + aQ(k-1)*tke(K-1)))
          dQ(K) = tke(K) + dQ(K)
        else
          bQ = 1.0 / ((dz_Int(K)*TKE_decay(K) + cQcomp*aQ(k-1)) + aQ(k))
          cQ(K+1) = aQ(k) * bQ
          ! Account for all changes deeper in the water column.
          dQ(K) = -TKE(K)
          tke(K) = max((bQ * (dz_Int(K)*tke_src + aQ(k-1)*tke(K-1)) + &
                        cQ(K+1)*(tke(K+1) - e1(K+1)*tke(K))) / (1.0 - cQ(K+1)*e1(K+1)), TKE_min)
          dQ(K) = tke(K) + dQ(K)

          ! Adjust TKE deeper in the water column in case ke_tke increases.
          ! This might not be strictly necessary?
          do K=ke_tke+1,nz+1
            dQ(K) = e1(K)*dQ(K-1)
            tke(K) = max(tke(K) + dQ(K), TKE_min)
            if (abs(dQ(K)) < roundoff*tke(K)) exit
          enddo
          do K2=K+1,nz
            if (dQ(K2) == 0.0) exit
            dQ(K2) = 0.0
          enddo
        endif
      endif
      do K=ke_tke-1,1,-1
        tke(K) = max(tke(K) + cQ(K+1)*tke(K+1), TKE_min)
        dQ(K) = tke(K) + dQ(K)
      enddo

  ! ----------------------------------------------------
  ! Calculate kappa, here defined at interfaces.
  ! ----------------------------------------------------

      ke_kappa_prev = ke_kappa ; ks_kappa_prev = ks_kappa

      dK(1) = 0.0 ! kappa takes boundary values of 0.
      cK(2) = 0.0 ; cKcomp = 1.0
      if (itt == 1) then ; dO K=2,nz
        I_Ld2(K) = (N2(K)*Ilambda2 + f2) / tke(K) + I_L2_bdry(K)
      enddo ; endif
      do K=2,nz
        dK(K) = -kappa(K)
        if (itt>1) &
          I_Ld2(K) = (N2(K)*Ilambda2 + f2) / tke(K) + I_L2_bdry(K)
        bKd1 = dz_Int(K)*I_Ld2(K) + cKcomp*Idz(k-1)
        bK = 1.0 / (bKd1 + Idz(k))

        kappa(K) = bK * (Idz(k-1)*kappa(K-1) + dz_Int(K) * K_src(K))
        cK(K+1) = Idz(k) * bK ; cKcomp = bKd1 * bK ! = 1 - cK(K+1)

        ! Neglect values that are smaller than kappa_trunc.
        if (kappa(K) < cKcomp*kappa_trunc) then
          kappa(K) = 0.0
          if (K > ke_src) then ; ke_kappa = k-1 ; K_Q(K) = 0.0 ; exit ; endif
        elseif (kappa(K) < 2.0*cKcomp*kappa_trunc) then
          kappa(K) = 2.0 * (kappa(K) - cKcomp*kappa_trunc)
        endif
      enddo
      K_Q(ke_kappa) = kappa(ke_kappa) / tke(ke_kappa)
      dK(ke_kappa) = dK(ke_kappa) + kappa(ke_kappa)
      do K=ke_kappa+2,ke_kappa_prev
        dK(K) = -kappa(K) ; kappa(K) = 0.0 ; K_Q(K) = 0.0
      enddo
      do K=ke_kappa-1,2,-1
        kappa(K) = kappa(K) + cK(K+1)*kappa(K+1)
        ! Neglect values that are smaller than kappa_trunc.
        if (kappa(K) <= kappa_trunc) then
          kappa(K) = 0.0
          if (K < ks_src) then ; ks_kappa = k+1 ; K_Q(K) = 0.0 ; exit ; endif
        elseif (kappa(K) < 2.0*kappa_trunc) then
          kappa(K) = 2.0 * (kappa(K) - kappa_trunc)
        endif

        dK(K) = dK(K) + kappa(K)
        K_Q(K) = kappa(K) / tke(K)
      enddo
      do K=ks_kappa_prev,ks_kappa-2 ; kappa(K) = 0.0 ; K_Q(K) = 0.0 ; enddo

    else ! do_Newton is .true.
!   Once the solutions are close enough, use a Newton's method solver of the
!  whole system to accelerate convergence.
      ks_kappa_prev = ks_kappa ; ke_kappa_prev = ke_kappa ; ke_kappa = nz
      ks_kappa = 2
      dK(1) = 0.0 ; cK(2) = 0.0 ; cKcomp = 1.0 ; dKdQ(1) = 0.0
      aQ(1) = (0.5*(kappa(1)+kappa(2))+kappa0) * Idz(1)
      dQdz(1) = 0.5*(TKE(1) - TKE(2))*Idz(1)
      if (tke_noflux_top_BC) then
        tke_src = dz_Int(1) * (kappa0*S2(1) - (TKE(1) - q0)*TKE_decay(1)) - &
                  aQ(1) * (TKE(1) - TKE(2))

        bQ = 1.0 / (aQ(1) + dz_Int(1)*TKE_decay(1))
        cQ(2) = aQ(1) * bQ
        cQcomp = (dz_Int(1)*TKE_decay(1)) * bQ ! = 1 - cQ(2)
        dQmdK(2) = -dQdz(1) * bQ
        dQ(1) = bQ * tke_src
      else
        dQ(1) = 0.0 ; cQ(2) = 0.0 ; cQcomp = 1.0 ; dQmdK(2) = 0.0
      endif
      do K=2,nz
        I_Q = 1.0 / TKE(K)
        I_Ld2(K) = (N2(K)*Ilambda2 + f2) * I_Q + I_L2_bdry(K)

        kap_src = dz_Int(K) * (K_src(K) - I_Ld2(K)*kappa(K)) + &
                            Idz(k-1)*(kappa(K-1)-kappa(K)) - Idz(k)*(kappa(K)-kappa(K+1))

        ! Ensure that the pivot is always positive, and that 0 <= cK <= 1.
        ! Otherwise do not use Newton's method.
        decay_term_k = -Idz(k-1)*dQmdK(K)*dKdQ(K-1) + dz_Int(K)*I_Ld2(K)
        if (decay_term_k < 0.0) then ; abort_Newton = .true. ; exit ; endif
        bK = 1.0 / (Idz(k) + Idz(k-1)*cKcomp + decay_term_k)

        cK(K+1) = bK * Idz(k)
        cKcomp = bK * (Idz(k-1)*cKcomp + decay_term_k) ! = 1-cK(K+1)
        if (CS%dKdQ_iteration_bug) then
          dKdQ(K) = bK * (Idz(k-1)*dKdQ(K-1)*cQ(K) + &
                      US%m_to_Z*(N2(K)*Ilambda2 + f2) * I_Q**2 * kappa(K) )
        else
          dKdQ(K) = bK * (Idz(k-1)*dKdQ(K-1)*cQ(K) + &
                      dz_Int(K)*(N2(K)*Ilambda2 + f2) * I_Q**2 * kappa(K) )
        endif
        dK(K) = bK * (kap_src + Idz(k-1)*dK(K-1) + Idz(k-1)*dKdQ(K-1)*dQ(K-1))

        ! Truncate away negligibly small values of kappa.
        if (dK(K) <= cKcomp*(kappa_trunc - kappa(K))) then
          dK(K) = -cKcomp*kappa(K)
!         if (K > ke_src) then ; ke_kappa = k-1 ; K_Q(K) = 0.0 ; exit ; endif
        elseif (dK(K) < cKcomp*(2.0*kappa_trunc - kappa(K))) then
          dK(K) = 2.0 * dK(K) - cKcomp*(2.0*kappa_trunc - kappa(K))
        endif

        ! Solve for dQ(K)...
        aQ(k) = (0.5*(kappa(K)+kappa(K+1))+kappa0) * Idz(k)
        dQdz(k) = 0.5*(TKE(K) - TKE(K+1))*Idz(k)
        tke_src = dz_Int(K) * (((kappa(K) + kappa0)*S2(K) - kappa(k)*N2(K)) - &
                                  (TKE(k) - q0)*TKE_decay(k)) - &
                  (aQ(k) * (TKE(K) - TKE(K+1)) - aQ(k-1) * (TKE(K-1) - TKE(K)))
        v1 = aQ(k-1) + dQdz(k-1)*dKdQ(K-1)
        v2 = (v1*dQmdK(K) + dQdz(k-1)*cK(K)) + &
             ((dQdz(k-1) - dQdz(k)) + dz_Int(K)*(S2(K) - N2(K)))

        ! Ensure that the pivot is always positive, and that 0 <= cQ <= 1.
        ! Otherwise do not use Newton's method.
        decay_term_Q = dz_Int(K)*TKE_decay(K) - dQdz(k-1)*dKdQ(K-1)*cQ(K) - v2*dKdQ(K)
        if (decay_term_Q < 0.0) then ; abort_Newton = .true. ; exit ; endif
        bQ = 1.0 / (aQ(k) + (cQcomp*aQ(k-1) + decay_term_Q))

        cQ(K+1) = aQ(k) * bQ
        cQcomp = (cQcomp*aQ(k-1) + decay_term_Q) * bQ
        dQmdK(K+1) = (v2 * cK(K+1) - dQdz(k)) * bQ

        ! Ensure that TKE+dQ will not drop below 0.5*TKE.
        dQ(K) = max(bQ * ((v1 * dQ(K-1) + dQdz(k-1)*dK(k-1)) + &
                          (v2 * dK(K) + tke_src)), cQcomp*(-0.5*TKE(K)))

        ! Check whether the next layer will be affected by any nonzero kappas.
        if ((itt > 1) .and. (K > ke_src) .and. (dK(K) == 0.0) .and. &
            ((kappa(K) + kappa(K+1)) == 0.0)) then
        ! Could also do  .and. (bQ*abs(tke_src) < roundoff*TKE(K)) then
          ke_kappa = k-1 ; exit
        endif
      enddo
      if ((ke_kappa == nz) .and. (.not. abort_Newton)) then
        dK(nz+1) = 0.0 ; dKdQ(nz+1) = 0.0
        if (tke_noflux_bottom_BC) then
          K = nz+1
          tke_src = dz_Int(K) * (kappa0*S2(K) - (TKE(K) - q0)*TKE_decay(K)) + &
                    aQ(k-1) * (TKE(K-1) - TKE(K))

          v1 = aQ(k-1) + dQdz(k-1)*dKdQ(K-1)
          decay_term_Q = max(0.0, dz_Int(K)*TKE_decay(K) - dQdz(k-1)*dKdQ(K-1)*cQ(K))
          if (decay_term_Q < 0.0) then
            abort_Newton = .true.
          else
            bQ = 1.0 / (aQ(k) + (cQcomp*aQ(k-1) + decay_term_Q))
          ! Ensure that TKE+dQ will not drop below 0.5*TKE.
            dQ(K) = max(bQ * ((v1 * dQ(K-1) + dQdz(k-1)*dK(K-1)) + tke_src), -0.5*TKE(K))
            TKE(K) = max(TKE(K) + dQ(K), TKE_min)
          endif
        else
          dQ(nz+1) = 0.0
        endif
      elseif (.not. abort_Newton) then
        ! Alter the first-guess determination of dQ(K).
        dQ(ke_kappa+1) = dQ(ke_kappa+1) / (1.0 - cQ(ke_kappa+2)*e1(ke_kappa+2))
        TKE(ke_kappa+1) = max(TKE(ke_kappa+1) + dQ(ke_kappa+1), TKE_min)
        do k=ke_kappa+2,nz+1
#ifdef DEBUG
          if (K < nz+1) then
          ! Ignore this source?
            aQ(k) = (0.5*(kappa(K)+kappa(K+1))+kappa0) * Idz(k)
            tke_src_norm = (dz_Int(K) * (kappa0*S2(K) - (TKE(K)-q0)*TKE_decay(K)) - &
                           (aQ(k) * (TKE(K) - TKE(K+1)) - aQ(k-1) * (TKE(K-1) - TKE(K))) ) / &
                           (aQ(k) + (aQ(k-1) + dz_Int(K)*TKE_decay(K)))
          endif
#endif
          dK(K) = 0.0
        ! Ensure that TKE+dQ will not drop below 0.5*TKE.
          dQ(K) = max(e1(K)*dQ(K-1),-0.5*TKE(K))
          TKE(K) = max(TKE(K) + dQ(K), TKE_min)
          if (abs(dQ(K)) < roundoff*TKE(K)) exit
        enddo
#ifdef DEBUG
        do K2=K+1,ke_kappa_prev+1 ; dQ(K2) = 0.0 ; dK(K2) = 0.0 ; enddo
        do K=K2,nz+1 ; if (dQ(K) == 0.0) exit ; dQ(K) = 0.0 ; dK(K) = 0.0 ; enddo
#endif
      endif
      if (.not. abort_Newton) then
        do K=ke_kappa,2,-1
          ! Ensure that TKE+dQ will not drop below 0.5*TKE.
          dQ(K) = max(dQ(K) + (cQ(K+1)*dQ(K+1) + dQmdK(K+1) * dK(K+1)), -0.5*TKE(K))
          TKE(K) = max(TKE(K) + dQ(K), TKE_min)
          dK(K) = dK(K) + (cK(K+1)*dK(K+1) + dKdQ(K) * dQ(K))
          ! Truncate away negligibly small values of kappa.
          if (dK(K) <= kappa_trunc - kappa(K)) then
            dK(K) = -kappa(K)
            kappa(K) = 0.0
            if ((K < ks_src) .and. (K+1 > ks_kappa)) ks_kappa = K+1
          elseif (dK(K) < 2.0*kappa_trunc - kappa(K)) then
            dK(K) =  2.0*dK(K) - (2.0*kappa_trunc - kappa(K))
            kappa(K) = max(kappa(K) + dK(K), 0.0) ! The max is for paranoia.
            if (K<=ks_kappa) ks_kappa = 2
          else
            kappa(K) = kappa(K) + dK(K)
            if (K<=ks_kappa) ks_kappa = 2
          endif
        enddo
        dQ(1) = max(dQ(1) + cQ(2)*dQ(2) + dQmdK(2) * dK(2), TKE_min - TKE(1))
        TKE(1) = max(TKE(1) + dQ(1), TKE_min)
        dK(1) = 0.0
      endif

#ifdef DEBUG
      ! Check these solutions for consistency.
      !  The unit conversions here have not been carefully tested.
      do K=2,nz
        ! In these equations, K_err_lin and Q_err_lin should be at round-off levels
        ! compared with the dominant terms, perhaps, dz_Int*I_Ld2*kappa and
        ! dz_Int*TKE_decay*TKE.  The exception is where, either 1) the decay term has been
        ! been increased to ensure a positive pivot, or 2) negative TKEs have been
        ! truncated, or 3) small or negative kappas have been rounded toward 0.
        I_Q = 1.0 / TKE(K)
        I_Ld2_debug(K) = (N2(K)*Ilambda2 + f2) * I_Q + I_L2_bdry(K)

        kap_src = dz_Int(K) * (K_src(K) - I_Ld2(K)*kappa_prev(K)) + &
                            (Idz(k-1)*(kappa_prev(k-1)-kappa_prev(k)) - &
                             Idz(k)*(kappa_prev(k)-kappa_prev(k+1)))
        K_err_lin = -Idz(k-1)*(dK(K-1)-dK(K)) + Idz(k)*(dK(K)-dK(K+1)) + &
                     dz_Int(K)*I_Ld2_debug(K)*dK(K) - kap_src - &
                     dz_Int(K)*(N2(K)*Ilambda2 + f2)*I_Q**2*kappa_prev(K) * dQ(K)

        tke_src = dz_Int(K) * ((kappa_prev(K) + kappa0)*S2(K) - &
                     kappa_prev(K)*N2(K) - (TKE_prev(K) - q0)*TKE_decay(K)) - &
                  (aQ(k) * (TKE_prev(K) - TKE_prev(K+1)) -  aQ(k-1) * (TKE_prev(K-1) - TKE_prev(K)))
        Q_err_lin = tke_src + (aQ(k-1) * (dQ(K-1)-dQ(K)) - aQ(k) * (dQ(k)-dQ(k+1))) - &
                    0.5*(TKE_prev(K)-TKE_prev(K+1))*Idz(k)  * (dK(K) + dK(K+1)) - &
                    0.5*(TKE_prev(K)-TKE_prev(K-1))*Idz(k-1)* (dK(K-1) + dK(K)) + &
                    dz_Int(K) * (dK(K) * (S2(K) - N2(K)) - dQ(K)*TKE_decay(K))
      enddo
#endif
    endif  ! End of the Newton's method solver.

    ! Test kappa for convergence...
    if ((tol_err < Newton_err) .and. (.not.abort_Newton)) then
      !  A lower tolerance is used to switch to Newton's method than to switch back.
      Newton_test = Newton_err ; if (do_Newton) Newton_test = 2.0*Newton_err
      was_Newton = do_Newton
      within_tolerance = .true. ; do_Newton = .true.
      do K=min(ks_kappa,ks_kappa_prev),max(ke_kappa,ke_kappa_prev)
        kappa_mean = kappa0 + (kappa(K) - 0.5*dK(K))
        if (abs(dK(K)) > Newton_test * kappa_mean) then
          if (do_Newton) abort_Newton = .true.
          within_tolerance = .false. ; do_Newton = .false. ; exit
        elseif (abs(dK(K)) > tol_err * kappa_mean) then
          within_tolerance = .false. ; if (.not.do_Newton) exit
        endif
        if (abs(dQ(K)) > Newton_test*(tke(K) - 0.5*dQ(K))) then
          if (do_Newton) abort_Newton = .true.
          do_Newton = .false. ; if (.not.within_tolerance) exit
        endif
      enddo

    else  ! Newton's method will not be used again, so no need to check.
      within_tolerance = .true.
      do K=min(ks_kappa,ks_kappa_prev),max(ke_kappa,ke_kappa_prev)
        if (abs(dK(K)) > tol_err * (kappa0 + (kappa(K) - 0.5*dK(K)))) then
          within_tolerance = .false. ;  exit
        endif
      enddo
    endif

    if (abort_Newton) then
      do_Newton = .false. ; abort_Newton = .false.
      ! We went to Newton too quickly last time, so restrict the tolerance.
      Newton_err = 0.5*Newton_err
      ke_kappa_prev = nz
      do K=2,nz ; K_Q(K) = kappa(K) / max(TKE(K), TKE_min) ; enddo
    endif

#ifdef DEBUG
    if (itt <= max_debug_itt) then
      do K=1,nz+1
        kprev_it1(K,itt) = kappa_prev(K)
        kappa_it1(K,itt) = kappa(K) ; tke_it1(K,itt) = tke(K)
        dkappa_it1(K,itt) = kappa(K) - kappa_prev(K)
        dkappa_norm_it1(K,itt) = (kappa(K) - kappa_prev(K)) / &
            (kappa0 + 0.5*(kappa(K) + kappa_prev(K)))
        K_Q_it1(K,itt) = kappa(K) / max(TKE(K),TKE_min)
        d_dkappa_it1(K,itt) = 0.0
        if (itt > 1) then ; if (abs(dkappa_it1(K,itt-1)) > 1e-20*US%m2_s_to_Z2_T) &
            d_dkappa_it1(K,itt) = dkappa_it1(K,itt) / dkappa_it1(K,itt-1)
        endif
      enddo
    endif
#endif

    if (within_tolerance) exit

  enddo

#ifdef DEBUG
  do it2=itt+1,max_debug_itt ; do K=1,nz+1
    kprev_it1(K,it2) = 0.0 ; kappa_it1(K,it2) = 0.0 ; tke_it1(K,it2) = 0.0
    dkappa_it1(K,it2) = 0.0 ; K_Q_it1(K,it2) = 0.0 ; d_dkappa_it1(K,it2) = 0.0
  enddo ; enddo
#endif

  if (do_Newton) then  ! K_Q needs to be calculated.
    do K=1,ks_kappa-1 ;  K_Q(K) = 0.0 ; enddo
    do K=ks_kappa,ke_kappa ; K_Q(K) = kappa(K) / TKE(K) ; enddo
    do K=ke_kappa+1,nz+1 ; K_Q(K) = 0.0 ; enddo
  endif

  if (present(local_src)) then
    local_src(1) = 0.0 ; local_src(nz+1) = 0.0
    do K=2,nz
      diffusive_src = Idz(k-1)*(kappa(K-1)-kappa(K)) + Idz(k)*(kappa(K+1)-kappa(K))
      chg_by_k0 = kappa0 * ((Idz(k-1)+Idz(k)) / dz_Int(K) + I_Ld2(K))
      if (diffusive_src <= 0.0) then
        local_src(K) = K_src(K) + chg_by_k0
      else
        local_src(K) = (K_src(K) + chg_by_k0) + diffusive_src / dz_Int(K)
      endif
    enddo
  endif
  if (present(kappa_src)) then
    kappa_src(1) = 0.0 ; kappa_src(nz+1) = 0.0
    do K=2,nz
      kappa_src(K) = K_src(K)
    enddo
  endif

end subroutine find_kappa_tke

!> This subroutineinitializesthe parameters that regulate shear-driven mixing
function kappa_shear_init(Time, G, GV, US, param_file, diag, CS)
  type(time_type),         intent(in)    :: Time !< The current model time.
  type(ocean_grid_type),   intent(in)    :: G    !< The ocean's grid structure.
  type(verticalGrid_type), intent(in)    :: GV   !< The ocean's vertical grid structure.
  type(unit_scale_type),   intent(in)    :: US   !< A dimensional unit scaling type
  type(param_file_type),   intent(in)    :: param_file !< A structure to parse for run-time
                                                 !! parameters.
  type(diag_ctrl), target, intent(inout) :: diag !< A structure that is used to regulate diagnostic
                                                 !! output.
  type(Kappa_shear_CS),    pointer       :: CS   !< A pointer that is set to point to the control
                                                 !! structure for this module
  logical :: kappa_shear_init !< True if module is to be used, False otherwise

  ! Local variables
  logical :: merge_mixedlayer
! This include declares and sets the variable "version".
#include "version_variable.h"
  character(len=40)  :: mdl = "MOM_kappa_shear"  ! This module's name.
  real :: kappa_0_unscaled  ! The value of kappa_0 in MKS units [m2 s-1]
  real :: KD_normal ! The KD of the main model, read here only as a parameter
                    ! for setting the default of KD_SMOOTH in MKS units [m2 s-1]

  if (associated(CS)) then
    call MOM_error(WARNING, "kappa_shear_init called with an associated "// &
                            "control structure.")
    return
  endif
  allocate(CS)

  !   The Jackson-Hallberg-Legg shear mixing parameterization uses the following
  ! 6 nondimensional coefficients.  That paper gives 3 best fit parameter sets.
  !    Ri_Crit  Rate    FRi_Curv  K_buoy  TKE_N  TKE_Shear
  ! p1: 0.25    0.089    -0.97     0.82    0.24    0.14
  ! p2: 0.30    0.085    -0.94     0.86    0.26    0.13
  ! p3: 0.35    0.088    -0.89     0.81    0.28    0.12
  !   Future research will reveal how these should be modified to take
  ! subgridscale inhomogeneity into account.

! Set default, read and log parameters
  call log_version(param_file, mdl, version, &
    "Parameterization of shear-driven turbulence following Jackson, Hallberg and Legg, JPO 2008")
  call get_param(param_file, mdl, "USE_JACKSON_PARAM", kappa_shear_init, &
                 "If true, use the Jackson-Hallberg-Legg (JPO 2008) "//&
                 "shear mixing parameterization.", default=.false.)
  call get_param(param_file, mdl, "VERTEX_SHEAR", CS%KS_at_vertex, &
                 "If true, do the calculations of the shear-driven mixing "//&
                 "at the cell vertices (i.e., the vorticity points).", &
                 default=.false.)
  call get_param(param_file, mdl, "RINO_CRIT", CS%RiNo_crit, &
                 "The critical Richardson number for shear mixing.", &
                 units="nondim", default=0.25)
  call get_param(param_file, mdl, "SHEARMIX_RATE", CS%Shearmix_rate, &
                 "A nondimensional rate scale for shear-driven entrainment. "//&
                 "Jackson et al find values in the range of 0.085-0.089.", &
                 units="nondim", default=0.089)
  call get_param(param_file, mdl, "MAX_RINO_IT", CS%max_RiNo_it, &
                 "The maximum number of iterations that may be used to "//&
                 "estimate the Richardson number driven mixing.", &
                 units="nondim", default=50)
  call get_param(param_file, mdl, "KD", KD_normal, default=1.0e-7, do_not_log=.true.)
  call get_param(param_file, mdl, "KD_KAPPA_SHEAR_0", CS%kappa_0, &
                 "The background diffusivity that is used to smooth the "//&
                 "density and shear profiles before solving for the "//&
                 "diffusivities. Defaults to value of KD.", &
                 units="m2 s-1", default=KD_normal, scale=US%m2_s_to_Z2_T, unscaled=kappa_0_unscaled)
  call get_param(param_file, mdl, "KD_TRUNC_KAPPA_SHEAR", CS%kappa_trunc, &
                 "The value of shear-driven diffusivity that is considered negligible "//&
                 "and is rounded down to 0. The default is 1% of KD_KAPPA_SHEAR_0.", &
                 units="m2 s-1", default=0.01*kappa_0_unscaled, scale=US%m2_s_to_Z2_T)
  call get_param(param_file, mdl, "FRI_CURVATURE", CS%FRi_curvature, &
                 "The nondimensional curvature of the function of the "//&
                 "Richardson number in the kappa source term in the "//&
                 "Jackson et al. scheme.", units="nondim", default=-0.97)
  call get_param(param_file, mdl, "TKE_N_DECAY_CONST", CS%C_N, &
                 "The coefficient for the decay of TKE due to "//&
                 "stratification (i.e. proportional to N*tke). "//&
                 "The values found by Jackson et al. are 0.24-0.28.", &
                 units="nondim", default=0.24)
!  call get_param(param_file, mdl, "LAYER_KAPPA_STAGGER", CS%layer_stagger, &
!                 default=.false.)
  call get_param(param_file, mdl, "TKE_SHEAR_DECAY_CONST", CS%C_S, &
                 "The coefficient for the decay of TKE due to shear (i.e. "//&
                 "proportional to |S|*tke). The values found by Jackson "//&
                 "et al. are 0.14-0.12.", units="nondim", default=0.14)
  call get_param(param_file, mdl, "KAPPA_BUOY_SCALE_COEF", CS%lambda, &
                 "The coefficient for the buoyancy length scale in the "//&
                 "kappa equation.  The values found by Jackson et al. are "//&
                 "in the range of 0.81-0.86.", units="nondim", default=0.82)
  call get_param(param_file, mdl, "KAPPA_N_OVER_S_SCALE_COEF2", CS%lambda2_N_S, &
                 "The square of the ratio of the coefficients of the "//&
                 "buoyancy and shear scales in the diffusivity equation, "//&
                 "Set this to 0 (the default) to eliminate the shear scale. "//&
                 "This is only used if USE_JACKSON_PARAM is true.", &
                 units="nondim", default=0.0)
  call get_param(param_file, mdl, "KAPPA_SHEAR_TOL_ERR", CS%kappa_tol_err, &
                 "The fractional error in kappa that is tolerated. "//&
                 "Iteration stops when changes between subsequent "//&
                 "iterations are smaller than this everywhere in a "//&
                 "column.  The peak diffusivities usually converge most "//&
                 "rapidly, and have much smaller errors than this.", &
                 units="nondim", default=0.1)
  call get_param(param_file, mdl, "TKE_BACKGROUND", CS%TKE_bg, &
                 "A background level of TKE used in the first iteration "//&
                 "of the kappa equation.  TKE_BACKGROUND could be 0.", &
                 units="m2 s-2", default=0.0, scale=US%m_to_Z**2*US%T_to_s**2)
  call get_param(param_file, mdl, "KAPPA_SHEAR_ELIM_MASSLESS", CS%eliminate_massless, &
                 "If true, massless layers are merged with neighboring "//&
                 "massive layers in this calculation.  The default is "//&
                 "true and I can think of no good reason why it should "//&
                 "be false. This is only used if USE_JACKSON_PARAM is true.", &
                 default=.true.)
  call get_param(param_file, mdl, "MAX_KAPPA_SHEAR_IT", CS%max_KS_it, &
                 "The maximum number of iterations that may be used to "//&
                 "estimate the time-averaged diffusivity.", units="nondim", &
                 default=13)
  call get_param(param_file, mdl, "PRANDTL_TURB", CS%Prandtl_turb, &
                 "The turbulent Prandtl number applied to shear "//&
                 "instability.", units="nondim", default=1.0, do_not_log=.true.)
  call get_param(param_file, mdl, "VEL_UNDERFLOW", CS%vel_underflow, &
                 "A negligibly small velocity magnitude below which velocity "//&
                 "components are set to 0.  A reasonable value might be "//&
                 "1e-30 m/s, which is less than an Angstrom divided by "//&
                 "the age of the universe.", units="m s-1", default=0.0, scale=US%m_s_to_L_T)
  call get_param(param_file, mdl, "KAPPA_SHEAR_MAX_KAP_SRC_CHG", CS%kappa_src_max_chg, &
                 "The maximum permitted increase in the kappa source within an iteration relative "//&
                 "to the local source; this must be greater than 1.  The lower limit for the "//&
                 "permitted fractional decrease is (1 - 0.5/kappa_src_max_chg).  These limits "//&
                 "could perhaps be made dynamic with an improved iterative solver.", &
                 default=10.0, units="nondim")

  call get_param(param_file, mdl, "DEBUG_KAPPA_SHEAR", CS%debug, &
                 "If true, write debugging data for the kappa-shear code. \n"//&
                 "Caution: this option is _very_ verbose and should only "//&
                 "be used in single-column mode!", &
                 default=.false., debuggingParam=.true.)
  call get_param(param_file, mdl, "KAPPA_SHEAR_ITER_BUG", CS%dKdQ_iteration_bug, &
                 "If true, use an older, dimensionally inconsistent estimate of the "//&
                 "derivative of diffusivity with energy in the Newton's method iteration.  "//&
                 "The bug causes undercorrections when dz > 1 m.", default=.true.)
  call get_param(param_file, mdl, "KAPPA_SHEAR_ALL_LAYER_TKE_BUG", CS%all_layer_TKE_bug, &
                 "If true, report back the latest estimate of TKE instead of the time average "//&
                 "TKE when there is mass in all layers.  Otherwise always report the time "//&
                 "averaged TKE, as is currently done when there are some massless layers.", &
                 default=.true.)
!    id_clock_KQ = cpu_clock_id('Ocean KS kappa_shear', grain=CLOCK_ROUTINE)
!    id_clock_avg = cpu_clock_id('Ocean KS avg', grain=CLOCK_ROUTINE)
!    id_clock_project = cpu_clock_id('Ocean KS project', grain=CLOCK_ROUTINE)
!    id_clock_setup = cpu_clock_id('Ocean KS setup', grain=CLOCK_ROUTINE)

  CS%nkml = 1
  if (GV%nkml>0) then
    call get_param(param_file, mdl, "KAPPA_SHEAR_MERGE_ML",merge_mixedlayer, &
                 "If true, combine the mixed layers together before "//&
                 "solving the kappa-shear equations.", default=.true.)
    if (merge_mixedlayer) CS%nkml = GV%nkml
  endif

! Forego remainder of initialization if not using this scheme
  if (.not. kappa_shear_init) return

  CS%diag => diag

  CS%id_Kd_shear = register_diag_field('ocean_model','Kd_shear',diag%axesTi,Time, &
      'Shear-driven Diapycnal Diffusivity', 'm2 s-1', conversion=US%Z2_T_to_m2_s)
  CS%id_TKE = register_diag_field('ocean_model','TKE_shear',diag%axesTi,Time, &
      'Shear-driven Turbulent Kinetic Energy', 'm2 s-2', conversion=US%Z_to_m**2*US%s_to_T**2)
#ifdef ADD_DIAGNOSTICS
  CS%id_ILd2 = register_diag_field('ocean_model','ILd2_shear',diag%axesTi,Time, &
      'Inverse kappa decay scale at interfaces', 'm-2', conversion=US%m_to_Z**2)
  CS%id_dz_Int = register_diag_field('ocean_model','dz_Int_shear',diag%axesTi,Time, &
      'Finite volume thickness of interfaces', 'm', conversion=US%Z_to_m)
#endif

end function kappa_shear_init

!> This function indicates to other modules whether the Jackson et al shear mixing
!! parameterization will be used without needing to duplicate the log entry.
logical function kappa_shear_is_used(param_file)
  type(param_file_type), intent(in) :: param_file !< A structure to parse for run-time parameters
! Reads the parameter "USE_JACKSON_PARAM" and returns state.
  character(len=40)  :: mdl = "MOM_kappa_shear"  ! This module's name.

  call get_param(param_file, mdl, "USE_JACKSON_PARAM", kappa_shear_is_used, &
                 default=.false., do_not_log=.true.)
end function kappa_shear_is_used

!> This function indicates to other modules whether the Jackson et al shear mixing
!! parameterization will be used without needing to duplicate the log entry.
logical function kappa_shear_at_vertex(param_file)
  type(param_file_type), intent(in) :: param_file !< A structure to parse for run-time parameters
! Reads the parameter "USE_JACKSON_PARAM" and returns state.
  character(len=40)  :: mdl = "MOM_kappa_shear"  ! This module's name.

  logical :: do_kappa_shear

  call get_param(param_file, mdl, "USE_JACKSON_PARAM", do_kappa_shear, &
                 default=.false., do_not_log=.true.)
  kappa_shear_at_vertex = .false.
  if (do_Kappa_Shear) &
    call get_param(param_file, mdl, "VERTEX_SHEAR", kappa_shear_at_vertex, &
                 "If true, do the calculations of the shear-driven mixing "//&
                 "at the cell vertices (i.e., the vorticity points).", &
                 default=.false., do_not_log=.true.)

end function kappa_shear_at_vertex

!> \namespace mom_kappa_shear
!!
!! By Laura Jackson and Robert Hallberg, 2006-2008
!!
!!   This file contains the subroutines that determine the diapycnal
!! diffusivity driven by resolved shears, as specified by the
!! parameterizations described in Jackson and Hallberg (JPO, 2008).
!!
!!   The technique by which the 6 equations (for kappa, TKE, u, v, T,
!! and S) are solved simultaneously has been dramatically revised
!! from the previous version. The previous version was not converging
!! in some cases, especially near the surface mixed layer, while the
!! revised version does.  The revised version solves for kappa and
!! TKE with shear and stratification fixed, then marches the density
!! and velocities forward with an adaptive (and aggressive) time step
!! in a predictor-corrector-corrector emulation of a trapezoidal
!! scheme.  Run-time-settable parameters determine the tolerence to
!! which the kappa and TKE equations are solved and the minimum time
!! step that can be taken.

end module MOM_kappa_shear<|MERGE_RESOLUTION|>--- conflicted
+++ resolved
@@ -910,13 +910,8 @@
       T_int(K) = 0.5*(T(k-1) + T(k))
       Sal_int(K) = 0.5*(Sal(k-1) + Sal(k))
     enddo
-<<<<<<< HEAD
-    call calculate_density_derivs(T_int, Sal_int, pressure, dbuoy_dT, dbuoy_dS, 2, nzc-1, &
-                                  tv%eqn_of_state, scale=-g_R0)
-=======
     call calculate_density_derivs(T_int, Sal_int, pressure, dbuoy_dT, dbuoy_dS, &
-                                  tv%eqn_of_state, US=US, scale=-g_R0, dom=(/2,nzc/))
->>>>>>> acf23a41
+                                  tv%eqn_of_state, scale=-g_R0, dom=(/2,nzc/))
   else
     do K=1,nzc+1 ; dbuoy_dT(K) = -g_R0 ; dbuoy_dS(K) = 0.0 ; enddo
   endif
