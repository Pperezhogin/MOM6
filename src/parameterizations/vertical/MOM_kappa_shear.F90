--- conflicted
+++ resolved
@@ -2022,22 +2022,14 @@
   call get_param(param_file, mdl, "MAX_RINO_IT", CS%max_RiNo_it, &
                  "The maximum number of iterations that may be used to "//&
                  "estimate the Richardson number driven mixing.", &
-<<<<<<< HEAD
-                 units="nondim", default=50)
-=======
                  units="nondim", default=50, do_not_log=just_read)
->>>>>>> 0e585ae8
   call get_param(param_file, mdl, "KD", KD_normal, default=0.0, do_not_log=.true.)
   call get_param(param_file, mdl, "KD_KAPPA_SHEAR_0", CS%kappa_0, &
                  "The background diffusivity that is used to smooth the "//&
                  "density and shear profiles before solving for the "//&
                  "diffusivities.  The default is the greater of KD and 1e-7 m2 s-1.", &
-<<<<<<< HEAD
-                 units="m2 s-1", default=max(KD_normal, 1.0e-7), scale=US%m2_s_to_Z2_T, unscaled=kappa_0_unscaled)
-=======
                  units="m2 s-1", default=max(KD_normal, 1.0e-7), scale=US%m2_s_to_Z2_T, &
                  unscaled=kappa_0_unscaled, do_not_log=just_read)
->>>>>>> 0e585ae8
   call get_param(param_file, mdl, "KD_TRUNC_KAPPA_SHEAR", CS%kappa_trunc, &
                  "The value of shear-driven diffusivity that is considered negligible "//&
                  "and is rounded down to 0. The default is 1% of KD_KAPPA_SHEAR_0.", &
@@ -2111,20 +2103,12 @@
   call get_param(param_file, mdl, "KAPPA_SHEAR_ITER_BUG", CS%dKdQ_iteration_bug, &
                  "If true, use an older, dimensionally inconsistent estimate of the "//&
                  "derivative of diffusivity with energy in the Newton's method iteration.  "//&
-<<<<<<< HEAD
-                 "The bug causes undercorrections when dz > 1 m.", default=.false.)
-=======
                  "The bug causes undercorrections when dz > 1 m.", default=.false., do_not_log=just_read)
->>>>>>> 0e585ae8
   call get_param(param_file, mdl, "KAPPA_SHEAR_ALL_LAYER_TKE_BUG", CS%all_layer_TKE_bug, &
                  "If true, report back the latest estimate of TKE instead of the time average "//&
                  "TKE when there is mass in all layers.  Otherwise always report the time "//&
                  "averaged TKE, as is currently done when there are some massless layers.", &
-<<<<<<< HEAD
-                 default=.false.)
-=======
                  default=.false., do_not_log=just_read)
->>>>>>> 0e585ae8
 !    id_clock_KQ = cpu_clock_id('Ocean KS kappa_shear', grain=CLOCK_ROUTINE)
 !    id_clock_avg = cpu_clock_id('Ocean KS avg', grain=CLOCK_ROUTINE)
 !    id_clock_project = cpu_clock_id('Ocean KS project', grain=CLOCK_ROUTINE)
