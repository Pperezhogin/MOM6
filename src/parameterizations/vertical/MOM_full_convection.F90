!> Does full convective adjustment of unstable regions via a strong diffusivity.
module MOM_full_convection

! This file is part of MOM6. See LICENSE.md for the license.

use MOM_grid, only : ocean_grid_type
use MOM_unit_scaling, only : unit_scale_type
use MOM_variables, only : thermo_var_ptrs
use MOM_verticalGrid, only : verticalGrid_type
use MOM_EOS, only : calculate_density_derivs, EOS_domain

implicit none ; private

#include <MOM_memory.h>

public full_convection

contains

!> Calculate new temperatures and salinities that have been subject to full convective mixing.
subroutine full_convection(G, GV, US, h, tv, T_adj, S_adj, p_surf, Kddt_smooth, &
                           Kddt_convect, halo)
  type(ocean_grid_type),   intent(in)    :: G     !< The ocean's grid structure
  type(verticalGrid_type), intent(in)    :: GV    !< The ocean's vertical grid structure
  type(unit_scale_type),   intent(in)    :: US   !< A dimensional unit scaling type
  real, dimension(SZI_(G),SZJ_(G),SZK_(G)), &
                           intent(in)    :: h     !< Layer thicknesses [H ~> m or kg m-2]
  type(thermo_var_ptrs),   intent(in)    :: tv    !< A structure pointing to various
                                                  !! thermodynamic variables
  real, dimension(SZI_(G),SZJ_(G),SZK_(G)), &
                           intent(out)   :: T_adj !< Adjusted potential temperature [degC].
  real, dimension(SZI_(G),SZJ_(G),SZK_(G)), &
                           intent(out)   :: S_adj !< Adjusted salinity [ppt].
  real, dimension(:,:),    pointer       :: p_surf !< The pressure at the ocean surface [R L2 T-2 ~> Pa] (or NULL).
  real,                    intent(in)    :: Kddt_smooth  !< A smoothing vertical
                                                  !! diffusivity times a timestep [H2 ~> m2 or kg2 m-4].
  real,          optional, intent(in)    :: Kddt_convect !< A large convecting vertical
                                                  !! diffusivity times a timestep [H2 ~> m2 or kg2 m-4].
  integer,       optional, intent(in)    :: halo  !< Halo width over which to compute

  ! Local variables
  real, dimension(SZI_(G),SZK_(G)+1) :: &
    dRho_dT, &  ! The derivative of density with temperature [R degC-1 ~> kg m-3 degC-1]
    dRho_dS     ! The derivative of density with salinity [R ppt-1 ~> kg m-3 ppt-1].
  real :: h_neglect, h0 ! A thickness that is so small it is usually lost
                        ! in roundoff and can be neglected [H ~> m or kg m-2].
! logical :: use_EOS    ! If true, density is calculated from T & S using an equation of state.
  real, dimension(SZI_(G),SZK0_(G)) :: &
    Te_a, & ! A partially updated temperature estimate including the influnce from
            ! mixing with layers above rescaled by a factor of d_a [degC].
            ! This array is discreted on tracer cells, but contains an extra
            ! layer at the top for algorithmic convenience.
    Se_a    ! A partially updated salinity estimate including the influnce from
            ! mixing with layers above rescaled by a factor of d_a [ppt].
            ! This array is discreted on tracer cells, but contains an extra
            ! layer at the top for algorithmic convenience.
  real, dimension(SZI_(G),SZK_(G)+1) :: &
    Te_b, & ! A partially updated temperature estimate including the influnce from
            ! mixing with layers below rescaled by a factor of d_b [degC].
            ! This array is discreted on tracer cells, but contains an extra
            ! layer at the bottom for algorithmic convenience.
    Se_b    ! A partially updated salinity estimate including the influnce from
            ! mixing with layers below rescaled by a factor of d_b [ppt].
            ! This array is discreted on tracer cells, but contains an extra
            ! layer at the bottom for algorithmic convenience.
  real, dimension(SZI_(G),SZK_(G)+1) :: &
    c_a, &  ! The fractional influence of the properties of the layer below
            ! in the final properies with a downward-first solver, nondim.
    d_a, &  ! The fractional influence of the properties of the layer in question
            ! and layers above in the final properies with a downward-first solver, nondim.
            ! d_a = 1.0 - c_a
    c_b, &  ! The fractional influence of the properties of the layer above
            ! in the final properies with a upward-first solver, nondim.
    d_b     ! The fractional influence of the properties of the layer in question
            ! and layers below in the final properies with a upward-first solver, nondim.
            ! d_b = 1.0 - c_b
  real, dimension(SZI_(G),SZK_(G)+1) :: &
    mix     !< The amount of mixing across the interface between layers [H ~> m or kg m-2].
  real :: mix_len  ! The length-scale of mixing, when it is active [H ~> m or kg m-2]
  real :: h_b, h_a ! The thicknessses of the layers above and below an interface [H ~> m or kg m-2]
  real :: b_b, b_a ! Inverse pivots used by the tridiagonal solver [H-1 ~> m-1 or m2 kg-1].

  real :: kap_dt_x2 ! The product of 2*kappa*dt [H2 ~> m2 or kg2 m-4].

  logical, dimension(SZI_(G)) :: do_i ! Do more work on this column.
  logical, dimension(SZI_(G)) :: last_down ! The last setup pass was downward.
  integer, dimension(SZI_(G)) :: change_ct ! The number of interfaces where the
                         ! mixing has changed this iteration.
  integer :: changed_col ! The number of colums whose mixing changed.
  integer :: i, j, k, is, ie, js, je, nz, itt

  if (present(halo)) then
    is = G%isc-halo ; ie = G%iec+halo ; js = G%jsc-halo ; je = G%jec+halo
  else
    is = G%isc ; ie = G%iec ; js = G%jsc ; je = G%jec
  endif
  nz = G%ke

  if (.not.associated(tv%eqn_of_state)) return

  h_neglect = GV%H_subroundoff
  kap_dt_x2 = 0.0
  if (present(Kddt_convect)) kap_dt_x2 = 2.0*Kddt_convect
  mix_len = (1.0e20 * nz) * (G%max_depth * GV%Z_to_H)
  h0 = 1.0e-16*sqrt(Kddt_smooth) + h_neglect

  do j=js,je
    mix(:,:) = 0.0 ; d_b(:,:) = 1.0
    ! These would be Te_b(:,:) = tv%T(:,j,:), etc., but the values are not used
    Te_b(:,:) = 0.0 ; Se_b(:,:) = 0.0

    call smoothed_dRdT_dRdS(h, tv, Kddt_smooth, dRho_dT, dRho_dS, G, GV, US, j, p_surf, halo)

    do i=is,ie
      do_i(i) = (G%mask2dT(i,j) > 0.0)

      d_a(i,1) = 1.0
      last_down(i) = .true. ! This is set for debuggers.
      ! These are extra values are used for convenience in the stability test
      Te_a(i,0) = 0.0 ; Se_a(i,0) = 0.0
    enddo

    do itt=1,nz ! At least 2 interfaces will change with each full pass, or the
                ! iterations stop, so the maximum count of nz is very conservative.

      do i=is,ie ; change_ct(i) = 0 ; enddo
      ! Move down the water column, finding unstable interfaces, and building up the
      ! temporary arrays for the tridiagonal solver.
      do K=2,nz ; do i=is,ie ; if (do_i(i)) then

        h_a = h(i,j,k-1) + h_neglect ; h_b = h(i,j,k) + h_neglect
        if (mix(i,K) <= 0.0) then
          if (is_unstable(dRho_dT(i,K), dRho_dS(i,K), h_a, h_b, mix(i,K-1), mix(i,K+1), &
                          tv%T(i,j,k-1), tv%T(i,j,k), tv%S(i,j,k-1), tv%S(i,j,k), &
                          Te_a(i,k-2), Te_b(i,k+1), Se_a(i,k-2), Se_b(i,k+1), &
                          d_a(i,K-1), d_b(i,K+1))) then
            mix(i,K) = mix_len
            if (kap_dt_x2 > 0.0) mix(i,K) = kap_dt_x2 / ((h(i,j,k-1)+h(i,j,k)) + h0)
            change_ct(i) = change_ct(i) + 1
          endif
        endif

        b_a = 1.0 / ((h_a + d_a(i,K-1)*mix(i,K-1)) + mix(i,K))
        if (mix(i,K) <= 0.0) then
          c_a(i,K) = 0.0 ; d_a(i,K) = 1.0
        else
          d_a(i,K) = b_a * (h_a + d_a(i,K-1)*mix(i,K-1)) ! = 1.0-c_a(i,K)
          c_a(i,K) = 1.0 ; if (d_a(i,K) > epsilon(b_a)) c_a(i,K) = b_a * mix(i,K)
        endif

        if (K>2) then
          Te_a(i,k-1) = b_a * (h_a*tv%T(i,j,k-1) + mix(i,K-1)*Te_a(i,k-2))
          Se_a(i,k-1) = b_a * (h_a*tv%S(i,j,k-1) + mix(i,K-1)*Se_a(i,k-2))
        else
          Te_a(i,k-1) = b_a * (h_a*tv%T(i,j,k-1))
          Se_a(i,k-1) = b_a * (h_a*tv%S(i,j,k-1))
        endif
      endif ; enddo ; enddo

      ! Determine which columns might have further instabilities.
      changed_col = 0
      do i=is,ie ; if (do_i(i)) then
        if (change_ct(i) == 0) then
          last_down(i) = .true. ; do_i(i) = .false.
        else
          changed_col = changed_col + 1 ; change_ct(i) = 0
        endif
      endif ; enddo
      if (changed_col == 0) exit ! No more columns are unstable.

      ! This is the same as above, but with the direction reversed (bottom to top)
      do K=nz,2,-1 ; do i=is,ie ; if (do_i(i)) then

        h_a = h(i,j,k-1) + h_neglect ; h_b = h(i,j,k) + h_neglect
        if (mix(i,K) <= 0.0) then
          if (is_unstable(dRho_dT(i,K), dRho_dS(i,K), h_a, h_b, mix(i,K-1), mix(i,K+1), &
                          tv%T(i,j,k-1), tv%T(i,j,k), tv%S(i,j,k-1), tv%S(i,j,k), &
                          Te_a(i,k-2), Te_b(i,k+1), Se_a(i,k-2), Se_b(i,k+1), &
                          d_a(i,K-1), d_b(i,K+1))) then
            mix(i,K) = mix_len
            if (kap_dt_x2 > 0.0) mix(i,K) = kap_dt_x2 / ((h(i,j,k-1)+h(i,j,k)) + h0)
            change_ct(i) = change_ct(i) + 1
          endif
        endif

        b_b = 1.0 / ((h_b + d_b(i,K+1)*mix(i,K+1)) + mix(i,K))
        if (mix(i,K) <= 0.0) then
          c_b(i,K) = 0.0 ; d_b(i,K) = 1.0
        else
          d_b(i,K) = b_b * (h_b + d_b(i,K+1)*mix(i,K+1)) ! = 1.0-c_b(i,K)
          c_b(i,K) = 1.0 ; if (d_b(i,K) > epsilon(b_b)) c_b(i,K) = b_b * mix(i,K)
        endif

        if (k<nz) then
          Te_b(i,k) = b_b * (h_b*tv%T(i,j,k) + mix(i,K+1)*Te_b(i,k+1))
          Se_b(i,k) = b_b * (h_b*tv%S(i,j,k) + mix(i,K+1)*Se_b(i,k+1))
        else
          Te_b(i,k) = b_b * (h_b*tv%T(i,j,k))
          Se_b(i,k) = b_b * (h_b*tv%S(i,j,k))
        endif
      endif ; enddo ; enddo

      ! Determine which columns might have further instabilities.
      changed_col = 0
      do i=is,ie ; if (do_i(i)) then
        if (change_ct(i) == 0) then
          last_down(i) = .false. ; do_i(i) = .false.
        else
          changed_col = changed_col + 1 ; change_ct(i) = 0
        endif
      endif ; enddo
      if (changed_col == 0) exit ! No more columns are unstable.

    enddo  ! End of iterations, all columns are now stable.

    ! Do the final return pass on the columns where the penultimate pass was downward.
    do i=is,ie ; do_i(i) = ((G%mask2dT(i,j) > 0.0) .and. last_down(i)) ; enddo
    do i=is,ie ; if (do_i(i)) then
      h_a = h(i,j,nz) + h_neglect
      b_a = 1.0 / (h_a + d_a(i,nz)*mix(i,nz))
      T_adj(i,j,nz) = b_a * (h_a*tv%T(i,j,nz) + mix(i,nz)*Te_a(i,nz-1))
      S_adj(i,j,nz) = b_a * (h_a*tv%S(i,j,nz) + mix(i,nz)*Se_a(i,nz-1))
    endif ; enddo
    do k=nz-1,1,-1 ; do i=is,ie ; if (do_i(i)) then
      T_adj(i,j,k) = Te_a(i,k) + c_a(i,K+1)*T_adj(i,j,k+1)
      S_adj(i,j,k) = Se_a(i,k) + c_a(i,K+1)*S_adj(i,j,k+1)
    endif ; enddo ; enddo

    do i=is,ie ; if (do_i(i)) then
      k = 1 ! A hook for debugging.
    endif ; enddo

    ! Do the final return pass on the columns where the penultimate pass was upward.
    ! Also do a simple copy of T & S values on land points.
    do i=is,ie
      do_i(i) = ((G%mask2dT(i,j) > 0.0) .and. .not.last_down(i))
      if (do_i(i)) then
        h_b = h(i,j,1) + h_neglect
        b_b = 1.0 / (h_b + d_b(i,2)*mix(i,2))
        T_adj(i,j,1) = b_b * (h_b*tv%T(i,j,1) + mix(i,2)*Te_b(i,2))
        S_adj(i,j,1) = b_b * (h_b*tv%S(i,j,1) + mix(i,2)*Se_b(i,2))
      elseif (G%mask2dT(i,j) <= 0.0) then
        T_adj(i,j,1) = tv%T(i,j,1) ; S_adj(i,j,1) = tv%S(i,j,1)
      endif
    enddo
    do k=2,nz ; do i=is,ie
      if (do_i(i)) then
        T_adj(i,j,k) = Te_b(i,k) + c_b(i,K)*T_adj(i,j,k-1)
        S_adj(i,j,k) = Se_b(i,k) + c_b(i,K)*S_adj(i,j,k-1)
      elseif (G%mask2dT(i,j) <= 0.0) then
        T_adj(i,j,k) = tv%T(i,j,k) ; S_adj(i,j,k) = tv%S(i,j,k)
      endif
    enddo ; enddo

    do i=is,ie ; if (do_i(i)) then
      k = 1 ! A hook for debugging.
    endif ; enddo

  enddo ! j-loop

  k = 1 ! A hook for debugging.

  ! The following set of expressions for the final values are derived from the the partial
  ! updates for the estimated temperatures and salinities around an interface, then directly
  ! solving for the final temperatures and salinities.  They are here for later reference
  ! and to document an intermediate step in the stability calculation.
    ! hp_a = (h_a + d_a(i,K-1)*mix(i,K-1))
    ! hp_b = (h_b + d_b(i,K+1)*mix(i,K+1))
    ! b2_c = 1.0 / (hp_a*hp_b + (hp_a + hp_b) * mix(i,K))
    ! Th_a = h_a*tv%T(i,j,k-1) + mix(i,K-1)*Te_a(i,k-2)
    ! Th_b = h_b*tv%T(i,j,k)   + mix(i,K+1)*Te_b(i,k+1)
    ! T_fin(i,k)   = ( (hp_a + mix(i,K)) * Th_b  + Th_a * mix(i,K) ) * b2_c
    ! T_fin(i,k-1) = ( (hp_b + mix(i,K)) * Th_a  + Th_b * mix(i,K) ) * b2_c
    ! Sh_a = h_a*tv%S(i,j,k-1) + mix(i,K-1)*Se_a(i,k-2)
    ! Sh_b = h_b*tv%S(i,j,k)   + mix(i,K+1)*Se_b(i,k+1)
    ! S_fin(i,k)   = ( (hp_a + mix(i,K)) * Sh_b  + Sh_a * mix(i,K) ) * b2_c
    ! S_fin(i,k-1) = ( (hp_b + mix(i,K)) * Sh_a  + Sh_b * mix(i,K) ) * b2_c

end subroutine full_convection

!> This function returns True if the profiles around the given interface will be
!! statically unstable after mixing above below.  The arguments are the ocean state
!! above and below, including partial calculations from a tridiagonal solver.
function is_unstable(dRho_dT, dRho_dS, h_a, h_b, mix_A, mix_B, T_a, T_b, S_a, S_b, &
                     Te_aa, Te_bb, Se_aa, Se_bb, d_A, d_B)
  real, intent(in) :: dRho_dT !< The derivative of in situ density with temperature [R degC-1 ~> kg m-3 degC-1]
  real, intent(in) :: dRho_dS !< The derivative of in situ density with salinity [R ppt-1 ~> kg m-3 ppt-1]
  real, intent(in) :: h_a     !< The thickness of the layer above [H ~> m or kg m-2]
  real, intent(in) :: h_b     !< The thickness of the layer below [H ~> m or kg m-2]
  real, intent(in) :: mix_A   !< The time integrated mixing rate of the interface above [H ~> m or kg m-2]
  real, intent(in) :: mix_B   !< The time integrated mixing rate of the interface below [H ~> m or kg m-2]
  real, intent(in) :: T_a     !< The initial temperature of the layer above [degC]
  real, intent(in) :: T_b     !< The initial temperature of the layer below [degC]
  real, intent(in) :: S_a     !< The initial salinity of the layer below [ppt]
  real, intent(in) :: S_b     !< The initial salinity of the layer below [ppt]
  real, intent(in) :: Te_aa   !< The estimated temperature two layers above rescaled by d_A [degC]
  real, intent(in) :: Te_bb   !< The estimated temperature two layers below rescaled by d_B [degC]
  real, intent(in) :: Se_aa   !< The estimated salinity two layers above rescaled by d_A [ppt]
  real, intent(in) :: Se_bb   !< The estimated salinity two layers below rescaled by d_B [ppt]
  real, intent(in) :: d_A     !< The rescaling dependency across the interface above, nondim.
  real, intent(in) :: d_B     !< The rescaling dependency across the interface below, nondim.
  logical :: is_unstable !< The return value, true if the profile is statically unstable
                         !! around the interface in question.

  ! These expressions for the local stability are long, but they have been carefully
  ! grouped for accuracy even when the mixing rates are huge or tiny, and common
  ! positive definite factors that would appear in the final expression for the
  ! locally referenced potential density difference across an interface have been omitted.
  is_unstable = (dRho_dT * ((h_a * h_b * (T_b - T_a) + &
                             mix_A*mix_B * (d_A*Te_bb - d_B*Te_aa)) + &
                            (h_a*mix_B * (Te_bb - d_B*T_a) + &
                             h_b*mix_A * (d_A*T_b - Te_aa)) ) + &
                 dRho_dS * ((h_a * h_b * (S_b - S_a) + &
                             mix_A*mix_B * (d_A*Se_bb - d_B*Se_aa)) + &
                            (h_a*mix_B * (Se_bb - d_B*S_a) + &
                             h_b*mix_A * (d_A*S_b - Se_aa)) ) < 0.0)
end function is_unstable

!> Returns the partial derivatives of locally referenced potential density with
!! temperature and salinity after the properties have been smoothed with a small
!! constant diffusivity.
subroutine smoothed_dRdT_dRdS(h, tv, Kddt, dR_dT, dR_dS, G, GV, US, j, p_surf, halo)
  type(ocean_grid_type),   intent(in)  :: G    !< The ocean's grid structure
  type(verticalGrid_type), intent(in)  :: GV   !< The ocean's vertical grid structure
  real, dimension(SZI_(G),SZJ_(G),SZK_(G)), &
                           intent(in)  :: h    !< Layer thicknesses [H ~> m or kg m-2]
  type(thermo_var_ptrs),   intent(in)  :: tv   !< A structure pointing to various
                                               !! thermodynamic variables
  real,                    intent(in)  :: Kddt !< A diffusivity times a time increment [H2 ~> m2 or kg2 m-4].
  real, dimension(SZI_(G),SZK_(G)+1), &
                           intent(out) :: dR_dT !< Derivative of locally referenced
                                               !! potential density with temperature [R degC-1 ~> kg m-3 degC-1]
  real, dimension(SZI_(G),SZK_(G)+1), &
                           intent(out) :: dR_dS !< Derivative of locally referenced
                                               !! potential density with salinity [R degC-1 ~> kg m-3 ppt-1]
  type(unit_scale_type),   intent(in)  :: US   !< A dimensional unit scaling type
  integer,                 intent(in)  :: j    !< The j-point to work on.
  real, dimension(:,:),    pointer     :: p_surf !< The pressure at the ocean surface [R L2 T-2 ~> Pa].
  integer,       optional, intent(in)  :: halo !< Halo width over which to compute

  ! Local variables
  real :: mix(SZI_(G),SZK_(G)+1)   ! The diffusive mixing length (kappa*dt)/dz
                                   ! between layers within in a timestep [H ~> m or kg m-2].
  real :: b1(SZI_(G)), d1(SZI_(G)) ! b1, c1, and d1 are variables used by the
  real :: c1(SZI_(G),SZK_(G))      ! tridiagonal solver.
  real :: T_f(SZI_(G),SZK_(G))     ! Filtered temperatures [degC]
  real :: S_f(SZI_(G),SZK_(G))     ! Filtered salinities [ppt]
  real :: pres(SZI_(G))            ! Interface pressures [R L2 T-2 ~> Pa].
  real :: T_EOS(SZI_(G))           ! Filtered and vertically averaged temperatures [degC]
  real :: S_EOS(SZI_(G))           ! Filtered and vertically averaged salinities [ppt]
  real :: kap_dt_x2                ! The product of 2*kappa*dt [H2 ~> m2 or kg2 m-4].
  real :: h_neglect, h0            ! Negligible thicknesses to allow for zero thicknesses,
                                   ! [H ~> m or kg m-2].
  real :: h_tr                     ! The thickness at tracer points, plus h_neglect [H ~> m or kg m-2].
  integer :: i, k, is, ie, nz

  if (present(halo)) then
    is = G%isc-halo ; ie = G%iec+halo
  else
    is = G%isc ; ie = G%iec
  endif
  nz = G%ke

  h_neglect = GV%H_subroundoff
  kap_dt_x2 = 2.0*Kddt

  if (Kddt <= 0.0) then
    do k=1,nz ; do i=is,ie
      T_f(i,k) = tv%T(i,j,k) ; S_f(i,k) = tv%S(i,j,k)
    enddo ; enddo
  else
    h0 = 1.0e-16*sqrt(Kddt) + h_neglect
    do i=is,ie
      mix(i,2) = kap_dt_x2 / ((h(i,j,1)+h(i,j,2)) + h0)

      h_tr = h(i,j,1) + h_neglect
      b1(i) = 1.0 / (h_tr + mix(i,2))
      d1(i) = b1(i) * h(i,j,1)
      T_f(i,1) = (b1(i)*h_tr)*tv%T(i,j,1)
      S_f(i,1) = (b1(i)*h_tr)*tv%S(i,j,1)
    enddo
    do k=2,nz-1 ; do i=is,ie
      mix(i,K+1) = kap_dt_x2 / ((h(i,j,k)+h(i,j,k+1)) + h0)

      c1(i,k) = mix(i,K) * b1(i)
      h_tr = h(i,j,k) + h_neglect
      b1(i) = 1.0 / ((h_tr + d1(i)*mix(i,K)) + mix(i,K+1))
      d1(i) = b1(i) * (h_tr + d1(i)*mix(i,K))
      T_f(i,k) = b1(i) * (h_tr*tv%T(i,j,k) + mix(i,K)*T_f(i,k-1))
      S_f(i,k) = b1(i) * (h_tr*tv%S(i,j,k) + mix(i,K)*S_f(i,k-1))
    enddo ; enddo
    do i=is,ie
      c1(i,nz) = mix(i,nz) * b1(i)
      h_tr = h(i,j,nz) + h_neglect
      b1(i) = 1.0 / (h_tr + d1(i)*mix(i,nz))
      T_f(i,nz) = b1(i) * (h_tr*tv%T(i,j,nz) + mix(i,nz)*T_f(i,nz-1))
      S_f(i,nz) = b1(i) * (h_tr*tv%S(i,j,nz) + mix(i,nz)*S_f(i,nz-1))
    enddo
    do k=nz-1,1,-1 ; do i=is,ie
      T_f(i,k) = T_f(i,k) + c1(i,k+1)*T_f(i,k+1)
      S_f(i,k) = S_f(i,k) + c1(i,k+1)*S_f(i,k+1)
    enddo ; enddo
  endif

  if (associated(p_surf)) then
    do i=is,ie ; pres(i) = p_surf(i,j) ; enddo
  else
    do i=is,ie ; pres(i) = 0.0 ; enddo
  endif
<<<<<<< HEAD
  call calculate_density_derivs(T_f(:,1), S_f(:,1), pres, dR_dT(:,1), dR_dS(:,1), G%HI, &
                                tv%eqn_of_state)
=======
  call calculate_density_derivs(T_f(:,1), S_f(:,1), pres, dR_dT(:,1), dR_dS(:,1), tv%eqn_of_state, &
                                US, dom=EOS_domain(G%HI))
>>>>>>> acf23a41
  do i=is,ie ; pres(i) = pres(i) + h(i,j,1)*(GV%H_to_RZ*GV%g_Earth) ; enddo
  do K=2,nz
    do i=is,ie
      T_EOS(i) = 0.5*(T_f(i,k-1) + T_f(i,k))
      S_EOS(i) = 0.5*(S_f(i,k-1) + S_f(i,k))
    enddo
<<<<<<< HEAD
    call calculate_density_derivs(T_EOS, S_EOS, pres, dR_dT(:,K), dR_dS(:,K), G%HI, &
                                  tv%eqn_of_state)
    do i=is,ie ; pres(i) = pres(i) + h(i,j,k)*(GV%H_to_RZ*GV%g_Earth) ; enddo
  enddo
  call calculate_density_derivs(T_f(:,nz), S_f(:,nz), pres, dR_dT(:,nz+1), dR_dS(:,nz+1), G%HI, &
                                tv%eqn_of_state)

=======
    call calculate_density_derivs(T_EOS, S_EOS, pres, dR_dT(:,K), dR_dS(:,K), tv%eqn_of_state, &
                                  US, dom=EOS_domain(G%HI))
    do i=is,ie ; pres(i) = pres(i) + h(i,j,k)*(GV%H_to_RZ*GV%g_Earth) ; enddo
  enddo
  call calculate_density_derivs(T_f(:,nz), S_f(:,nz), pres, dR_dT(:,nz+1), dR_dS(:,nz+1), &
                                tv%eqn_of_state, US, dom=EOS_domain(G%HI))
>>>>>>> acf23a41

end subroutine smoothed_dRdT_dRdS

end module MOM_full_convection<|MERGE_RESOLUTION|>--- conflicted
+++ resolved
@@ -407,35 +407,20 @@
   else
     do i=is,ie ; pres(i) = 0.0 ; enddo
   endif
-<<<<<<< HEAD
-  call calculate_density_derivs(T_f(:,1), S_f(:,1), pres, dR_dT(:,1), dR_dS(:,1), G%HI, &
-                                tv%eqn_of_state)
-=======
   call calculate_density_derivs(T_f(:,1), S_f(:,1), pres, dR_dT(:,1), dR_dS(:,1), tv%eqn_of_state, &
-                                US, dom=EOS_domain(G%HI))
->>>>>>> acf23a41
+                                dom=EOS_domain(G%HI))
   do i=is,ie ; pres(i) = pres(i) + h(i,j,1)*(GV%H_to_RZ*GV%g_Earth) ; enddo
   do K=2,nz
     do i=is,ie
       T_EOS(i) = 0.5*(T_f(i,k-1) + T_f(i,k))
       S_EOS(i) = 0.5*(S_f(i,k-1) + S_f(i,k))
     enddo
-<<<<<<< HEAD
-    call calculate_density_derivs(T_EOS, S_EOS, pres, dR_dT(:,K), dR_dS(:,K), G%HI, &
-                                  tv%eqn_of_state)
-    do i=is,ie ; pres(i) = pres(i) + h(i,j,k)*(GV%H_to_RZ*GV%g_Earth) ; enddo
-  enddo
-  call calculate_density_derivs(T_f(:,nz), S_f(:,nz), pres, dR_dT(:,nz+1), dR_dS(:,nz+1), G%HI, &
-                                tv%eqn_of_state)
-
-=======
     call calculate_density_derivs(T_EOS, S_EOS, pres, dR_dT(:,K), dR_dS(:,K), tv%eqn_of_state, &
-                                  US, dom=EOS_domain(G%HI))
+                                  dom=EOS_domain(G%HI))
     do i=is,ie ; pres(i) = pres(i) + h(i,j,k)*(GV%H_to_RZ*GV%g_Earth) ; enddo
   enddo
   call calculate_density_derivs(T_f(:,nz), S_f(:,nz), pres, dR_dT(:,nz+1), dR_dS(:,nz+1), &
-                                tv%eqn_of_state, US, dom=EOS_domain(G%HI))
->>>>>>> acf23a41
+                                tv%eqn_of_state, dom=EOS_domain(G%HI))
 
 end subroutine smoothed_dRdT_dRdS
 
