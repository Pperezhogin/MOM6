!> Provides the K-Profile Parameterization (KPP) of Large et al., 1994, via CVMix.
module MOM_CVMix_KPP

! This file is part of MOM6. See LICENSE.md for the license.

use MOM_coms,           only : max_across_PEs
use MOM_debugging,      only : hchksum, is_NaN
use MOM_diag_mediator,  only : time_type, diag_ctrl, safe_alloc_ptr, post_data
use MOM_diag_mediator,  only : query_averaging_enabled, register_diag_field
use MOM_error_handler,  only : MOM_error, MOM_mesg, FATAL, WARNING, is_root_PE
use MOM_EOS,            only : EOS_type, calculate_density
use MOM_file_parser,    only : get_param, log_param, log_version, param_file_type
use MOM_file_parser,    only : openParameterBlock, closeParameterBlock
use MOM_grid,           only : ocean_grid_type, isPointInCell
use MOM_unit_scaling,   only : unit_scale_type
use MOM_variables,      only : thermo_var_ptrs
use MOM_verticalGrid,   only : verticalGrid_type
use MOM_wave_interface, only : wave_parameters_CS, Get_Langmuir_Number
use MOM_domains,        only : pass_var
use MOM_cpu_clock,      only : cpu_clock_id, cpu_clock_begin, cpu_clock_end
use MOM_cpu_clock,      only : CLOCK_MODULE, CLOCK_ROUTINE

use CVMix_kpp, only : CVMix_init_kpp, CVMix_put_kpp, CVMix_get_kpp_real
use CVMix_kpp, only : CVMix_coeffs_kpp
use CVMix_kpp, only : CVMix_kpp_compute_OBL_depth
use CVMix_kpp, only : CVMix_kpp_compute_turbulent_scales
use CVMix_kpp, only : CVMix_kpp_compute_bulk_Richardson
use CVMix_kpp, only : CVMix_kpp_compute_unresolved_shear
use CVMix_kpp, only : CVMix_kpp_params_type
use CVMix_kpp, only : CVMix_kpp_compute_kOBL_depth

implicit none ; private

#include "MOM_memory.h"

public :: KPP_init
public :: KPP_compute_BLD
public :: KPP_calculate
public :: KPP_end
public :: KPP_NonLocalTransport_temp
public :: KPP_NonLocalTransport_saln
public :: KPP_get_BLD

! Enumerated constants
integer, private, parameter :: NLT_SHAPE_CVMix     = 0 !< Use the CVMix profile
integer, private, parameter :: NLT_SHAPE_LINEAR    = 1 !< Linear, \f$ G(\sigma) = 1-\sigma \f$
integer, private, parameter :: NLT_SHAPE_PARABOLIC = 2 !< Parabolic, \f$ G(\sigma) = (1-\sigma)^2 \f$
integer, private, parameter :: NLT_SHAPE_CUBIC     = 3 !< Cubic, \f$ G(\sigma) = 1 + (2\sigma-3) \sigma^2\f$
integer, private, parameter :: NLT_SHAPE_CUBIC_LMD = 4 !< Original shape,
                                                       !!    \f$ G(\sigma) = \frac{27}{4} \sigma (1-\sigma)^2 \f$

integer, private, parameter :: SW_METHOD_ALL_SW = 0 !< Use all shortwave radiation
integer, private, parameter :: SW_METHOD_MXL_SW = 1 !< Use shortwave radiation absorbed in mixing layer
integer, private, parameter :: SW_METHOD_LV1_SW = 2 !< Use shortwave radiation absorbed in layer 1
integer, private, parameter :: LT_K_CONSTANT = 1,        & !< Constant enhance K through column
                               LT_K_SCALED = 2,          & !< Enhance K scales with G(sigma)
                               LT_K_MODE_CONSTANT = 1,   & !< Prescribed enhancement for K
                               LT_K_MODE_VR12 = 2,       & !< Enhancement for K based on
                                                           !! Van Roekel et al., 2012
                               LT_K_MODE_RW16 = 3,       & !< Enhancement for K based on
                                                           !! Reichl et al., 2016
                               LT_VT2_MODE_CONSTANT = 1, & !< Prescribed enhancement for Vt2
                               LT_VT2_MODE_VR12 = 2,     & !< Enhancement for Vt2 based on
                                                           !! Van Roekel et al., 2012
                               LT_VT2_MODE_RW16 = 3,     & !< Enhancement for Vt2 based on
                                                           !! Reichl et al., 2016
                               LT_VT2_MODE_LF17 = 4        !< Enhancement for Vt2 based on
                                                           !! Li and Fox-Kemper, 2017

!> Control structure for containing KPP parameters/data
type, public :: KPP_CS ; private

  ! Parameters
  real    :: Ri_crit                   !< Critical bulk Richardson number (defines OBL depth)
  real    :: vonKarman                 !< von Karman constant (dimensionless)
  real    :: cs                        !< Parameter for computing velocity scale function (dimensionless)
  real    :: cs2                       !< Parameter for multiplying by non-local term
                                       !   This is active for NLT_SHAPE_CUBIC_LMD only
  logical :: enhance_diffusion         !< If True, add enhanced diffusivity at base of boundary layer.
  character(len=10) :: interpType      !< Type of interpolation to compute bulk Richardson number
  character(len=10) :: interpType2     !< Type of interpolation to compute diff and visc at OBL_depth
  logical :: computeEkman              !< If True, compute Ekman depth limit for OBLdepth
  logical :: computeMoninObukhov       !< If True, compute Monin-Obukhov limit for OBLdepth
  logical :: passiveMode               !< If True, makes KPP passive meaning it does NOT alter the diffusivity
  real    :: deepOBLoffset             !< If non-zero, is a distance from the bottom that the OBL can not
                                       !! penetrate through [m]
  real    :: minOBLdepth               !< If non-zero, is a minimum depth for the OBL [m]
  real    :: surf_layer_ext            !< Fraction of OBL depth considered in the surface layer [nondim]
  real    :: minVtsqr                  !< Min for the squared unresolved velocity used in Rib CVMix calculation [m2 s-2]
  logical :: fixedOBLdepth             !< If True, will fix the OBL depth at fixedOBLdepth_value
  real    :: fixedOBLdepth_value       !< value for the fixed OBL depth when fixedOBLdepth==True.
  logical :: debug                     !< If True, calculate checksums and write debugging information
  character(len=30) :: MatchTechnique  !< Method used in CVMix for setting diffusivity and NLT profile functions
  integer :: NLT_shape                 !< MOM6 over-ride of CVMix NLT shape function
  logical :: applyNonLocalTrans        !< If True, apply non-local transport to heat and scalars
  integer :: n_smooth                  !< Number of times smoothing operator is applied on OBLdepth.
  logical :: deepen_only               !< If true, apply OBLdepth smoothing at a cell only if the OBLdepth gets deeper.
  logical :: KPPzeroDiffusivity        !< If True, will set diffusivity and viscosity from KPP to zero
                                       !! for testing purposes.
  logical :: KPPisAdditive             !< If True, will add KPP diffusivity to initial diffusivity.
                                       !! If False, will replace initial diffusivity wherever KPP diffusivity
                                       !! is non-zero.
  real    :: min_thickness             !< A minimum thickness used to avoid division by small numbers
                                       !! in the vicinity of vanished layers.
  ! smg: obsolete below
  logical :: correctSurfLayerAvg       !< If true, applies a correction to the averaging of surface layer properties
  real    :: surfLayerDepth            !< A guess at the depth of the surface layer (which should 0.1 of OBLdepth) [m]
  ! smg: obsolete above
  integer :: SW_METHOD                 !< Sets method for using shortwave radiation in surface buoyancy flux
  logical :: LT_K_Enhancement          !< Flags if enhancing mixing coefficients due to LT
  integer :: LT_K_Shape                !< Integer for constant or shape function enhancement
  integer :: LT_K_Method               !< Integer for mixing coefficients LT method
  real    :: KPP_K_ENH_FAC             !< Factor to multiply by K if Method is CONSTANT
  logical :: LT_Vt2_Enhancement        !< Flags if enhancing Vt2 due to LT
  integer :: LT_VT2_METHOD             !< Integer for Vt2 LT method
  real    :: KPP_VT2_ENH_FAC           !< Factor to multiply by VT2 if Method is CONSTANT
  logical :: STOKES_MIXING             !< Flag if model is mixing down Stokes gradient
                                       !! This is relavent for which current to use in RiB

  !> CVMix parameters
  type(CVMix_kpp_params_type), pointer :: KPP_params => NULL()

  type(diag_ctrl), pointer :: diag => NULL() !< Pointer to diagnostics control structure
  !>@{ Diagnostic handles
  integer :: id_OBLdepth = -1, id_BulkRi   = -1
  integer :: id_N        = -1, id_N2       = -1
  integer :: id_Ws       = -1, id_Vt2      = -1
  integer :: id_BulkUz2  = -1, id_BulkDrho = -1
  integer :: id_uStar    = -1, id_buoyFlux = -1
  integer :: id_QminusSW = -1, id_netS     = -1
  integer :: id_sigma    = -1, id_Kv_KPP   = -1
  integer :: id_Kt_KPP   = -1, id_Ks_KPP   = -1
  integer :: id_Tsurf    = -1, id_Ssurf    = -1
  integer :: id_Usurf    = -1, id_Vsurf    = -1
  integer :: id_Kd_in    = -1
  integer :: id_NLTt     = -1
  integer :: id_NLTs     = -1
  integer :: id_NLT_dSdt = -1
  integer :: id_NLT_dTdt = -1
  integer :: id_NLT_temp_budget = -1
  integer :: id_NLT_saln_budget = -1
  integer :: id_EnhK     = -1, id_EnhVt2   = -1
  integer :: id_EnhW     = -1
  integer :: id_La_SL    = -1
  integer :: id_OBLdepth_original = -1
  !>@}

  ! Diagnostics arrays
  real, allocatable, dimension(:,:)   :: OBLdepth  !< Depth (positive) of OBL [m]
  real, allocatable, dimension(:,:)   :: OBLdepth_original  !< Depth (positive) of OBL [m] without smoothing
  real, allocatable, dimension(:,:)   :: kOBL      !< Level (+fraction) of OBL extent
  real, allocatable, dimension(:,:)   :: OBLdepthprev !< previous Depth (positive) of OBL [m]
  real, allocatable, dimension(:,:)   :: La_SL     !< Langmuir number used in KPP
  real, allocatable, dimension(:,:,:) :: dRho      !< Bulk difference in density [R ~> kg m-3]
  real, allocatable, dimension(:,:,:) :: Uz2       !< Square of bulk difference in resolved velocity [m2 s-2]
  real, allocatable, dimension(:,:,:) :: BulkRi    !< Bulk Richardson number for each layer (dimensionless)
  real, allocatable, dimension(:,:,:) :: sigma     !< Sigma coordinate (dimensionless)
  real, allocatable, dimension(:,:,:) :: Ws        !< Turbulent velocity scale for scalars [m s-1]
  real, allocatable, dimension(:,:,:) :: N         !< Brunt-Vaisala frequency [s-1]
  real, allocatable, dimension(:,:,:) :: N2        !< Squared Brunt-Vaisala frequency [s-2]
  real, allocatable, dimension(:,:,:) :: Vt2       !< Unresolved squared turbulence velocity for bulk Ri [m2 s-2]
  real, allocatable, dimension(:,:,:) :: Kt_KPP    !< Temp diffusivity from KPP [m2 s-1]
  real, allocatable, dimension(:,:,:) :: Ks_KPP    !< Scalar diffusivity from KPP [m2 s-1]
  real, allocatable, dimension(:,:,:) :: Kv_KPP    !< Viscosity due to KPP [m2 s-1]
  real, allocatable, dimension(:,:)   :: Tsurf     !< Temperature of surface layer [degC]
  real, allocatable, dimension(:,:)   :: Ssurf     !< Salinity of surface layer [ppt]
  real, allocatable, dimension(:,:)   :: Usurf     !< i-velocity of surface layer [m s-1]
  real, allocatable, dimension(:,:)   :: Vsurf     !< j-velocity of surface layer [m s-1]
  real, allocatable, dimension(:,:,:) :: EnhK      !< Enhancement for mixing coefficient
  real, allocatable, dimension(:,:,:) :: EnhVt2    !< Enhancement for Vt2

end type KPP_CS

!>@{ CPU time clocks
integer :: id_clock_KPP_calc, id_clock_KPP_compute_BLD, id_clock_KPP_smoothing
!!@}

#define __DO_SAFETY_CHECKS__

contains

!> Initialize the CVMix KPP module and set up diagnostics
!! Returns True if KPP is to be used, False otherwise.
logical function KPP_init(paramFile, G, GV, US, diag, Time, CS, passive, Waves)

  ! Arguments
  type(param_file_type),   intent(in)    :: paramFile !< File parser
  type(ocean_grid_type),   intent(in)    :: G         !< Ocean grid
  type(verticalGrid_type), intent(in)    :: GV        !< Vertical grid structure.
  type(unit_scale_type),   intent(in)    :: US        !< A dimensional unit scaling type
  type(diag_ctrl), target, intent(in)    :: diag      !< Diagnostics
  type(time_type),         intent(in)    :: Time      !< Model time
  type(KPP_CS),            pointer       :: CS        !< Control structure
  logical,       optional, intent(out)   :: passive   !< Copy of %passiveMode
  type(wave_parameters_CS), optional, pointer :: Waves !< Wave CS

  ! Local variables
# include "version_variable.h"
  character(len=40) :: mdl = 'MOM_CVMix_KPP' !< name of this module
  character(len=20) :: string          !< local temporary string
  logical :: CS_IS_ONE=.false.         !< Logical for setting Cs based on Non-local
  logical :: lnoDGat1=.false.          !< True => G'(1) = 0 (shape function)
                                       !! False => compute G'(1) as in LMD94
  if (associated(CS)) call MOM_error(FATAL, 'MOM_CVMix_KPP, KPP_init: '// &
           'Control structure has already been initialized')

  ! Read parameters
  call log_version(paramFile, mdl, version, 'This is the MOM wrapper to CVMix:KPP\n' // &
            'See http://cvmix.github.io/')
  call get_param(paramFile, mdl, "USE_KPP", KPP_init, &
                 "If true, turns on the [CVMix] KPP scheme of Large et al., 1994, "// &
                 "to calculate diffusivities and non-local transport in the OBL.",     &
                 default=.false.)
  ! Forego remainder of initialization if not using this scheme
  if (.not. KPP_init) return
  allocate(CS)

  call openParameterBlock(paramFile,'KPP')
  call get_param(paramFile, mdl, 'PASSIVE', CS%passiveMode,           &
                 'If True, puts KPP into a passive-diagnostic mode.', &
                  default=.False.)
  !BGR: Note using PASSIVE for KPP creates warning for PASSIVE from Convection
  !     should we create a separate flag?
  if (present(passive)) passive=CS%passiveMode ! This is passed back to the caller so
                                               ! the caller knows to not use KPP output
  call get_param(paramFile, mdl, 'APPLY_NONLOCAL_TRANSPORT', CS%applyNonLocalTrans,  &
                 'If True, applies the non-local transport to heat and scalars. '//  &
                 'If False, calculates the non-local transport and tendencies but '//&
                 'purely for diagnostic purposes.',                                   &
                 default=.not. CS%passiveMode)
  call get_param(paramFile, mdl, 'N_SMOOTH', CS%n_smooth,  &
                 'The number of times the 1-1-4-1-1 Laplacian filter is applied on '//  &
                 'OBL depth.',   &
                 default=0)
  if (CS%n_smooth > G%domain%nihalo) then
    call MOM_error(FATAL,'KPP smoothing number (N_SMOOTH) cannot be greater than NIHALO.')
  elseif (CS%n_smooth > G%domain%njhalo) then
    call MOM_error(FATAL,'KPP smoothing number (N_SMOOTH) cannot be greater than NJHALO.')
  endif
  if (CS%n_smooth > 0) then
    call get_param(paramFile, mdl, 'DEEPEN_ONLY_VIA_SMOOTHING', CS%deepen_only,  &
                   'If true, apply OBLdepth smoothing at a cell only if the OBLdepth '// &
                   'gets deeper via smoothing.',   &
                   default=.false.)
    id_clock_KPP_smoothing = cpu_clock_id('(Ocean KPP BLD smoothing)', grain=CLOCK_ROUTINE)
  endif
  call get_param(paramFile, mdl, 'RI_CRIT', CS%Ri_crit,                            &
                 'Critical bulk Richardson number used to define depth of the '// &
                 'surface Ocean Boundary Layer (OBL).',                            &
                 units='nondim', default=0.3)
  call get_param(paramFile, mdl, 'VON_KARMAN', CS%vonKarman, &
                 'von Karman constant.',                     &
                 units='nondim', default=0.40)
  call get_param(paramFile, mdl, 'ENHANCE_DIFFUSION', CS%enhance_diffusion,              &
                 'If True, adds enhanced diffusion at the based of the boundary layer.', &
                 default=.true.)
  call get_param(paramFile, mdl, 'INTERP_TYPE', CS%interpType,           &
                 'Type of interpolation to determine the OBL depth.\n'// &
                 'Allowed types are: linear, quadratic, cubic.',         &
                 default='quadratic')
  call get_param(paramFile, mdl, 'INTERP_TYPE2', CS%interpType2,           &
                 'Type of interpolation to compute diff and visc at OBL_depth.\n'// &
                 'Allowed types are: linear, quadratic, cubic or LMD94.',         &
                 default='LMD94')
  call get_param(paramFile, mdl, 'COMPUTE_EKMAN', CS%computeEkman,             &
                 'If True, limit OBL depth to be no deeper than Ekman depth.', &
                 default=.False.)
  call get_param(paramFile, mdl, 'COMPUTE_MONIN_OBUKHOV', CS%computeMoninObukhov, &
                 'If True, limit the OBL depth to be no deeper than '//          &
                 'Monin-Obukhov depth.',                                          &
                 default=.False.)
  call get_param(paramFile, mdl, 'CS', CS%cs,                        &
                 'Parameter for computing velocity scale function.', &
                 units='nondim', default=98.96)
  call get_param(paramFile, mdl, 'CS2', CS%cs2,                        &
                 'Parameter for computing non-local term.', &
                 units='nondim', default=6.32739901508)
  call get_param(paramFile, mdl, 'DEEP_OBL_OFFSET', CS%deepOBLoffset,                             &
                 'If non-zero, the distance above the bottom to which the OBL is clipped '//     &
                 'if it would otherwise reach the bottom. The smaller of this and 0.1D is used.', &
                 units='m',default=0.)
  call get_param(paramFile, mdl, 'FIXED_OBLDEPTH', CS%fixedOBLdepth,       &
                 'If True, fix the OBL depth to FIXED_OBLDEPTH_VALUE '//  &
                 'rather than using the OBL depth from CVMix. '//         &
                 'This option is just for testing purposes.',              &
                 default=.False.)
  call get_param(paramFile, mdl, 'FIXED_OBLDEPTH_VALUE', CS%fixedOBLdepth_value,  &
                 'Value for the fixed OBL depth when fixedOBLdepth==True. '//   &
                 'This parameter is for just for testing purposes. '//          &
                 'It will over-ride the OBLdepth computed from CVMix.',           &
                 units='m',default=30.0)
  call get_param(paramFile, mdl, 'SURF_LAYER_EXTENT', CS%surf_layer_ext,   &
                 'Fraction of OBL depth considered in the surface layer.', &
                 units='nondim',default=0.10)
  call get_param(paramFile, mdl, 'MINIMUM_OBL_DEPTH', CS%minOBLdepth,                            &
                 'If non-zero, a minimum depth to use for KPP OBL depth. Independent of '//     &
                 'this parameter, the OBL depth is always at least as deep as the first layer.', &
                 units='m',default=0.)
  call get_param(paramFile, mdl, 'MINIMUM_VT2', CS%minVtsqr,                                   &
                 'Min of the unresolved velocity Vt2 used in Rib CVMix calculation.\n'//  &
                 'Scaling: MINIMUM_VT2 = const1*d*N*ws, with d=1m, N=1e-5/s, ws=1e-6 m/s.',    &
                 units='m2/s2',default=1e-10)

! smg: for removal below
  call get_param(paramFile, mdl, 'CORRECT_SURFACE_LAYER_AVERAGE', CS%correctSurfLayerAvg,   &
                 'If true, applies a correction step to the averaging of surface layer '// &
                 'properties. This option is obsolete.', default=.False.)
  if (CS%correctSurfLayerAvg) &
    call MOM_error(FATAL,'Correct surface layer average disabled in code.  To recover \n'// &
                       ' feature will require code intervention.')
  call get_param(paramFile, mdl, 'FIRST_GUESS_SURFACE_LAYER_DEPTH', CS%surfLayerDepth,              &
                 'The first guess at the depth of the surface layer used for averaging '//         &
                 'the surface layer properties. If =0, the top model level properties '//          &
                 'will be used for the surface layer. If CORRECT_SURFACE_LAYER_AVERAGE=True, a '// &
                 'subsequent correction is applied. This parameter is obsolete', units='m', default=0.)
! smg: for removal above

  call get_param(paramFile, mdl, 'NLT_SHAPE', string, &
                 'MOM6 method to set nonlocal transport profile. '//                          &
                 'Over-rides the result from CVMix.  Allowed values are: \n'//                 &
                 '\t CVMix     - Uses the profiles from CVMix specified by MATCH_TECHNIQUE\n'//&
                 '\t LINEAR    - A linear profile, 1-sigma\n'//                                &
                 '\t PARABOLIC - A parablic profile, (1-sigma)^2\n'//                          &
                 '\t CUBIC     - A cubic profile, (1-sigma)^2(1+2*sigma)\n'//                  &
                 '\t CUBIC_LMD - The original KPP profile',                                    &
                 default='CVMix')
  select case ( trim(string) )
    case ("CVMix")     ; CS%NLT_shape = NLT_SHAPE_CVMix
    case ("LINEAR")    ; CS%NLT_shape = NLT_SHAPE_LINEAR
    case ("PARABOLIC") ; CS%NLT_shape = NLT_SHAPE_PARABOLIC
    case ("CUBIC")     ; CS%NLT_shape = NLT_SHAPE_CUBIC
    case ("CUBIC_LMD") ; CS%NLT_shape = NLT_SHAPE_CUBIC_LMD
    case default ; call MOM_error(FATAL,"KPP_init: "// &
                   "Unrecognized NLT_SHAPE option"//trim(string))
  end select
  call get_param(paramFile, mdl, 'MATCH_TECHNIQUE', CS%MatchTechnique,                                    &
                 'CVMix method to set profile function for diffusivity and NLT, '//                      &
                 'as well as matching across OBL base. Allowed values are: \n'//                          &
                 '\t SimpleShapes      = sigma*(1-sigma)^2 for both diffusivity and NLT\n'//              &
                 '\t MatchGradient     = sigma*(1-sigma)^2 for NLT; diffusivity profile from matching\n'//&
                 '\t MatchBoth         = match gradient for both diffusivity and NLT\n'//                 &
                 '\t ParabolicNonLocal = sigma*(1-sigma)^2 for diffusivity; (1-sigma)^2 for NLT',         &
                 default='SimpleShapes')
  if (CS%MatchTechnique == 'ParabolicNonLocal') then
    ! This forces Cs2 (Cs in non-local computation) to equal 1 for parabolic non-local option.
    !  May be used during CVMix initialization.
    Cs_is_one=.true.
  endif
  if (CS%MatchTechnique == 'ParabolicNonLocal' .or. CS%MatchTechnique == 'SimpleShapes') then
    ! if gradient won't be matched, lnoDGat1=.true.
    lnoDGat1=.true.
  endif

  ! safety check to avoid negative diff/visc
  if (CS%MatchTechnique == 'MatchBoth' .and. (CS%interpType2 == 'cubic' .or. &
      CS%interpType2 == 'quadratic')) then
    call MOM_error(FATAL,"If MATCH_TECHNIQUE=MatchBoth, INTERP_TYPE2 must be set to \n"//&
               "linear or LMD94 (recommended) to avoid negative viscosity and diffusivity.\n"//&
               "Please select one of these valid options." )
  endif

  call get_param(paramFile, mdl, 'KPP_ZERO_DIFFUSIVITY', CS%KPPzeroDiffusivity,            &
                 'If True, zeroes the KPP diffusivity and viscosity; for testing purpose.',&
                 default=.False.)
  call get_param(paramFile, mdl, 'KPP_IS_ADDITIVE', CS%KPPisAdditive,                &
                 'If true, adds KPP diffusivity to diffusivity from other schemes.\n'//&
                 'If false, KPP is the only diffusivity wherever KPP is non-zero.',  &
                 default=.True.)
  call get_param(paramFile, mdl, 'KPP_SHORTWAVE_METHOD',string,                      &
                 'Determines contribution of shortwave radiation to KPP surface '// &
                 'buoyancy flux.  Options include:\n'//                             &
                 '  ALL_SW: use total shortwave radiation\n'//                      &
                 '  MXL_SW: use shortwave radiation absorbed by mixing layer\n'//  &
                 '  LV1_SW: use shortwave radiation absorbed by top model layer',  &
                 default='MXL_SW')
  select case ( trim(string) )
    case ("ALL_SW") ; CS%SW_METHOD = SW_METHOD_ALL_SW
    case ("MXL_SW") ; CS%SW_METHOD = SW_METHOD_MXL_SW
    case ("LV1_SW") ; CS%SW_METHOD = SW_METHOD_LV1_SW
    case default ; call MOM_error(FATAL,"KPP_init: "// &
                   "Unrecognized KPP_SHORTWAVE_METHOD option"//trim(string))
  end select
  call get_param(paramFile, mdl, 'CVMix_ZERO_H_WORK_AROUND', CS%min_thickness,                           &
                 'A minimum thickness used to avoid division by small numbers in the vicinity '//       &
                 'of vanished layers. This is independent of MIN_THICKNESS used in other parts of MOM.', &
                 units='m', default=0.)

!/BGR: New options for including Langmuir effects
!/ 1. Options related to enhancing the mixing coefficient
  call get_param(paramFile, mdl, "USE_KPP_LT_K", CS%LT_K_Enhancement, &
       'Flag for Langmuir turbulence enhancement of turbulent'//&
       'mixing coefficient.', units="", Default=.false.)
  call get_param(paramFile, mdl, "STOKES_MIXING", CS%STOKES_MIXING, &
       'Flag for Langmuir turbulence enhancement of turbulent'//&
       'mixing coefficient.', units="", Default=.false.)
  if (CS%LT_K_Enhancement) then
    call get_param(paramFile, mdl, 'KPP_LT_K_SHAPE', string,                 &
                 'Vertical dependence of LT enhancement of mixing. '//     &
                 'Valid options are: \n'//                                   &
                 '\t CONSTANT = Constant value for full OBL\n'//             &
                 '\t SCALED   = Varies based on normalized shape function.', &
                 default='CONSTANT')
    select case ( trim(string))
      case ("CONSTANT") ; CS%LT_K_SHAPE = LT_K_CONSTANT
      case ("SCALED")   ; CS%LT_K_SHAPE = LT_K_SCALED
      case default ; call MOM_error(FATAL,"KPP_init: "//&
                    "Unrecognized KPP_LT_K_SHAPE option: "//trim(string))
    end select
    call get_param(paramFile, mdl, "KPP_LT_K_METHOD", string ,                   &
                   'Method to enhance mixing coefficient in KPP. '//           &
                   'Valid options are: \n'//                                     &
                   '\t CONSTANT = Constant value (KPP_K_ENH_FAC) \n'//           &
                   '\t VR12     = Function of Langmuir number based on VR12\n'// &
                   '\t RW16     = Function of Langmuir number based on RW16',    &
                   default='CONSTANT')
    select case ( trim(string))
      case ("CONSTANT") ; CS%LT_K_METHOD = LT_K_MODE_CONSTANT
      case ("VR12")     ; CS%LT_K_METHOD = LT_K_MODE_VR12
      case ("RW16")     ; CS%LT_K_METHOD = LT_K_MODE_RW16
      case default      ; call MOM_error(FATAL,"KPP_init: "//&
                    "Unrecognized KPP_LT_K_METHOD option: "//trim(string))
    end select
    if (CS%LT_K_METHOD==LT_K_MODE_CONSTANT) then
      call get_param(paramFile, mdl, "KPP_K_ENH_FAC",CS%KPP_K_ENH_FAC ,     &
                   'Constant value to enhance mixing coefficient in KPP.',  &
                   default=1.0)
    endif
  endif
!/ 2. Options related to enhancing the unresolved Vt2/entrainment in Rib
  call get_param(paramFile, mdl, "USE_KPP_LT_VT2", CS%LT_Vt2_Enhancement, &
       'Flag for Langmuir turbulence enhancement of Vt2'//&
       'in Bulk Richardson Number.', units="", Default=.false.)
  if (CS%LT_Vt2_Enhancement) then
    call get_param(paramFile, mdl, "KPP_LT_VT2_METHOD",string ,                  &
                   'Method to enhance Vt2 in KPP. '//                          &
                   'Valid options are: \n'//                                     &
                   '\t CONSTANT = Constant value (KPP_VT2_ENH_FAC) \n'//         &
                   '\t VR12     = Function of Langmuir number based on VR12\n'// &
                   '\t RW16     = Function of Langmuir number based on RW16\n'// &
                   '\t LF17     = Function of Langmuir number based on LF17',    &
                   default='CONSTANT')
    select case ( trim(string))
      case ("CONSTANT") ; CS%LT_VT2_METHOD = LT_VT2_MODE_CONSTANT
      case ("VR12")     ; CS%LT_VT2_METHOD = LT_VT2_MODE_VR12
      case ("RW16")     ; CS%LT_VT2_METHOD = LT_VT2_MODE_RW16
      case ("LF17")     ; CS%LT_VT2_METHOD = LT_VT2_MODE_LF17
      case default      ; call MOM_error(FATAL,"KPP_init: "//&
                    "Unrecognized KPP_LT_VT2_METHOD option: "//trim(string))
    end select
    if (CS%LT_VT2_METHOD==LT_VT2_MODE_CONSTANT) then
      call get_param(paramFile, mdl, "KPP_VT2_ENH_FAC",CS%KPP_VT2_ENH_FAC ,     &
                   'Constant value to enhance VT2 in KPP.',  &
                   default=1.0)
    endif
  endif

  call closeParameterBlock(paramFile)
  call get_param(paramFile, mdl, 'DEBUG', CS%debug, default=.False., do_not_log=.True.)

  call CVMix_init_kpp( Ri_crit=CS%Ri_crit,                 &
                       minOBLdepth=CS%minOBLdepth,         &
                       minVtsqr=CS%minVtsqr,               &
                       vonKarman=CS%vonKarman,             &
                       surf_layer_ext=CS%surf_layer_ext,   &
                       interp_type=CS%interpType,          &
                       interp_type2=CS%interpType2,        &
                       lEkman=CS%computeEkman,             &
                       lMonOb=CS%computeMoninObukhov,      &
                       MatchTechnique=CS%MatchTechnique,   &
                       lenhanced_diff=CS%enhance_diffusion,&
                       lnonzero_surf_nonlocal=Cs_is_one   ,&
                       lnoDGat1=lnoDGat1                  ,&
                       CVMix_kpp_params_user=CS%KPP_params )

  ! Register diagnostics
  CS%diag => diag
  CS%id_OBLdepth = register_diag_field('ocean_model', 'KPP_OBLdepth', diag%axesT1, Time, &
      'Thickness of the surface Ocean Boundary Layer calculated by [CVMix] KPP', 'meter', &
      cmor_field_name='oml', cmor_long_name='ocean_mixed_layer_thickness_defined_by_mixing_scheme', &
      cmor_units='m', cmor_standard_name='Ocean Mixed Layer Thickness Defined by Mixing Scheme')
      ! CMOR names are placeholders; must be modified by time period
      ! for CMOR compliance. Diag manager will be used for omlmax and
      ! omldamax.
  if (CS%n_smooth > 0) then
    CS%id_OBLdepth_original = register_diag_field('ocean_model', 'KPP_OBLdepth_original', diag%axesT1, Time, &
        'Thickness of the surface Ocean Boundary Layer without smoothing calculated by [CVMix] KPP', 'meter', &
        cmor_field_name='oml', cmor_long_name='ocean_mixed_layer_thickness_defined_by_mixing_scheme', &
        cmor_units='m', cmor_standard_name='Ocean Mixed Layer Thickness Defined by Mixing Scheme')
  endif
  CS%id_BulkDrho = register_diag_field('ocean_model', 'KPP_BulkDrho', diag%axesTL, Time, &
      'Bulk difference in density used in Bulk Richardson number, as used by [CVMix] KPP', &
      'kg/m3', conversion=US%R_to_kg_m3)
  CS%id_BulkUz2 = register_diag_field('ocean_model', 'KPP_BulkUz2', diag%axesTL, Time, &
      'Square of bulk difference in resolved velocity used in Bulk Richardson number via [CVMix] KPP', 'm2/s2')
  CS%id_BulkRi = register_diag_field('ocean_model', 'KPP_BulkRi', diag%axesTL, Time, &
      'Bulk Richardson number used to find the OBL depth used by [CVMix] KPP', 'nondim')
  CS%id_Sigma = register_diag_field('ocean_model', 'KPP_sigma', diag%axesTi, Time, &
      'Sigma coordinate used by [CVMix] KPP', 'nondim')
  CS%id_Ws = register_diag_field('ocean_model', 'KPP_Ws', diag%axesTL, Time, &
      'Turbulent vertical velocity scale for scalars used by [CVMix] KPP', 'm/s')
  CS%id_N = register_diag_field('ocean_model', 'KPP_N', diag%axesTi, Time, &
      '(Adjusted) Brunt-Vaisala frequency used by [CVMix] KPP', '1/s')
  CS%id_N2 = register_diag_field('ocean_model', 'KPP_N2', diag%axesTi, Time, &
      'Square of Brunt-Vaisala frequency used by [CVMix] KPP', '1/s2')
  CS%id_Vt2 = register_diag_field('ocean_model', 'KPP_Vt2', diag%axesTL, Time, &
      'Unresolved shear turbulence used by [CVMix] KPP', 'm2/s2')
  CS%id_uStar = register_diag_field('ocean_model', 'KPP_uStar', diag%axesT1, Time, &
      'Friction velocity, u*, as used by [CVMix] KPP', 'm/s', conversion=US%Z_to_m*US%s_to_T)
  CS%id_buoyFlux = register_diag_field('ocean_model', 'KPP_buoyFlux', diag%axesTi, Time, &
      'Surface (and penetrating) buoyancy flux, as used by [CVMix] KPP', 'm2/s3', conversion=US%L_to_m**2*US%s_to_T**3)
  CS%id_QminusSW = register_diag_field('ocean_model', 'KPP_QminusSW', diag%axesT1, Time, &
      'Net temperature flux ignoring short-wave, as used by [CVMix] KPP', 'K m/s')
  CS%id_netS = register_diag_field('ocean_model', 'KPP_netSalt', diag%axesT1, Time, &
      'Effective net surface salt flux, as used by [CVMix] KPP', 'ppt m/s')
  CS%id_Kt_KPP = register_diag_field('ocean_model', 'KPP_Kheat', diag%axesTi, Time, &
      'Heat diffusivity due to KPP, as calculated by [CVMix] KPP', 'm2/s')
  CS%id_Kd_in = register_diag_field('ocean_model', 'KPP_Kd_in', diag%axesTi, Time, &
      'Diffusivity passed to KPP', 'm2/s', conversion=US%Z2_T_to_m2_s)
  CS%id_Ks_KPP = register_diag_field('ocean_model', 'KPP_Ksalt', diag%axesTi, Time, &
      'Salt diffusivity due to KPP, as calculated by [CVMix] KPP', 'm2/s')
  CS%id_Kv_KPP = register_diag_field('ocean_model', 'KPP_Kv', diag%axesTi, Time, &
      'Vertical viscosity due to KPP, as calculated by [CVMix] KPP', 'm2/s')
  CS%id_NLTt = register_diag_field('ocean_model', 'KPP_NLtransport_heat', diag%axesTi, Time, &
      'Non-local transport (Cs*G(sigma)) for heat, as calculated by [CVMix] KPP', 'nondim')
  CS%id_NLTs = register_diag_field('ocean_model', 'KPP_NLtransport_salt', diag%axesTi, Time, &
      'Non-local tranpsort (Cs*G(sigma)) for scalars, as calculated by [CVMix] KPP', 'nondim')
  CS%id_NLT_dTdt = register_diag_field('ocean_model', 'KPP_NLT_dTdt', diag%axesTL, Time, &
      'Temperature tendency due to non-local transport of heat, as calculated by [CVMix] KPP', 'K/s')
  CS%id_NLT_dSdt = register_diag_field('ocean_model', 'KPP_NLT_dSdt', diag%axesTL, Time, &
      'Salinity tendency due to non-local transport of salt, as calculated by [CVMix] KPP', 'ppt/s')
  CS%id_NLT_temp_budget = register_diag_field('ocean_model', 'KPP_NLT_temp_budget', diag%axesTL, Time, &
      'Heat content change due to non-local transport, as calculated by [CVMix] KPP', 'W/m^2')
  CS%id_NLT_saln_budget = register_diag_field('ocean_model', 'KPP_NLT_saln_budget', diag%axesTL, Time, &
      'Salt content change due to non-local transport, as calculated by [CVMix] KPP', 'kg/(sec*m^2)')
  CS%id_Tsurf = register_diag_field('ocean_model', 'KPP_Tsurf', diag%axesT1, Time, &
      'Temperature of surface layer (10% of OBL depth) as passed to [CVMix] KPP', 'C')
  CS%id_Ssurf = register_diag_field('ocean_model', 'KPP_Ssurf', diag%axesT1, Time, &
      'Salinity of surface layer (10% of OBL depth) as passed to [CVMix] KPP', 'ppt')
  CS%id_Usurf = register_diag_field('ocean_model', 'KPP_Usurf', diag%axesCu1, Time, &
      'i-component flow of surface layer (10% of OBL depth) as passed to [CVMix] KPP', 'm/s')
  CS%id_Vsurf = register_diag_field('ocean_model', 'KPP_Vsurf', diag%axesCv1, Time, &
      'j-component flow of surface layer (10% of OBL depth) as passed to [CVMix] KPP', 'm/s')
  CS%id_EnhK = register_diag_field('ocean_model', 'EnhK', diag%axesTI, Time, &
      'Langmuir number enhancement to K as used by [CVMix] KPP','nondim')
  CS%id_EnhVt2 = register_diag_field('ocean_model', 'EnhVt2', diag%axesTL, Time, &
      'Langmuir number enhancement to Vt2 as used by [CVMix] KPP','nondim')
  CS%id_La_SL = register_diag_field('ocean_model', 'KPP_La_SL', diag%axesT1, Time, &
      'Surface-layer Langmuir number computed in [CVMix] KPP','nondim')

  allocate( CS%N( SZI_(G), SZJ_(G), SZK_(G)+1 ) )
  CS%N(:,:,:) = 0.
  allocate( CS%OBLdepth( SZI_(G), SZJ_(G) ) )
  CS%OBLdepth(:,:) = 0.
  allocate( CS%kOBL( SZI_(G), SZJ_(G) ) )
  CS%kOBL(:,:) = 0.
  allocate( CS%La_SL( SZI_(G), SZJ_(G) ) )
  CS%La_SL(:,:) = 0.
  allocate( CS%Vt2( SZI_(G), SZJ_(G), SZK_(G) ) )
  CS%Vt2(:,:,:) = 0.
  if (CS%id_OBLdepth_original > 0) allocate( CS%OBLdepth_original( SZI_(G), SZJ_(G) ) )

  allocate( CS%OBLdepthprev( SZI_(G), SZJ_(G) ) ) ; CS%OBLdepthprev(:,:) = 0.0
  if (CS%id_BulkDrho > 0) allocate( CS%dRho( SZI_(G), SZJ_(G), SZK_(G) ) )
  if (CS%id_BulkDrho > 0) CS%dRho(:,:,:) = 0.
  if (CS%id_BulkUz2 > 0)  allocate( CS%Uz2( SZI_(G), SZJ_(G), SZK_(G) ) )
  if (CS%id_BulkUz2 > 0)  CS%Uz2(:,:,:) = 0.
  if (CS%id_BulkRi > 0)   allocate( CS%BulkRi( SZI_(G), SZJ_(G), SZK_(G) ) )
  if (CS%id_BulkRi > 0)   CS%BulkRi(:,:,:) = 0.
  if (CS%id_Sigma > 0)    allocate( CS%sigma( SZI_(G), SZJ_(G), SZK_(G)+1 ) )
  if (CS%id_Sigma > 0)    CS%sigma(:,:,:) = 0.
  if (CS%id_Ws > 0)       allocate( CS%Ws( SZI_(G), SZJ_(G), SZK_(G) ) )
  if (CS%id_Ws > 0)       CS%Ws(:,:,:) = 0.
  if (CS%id_N2 > 0)       allocate( CS%N2( SZI_(G), SZJ_(G), SZK_(G)+1 ) )
  if (CS%id_N2 > 0)       CS%N2(:,:,:) = 0.
  if (CS%id_Kt_KPP > 0)   allocate( CS%Kt_KPP( SZI_(G), SZJ_(G), SZK_(G)+1 ) )
  if (CS%id_Kt_KPP > 0)   CS%Kt_KPP(:,:,:) = 0.
  if (CS%id_Ks_KPP > 0)   allocate( CS%Ks_KPP( SZI_(G), SZJ_(G), SZK_(G)+1 ) )
  if (CS%id_Ks_KPP > 0)   CS%Ks_KPP(:,:,:) = 0.
  if (CS%id_Kv_KPP > 0)   allocate( CS%Kv_KPP( SZI_(G), SZJ_(G), SZK_(G)+1 ) )
  if (CS%id_Kv_KPP > 0)   CS%Kv_KPP(:,:,:) = 0.
  if (CS%id_Tsurf > 0)    allocate( CS%Tsurf( SZI_(G), SZJ_(G)) )
  if (CS%id_Tsurf > 0)    CS%Tsurf(:,:) = 0.
  if (CS%id_Ssurf > 0)    allocate( CS%Ssurf( SZI_(G), SZJ_(G)) )
  if (CS%id_Ssurf > 0)    CS%Ssurf(:,:) = 0.
  if (CS%id_Usurf > 0)    allocate( CS%Usurf( SZIB_(G), SZJ_(G)) )
  if (CS%id_Usurf > 0)    CS%Usurf(:,:) = 0.
  if (CS%id_Vsurf > 0)    allocate( CS%Vsurf( SZI_(G), SZJB_(G)) )
  if (CS%id_Vsurf > 0)    CS%Vsurf(:,:) = 0.
  if (CS%id_EnhVt2 > 0)    allocate( CS%EnhVt2( SZI_(G), SZJ_(G), SZK_(G)) )
  if (CS%id_EnhVt2 > 0)    CS%EnhVt2(:,:,:) = 0.
  if (CS%id_EnhK > 0)    allocate( CS%EnhK( SZI_(G), SZJ_(G), SZK_(G)+1 ) )
  if (CS%id_EnhK > 0)    CS%EnhK(:,:,:) = 0.

  id_clock_KPP_calc = cpu_clock_id('Ocean KPP calculate)', grain=CLOCK_MODULE)
  id_clock_KPP_compute_BLD = cpu_clock_id('(Ocean KPP comp BLD)', grain=CLOCK_ROUTINE)

end function KPP_init

!> KPP vertical diffusivity/viscosity and non-local tracer transport
subroutine KPP_calculate(CS, G, GV, US, h, uStar, &
                         buoyFlux, Kt, Ks, Kv, nonLocalTransHeat,&
                         nonLocalTransScalar, waves)

  ! Arguments
  type(KPP_CS),                               pointer       :: CS    !< Control structure
  type(ocean_grid_type),                      intent(in)    :: G     !< Ocean grid
  type(verticalGrid_type),                    intent(in)    :: GV    !< Ocean vertical grid
  type(unit_scale_type),                      intent(in)    :: US    !< A dimensional unit scaling type
  type(wave_parameters_CS),         optional, pointer       :: Waves !< Wave CS
  real, dimension(SZI_(G),SZJ_(G),SZK_(G)),   intent(in)    :: h     !< Layer/level thicknesses [H ~> m or kg m-2]
  real, dimension(SZI_(G),SZJ_(G)),           intent(in)    :: uStar !< Surface friction velocity [Z T-1 ~> m s-1]
  real, dimension(SZI_(G),SZJ_(G),SZK_(G)+1), intent(in)    :: buoyFlux !< Surface buoyancy flux [L2 T-3 ~> m2 s-3]
  real, dimension(SZI_(G),SZJ_(G),SZK_(G)+1), intent(inout) :: Kt   !< (in)  Vertical diffusivity of heat w/o KPP
                                                                    !! (out) Vertical diffusivity including KPP
                                                                    !!       [Z2 T-1 ~> m2 s-1]
  real, dimension(SZI_(G),SZJ_(G),SZK_(G)+1), intent(inout) :: Ks   !< (in)  Vertical diffusivity of salt w/o KPP
                                                                    !! (out) Vertical diffusivity including KPP
                                                                    !!       [Z2 T-1 ~> m2 s-1]
  real, dimension(SZI_(G),SZJ_(G),SZK_(G)+1), intent(inout) :: Kv   !< (in)  Vertical viscosity w/o KPP
                                                                    !! (out) Vertical viscosity including KPP
                                                                    !!       [Z2 T-1 ~> m2 s-1]
  real, dimension(SZI_(G),SZJ_(G),SZK_(G)+1), intent(inout) :: nonLocalTransHeat   !< Temp non-local transport [m s-1]
  real, dimension(SZI_(G),SZJ_(G),SZK_(G)+1), intent(inout) :: nonLocalTransScalar !< scalar non-local transport [m s-1]

! Local variables
  integer :: i, j, k                             ! Loop indices
  real, dimension( G%ke )     :: cellHeight      ! Cell center heights referenced to surface [m] (negative in ocean)
  real, dimension( G%ke+1 )   :: iFaceHeight     ! Interface heights referenced to surface [m] (negative in ocean)
  real, dimension( G%ke+1, 2) :: Kdiffusivity    ! Vertical diffusivity at interfaces [m2 s-1]
  real, dimension( G%ke+1 )   :: Kviscosity      ! Vertical viscosity at interfaces [m2 s-1]
  real, dimension( G%ke+1, 2) :: nonLocalTrans   ! Non-local transport for heat/salt at interfaces [nondim]

  real :: surfFricVel, surfBuoyFlux
  real :: sigma, sigmaRatio
  real :: buoy_scale ! A unit conversion factor for buoyancy fluxes [m2 T3 L-2 s-3 ~> nondim]
  real :: dh    ! The local thickness used for calculating interface positions [m]
  real :: hcorr ! A cumulative correction arising from inflation of vanished layers [m]

  ! For Langmuir Calculations
  real :: LangEnhK     ! Langmuir enhancement for mixing coefficient


#ifdef __DO_SAFETY_CHECKS__
  if (CS%debug) then
    call hchksum(h, "KPP in: h",G%HI,haloshift=0, scale=GV%H_to_m)
    call hchksum(uStar, "KPP in: uStar",G%HI,haloshift=0, scale=US%Z_to_m*US%s_to_T)
    call hchksum(buoyFlux, "KPP in: buoyFlux",G%HI,haloshift=0)
    call hchksum(Kt, "KPP in: Kt",G%HI,haloshift=0, scale=US%Z2_T_to_m2_s)
    call hchksum(Ks, "KPP in: Ks",G%HI,haloshift=0, scale=US%Z2_T_to_m2_s)
  endif
#endif

  nonLocalTrans(:,:) = 0.0

  if (CS%id_Kd_in > 0) call post_data(CS%id_Kd_in, Kt, CS%diag)

  call cpu_clock_begin(id_clock_KPP_calc)
  buoy_scale = US%L_to_m**2*US%s_to_T**3

  !$OMP parallel do default(none) firstprivate(nonLocalTrans)                               &
  !$OMP                           private(surfFricVel, iFaceHeight, hcorr, dh, cellHeight,  &
  !$OMP                           surfBuoyFlux, Kdiffusivity, Kviscosity, LangEnhK, sigma,  &
  !$OMP                           sigmaRatio)                                               &
  !$OMP                           shared(G, GV, CS, US, uStar, h, buoy_scale, buoyFlux, Kt, &
  !$OMP                           Ks, Kv, nonLocalTransHeat, nonLocalTransScalar, waves)
  ! loop over horizontal points on processor
  do j = G%jsc, G%jec
    do i = G%isc, G%iec

      ! skip calling KPP for land points
      if (G%mask2dT(i,j)==0.) cycle

      ! things independent of position within the column
      surfFricVel = US%Z_to_m*US%s_to_T * uStar(i,j)

      iFaceHeight(1) = 0.0 ! BBL is all relative to the surface
      hcorr = 0.
      do k=1,G%ke

        ! cell center and cell bottom in meters (negative values in the ocean)
        dh = h(i,j,k) * GV%H_to_m ! Nominal thickness to use for increment
        dh = dh + hcorr ! Take away the accumulated error (could temporarily make dh<0)
        hcorr = min( dh - CS%min_thickness, 0. ) ! If inflating then hcorr<0
        dh = max( dh, CS%min_thickness ) ! Limit increment dh>=min_thickness
        cellHeight(k)    = iFaceHeight(k) - 0.5 * dh
        iFaceHeight(k+1) = iFaceHeight(k) - dh

      enddo ! k-loop finishes

      surfBuoyFlux = buoy_scale*buoyFlux(i,j,1) ! This is only used in kpp_compute_OBL_depth to limit
                                     ! h to Monin-Obukov (default is false, ie. not used)

      ! Call CVMix/KPP to obtain OBL diffusivities, viscosities and non-local transports

      ! Unlike LMD94, we do not match to interior diffusivities. If using the original
      ! LMD94 shape function, not matching is equivalent to matching to a zero diffusivity.

      !BGR/ Add option for use of surface buoyancy flux with total sw flux.
      if (CS%SW_METHOD == SW_METHOD_ALL_SW) then
         surfBuoyFlux = buoy_scale * buoyFlux(i,j,1)
      elseif (CS%SW_METHOD == SW_METHOD_MXL_SW) then
         ! We know the actual buoyancy flux into the OBL
         surfBuoyFlux  = buoy_scale * (buoyFlux(i,j,1) - buoyFlux(i,j,int(CS%kOBL(i,j))+1))
      elseif (CS%SW_METHOD == SW_METHOD_LV1_SW) then
         surfBuoyFlux  = buoy_scale * (buoyFlux(i,j,1) - buoyFlux(i,j,2))
      endif

      ! If option "MatchBoth" is selected in CVMix, MOM should be capable of matching.
      if (.not. (CS%MatchTechnique == 'MatchBoth')) then
         Kdiffusivity(:,:) = 0. ! Diffusivities for heat and salt [m2 s-1]
         Kviscosity(:)     = 0. ! Viscosity [m2 s-1]
      else
         Kdiffusivity(:,1) = US%Z2_T_to_m2_s * Kt(i,j,:)
         Kdiffusivity(:,2) = US%Z2_T_to_m2_s * Ks(i,j,:)
         Kviscosity(:) = US%Z2_T_to_m2_s * Kv(i,j,:)
      endif

      call CVMix_coeffs_kpp(Kviscosity(:),        & ! (inout) Total viscosity [m2 s-1]
                            Kdiffusivity(:,1), & ! (inout) Total heat diffusivity [m2 s-1]
                            Kdiffusivity(:,2), & ! (inout) Total salt diffusivity [m2 s-1]
                            iFaceHeight,       & ! (in) Height of interfaces [m]
                            cellHeight,        & ! (in) Height of level centers [m]
                            Kviscosity(:),        & ! (in) Original viscosity [m2 s-1]
                            Kdiffusivity(:,1), & ! (in) Original heat diffusivity [m2 s-1]
                            Kdiffusivity(:,2), & ! (in) Original salt diffusivity [m2 s-1]
                            CS%OBLdepth(i,j),  & ! (in) OBL depth [m]
                            CS%kOBL(i,j),      & ! (in) level (+fraction) of OBL extent
                            nonLocalTrans(:,1),& ! (out) Non-local heat transport [nondim]
                            nonLocalTrans(:,2),& ! (out) Non-local salt transport [nondim]
                            surfFricVel,       & ! (in) Turbulent friction velocity at surface [m s-1]
                            surfBuoyFlux,      & ! (in) Buoyancy flux at surface [m2 s-3]
                            G%ke,              & ! (in) Number of levels to compute coeffs for
                            G%ke,              & ! (in) Number of levels in array shape
                            CVMix_kpp_params_user=CS%KPP_params )

      ! safety check, Kviscosity and Kdiffusivity must be >= 0
      do k=1, G%ke+1
        if (Kviscosity(k) < 0. .or. Kdiffusivity(k,1) < 0.) then
          call MOM_error(FATAL,"KPP_calculate, after CVMix_coeffs_kpp: "// &
                   "Negative vertical viscosity or diffusivity has been detected. " // &
                   "This is likely related to the choice of MATCH_TECHNIQUE and INTERP_TYPE2." //&
                   "You might consider using the default options for these parameters." )
        endif
      enddo

      IF (CS%LT_K_ENHANCEMENT) then
        if (CS%LT_K_METHOD==LT_K_MODE_CONSTANT) then
           LangEnhK = CS%KPP_K_ENH_FAC
        elseif (CS%LT_K_METHOD==LT_K_MODE_VR12) then
           ! Added minimum value for La_SL, so removed maximum value for LangEnhK.
           LangEnhK = sqrt(1.+(1.5*CS%La_SL(i,j))**(-2) + &
                (5.4*CS%La_SL(i,j))**(-4))
        elseif (CS%LT_K_METHOD==LT_K_MODE_RW16) then
          !This maximum value is proposed in Reichl et al., 2016 JPO formula
          LangEnhK = min(2.25, 1. + 1./CS%La_SL(i,j))
        else
           !This shouldn't be reached.
           !call MOM_error(WARNING,"Unexpected behavior in MOM_CVMix_KPP, see error in LT_K_ENHANCEMENT")
           LangEnhK = 1.0
        endif
        do k=1,G%ke
          if (CS%LT_K_SHAPE== LT_K_CONSTANT) then
            if (CS%id_EnhK > 0) CS%EnhK(i,j,:) = LangEnhK
            Kdiffusivity(k,1) = Kdiffusivity(k,1) * LangEnhK
            Kdiffusivity(k,2) = Kdiffusivity(k,2) * LangEnhK
            Kviscosity(k)     = Kviscosity(k)   * LangEnhK
          elseif (CS%LT_K_SHAPE == LT_K_SCALED) then
            sigma = min(1.0,-iFaceHeight(k)/CS%OBLdepth(i,j))
            SigmaRatio = sigma * (1. - sigma)**2 / 0.148148037
            if (CS%id_EnhK > 0) CS%EnhK(i,j,k) = (1.0 + (LangEnhK - 1.)*sigmaRatio)
            Kdiffusivity(k,1) = Kdiffusivity(k,1) * ( 1. + &
                                ( LangEnhK - 1.)*sigmaRatio)
            Kdiffusivity(k,2) = Kdiffusivity(k,2) * ( 1. + &
                                ( LangEnhK - 1.)*sigmaRatio)
            Kviscosity(k) = Kviscosity(k) * ( 1. + &
                                ( LangEnhK - 1.)*sigmaRatio)
          endif
        enddo
      endif

      ! Over-write CVMix NLT shape function with one of the following choices.
      ! The CVMix code has yet to update for thse options, so we compute in MOM6.
      ! Note that nonLocalTrans = Cs * G(sigma) (LMD94 notation), with
      ! Cs = 6.32739901508.
      ! Start do-loop at k=2, since k=1 is ocean surface (sigma=0)
      ! and we do not wish to double-count the surface forcing.
      ! Only compute nonlocal transport for 0 <= sigma <= 1.
      ! MOM6 recommended shape is the parabolic; it gives deeper boundary layer
      ! and no spurious extrema.
      if (surfBuoyFlux < 0.0) then
        if (CS%NLT_shape == NLT_SHAPE_CUBIC) then
          do k = 2, G%ke
            sigma = min(1.0,-iFaceHeight(k)/CS%OBLdepth(i,j))
            nonLocalTrans(k,1) = (1.0 - sigma)**2 * (1.0 + 2.0*sigma) !*
            nonLocalTrans(k,2) = nonLocalTrans(k,1)
          enddo
        elseif (CS%NLT_shape == NLT_SHAPE_PARABOLIC) then
          do k = 2, G%ke
            sigma = min(1.0,-iFaceHeight(k)/CS%OBLdepth(i,j))
            nonLocalTrans(k,1) = (1.0 - sigma)**2 !*CS%CS2
            nonLocalTrans(k,2) = nonLocalTrans(k,1)
          enddo
        elseif (CS%NLT_shape == NLT_SHAPE_LINEAR) then
          do k = 2, G%ke
            sigma = min(1.0,-iFaceHeight(k)/CS%OBLdepth(i,j))
            nonLocalTrans(k,1) = (1.0 - sigma)!*CS%CS2
            nonLocalTrans(k,2) = nonLocalTrans(k,1)
          enddo
        elseif (CS%NLT_shape == NLT_SHAPE_CUBIC_LMD) then
          ! Sanity check (should agree with CVMix result using simple matching)
          do k = 2, G%ke
            sigma = min(1.0,-iFaceHeight(k)/CS%OBLdepth(i,j))
            nonLocalTrans(k,1) = CS%CS2 * sigma*(1.0 -sigma)**2
            nonLocalTrans(k,2) = nonLocalTrans(k,1)
          enddo
        endif
      endif

      ! we apply nonLocalTrans in subroutines
      ! KPP_NonLocalTransport_temp and KPP_NonLocalTransport_saln
      nonLocalTransHeat(i,j,:)   = nonLocalTrans(:,1) ! temp
      nonLocalTransScalar(i,j,:) = nonLocalTrans(:,2) ! saln

      ! set the KPP diffusivity and viscosity to zero for testing purposes
      if (CS%KPPzeroDiffusivity) then
         Kdiffusivity(:,1) = 0.0
         Kdiffusivity(:,2) = 0.0
         Kviscosity(:)     = 0.0
      endif


      ! compute unresolved squared velocity for diagnostics
      if (CS%id_Vt2 > 0) then
!BGR Now computing VT2 above so can modify for LT
!    therefore, don't repeat this operation here
!        CS%Vt2(i,j,:) = CVmix_kpp_compute_unresolved_shear( &
!                    cellHeight(1:G%ke),                 & ! Depth of cell center [m]
!                    ws_cntr=Ws_1d,                      & ! Turbulent velocity scale profile, at centers [m s-1]
!                    N_iface=CS%N(i,j,:),                & ! Buoyancy frequency at interface [s-1]
!                    CVmix_kpp_params_user=CS%KPP_params ) ! KPP parameters
      endif

      ! Copy 1d data into 3d diagnostic arrays
      !/ grabbing obldepth_0d for next time step.
      CS%OBLdepthprev(i,j)=CS%OBLdepth(i,j)
      if (CS%id_sigma > 0) then
        CS%sigma(i,j,:)  = 0.
        if (CS%OBLdepth(i,j)>0.)   CS%sigma(i,j,:)  = -iFaceHeight/CS%OBLdepth(i,j)
      endif
      if (CS%id_Kt_KPP > 0)   CS%Kt_KPP(i,j,:) = Kdiffusivity(:,1)
      if (CS%id_Ks_KPP > 0)   CS%Ks_KPP(i,j,:) = Kdiffusivity(:,2)
      if (CS%id_Kv_KPP > 0)   CS%Kv_KPP(i,j,:) = Kviscosity(:)

      ! Update output of routine
      if (.not. CS%passiveMode) then
        if (CS%KPPisAdditive) then
          do k=1, G%ke+1
            Kt(i,j,k) = Kt(i,j,k) + US%m2_s_to_Z2_T * Kdiffusivity(k,1)
            Ks(i,j,k) = Ks(i,j,k) + US%m2_s_to_Z2_T * Kdiffusivity(k,2)
            Kv(i,j,k) = Kv(i,j,k) + US%m2_s_to_Z2_T * Kviscosity(k)
            if (CS%Stokes_Mixing) Waves%KvS(i,j,k) = Kv(i,j,k)
          enddo
        else ! KPP replaces prior diffusivity when former is non-zero
          do k=1, G%ke+1
            if (Kdiffusivity(k,1) /= 0.) Kt(i,j,k) = US%m2_s_to_Z2_T * Kdiffusivity(k,1)
            if (Kdiffusivity(k,2) /= 0.) Ks(i,j,k) = US%m2_s_to_Z2_T * Kdiffusivity(k,2)
            if (Kviscosity(k) /= 0.) Kv(i,j,k) = US%m2_s_to_Z2_T * Kviscosity(k)
            if (CS%Stokes_Mixing) Waves%KvS(i,j,k) = Kv(i,j,k)
          enddo
        endif
      endif


    ! end of the horizontal do-loops over the vertical columns
    enddo ! i
  enddo ! j

  call cpu_clock_end(id_clock_KPP_calc)

#ifdef __DO_SAFETY_CHECKS__
  if (CS%debug) then
    call hchksum(Kt, "KPP out: Kt", G%HI, haloshift=0, scale=US%Z2_T_to_m2_s)
    call hchksum(Ks, "KPP out: Ks", G%HI, haloshift=0, scale=US%Z2_T_to_m2_s)
  endif
#endif

  ! send diagnostics to post_data
  if (CS%id_OBLdepth > 0) call post_data(CS%id_OBLdepth, CS%OBLdepth,        CS%diag)
  if (CS%id_OBLdepth_original > 0) call post_data(CS%id_OBLdepth_original,CS%OBLdepth_original,CS%diag)
  if (CS%id_sigma    > 0) call post_data(CS%id_sigma,    CS%sigma,           CS%diag)
  if (CS%id_Ws       > 0) call post_data(CS%id_Ws,       CS%Ws,              CS%diag)
  if (CS%id_Vt2      > 0) call post_data(CS%id_Vt2,      CS%Vt2,             CS%diag)
  if (CS%id_uStar    > 0) call post_data(CS%id_uStar,    uStar,              CS%diag)
  if (CS%id_buoyFlux > 0) call post_data(CS%id_buoyFlux, buoyFlux,           CS%diag)
  if (CS%id_Kt_KPP   > 0) call post_data(CS%id_Kt_KPP,   CS%Kt_KPP,          CS%diag)
  if (CS%id_Ks_KPP   > 0) call post_data(CS%id_Ks_KPP,   CS%Ks_KPP,          CS%diag)
  if (CS%id_Kv_KPP   > 0) call post_data(CS%id_Kv_KPP,   CS%Kv_KPP,          CS%diag)
  if (CS%id_NLTt     > 0) call post_data(CS%id_NLTt,     nonLocalTransHeat,  CS%diag)
  if (CS%id_NLTs     > 0) call post_data(CS%id_NLTs,     nonLocalTransScalar,CS%diag)


end subroutine KPP_calculate


!> Compute OBL depth
subroutine KPP_compute_BLD(CS, G, GV, US, h, Temp, Salt, u, v, tv, uStar, buoyFlux, Waves)

  ! Arguments
  type(KPP_CS),                               pointer       :: CS    !< Control structure
  type(ocean_grid_type),                      intent(inout) :: G     !< Ocean grid
  type(verticalGrid_type),                    intent(in)    :: GV    !< Ocean vertical grid
  type(unit_scale_type),                      intent(in)    :: US    !< A dimensional unit scaling type
  real, dimension(SZI_(G),SZJ_(G),SZK_(G)),   intent(in)    :: h     !< Layer/level thicknesses [H ~> m or kg m-2]
  real, dimension(SZI_(G),SZJ_(G),SZK_(G)),   intent(in)    :: Temp  !< potential/cons temp [degC]
  real, dimension(SZI_(G),SZJ_(G),SZK_(G)),   intent(in)    :: Salt  !< Salinity [ppt]
  real, dimension(SZIB_(G),SZJ_(G),SZK_(G)),  intent(in)    :: u     !< Velocity i-component [L T-1 ~> m s-1]
  real, dimension(SZI_(G),SZJB_(G),SZK_(G)),  intent(in)    :: v     !< Velocity j-component [L T-1 ~> m s-1]
  type(thermo_var_ptrs),                      intent(in)    :: tv    !< Thermodynamics structure.
  real, dimension(SZI_(G),SZJ_(G)),           intent(in)    :: uStar !< Surface friction velocity [Z T-1 ~> m s-1]
  real, dimension(SZI_(G),SZJ_(G),SZK_(G)+1), intent(in)    :: buoyFlux !< Surface buoyancy flux [L2 T-3 ~> m2 s-3]
  type(wave_parameters_CS),         optional, pointer       :: Waves !< Wave CS

  ! Local variables
  integer :: i, j, k, km1                        ! Loop indices
  real, dimension( G%ke )     :: cellHeight      ! Cell center heights referenced to surface [m] (negative in ocean)
  real, dimension( G%ke+1 )   :: iFaceHeight     ! Interface heights referenced to surface [m] (negative in ocean)
  real, dimension( G%ke+1 )   :: N2_1d           ! Brunt-Vaisala frequency squared, at interfaces [s-2]
  real, dimension( G%ke )     :: Ws_1d           ! Profile of vertical velocity scale for scalars [m s-1]
  real, dimension( G%ke )     :: deltaRho        ! delta Rho in numerator of Bulk Ri number [R ~> kg m-3]
  real, dimension( G%ke )     :: deltaU2         ! square of delta U (shear) in denominator of Bulk Ri [m2 s-2]
  real, dimension( G%ke )     :: surfBuoyFlux2
  real, dimension( G%ke )     :: BulkRi_1d       ! Bulk Richardson number for each layer

  ! for EOS calculation
  real, dimension( 3*G%ke )   :: rho_1D   ! A column of densities [R ~> kg m-3]
  real, dimension( 3*G%ke )   :: pres_1D  ! A column of pressures [R L2 T-2 ~> Pa]
  real, dimension( 3*G%ke )   :: Temp_1D
  real, dimension( 3*G%ke )   :: Salt_1D

  real :: surfFricVel, surfBuoyFlux, Coriolis
  real :: GoRho  ! Gravitational acceleration divided by density in MKS units [m R-1 s-2 ~> m4 kg-1 s-2]
  real :: pRef   ! The interface pressure [R L2 T-2 ~> Pa]
  real :: rho1, rhoK, Uk, Vk, sigma, sigmaRatio

  real :: zBottomMinusOffset   ! Height of bottom plus a little bit [m]
  real :: SLdepth_0d           ! Surface layer depth = surf_layer_ext*OBLdepth.
  real :: hTot                 ! Running sum of thickness used in the surface layer average [m]
  real :: buoy_scale           ! A unit conversion factor for buoyancy fluxes [m2 T3 L-2 s-3 ~> nondim]
  real :: delH                 ! Thickness of a layer [m]
  real :: surfHtemp, surfTemp  ! Integral and average of temp over the surface layer
  real :: surfHsalt, surfSalt  ! Integral and average of saln over the surface layer
  real :: surfHu, surfU        ! Integral and average of u over the surface layer
  real :: surfHv, surfV        ! Integral and average of v over the surface layer
  real :: dh    ! The local thickness used for calculating interface positions [m]
  real :: hcorr ! A cumulative correction arising from inflation of vanished layers [m]
  integer :: kk, ksfc, ktmp

  ! For Langmuir Calculations
  real :: LangEnhW     ! Langmuir enhancement for turbulent velocity scale
  real, dimension(G%ke) :: LangEnhVt2   ! Langmuir enhancement for unresolved shear
  real, dimension(G%ke) :: U_H, V_H
  real :: MLD_GUESS, LA
  real :: surfHuS, surfHvS, surfUs, surfVs, wavedir, currentdir
  real :: VarUp, VarDn, M, VarLo, VarAvg
  real :: H10pct, H20pct,CMNFACT, USx20pct, USy20pct, enhvt2
  integer :: B
  real :: WST


#ifdef __DO_SAFETY_CHECKS__
  if (CS%debug) then
    call hchksum(Salt, "KPP in: S",G%HI,haloshift=0)
    call hchksum(Temp, "KPP in: T",G%HI,haloshift=0)
    call hchksum(u, "KPP in: u",G%HI,haloshift=0)
    call hchksum(v, "KPP in: v",G%HI,haloshift=0)
  endif
#endif

  call cpu_clock_begin(id_clock_KPP_compute_BLD)

  ! some constants
  GoRho = US%L_T_to_m_s**2*US%m_to_Z * GV%g_Earth / GV%Rho0
  buoy_scale = US%L_to_m**2*US%s_to_T**3

  ! loop over horizontal points on processor
<<<<<<< HEAD
  !GOMP parallel do default(none) private(surfFricVel, iFaceHeight, hcorr, dh, cellHeight,  &
  !GOMP                           surfBuoyFlux, U_H, V_H, u, v, Coriolis, pRef, SLdepth_0d, &
  !GOMP                           ksfc, surfHtemp, surfHsalt, surfHu, surfHv, surfHuS,      &
  !GOMP                           surfHvS, hTot, delH, surftemp, surfsalt, surfu, surfv,    &
  !GOMP                           surfUs, surfVs, Uk, Vk, deltaU2, km1, kk, pres_1D,        &
  !GOMP                           Temp_1D, salt_1D, surfBuoyFlux2, MLD_GUESS, LA, rho_1D,   &
  !GOMP                           deltarho, N2_1d, ws_1d, LangEnhVT2, enhvt2, wst,          &
  !GOMP                           BulkRi_1d, zBottomMinusOffset) &
  !GOMP                           shared(G, GV, CS, US, uStar, h, buoy_scale, buoyFlux,     &
  !GOMP                           Temp, Salt, waves, tv, GoRho)
=======
  !$OMP parallel do default(none) private(surfFricVel, iFaceHeight, hcorr, dh, cellHeight,  &
  !$OMP                           surfBuoyFlux, U_H, V_H, Coriolis, pRef, SLdepth_0d,       &
  !$OMP                           ksfc, surfHtemp, surfHsalt, surfHu, surfHv, surfHuS,      &
  !$OMP                           surfHvS, hTot, delH, surftemp, surfsalt, surfu, surfv,    &
  !$OMP                           surfUs, surfVs, Uk, Vk, deltaU2, km1, kk, pres_1D,        &
  !$OMP                           Temp_1D, salt_1D, surfBuoyFlux2, MLD_GUESS, LA, rho_1D,   &
  !$OMP                           deltarho, N2_1d, ws_1d, LangEnhVT2, enhvt2, wst,          &
  !$OMP                           BulkRi_1d, zBottomMinusOffset) &
  !$OMP                           shared(G, GV, CS, US, uStar, h, buoy_scale, buoyFlux,     &
  !$OMP                           Temp, Salt, waves, EOS, GoRho, u, v)
>>>>>>> 85f4dc09
  do j = G%jsc, G%jec
    do i = G%isc, G%iec

      ! skip calling KPP for land points
      if (G%mask2dT(i,j)==0.) cycle

      do k=1,G%ke
        U_H(k) = 0.5 * US%L_T_to_m_s*(u(i,j,k)+u(i-1,j,k))
        V_H(k) = 0.5 * US%L_T_to_m_s*(v(i,j,k)+v(i,j-1,k))
      enddo

      ! things independent of position within the column
      Coriolis = 0.25*US%s_to_T*( (G%CoriolisBu(i,j)   + G%CoriolisBu(i-1,j-1)) + &
                                  (G%CoriolisBu(i-1,j) + G%CoriolisBu(i,j-1)) )
      surfFricVel = US%Z_to_m*US%s_to_T * uStar(i,j)

      ! Bullk Richardson number computed for each cell in a column,
      ! assuming OBLdepth = grid cell depth. After Rib(k) is
      ! known for the column, then CVMix interpolates to find
      ! the actual OBLdepth. This approach avoids need to iterate
      ! on the OBLdepth calculation. It follows that used in MOM5
      ! and POP.
      iFaceHeight(1) = 0.0 ! BBL is all relative to the surface
      pRef = 0. ; if (associated(tv%p_surf)) pRef = tv%p_surf(i,j)
      hcorr = 0.
      do k=1,G%ke

        ! cell center and cell bottom in meters (negative values in the ocean)
        dh = h(i,j,k) * GV%H_to_m ! Nominal thickness to use for increment
        dh = dh + hcorr ! Take away the accumulated error (could temporarily make dh<0)
        hcorr = min( dh - CS%min_thickness, 0. ) ! If inflating then hcorr<0
        dh = max( dh, CS%min_thickness ) ! Limit increment dh>=min_thickness
        cellHeight(k)    = iFaceHeight(k) - 0.5 * dh
        iFaceHeight(k+1) = iFaceHeight(k) - dh

        ! find ksfc for cell where "surface layer" sits
        SLdepth_0d = CS%surf_layer_ext*max( max(-cellHeight(k),-iFaceHeight(2) ), CS%minOBLdepth )
        ksfc = k
        do ktmp = 1,k
          if (-1.0*iFaceHeight(ktmp+1) >= SLdepth_0d) then
            ksfc = ktmp
            exit
          endif
        enddo

        ! average temp, saln, u, v over surface layer
        ! use C-grid average to get u,v on T-points.
        surfHtemp=0.0
        surfHsalt=0.0
        surfHu   =0.0
        surfHv   =0.0
        surfHuS  =0.0
        surfHvS  =0.0
        hTot     =0.0
        do ktmp = 1,ksfc

          ! SLdepth_0d can be between cell interfaces
          delH = min( max(0.0, SLdepth_0d - hTot), h(i,j,ktmp)*GV%H_to_m )

          ! surface layer thickness
          hTot = hTot + delH

          ! surface averaged fields
          surfHtemp = surfHtemp + Temp(i,j,ktmp) * delH
          surfHsalt = surfHsalt + Salt(i,j,ktmp) * delH
          surfHu    = surfHu + 0.5*US%L_T_to_m_s*(u(i,j,ktmp)+u(i-1,j,ktmp)) * delH
          surfHv    = surfHv + 0.5*US%L_T_to_m_s*(v(i,j,ktmp)+v(i,j-1,ktmp)) * delH
          if (CS%Stokes_Mixing) then
            surfHus = surfHus + 0.5*(WAVES%US_x(i,j,ktmp)+WAVES%US_x(i-1,j,ktmp)) * delH
            surfHvs = surfHvs + 0.5*(WAVES%US_y(i,j,ktmp)+WAVES%US_y(i,j-1,ktmp)) * delH
          endif

        enddo
        surfTemp = surfHtemp / hTot
        surfSalt = surfHsalt / hTot
        surfU    = surfHu    / hTot
        surfV    = surfHv    / hTot
        surfUs   = surfHus   / hTot
        surfVs   = surfHvs   / hTot

        ! vertical shear between present layer and
        ! surface layer averaged surfU,surfV.
        ! C-grid average to get Uk and Vk on T-points.
        Uk         = 0.5*US%L_T_to_m_s*(u(i,j,k)+u(i-1,j,k)) - surfU
        Vk         = 0.5*US%L_T_to_m_s*(v(i,j,k)+v(i,j-1,k)) - surfV

        if (CS%Stokes_Mixing) then
          ! If momentum is mixed down the Stokes drift gradient, then
          !  the Stokes drift must be included in the bulk Richardson number
          !  calculation.
          Uk =  Uk + (0.5*(Waves%Us_x(i,j,k)+Waves%US_x(i-1,j,k)) -surfUs )
          Vk =  Vk + (0.5*(Waves%Us_y(i,j,k)+Waves%Us_y(i,j-1,k)) -surfVs )
        endif

        deltaU2(k) = Uk**2 + Vk**2

        ! pressure, temp, and saln for EOS
        ! kk+1 = surface fields
        ! kk+2 = k fields
        ! kk+3 = km1 fields
        km1  = max(1, k-1)
        kk   = 3*(k-1)
        pres_1D(kk+1) = pRef
        pres_1D(kk+2) = pRef
        pres_1D(kk+3) = pRef
        Temp_1D(kk+1) = surfTemp
        Temp_1D(kk+2) = Temp(i,j,k)
        Temp_1D(kk+3) = Temp(i,j,km1)
        Salt_1D(kk+1) = surfSalt
        Salt_1D(kk+2) = Salt(i,j,k)
        Salt_1D(kk+3) = Salt(i,j,km1)

        ! pRef is pressure at interface between k and km1 [R L2 T-2 ~> Pa].
        ! iterate pRef for next pass through k-loop.
        pRef = pRef + (GV%g_Earth * GV%H_to_RZ) * h(i,j,k)

        ! this difference accounts for penetrating SW
        surfBuoyFlux2(k) = buoy_scale * (buoyFlux(i,j,1) - buoyFlux(i,j,k+1))

      enddo ! k-loop finishes

      if (CS%LT_K_ENHANCEMENT .or. CS%LT_VT2_ENHANCEMENT) then
        MLD_GUESS = max( 1.*US%m_to_Z, abs(US%m_to_Z*CS%OBLdepthprev(i,j) ) )
        call get_Langmuir_Number(LA, G, GV, US, MLD_guess, uStar(i,j), i, j, &
                                 H=H(i,j,:), U_H=U_H, V_H=V_H, WAVES=WAVES)
        CS%La_SL(i,j)=LA
      endif


      ! compute in-situ density
      call calculate_density(Temp_1D, Salt_1D, pres_1D, rho_1D, tv%eqn_of_state)

      ! N2 (can be negative) and N (non-negative) on interfaces.
      ! deltaRho is non-local rho difference used for bulk Richardson number.
      ! CS%N is local N (with floor) used for unresolved shear calculation.
      do k = 1, G%ke
        km1 = max(1, k-1)
        kk = 3*(k-1)
        deltaRho(k) = rho_1D(kk+2) - rho_1D(kk+1)
        N2_1d(k)    = (GoRho * (rho_1D(kk+2) - rho_1D(kk+3)) ) / &
                      ((0.5*(h(i,j,km1) + h(i,j,k))+GV%H_subroundoff)*GV%H_to_m)
        CS%N(i,j,k)     = sqrt( max( N2_1d(k), 0.) )
      enddo
      N2_1d(G%ke+1 ) = 0.0
      CS%N(i,j,G%ke+1 )  = 0.0

      ! turbulent velocity scales w_s and w_m computed at the cell centers.
      ! Note that if sigma > CS%surf_layer_ext, then CVMix_kpp_compute_turbulent_scales
      ! computes w_s and w_m velocity scale at sigma=CS%surf_layer_ext. So we only pass
      ! sigma=CS%surf_layer_ext for this calculation.
      call CVMix_kpp_compute_turbulent_scales( &
        CS%surf_layer_ext, & ! (in)  Normalized surface layer depth; sigma = CS%surf_layer_ext
        -cellHeight,       & ! (in)  Assume here that OBL depth [m] = -cellHeight(k)
        surfBuoyFlux2,     & ! (in)  Buoyancy flux at surface [m2 s-3]
        surfFricVel,       & ! (in)  Turbulent friction velocity at surface [m s-1]
        w_s=Ws_1d,         & ! (out) Turbulent velocity scale profile [m s-1]
        CVMix_kpp_params_user=CS%KPP_params )

      !Compute CVMix VT2
      CS%Vt2(i,j,:) = CVmix_kpp_compute_unresolved_shear( &
                      zt_cntr=cellHeight(1:G%ke),         & ! Depth of cell center [m]
                      ws_cntr=Ws_1d,                      & ! Turbulent velocity scale profile, at centers [m s-1]
                      N_iface=CS%N(i,j,:),                & ! Buoyancy frequency at interface [s-1]
                    CVmix_kpp_params_user=CS%KPP_params ) ! KPP parameters

      !Modify CVMix VT2
      IF (CS%LT_VT2_ENHANCEMENT) then
        IF (CS%LT_VT2_METHOD==LT_VT2_MODE_CONSTANT) then
          do k=1,G%ke
            LangEnhVT2(k) = CS%KPP_VT2_ENH_FAC
          enddo
        elseif (CS%LT_VT2_METHOD==LT_VT2_MODE_VR12) then
          !Introduced minimum value for La_SL, so maximum value for enhvt2 is removed.
          enhvt2 = sqrt(1.+(1.5*CS%La_SL(i,j))**(-2) + &
                   (5.4*CS%La_SL(i,j))**(-4))
          do k=1,G%ke
             LangEnhVT2(k) = enhvt2
          enddo
        elseif (CS%LT_VT2_METHOD==LT_VT2_MODE_RW16) then
          !Introduced minimum value for La_SL, so maximum value for enhvt2 is removed.
          enhvt2 = 1. + 2.3*CS%La_SL(i,j)**(-0.5)
          do k=1,G%ke
            LangEnhVT2(k) = enhvt2
          enddo
        elseif (CS%LT_VT2_METHOD==LT_VT2_MODE_LF17) then
          CS%CS=cvmix_get_kpp_real('c_s',CS%KPP_params)
          do k=1,G%ke
            WST = (max(0.,-buoy_scale*buoyflux(i,j,1))*(-cellHeight(k)))**(1./3.)
            LangEnhVT2(k) = sqrt((0.15*WST**3. + 0.17*surfFricVel**3.* &
                 (1.+0.49*CS%La_SL(i,j)**(-2.)))  / &
                 (0.2*ws_1d(k)**3/(CS%cs*CS%surf_layer_ext*CS%vonKarman**4.)))
          enddo
        else
           !This shouldn't be reached.
           !call MOM_error(WARNING,"Unexpected behavior in MOM_CVMix_KPP, see error in Vt2")
           LangEnhVT2(:) = 1.0
        endif
      else
        LangEnhVT2(:) = 1.0
      endif

      do k=1,G%ke
        CS%Vt2(i,j,k)=CS%Vt2(i,j,k)*LangEnhVT2(k)
        if (CS%id_EnhVt2 > 0) CS%EnhVt2(i,j,k)=LangEnhVT2(k)
      enddo

      ! Calculate Bulk Richardson number from eq (21) of LMD94
      BulkRi_1d = CVmix_kpp_compute_bulk_Richardson( &
                  zt_cntr = cellHeight(1:G%ke),      & ! Depth of cell center [m]
                  delta_buoy_cntr=GoRho*deltaRho,    & ! Bulk buoyancy difference, Br-B(z) [s-1]
                  delta_Vsqr_cntr=deltaU2,           & ! Square of resolved velocity difference [m2 s-2]
                  Vt_sqr_cntr=CS%Vt2(i,j,:),         &
                  ws_cntr=Ws_1d,                     & ! Turbulent velocity scale profile [m s-1]
                  N_iface=CS%N(i,j,:))               ! Buoyancy frequency [s-1]


      surfBuoyFlux = buoy_scale * buoyFlux(i,j,1) ! This is only used in kpp_compute_OBL_depth to limit
                                     ! h to Monin-Obukov (default is false, ie. not used)

      call CVMix_kpp_compute_OBL_depth( &
        BulkRi_1d,              & ! (in) Bulk Richardson number
        iFaceHeight,            & ! (in) Height of interfaces [m]
        CS%OBLdepth(i,j),       & ! (out) OBL depth [m]
        CS%kOBL(i,j),           & ! (out) level (+fraction) of OBL extent
        zt_cntr=cellHeight,     & ! (in) Height of cell centers [m]
        surf_fric=surfFricVel,  & ! (in) Turbulent friction velocity at surface [m s-1]
        surf_buoy=surfBuoyFlux, & ! (in) Buoyancy flux at surface [m2 s-3]
        Coriolis=Coriolis,      & ! (in) Coriolis parameter [s-1]
        CVMix_kpp_params_user=CS%KPP_params ) ! KPP parameters

      ! A hack to avoid KPP reaching the bottom. It was needed during development
      ! because KPP was unable to handle vanishingly small layers near the bottom.
      if (CS%deepOBLoffset>0.) then
        zBottomMinusOffset = iFaceHeight(G%ke+1) + min(CS%deepOBLoffset,-0.1*iFaceHeight(G%ke+1))
        CS%OBLdepth(i,j) = min( CS%OBLdepth(i,j), -zBottomMinusOffset )
      endif

      ! apply some constraints on OBLdepth
      if(CS%fixedOBLdepth)  CS%OBLdepth(i,j) = CS%fixedOBLdepth_value
      CS%OBLdepth(i,j) = max( CS%OBLdepth(i,j), -iFaceHeight(2) )      ! no shallower than top layer
      CS%OBLdepth(i,j) = min( CS%OBLdepth(i,j), -iFaceHeight(G%ke+1) ) ! no deeper than bottom
      CS%kOBL(i,j)     = CVMix_kpp_compute_kOBL_depth( iFaceHeight, cellHeight, CS%OBLdepth(i,j) )


      ! recompute wscale for diagnostics, now that we in fact know boundary layer depth
      !BGR consider if LTEnhancement is wanted for diagnostics
      if (CS%id_Ws > 0) then
          call CVMix_kpp_compute_turbulent_scales( &
            -CellHeight/CS%OBLdepth(i,j),          & ! (in)  Normalized boundary layer coordinate
            CS%OBLdepth(i,j),                      & ! (in)  OBL depth [m]
            surfBuoyFlux,                          & ! (in)  Buoyancy flux at surface [m2 s-3]
            surfFricVel,                           & ! (in)  Turbulent friction velocity at surface [m s-1]
            w_s=Ws_1d,                             & ! (out) Turbulent velocity scale profile [m s-1]
            CVMix_kpp_params_user=CS%KPP_params)     !       KPP parameters
          CS%Ws(i,j,:) = Ws_1d(:)
      endif

      ! Diagnostics
      if (CS%id_N2     > 0)   CS%N2(i,j,:)     = N2_1d(:)
      if (CS%id_BulkDrho > 0) CS%dRho(i,j,:)   = deltaRho(:)
      if (CS%id_BulkRi > 0)   CS%BulkRi(i,j,:) = BulkRi_1d(:)
      if (CS%id_BulkUz2 > 0)  CS%Uz2(i,j,:)    = deltaU2(:)
      if (CS%id_Tsurf  > 0)   CS%Tsurf(i,j)    = surfTemp
      if (CS%id_Ssurf  > 0)   CS%Ssurf(i,j)    = surfSalt
      if (CS%id_Usurf  > 0)   CS%Usurf(i,j)    = surfU
      if (CS%id_Vsurf  > 0)   CS%Vsurf(i,j)    = surfv

    enddo
  enddo

  call cpu_clock_end(id_clock_KPP_compute_BLD)

  ! send diagnostics to post_data
  if (CS%id_BulkRi   > 0) call post_data(CS%id_BulkRi,   CS%BulkRi,          CS%diag)
  if (CS%id_N        > 0) call post_data(CS%id_N,        CS%N,               CS%diag)
  if (CS%id_N2       > 0) call post_data(CS%id_N2,       CS%N2,              CS%diag)
  if (CS%id_Tsurf    > 0) call post_data(CS%id_Tsurf,    CS%Tsurf,           CS%diag)
  if (CS%id_Ssurf    > 0) call post_data(CS%id_Ssurf,    CS%Ssurf,           CS%diag)
  if (CS%id_Usurf    > 0) call post_data(CS%id_Usurf,    CS%Usurf,           CS%diag)
  if (CS%id_Vsurf    > 0) call post_data(CS%id_Vsurf,    CS%Vsurf,           CS%diag)
  if (CS%id_BulkDrho > 0) call post_data(CS%id_BulkDrho, CS%dRho,            CS%diag)
  if (CS%id_BulkUz2  > 0) call post_data(CS%id_BulkUz2,  CS%Uz2,             CS%diag)
  if (CS%id_EnhK     > 0) call post_data(CS%id_EnhK,     CS%EnhK,            CS%diag)
  if (CS%id_EnhVt2   > 0) call post_data(CS%id_EnhVt2,   CS%EnhVt2,          CS%diag)
  if (CS%id_La_SL    > 0) call post_data(CS%id_La_SL,    CS%La_SL,           CS%diag)

  ! BLD smoothing:
  if (CS%n_smooth > 0) call KPP_smooth_BLD(CS,G,GV,h)

end subroutine KPP_compute_BLD


!> Apply a 1-1-4-1-1 Laplacian filter one time on BLD to reduce any horizontal two-grid-point noise
subroutine KPP_smooth_BLD(CS,G,GV,h)
  ! Arguments
  type(KPP_CS),                           pointer       :: CS   !< Control structure
  type(ocean_grid_type),                  intent(inout) :: G    !< Ocean grid
  type(verticalGrid_type),                intent(in)    :: GV   !< Ocean vertical grid
  real, dimension(SZI_(G),SZJ_(G),SZK_(G)),  intent(in) :: h    !< Layer/level thicknesses [H ~> m or kg m-2]

  ! local
  real, dimension(SZI_(G),SZJ_(G)) :: OBLdepth_prev     ! OBLdepth before s.th smoothing iteration
  real, dimension( G%ke )          :: cellHeight        ! Cell center heights referenced to surface [m]
                                                        ! (negative in the ocean)
  real, dimension( G%ke+1 )        :: iFaceHeight       ! Interface heights referenced to surface [m]
                                                        ! (negative in the ocean)
  real :: wc, ww, we, wn, ws ! averaging weights for smoothing
  real :: dh                 ! The local thickness used for calculating interface positions [m]
  real :: hcorr              ! A cumulative correction arising from inflation of vanished layers [m]
  integer :: i, j, k, s

  call cpu_clock_begin(id_clock_KPP_smoothing)

  ! Update halos
  call pass_var(CS%OBLdepth, G%Domain, halo=CS%n_smooth)

  if (CS%id_OBLdepth_original > 0) CS%OBLdepth_original = CS%OBLdepth

  do s=1,CS%n_smooth

    OBLdepth_prev = CS%OBLdepth

    ! apply smoothing on OBL depth
    !$OMP parallel do default(none) shared(G, GV, CS, h, OBLdepth_prev) &
    !$OMP                           private(wc, ww, we, wn, ws, dh, hcorr, pref, cellHeight, iFaceHeight)
    do j = G%jsc, G%jec
      do i = G%isc, G%iec

         ! skip land points
        if (G%mask2dT(i,j)==0.) cycle

        iFaceHeight(1) = 0.0 ! BBL is all relative to the surface
        hcorr = 0.
        do k=1,G%ke

          ! cell center and cell bottom in meters (negative values in the ocean)
          dh = h(i,j,k) * GV%H_to_m ! Nominal thickness to use for increment
          dh = dh + hcorr ! Take away the accumulated error (could temporarily make dh<0)
          hcorr = min( dh - CS%min_thickness, 0. ) ! If inflating then hcorr<0
          dh = max( dh, CS%min_thickness ) ! Limit increment dh>=min_thickness
          cellHeight(k)    = iFaceHeight(k) - 0.5 * dh
          iFaceHeight(k+1) = iFaceHeight(k) - dh
        enddo

        ! compute weights
        ww = 0.125 * G%mask2dT(i-1,j)
        we = 0.125 * G%mask2dT(i+1,j)
        ws = 0.125 * G%mask2dT(i,j-1)
        wn = 0.125 * G%mask2dT(i,j+1)
        wc = 1.0 - (ww+we+wn+ws)

        CS%OBLdepth(i,j) =  wc * OBLdepth_prev(i,j)   &
                          + ww * OBLdepth_prev(i-1,j) &
                          + we * OBLdepth_prev(i+1,j) &
                          + ws * OBLdepth_prev(i,j-1) &
                          + wn * OBLdepth_prev(i,j+1)

        ! Apply OBLdepth smoothing at a cell only if the OBLdepth gets deeper via smoothing.
        if (CS%deepen_only) CS%OBLdepth(i,j) = max(CS%OBLdepth(i,j), OBLdepth_prev(i,j))

        ! prevent OBL depths deeper than the bathymetric depth
        CS%OBLdepth(i,j) = min( CS%OBLdepth(i,j), -iFaceHeight(G%ke+1) ) ! no deeper than bottom
        CS%kOBL(i,j)     = CVMix_kpp_compute_kOBL_depth( iFaceHeight, cellHeight, CS%OBLdepth(i,j) )
      enddo
    enddo

  enddo ! s-loop

  call cpu_clock_end(id_clock_KPP_smoothing)

end subroutine KPP_smooth_BLD



!> Copies KPP surface boundary layer depth into BLD, in units of [Z ~> m] unless other units are specified.
subroutine KPP_get_BLD(CS, BLD, G, US, m_to_BLD_units)
  type(KPP_CS),                     pointer     :: CS  !< Control structure for
                                                       !! this module
  type(ocean_grid_type),            intent(in)  :: G   !< Grid structure
  type(unit_scale_type),            intent(in)  :: US  !< A dimensional unit scaling type
  real, dimension(SZI_(G),SZJ_(G)), intent(inout) :: BLD !< Boundary layer depth [Z ~> m] or other units
  real,                   optional, intent(in)  :: m_to_BLD_units !< A conversion factor from meters
                                                       !! to the desired units for BLD
  ! Local variables
  real :: scale  ! A dimensional rescaling factor
  integer :: i,j
<<<<<<< HEAD

  scale = US%m_to_Z ; if (present(m_to_BLD_units)) scale = m_to_BLD_units

=======
  !$OMP parallel do default(none) shared(BLD, CS, G)
>>>>>>> 85f4dc09
  do j = G%jsc, G%jec ; do i = G%isc, G%iec
    BLD(i,j) = scale * CS%OBLdepth(i,j)
  enddo ; enddo

end subroutine KPP_get_BLD

!> Apply KPP non-local transport of surface fluxes for temperature.
subroutine KPP_NonLocalTransport_temp(CS, G, GV, h, nonLocalTrans, surfFlux, &
                                      dt, scalar, C_p)

  type(KPP_CS),                               intent(in)    :: CS     !< Control structure
  type(ocean_grid_type),                      intent(in)    :: G      !< Ocean grid
  type(verticalGrid_type),                    intent(in)    :: GV     !< Ocean vertical grid
  real, dimension(SZI_(G),SZJ_(G),SZK_(G)),   intent(in)    :: h      !< Layer/level thickness [H ~> m or kg m-2]
  real, dimension(SZI_(G),SZJ_(G),SZK_(G)+1), intent(in)    :: nonLocalTrans !< Non-local transport [nondim]
  real, dimension(SZI_(G),SZJ_(G)),           intent(in)    :: surfFlux  !< Surface flux of scalar
                                                                      !! [conc H s-1 ~> conc m s-1 or conc kg m-2 s-1]
  real,                                       intent(in)    :: dt     !< Time-step [s]
  real, dimension(SZI_(G),SZJ_(G),SZK_(G)),   intent(inout) :: scalar !< temperature
  real,                                       intent(in)    :: C_p    !< Seawater specific heat capacity [J kg-1 degC-1]

  integer :: i, j, k
  real, dimension( SZI_(G), SZJ_(G), SZK_(G) ) :: dtracer


  dtracer(:,:,:) = 0.0
  !$OMP parallel do default(none) shared(dtracer, nonLocalTrans, h, G, GV, surfFlux)
  do k = 1, G%ke
    do j = G%jsc, G%jec
      do i = G%isc, G%iec
        dtracer(i,j,k) = ( nonLocalTrans(i,j,k) - nonLocalTrans(i,j,k+1) ) / &
                         ( h(i,j,k) + GV%H_subroundoff ) * surfFlux(i,j)
      enddo
    enddo
  enddo

  !  Update tracer due to non-local redistribution of surface flux
  if (CS%applyNonLocalTrans) then
    !$OMP parallel do default(none) shared(dt, scalar, dtracer, G)
    do k = 1, G%ke
      do j = G%jsc, G%jec
        do i = G%isc, G%iec
          scalar(i,j,k) = scalar(i,j,k) + dt * dtracer(i,j,k)
        enddo
      enddo
    enddo
  endif

  ! Diagnostics
  if (CS%id_QminusSW        > 0) call post_data(CS%id_QminusSW, surfFlux, CS%diag)
  if (CS%id_NLT_dTdt        > 0) call post_data(CS%id_NLT_dTdt, dtracer,  CS%diag)
  if (CS%id_NLT_temp_budget > 0) then
    dtracer(:,:,:) = 0.0
    !$OMP parallel do default(none) shared(dtracer, nonLocalTrans, surfFlux, C_p, G, GV)
    do k = 1, G%ke
      do j = G%jsc, G%jec
        do i = G%isc, G%iec
          dtracer(i,j,k) = (nonLocalTrans(i,j,k) - nonLocalTrans(i,j,k+1)) * &
                           surfFlux(i,j) * C_p * GV%H_to_kg_m2
        enddo
      enddo
    enddo
    call post_data(CS%id_NLT_temp_budget, dtracer, CS%diag)
  endif

end subroutine KPP_NonLocalTransport_temp


!> Apply KPP non-local transport of surface fluxes for salinity.
!> This routine is a useful prototype for other material tracers.
subroutine KPP_NonLocalTransport_saln(CS, G, GV, h, nonLocalTrans, surfFlux, dt, scalar)

  type(KPP_CS),                               intent(in)    :: CS            !< Control structure
  type(ocean_grid_type),                      intent(in)    :: G             !< Ocean grid
  type(verticalGrid_type),                    intent(in)    :: GV            !< Ocean vertical grid
  real, dimension(SZI_(G),SZJ_(G),SZK_(G)),   intent(in)    :: h             !< Layer/level thickness [H ~> m or kg m-2]
  real, dimension(SZI_(G),SZJ_(G),SZK_(G)+1), intent(in)    :: nonLocalTrans !< Non-local transport [nondim]
  real, dimension(SZI_(G),SZJ_(G)),           intent(in)    :: surfFlux      !< Surface flux of scalar
                                                                        !! [conc H s-1 ~> conc m s-1 or conc kg m-2 s-1]
  real,                                       intent(in)    :: dt            !< Time-step [s]
  real, dimension(SZI_(G),SZJ_(G),SZK_(G)),   intent(inout) :: scalar        !< Scalar (scalar units [conc])

  integer :: i, j, k
  real, dimension( SZI_(G), SZJ_(G), SZK_(G) ) :: dtracer


  dtracer(:,:,:) = 0.0
  !$OMP parallel do default(none) shared(dtracer, nonLocalTrans, h, G, GV, surfFlux)
  do k = 1, G%ke
    do j = G%jsc, G%jec
      do i = G%isc, G%iec
        dtracer(i,j,k) = ( nonLocalTrans(i,j,k) - nonLocalTrans(i,j,k+1) ) / &
                         ( h(i,j,k) + GV%H_subroundoff ) * surfFlux(i,j)
      enddo
    enddo
  enddo

  !  Update tracer due to non-local redistribution of surface flux
  if (CS%applyNonLocalTrans) then
    !$OMP parallel do default(none) shared(G, dt, scalar, dtracer)
    do k = 1, G%ke
      do j = G%jsc, G%jec
        do i = G%isc, G%iec
          scalar(i,j,k) = scalar(i,j,k) + dt * dtracer(i,j,k)
        enddo
      enddo
    enddo
  endif

  ! Diagnostics
  if (CS%id_netS            > 0) call post_data(CS%id_netS,     surfFlux, CS%diag)
  if (CS%id_NLT_dSdt        > 0) call post_data(CS%id_NLT_dSdt, dtracer,  CS%diag)
  if (CS%id_NLT_saln_budget > 0) then
    dtracer(:,:,:) = 0.0
    !$OMP parallel do default(none) shared(G, GV, dtracer, nonLocalTrans, surfFlux)
    do k = 1, G%ke
      do j = G%jsc, G%jec
        do i = G%isc, G%iec
          dtracer(i,j,k) = (nonLocalTrans(i,j,k) - nonLocalTrans(i,j,k+1)) * &
                           surfFlux(i,j) * GV%H_to_kg_m2
        enddo
      enddo
    enddo
    call post_data(CS%id_NLT_saln_budget, dtracer, CS%diag)
  endif

end subroutine KPP_NonLocalTransport_saln




!> Clear pointers, deallocate memory
subroutine KPP_end(CS)
  type(KPP_CS), pointer :: CS !< Control structure

  if (.not.associated(CS)) return

  deallocate(CS)

end subroutine KPP_end

!> \namespace mom_cvmix_kpp
!!
!! \section section_KPP The K-Profile Parameterization
!!
!! The K-Profile Parameterization (KPP) of Large et al., 1994, (http://dx.doi.org/10.1029/94RG01872) is
!! implemented via the Community Vertical Mixing package, [CVMix](http://cvmix.github.io/),
!! which is called directly by this module.
!!
!! The formulation and implementation of KPP is described in great detail in the
!! [CVMix manual](https://github.com/CVMix/CVMix-description/raw/master/cvmix.pdf) (written by our own Steve Griffies).
!!
!! \subsection section_KPP_nutshell KPP in a nutshell
!!
!! Large et al., 1994, decompose the parameterized boundary layer turbulent flux of a scalar, \f$ s \f$, as
!! \f[ \overline{w^\prime s^\prime} = -K \partial_z s + K \gamma_s(\sigma), \f]
!! where \f$ \sigma = -z/h \f$ is a non-dimensional coordinate within the boundary layer of depth \f$ h \f$.
!! \f$ K \f$ is the eddy diffusivity and is a function of position within the boundary layer as well as a
!! function of the surface forcing:
!! \f[ K = h w_s(\sigma) G(\sigma) . \f]
!! Here, \f$ w_s \f$ is the vertical velocity scale of the boundary layer turbulence and \f$ G(\sigma) \f$ is
!! a "shape function" which is described later.
!! The last term is the "non-local transport" which involves a function \f$ \gamma_s(\sigma) \f$ that is matched
!! to the forcing but is not actually needed in the final implementation.
!! Instead, the entire non-local transport term can be equivalently written
!! \f[ K \gamma_s(\sigma) = C_s G(\sigma) Q_s \f]
!! where \f$ Q_s \f$ is the surface flux of \f$ s \f$ and \f$ C_s \f$ is a constant.
!! The vertical structure of the redistribution (non-local) term is solely due  to the shape function,
!! \f$ G(\sigma) \f$.
!! In our implementation of KPP, we allow the shape functions used for \f$ K \f$ and for the non-local transport
!! to be chosen independently.
!!
!! [google_thread_NLT]: https://groups.google.com/forum/#!msg/CVMix-dev/i6rF-eHOtKI/Ti8BeyksrhAJ
!! "Extreme values of non-local transport"
!!
!! The particular shape function most widely used in the atmospheric community is
!! \f[ G(\sigma) = \sigma (1-\sigma)^2 \f]
!! which satisfies the boundary conditions
!!  \f$ G(0) = 0 \f$,
!!  \f$ G(1) = 0 \f$,
!!  \f$ G^\prime(0) = 1 \f$, and
!!  \f$ G^\prime(1) = 0 \f$.
!! Large et al, 1994, alter the function so as to match interior diffusivities but we have found that this leads
!! to inconsistencies within the formulation (see google groups thread
!! [Extreme values of non-local transport][google_thread_NLT]).
!! Instead, we use either the above form, or even simpler forms that use alternative upper boundary conditions.
!!
!! The KPP boundary layer depth is a function of the bulk Richardson number, Rib.
!! But to compute Rib, we need the boundary layer depth.  To address this circular
!! logic, we compute Rib for each vertical cell in a column, assuming the BL depth
!! equals to the depth of the given grid cell.  Once we have a vertical array of Rib(k),
!! we then call the OBLdepth routine from CVMix to compute the actual
!! OBLdepth. We optionally then "correct" the OBLdepth by cycling through once more,
!! this time knowing the OBLdepth from the first pass. This "correction" step is not
!! used by NCAR. It has been found in idealized MOM6 tests to not be necessary.
!!
!! \sa
!! kpp_calculate(), kpp_applynonlocaltransport()
end module MOM_CVMix_KPP<|MERGE_RESOLUTION|>--- conflicted
+++ resolved
@@ -983,18 +983,6 @@
   buoy_scale = US%L_to_m**2*US%s_to_T**3
 
   ! loop over horizontal points on processor
-<<<<<<< HEAD
-  !GOMP parallel do default(none) private(surfFricVel, iFaceHeight, hcorr, dh, cellHeight,  &
-  !GOMP                           surfBuoyFlux, U_H, V_H, u, v, Coriolis, pRef, SLdepth_0d, &
-  !GOMP                           ksfc, surfHtemp, surfHsalt, surfHu, surfHv, surfHuS,      &
-  !GOMP                           surfHvS, hTot, delH, surftemp, surfsalt, surfu, surfv,    &
-  !GOMP                           surfUs, surfVs, Uk, Vk, deltaU2, km1, kk, pres_1D,        &
-  !GOMP                           Temp_1D, salt_1D, surfBuoyFlux2, MLD_GUESS, LA, rho_1D,   &
-  !GOMP                           deltarho, N2_1d, ws_1d, LangEnhVT2, enhvt2, wst,          &
-  !GOMP                           BulkRi_1d, zBottomMinusOffset) &
-  !GOMP                           shared(G, GV, CS, US, uStar, h, buoy_scale, buoyFlux,     &
-  !GOMP                           Temp, Salt, waves, tv, GoRho)
-=======
   !$OMP parallel do default(none) private(surfFricVel, iFaceHeight, hcorr, dh, cellHeight,  &
   !$OMP                           surfBuoyFlux, U_H, V_H, Coriolis, pRef, SLdepth_0d,       &
   !$OMP                           ksfc, surfHtemp, surfHsalt, surfHu, surfHv, surfHuS,      &
@@ -1005,7 +993,6 @@
   !$OMP                           BulkRi_1d, zBottomMinusOffset) &
   !$OMP                           shared(G, GV, CS, US, uStar, h, buoy_scale, buoyFlux,     &
   !$OMP                           Temp, Salt, waves, EOS, GoRho, u, v)
->>>>>>> 85f4dc09
   do j = G%jsc, G%jec
     do i = G%isc, G%iec
 
@@ -1392,13 +1379,10 @@
   ! Local variables
   real :: scale  ! A dimensional rescaling factor
   integer :: i,j
-<<<<<<< HEAD
 
   scale = US%m_to_Z ; if (present(m_to_BLD_units)) scale = m_to_BLD_units
 
-=======
   !$OMP parallel do default(none) shared(BLD, CS, G)
->>>>>>> 85f4dc09
   do j = G%jsc, G%jec ; do i = G%isc, G%iec
     BLD(i,j) = scale * CS%OBLdepth(i,j)
   enddo ; enddo
