!> Provides the K-Profile Parameterization (KPP) of Large et al., 1994, via CVMix.
module MOM_KPP

! This file is part of MOM6. See LICENSE.md for the license.

use MOM_coms,           only : max_across_PEs
use MOM_debugging,      only : hchksum, is_NaN
use MOM_diag_mediator,  only : time_type, diag_ctrl, safe_alloc_ptr, post_data
use MOM_diag_mediator,  only : query_averaging_enabled, register_diag_field
use MOM_error_handler,  only : MOM_error, MOM_mesg, FATAL, WARNING, is_root_PE
use MOM_EOS,            only : EOS_type, calculate_density
use MOM_file_parser,    only : get_param, log_param, log_version, param_file_type
use MOM_file_parser,    only : openParameterBlock, closeParameterBlock
use MOM_grid,           only : ocean_grid_type, isPointInCell
use MOM_verticalGrid,   only : verticalGrid_type
use MOM_wave_interface, only : wave_parameters_CS, Get_Langmuir_Number
use MOM_domains,        only : pass_var

use CVMix_kpp, only : CVMix_init_kpp, CVMix_put_kpp, CVMix_get_kpp_real
use CVMix_kpp, only : CVMix_coeffs_kpp
use CVMix_kpp, only : CVMix_kpp_compute_OBL_depth
use CVMix_kpp, only : CVMix_kpp_compute_turbulent_scales
use CVMix_kpp, only : CVMix_kpp_compute_bulk_Richardson
use CVMix_kpp, only : CVMix_kpp_compute_unresolved_shear
use CVMix_kpp, only : CVMix_kpp_params_type
use CVMix_kpp, only : CVMix_kpp_compute_kOBL_depth

implicit none ; private

#include "MOM_memory.h"

public :: KPP_init
public :: KPP_compute_BLD
public :: KPP_calculate
public :: KPP_end
public :: KPP_NonLocalTransport_temp
public :: KPP_NonLocalTransport_saln
public :: KPP_get_BLD

! Enumerated constants
integer, private, parameter :: NLT_SHAPE_CVMix     = 0 !< Use the CVMix profile
integer, private, parameter :: NLT_SHAPE_LINEAR    = 1 !< Linear, \f$ G(\sigma) = 1-\sigma \f$
integer, private, parameter :: NLT_SHAPE_PARABOLIC = 2 !< Parabolic, \f$ G(\sigma) = (1-\sigma)^2 \f$
integer, private, parameter :: NLT_SHAPE_CUBIC     = 3 !< Cubic, \f$ G(\sigma) = 1 + (2\sigma-3) \sigma^2\f$
integer, private, parameter :: NLT_SHAPE_CUBIC_LMD = 4 !< Original shape,
                                                       !!    \f$ G(\sigma) = \frac{27}{4} \sigma (1-\sigma)^2 \f$

integer, private, parameter :: SW_METHOD_ALL_SW = 0 !< Use all shortwave radiation
integer, private, parameter :: SW_METHOD_MXL_SW = 1 !< Use shortwave radiation absorbed in mixing layer
integer, private, parameter :: SW_METHOD_LV1_SW = 2 !< Use shortwave radiation absorbed in layer 1
integer, private, parameter :: LT_K_CONSTANT = 1,        & !< Constant enhance K through column
                               LT_K_SCALED = 2,          & !< Enhance K scales with G(sigma)
                               LT_K_MODE_CONSTANT = 1,   & !< Prescribed enhancement for K
                               LT_K_MODE_VR12 = 2,       & !< Enhancement for K based on
                                                           !! Van Roekel et al., 2012
                               LT_K_MODE_RW16 = 3,       & !< Enhancement for K based on
                                                           !! Reichl et al., 2016
                               LT_VT2_MODE_CONSTANT = 1, & !< Prescribed enhancement for Vt2
                               LT_VT2_MODE_VR12 = 2,     & !< Enhancement for Vt2 based on
                                                           !! Van Roekel et al., 2012
                               LT_VT2_MODE_RW16 = 3,     & !< Enhancement for Vt2 based on
                                                           !! Reichl et al., 2016
                               LT_VT2_MODE_LF17 = 4        !< Enhancement for Vt2 based on
                                                           !! Li and Fox-Kemper, 2017

!> Control structure for containing KPP parameters/data
type, public :: KPP_CS ; private

  ! Parameters
  real    :: Ri_crit                   !< Critical bulk Richardson number (defines OBL depth)
  real    :: vonKarman                 !< von Karman constant (dimensionless)
  real    :: cs                        !< Parameter for computing velocity scale function (dimensionless)
  real    :: cs2                       !< Parameter for multiplying by non-local term
                                       !   This is active for NLT_SHAPE_CUBIC_LMD only
  logical :: enhance_diffusion         !< If True, add enhanced diffusivity at base of boundary layer.
  character(len=10) :: interpType      !< Type of interpolation in determining OBL depth
  logical :: computeEkman              !< If True, compute Ekman depth limit for OBLdepth
  logical :: computeMoninObukhov       !< If True, compute Monin-Obukhov limit for OBLdepth
  logical :: passiveMode               !< If True, makes KPP passive meaning it does NOT alter the diffusivity
  real    :: deepOBLoffset             !< If non-zero, is a distance from the bottom that the OBL can not
                                       !! penetrate through (m)
  real    :: minOBLdepth               !< If non-zero, is a minimum depth for the OBL (m)
  real    :: surf_layer_ext            !< Fraction of OBL depth considered in the surface layer (nondim)
  real    :: minVtsqr                  !< Min for the squared unresolved velocity used in Rib CVMix calculation (m2/s2)
  logical :: fixedOBLdepth             !< If True, will fix the OBL depth at fixedOBLdepth_value
  real    :: fixedOBLdepth_value       !< value for the fixed OBL depth when fixedOBLdepth==True.
  logical :: debug                     !< If True, calculate checksums and write debugging information
  character(len=30) :: MatchTechnique  !< Method used in CVMix for setting diffusivity and NLT profile functions
  integer :: NLT_shape                 !< MOM6 over-ride of CVMix NLT shape function
  logical :: applyNonLocalTrans        !< If True, apply non-local transport to heat and scalars
  logical :: smoothBLD                 !< If True, apply a 1-1-4-1-1 Laplacian filter one time on HBLT.
  logical :: KPPzeroDiffusivity        !< If True, will set diffusivity and viscosity from KPP to zero
                                       !! for testing purposes.
  logical :: KPPisAdditive             !< If True, will add KPP diffusivity to initial diffusivity.
                                       !! If False, will replace initial diffusivity wherever KPP diffusivity
                                       !! is non-zero.
  real    :: min_thickness             !< A minimum thickness used to avoid division by small numbers
                                       !! in the vicinity of vanished layers.
  ! smg: obsolete below
  logical :: correctSurfLayerAvg       !< If true, applies a correction to the averaging of surface layer properties
  real    :: surfLayerDepth            !< A guess at the depth of the surface layer (which should 0.1 of OBLdepth) (m)
  ! smg: obsolete above
  integer :: SW_METHOD                 !< Sets method for using shortwave radiation in surface buoyancy flux
  logical :: LT_K_Enhancement          !< Flags if enhancing mixing coefficients due to LT
  integer :: LT_K_Shape                !< Integer for constant or shape function enhancement
  integer :: LT_K_Method               !< Integer for mixing coefficients LT method
  real    :: KPP_K_ENH_FAC             !< Factor to multiply by K if Method is CONSTANT
  logical :: LT_Vt2_Enhancement        !< Flags if enhancing Vt2 due to LT
  integer :: LT_VT2_METHOD             !< Integer for Vt2 LT method
  real    :: KPP_VT2_ENH_FAC           !< Factor to multiply by VT2 if Method is CONSTANT
  logical :: STOKES_MIXING             !< Flag if model is mixing down Stokes gradient
                                       !! This is relavent for which current to use in RiB

  !> CVMix parameters
  type(CVMix_kpp_params_type), pointer :: KPP_params => NULL()

  ! Diagnostic handles and pointers
  type(diag_ctrl), pointer :: diag => NULL()
  integer :: id_OBLdepth = -1, id_BulkRi   = -1
  integer :: id_N        = -1, id_N2       = -1
  integer :: id_Ws       = -1, id_Vt2      = -1
  integer :: id_BulkUz2  = -1, id_BulkDrho = -1
  integer :: id_uStar    = -1, id_buoyFlux = -1
  integer :: id_QminusSW = -1, id_netS     = -1
  integer :: id_sigma    = -1, id_Kv_KPP   = -1
  integer :: id_Kt_KPP   = -1, id_Ks_KPP   = -1
  integer :: id_Tsurf    = -1, id_Ssurf    = -1
  integer :: id_Usurf    = -1, id_Vsurf    = -1
  integer :: id_Kd_in    = -1
  integer :: id_NLTt     = -1
  integer :: id_NLTs     = -1
  integer :: id_NLT_dSdt = -1
  integer :: id_NLT_dTdt = -1
  integer :: id_NLT_temp_budget = -1
  integer :: id_NLT_saln_budget = -1
  integer :: id_EnhK = -1, id_EnhW = -1, id_EnhVt2 = -1


  ! Diagnostics arrays
  real, allocatable, dimension(:,:)   :: OBLdepth  !< Depth (positive) of OBL (m)
  real, allocatable, dimension(:,:)   :: kOBL      !< Level (+fraction) of OBL extent
  real, allocatable, dimension(:,:)   :: OBLdepthprev !< previous Depth (positive) of OBL (m)
  real, allocatable, dimension(:,:,:) :: dRho      !< Bulk difference in density (kg/m3)
  real, allocatable, dimension(:,:,:) :: Uz2       !< Square of bulk difference in resolved velocity (m2/s2)
  real, allocatable, dimension(:,:,:) :: BulkRi    !< Bulk Richardson number for each layer (dimensionless)
  real, allocatable, dimension(:,:,:) :: sigma     !< Sigma coordinate (dimensionless)
  real, allocatable, dimension(:,:,:) :: Ws        !< Turbulent velocity scale for scalars (m/s)
  real, allocatable, dimension(:,:,:) :: N         !< Brunt-Vaisala frequency (1/s)
  real, allocatable, dimension(:,:,:) :: N2        !< Squared Brunt-Vaisala frequency (1/s2)
  real, allocatable, dimension(:,:,:) :: Vt2       !< Unresolved squared turbulence velocity for bulk Ri (m2/s2)
  real, allocatable, dimension(:,:,:) :: Kt_KPP    !< Temp diffusivity from KPP (m2/s)
  real, allocatable, dimension(:,:,:) :: Ks_KPP    !< Scalar diffusivity from KPP (m2/s)
  real, allocatable, dimension(:,:,:) :: Kv_KPP    !< Viscosity due to KPP (m2/s)
  real, allocatable, dimension(:,:)   :: Tsurf     !< Temperature of surface layer (C)
  real, allocatable, dimension(:,:)   :: Ssurf     !< Salinity of surface layer (ppt)
  real, allocatable, dimension(:,:)   :: Usurf     !< i-velocity of surface layer (m/s)
  real, allocatable, dimension(:,:)   :: Vsurf     !< j-velocity of surface layer (m/s)
  real, allocatable, dimension(:,:,:)   :: EnhK      !< Enhancement for mixing coefficient
  real, allocatable, dimension(:,:,:)   :: EnhVt2  !< Enhancement for Vt2



end type KPP_CS

! Module data used for debugging only
logical, parameter :: verbose = .False.
#define __DO_SAFETY_CHECKS__

contains

!> Initialize the CVMix KPP module and set up diagnostics
!! Returns True if KPP is to be used, False otherwise.
logical function KPP_init(paramFile, G, diag, Time, CS, passive, Waves)

  ! Arguments
  type(param_file_type),   intent(in)    :: paramFile !< File parser
  type(ocean_grid_type),   intent(in)    :: G         !< Ocean grid
  type(diag_ctrl), target, intent(in)    :: diag      !< Diagnostics
  type(time_type),         intent(in)    :: Time      !< Time
  type(KPP_CS),            pointer       :: CS        !< Control structure
  logical,       optional, intent(out)   :: passive   !< Copy of %passiveMode
  type(wave_parameters_CS), optional, pointer :: Waves !< Wave CS

  ! Local variables
#include "version_variable.h"
  character(len=40) :: mdl = 'MOM_KPP' ! name of this module
  character(len=20) :: string          ! local temporary string
  logical :: CS_IS_ONE=.false.         ! Logical for setting Cs based on Non-local

  if (associated(CS)) call MOM_error(FATAL, 'MOM_KPP, KPP_init: '// &
           'Control structure has already been initialized')
  allocate(CS)

  ! Read parameters
  call log_version(paramFile, mdl, version, 'This is the MOM wrapper to CVMix:KPP\n' // &
            'See http://cvmix.github.io/')
  call get_param(paramFile, mdl, "USE_KPP", KPP_init, &
                 "If true, turns on the [CVMix] KPP scheme of Large et al., 1994,\n"// &
                 "to calculate diffusivities and non-local transport in the OBL.",     &
                 default=.false.)
  ! Forego remainder of initialization if not using this scheme
  if (.not. KPP_init) return

  call openParameterBlock(paramFile,'KPP')
  call get_param(paramFile, mdl, 'PASSIVE', CS%passiveMode,           &
                 'If True, puts KPP into a passive-diagnostic mode.', &
                  default=.False.)
  !BGR: Note using PASSIVE for KPP creates warning for PASSIVE from Convection
  !     should we create a separate flag?
  if (present(passive)) passive=CS%passiveMode ! This is passed back to the caller so
                                               ! the caller knows to not use KPP output
  call get_param(paramFile, mdl, 'APPLY_NONLOCAL_TRANSPORT', CS%applyNonLocalTrans,  &
                 'If True, applies the non-local transport to heat and scalars.\n'//  &
                 'If False, calculates the non-local transport and tendencies but\n'//&
                 'purely for diagnostic purposes.',                                   &
                 default=.not. CS%passiveMode)
  call get_param(paramFile, mdl, 'SMOOTH_BLD', CS%smoothBLD,  &
                 'If True, applies a 1-1-4-1-1 Laplacian filter one time on HBLT.\n'//  &
                 'computed via CVMix to reduce any horizontal two-grid-point noise.',   &
                 default=.false.)
  call get_param(paramFile, mdl, 'RI_CRIT', CS%Ri_crit,                            &
                 'Critical bulk Richardson number used to define depth of the\n'// &
                 'surface Ocean Boundary Layer (OBL).',                            &
                 units='nondim', default=0.3)
  call get_param(paramFile, mdl, 'VON_KARMAN', CS%vonKarman, &
                 'von Karman constant.',                     &
                 units='nondim', default=0.40)
  call get_param(paramFile, mdl, 'ENHANCE_DIFFUSION', CS%enhance_diffusion,              &
                 'If True, adds enhanced diffusion at the based of the boundary layer.', &
                 default=.true.)
  call get_param(paramFile, mdl, 'INTERP_TYPE', CS%interpType,           &
                 'Type of interpolation to determine the OBL depth.\n'// &
                 'Allowed types are: linear, quadratic, cubic.',         &
                 default='cubic')
  call get_param(paramFile, mdl, 'COMPUTE_EKMAN', CS%computeEkman,             &
                 'If True, limit OBL depth to be no deeper than Ekman depth.', &
                 default=.False.)
  call get_param(paramFile, mdl, 'COMPUTE_MONIN_OBUKHOV', CS%computeMoninObukhov, &
                 'If True, limit the OBL depth to be no deeper than\n'//          &
                 'Monin-Obukhov depth.',                                          &
                 default=.False.)
  call get_param(paramFile, mdl, 'CS', CS%cs,                        &
                 'Parameter for computing velocity scale function.', &
                 units='nondim', default=98.96)
  call get_param(paramFile, mdl, 'CS2', CS%cs2,                        &
                 'Parameter for computing non-local term.', &
                 units='nondim', default=6.32739901508)
  call get_param(paramFile, mdl, 'DEEP_OBL_OFFSET', CS%deepOBLoffset,                             &
                 'If non-zero, the distance above the bottom to which the OBL is clipped\n'//     &
                 'if it would otherwise reach the bottom. The smaller of this and 0.1D is used.', &
                 units='m',default=0.)
  call get_param(paramFile, mdl, 'FIXED_OBLDEPTH', CS%fixedOBLdepth,       &
                 'If True, fix the OBL depth to FIXED_OBLDEPTH_VALUE\n'//  &
                 'rather than using the OBL depth from CVMix.\n'//         &
                 'This option is just for testing purposes.',              &
                 default=.False.)
  call get_param(paramFile, mdl, 'FIXED_OBLDEPTH_VALUE', CS%fixedOBLdepth_value,  &
                 'Value for the fixed OBL depth when fixedOBLdepth==True. \n'//   &
                 'This parameter is for just for testing purposes. \n'//          &
                 'It will over-ride the OBLdepth computed from CVMix.',           &
                 units='m',default=30.0)
  call get_param(paramFile, mdl, 'SURF_LAYER_EXTENT', CS%surf_layer_ext,   &
                 'Fraction of OBL depth considered in the surface layer.', &
                 units='nondim',default=0.10)
  call get_param(paramFile, mdl, 'MINIMUM_OBL_DEPTH', CS%minOBLdepth,                            &
                 'If non-zero, a minimum depth to use for KPP OBL depth. Independent of\n'//     &
                 'this parameter, the OBL depth is always at least as deep as the first layer.', &
                 units='m',default=0.)
  call get_param(paramFile, mdl, 'MINIMUM_VT2', CS%minVtsqr,                                   &
                 'Min of the unresolved velocity Vt2 used in Rib CVMix calculation.     \n'//  &
                 'Scaling: MINIMUM_VT2 = const1*d*N*ws, with d=1m, N=1e-5/s, ws=1e-6 m/s.',    &
                 units='m2/s2',default=1e-10)

! smg: for removal below
  call get_param(paramFile, mdl, 'CORRECT_SURFACE_LAYER_AVERAGE', CS%correctSurfLayerAvg,   &
                 'If true, applies a correction step to the averaging of surface layer\n'// &
                 'properties. This option is obsolete.', default=.False.)
  if (CS%correctSurfLayerAvg) &
    call MOM_error(FATAL,'Correct surface layer average disabled in code.  To recover \n'// &
                       ' feature will require code intervention.')
  call get_param(paramFile, mdl, 'FIRST_GUESS_SURFACE_LAYER_DEPTH', CS%surfLayerDepth,              &
                 'The first guess at the depth of the surface layer used for averaging\n'//         &
                 'the surface layer properties. If =0, the top model level properties\n'//          &
                 'will be used for the surface layer. If CORRECT_SURFACE_LAYER_AVERAGE=True, a\n'// &
                 'subsequent correction is applied. This parameter is obsolete', units='m', default=0.)
! smg: for removal above

  call get_param(paramFile, mdl, 'NLT_SHAPE', string, &
                 'MOM6 method to set nonlocal transport profile.\n'//                          &
                 'Over-rides the result from CVMix.  Allowed values are: \n'//                 &
                 '\t CVMix     - Uses the profiles from CVMix specified by MATCH_TECHNIQUE\n'//&
                 '\t LINEAR    - A linear profile, 1-sigma\n'//                                &
                 '\t PARABOLIC - A parablic profile, (1-sigma)^2\n'//                          &
                 '\t CUBIC     - A cubic profile, (1-sigma)^2(1+2*sigma)\n'//                  &
                 '\t CUBIC_LMD - The original KPP profile',                                    &
                 default='CVMix')
  select case ( trim(string) )
    case ("CVMix")     ; CS%NLT_shape = NLT_SHAPE_CVMix
    case ("LINEAR")    ; CS%NLT_shape = NLT_SHAPE_LINEAR
    case ("PARABOLIC") ; CS%NLT_shape = NLT_SHAPE_PARABOLIC
    case ("CUBIC")     ; CS%NLT_shape = NLT_SHAPE_CUBIC
    case ("CUBIC_LMD") ; CS%NLT_shape = NLT_SHAPE_CUBIC_LMD
    case default ; call MOM_error(FATAL,"KPP_init: "// &
                   "Unrecognized NLT_SHAPE option"//trim(string))
  end select
  call get_param(paramFile, mdl, 'MATCH_TECHNIQUE', CS%MatchTechnique,                                    &
                 'CVMix method to set profile function for diffusivity and NLT,\n'//                      &
                 'as well as matching across OBL base. Allowed values are: \n'//                          &
                 '\t SimpleShapes      = sigma*(1-sigma)^2 for both diffusivity and NLT\n'//              &
                 '\t MatchGradient     = sigma*(1-sigma)^2 for NLT; diffusivity profile from matching\n'//&
                 '\t MatchBoth         = match gradient for both diffusivity and NLT\n'//                 &
                 '\t ParabolicNonLocal = sigma*(1-sigma)^2 for diffusivity; (1-sigma)^2 for NLT',         &
                 default='SimpleShapes')
  if (CS%MatchTechnique == 'ParabolicNonLocal') then
     ! This forces Cs2 (Cs in non-local computation) to equal 1 for parabolic non-local option.
     !  May be used during CVMix initialization.
     Cs_is_one=.true.
  endif
  call get_param(paramFile, mdl, 'KPP_ZERO_DIFFUSIVITY', CS%KPPzeroDiffusivity,            &
                 'If True, zeroes the KPP diffusivity and viscosity; for testing purpose.',&
                 default=.False.)
  call get_param(paramFile, mdl, 'KPP_IS_ADDITIVE', CS%KPPisAdditive,                &
                 'If true, adds KPP diffusivity to diffusivity from other schemes.'//&
                 'If false, KPP is the only diffusivity wherever KPP is non-zero.',  &
                 default=.True.)
  call get_param(paramFile, mdl, 'KPP_SHORTWAVE_METHOD',string,                      &
                 'Determines contribution of shortwave radiation to KPP surface '// &
                 'buoyancy flux.  Options include:\n'//                             &
                 '  ALL_SW: use total shortwave radiation\n'//                      &
                 '  MXL_SW:  use shortwave radiation absorbed by mixing layer\n'//  &
                 '  LV1_SW:  use shortwave radiation absorbed by top model layer',  &
                 default='MXL_SW')
  select case ( trim(string) )
    case ("ALL_SW") ; CS%SW_METHOD = SW_METHOD_ALL_SW
    case ("MXL_SW") ; CS%SW_METHOD = SW_METHOD_MXL_SW
    case ("LV1_SW") ; CS%SW_METHOD = SW_METHOD_LV1_SW
    case default ; call MOM_error(FATAL,"KPP_init: "// &
                   "Unrecognized KPP_SHORTWAVE_METHOD option"//trim(string))
  end select
  call get_param(paramFile, mdl, 'CVMix_ZERO_H_WORK_AROUND', CS%min_thickness,                           &
                 'A minimum thickness used to avoid division by small numbers in the vicinity\n'//       &
                 'of vanished layers. This is independent of MIN_THICKNESS used in other parts of MOM.', &
                 units='m', default=0.)

!/BGR: New options for including Langmuir effects
!/ 1. Options related to enhancing the mixing coefficient
  call get_param(paramFile, mdl, "USE_KPP_LT_K", CS%LT_K_Enhancement, &
       'Flag for Langmuir turbulence enhancement of turbulent'//&
       'mixing coefficient.', units="", Default=.false.)
  call get_param(paramFile, mdl, "STOKES_MIXING", CS%STOKES_MIXING, &
       'Flag for Langmuir turbulence enhancement of turbulent'//&
       'mixing coefficient.', units="", Default=.false.)
  if (CS%LT_K_Enhancement) then
    call get_param(paramFile, mdl, 'KPP_LT_K_SHAPE', string,                 &
                 'Vertical dependence of LT enhancement of mixing. \n'//     &
                 'Valid options are: \n'//                                   &
                 '\t CONSTANT = Constant value for full OBL\n'//             &
                 '\t SCALED   = Varies based on normalized shape function.', &
                 default='CONSTANT')
    select case ( trim(string))
      case ("CONSTANT") ; CS%LT_K_SHAPE = LT_K_CONSTANT
      case ("SCALED")   ; CS%LT_K_SHAPE = LT_K_SCALED
      case default ; call MOM_error(FATAL,"KPP_init: "//&
                    "Unrecognized KPP_LT_K_SHAPE option: "//trim(string))
    end select
    call get_param(paramFile, mdl, "KPP_LT_K_METHOD", string ,                   &
                   'Method to enhance mixing coefficient in KPP. \n'//           &
                   'Valid options are: \n'//                                     &
                   '\t CONSTANT = Constant value (KPP_K_ENH_FAC) \n'//           &
                   '\t VR12     = Function of Langmuir number based on VR12\n'// &
                   '\t RW16     = Function of Langmuir number based on RW16',    &
                   default='CONSTANT')
    select case ( trim(string))
      case ("CONSTANT") ; CS%LT_K_METHOD = LT_K_MODE_CONSTANT
      case ("VR12")     ; CS%LT_K_METHOD = LT_K_MODE_VR12
      case ("RW16")     ; CS%LT_K_METHOD = LT_K_MODE_RW16
      case default      ; call MOM_error(FATAL,"KPP_init: "//&
                    "Unrecognized KPP_LT_K_METHOD option: "//trim(string))
    end select
    if (CS%LT_K_METHOD==LT_K_MODE_CONSTANT) then
      call get_param(paramFile, mdl, "KPP_K_ENH_FAC",CS%KPP_K_ENH_FAC ,     &
                   'Constant value to enhance mixing coefficient in KPP.',  &
                   default=1.0)
    endif
  endif
!/ 2. Options related to enhancing the unresolved Vt2/entrainment in Rib
  call get_param(paramFile, mdl, "USE_KPP_LT_VT2", CS%LT_Vt2_Enhancement, &
       'Flag for Langmuir turbulence enhancement of Vt2'//&
       'in Bulk Richardson Number.', units="", Default=.false.)
  if (CS%LT_Vt2_Enhancement) then
    call get_param(paramFile, mdl, "KPP_LT_VT2_METHOD",string ,                  &
                   'Method to enhance Vt2 in KPP. \n'//                          &
                   'Valid options are: \n'//                                     &
                   '\t CONSTANT = Constant value (KPP_VT2_ENH_FAC) \n'//         &
                   '\t VR12     = Function of Langmuir number based on VR12\n'// &
                   '\t RW16     = Function of Langmuir number based on RW16\n'// &
                   '\t LF17     = Function of Langmuir number based on LF17',    &
                   default='CONSTANT')
    select case ( trim(string))
      case ("CONSTANT") ; CS%LT_VT2_METHOD = LT_VT2_MODE_CONSTANT
      case ("VR12")     ; CS%LT_VT2_METHOD = LT_VT2_MODE_VR12
      case ("RW16")     ; CS%LT_VT2_METHOD = LT_VT2_MODE_RW16
      case ("LF17")     ; CS%LT_VT2_METHOD = LT_VT2_MODE_LF17
      case default      ; call MOM_error(FATAL,"KPP_init: "//&
                    "Unrecognized KPP_LT_VT2_METHOD option: "//trim(string))
    end select
    if (CS%LT_VT2_METHOD==LT_VT2_MODE_CONSTANT) then
      call get_param(paramFile, mdl, "KPP_VT2_ENH_FAC",CS%KPP_VT2_ENH_FAC ,     &
                   'Constant value to enhance VT2 in KPP.',  &
                   default=1.0)
    endif
  endif

  call closeParameterBlock(paramFile)
  call get_param(paramFile, mdl, 'DEBUG', CS%debug, default=.False., do_not_log=.True.)

  call CVMix_init_kpp( Ri_crit=CS%Ri_crit,                 &
                       minOBLdepth=CS%minOBLdepth,         &
                       minVtsqr=CS%minVtsqr,               &
                       vonKarman=CS%vonKarman,             &
                       surf_layer_ext=CS%surf_layer_ext,   &
                       interp_type=CS%interpType,          &
                       interp_type2=CS%interpType,        &
                       lEkman=CS%computeEkman,             &
                       lMonOb=CS%computeMoninObukhov,      &
                       MatchTechnique=CS%MatchTechnique,   &
                       lenhanced_diff=CS%enhance_diffusion,&
                       lnonzero_surf_nonlocal=Cs_is_one   ,&
                       CVMix_kpp_params_user=CS%KPP_params )

  ! Register diagnostics
  CS%diag => diag
  CS%id_OBLdepth = register_diag_field('ocean_model', 'KPP_OBLdepth', diag%axesT1, Time, &
      'Thickness of the surface Ocean Boundary Layer calculated by [CVMix] KPP', 'meter', &
      cmor_field_name='oml', cmor_long_name='ocean_mixed_layer_thickness_defined_by_mixing_scheme', &
      cmor_units='m', cmor_standard_name='Ocean Mixed Layer Thickness Defined by Mixing Scheme')
      ! CMOR names are placeholders; must be modified by time period
      ! for CMOR compliance. Diag manager will be used for omlmax and
      ! omldamax.
  CS%id_BulkDrho = register_diag_field('ocean_model', 'KPP_BulkDrho', diag%axesTL, Time, &
      'Bulk difference in density used in Bulk Richardson number, as used by [CVMix] KPP', 'kg/m3')
  CS%id_BulkUz2 = register_diag_field('ocean_model', 'KPP_BulkUz2', diag%axesTL, Time, &
      'Square of bulk difference in resolved velocity used in Bulk Richardson number via [CVMix] KPP', 'm2/s2')
  CS%id_BulkRi = register_diag_field('ocean_model', 'KPP_BulkRi', diag%axesTL, Time, &
      'Bulk Richardson number used to find the OBL depth used by [CVMix] KPP', 'nondim')
  CS%id_Sigma = register_diag_field('ocean_model', 'KPP_sigma', diag%axesTi, Time, &
      'Sigma coordinate used by [CVMix] KPP', 'nondim')
  CS%id_Ws = register_diag_field('ocean_model', 'KPP_Ws', diag%axesTL, Time, &
      'Turbulent vertical velocity scale for scalars used by [CVMix] KPP', 'm/s')
  CS%id_N = register_diag_field('ocean_model', 'KPP_N', diag%axesTi, Time, &
      '(Adjusted) Brunt-Vaisala frequency used by [CVMix] KPP', '1/s')
  CS%id_N2 = register_diag_field('ocean_model', 'KPP_N2', diag%axesTi, Time, &
      'Square of Brunt-Vaisala frequency used by [CVMix] KPP', '1/s2')
  CS%id_Vt2 = register_diag_field('ocean_model', 'KPP_Vt2', diag%axesTL, Time, &
      'Unresolved shear turbulence used by [CVMix] KPP', 'm2/s2')
  CS%id_uStar = register_diag_field('ocean_model', 'KPP_uStar', diag%axesT1, Time, &
      'Friction velocity, u*, as used by [CVMix] KPP', 'm/s')
  CS%id_buoyFlux = register_diag_field('ocean_model', 'KPP_buoyFlux', diag%axesTi, Time, &
      'Surface (and penetrating) buoyancy flux, as used by [CVMix] KPP', 'm2/s3')
  CS%id_QminusSW = register_diag_field('ocean_model', 'KPP_QminusSW', diag%axesT1, Time, &
      'Net temperature flux ignoring short-wave, as used by [CVMix] KPP', 'K m/s')
  CS%id_netS = register_diag_field('ocean_model', 'KPP_netSalt', diag%axesT1, Time, &
      'Effective net surface salt flux, as used by [CVMix] KPP', 'ppt m/s')
  CS%id_Kt_KPP = register_diag_field('ocean_model', 'KPP_Kheat', diag%axesTi, Time, &
      'Heat diffusivity due to KPP, as calculated by [CVMix] KPP', 'm2/s')
  CS%id_Kd_in = register_diag_field('ocean_model', 'KPP_Kd_in', diag%axesTi, Time, &
      'Diffusivity passed to KPP', 'm2/s')
  CS%id_Ks_KPP = register_diag_field('ocean_model', 'KPP_Ksalt', diag%axesTi, Time, &
      'Salt diffusivity due to KPP, as calculated by [CVMix] KPP', 'm2/s')
  CS%id_Kv_KPP = register_diag_field('ocean_model', 'KPP_Kv', diag%axesTi, Time, &
      'Vertical viscosity due to KPP, as calculated by [CVMix] KPP', 'm2/s')
  CS%id_NLTt = register_diag_field('ocean_model', 'KPP_NLtransport_heat', diag%axesTi, Time, &
      'Non-local transport (Cs*G(sigma)) for heat, as calculated by [CVMix] KPP', 'nondim')
  CS%id_NLTs = register_diag_field('ocean_model', 'KPP_NLtransport_salt', diag%axesTi, Time, &
      'Non-local tranpsort (Cs*G(sigma)) for scalars, as calculated by [CVMix] KPP', 'nondim')
  CS%id_NLT_dTdt = register_diag_field('ocean_model', 'KPP_NLT_dTdt', diag%axesTL, Time, &
      'Temperature tendency due to non-local transport of heat, as calculated by [CVMix] KPP', 'K/s')
  CS%id_NLT_dSdt = register_diag_field('ocean_model', 'KPP_NLT_dSdt', diag%axesTL, Time, &
      'Salinity tendency due to non-local transport of salt, as calculated by [CVMix] KPP', 'ppt/s')
  CS%id_NLT_temp_budget = register_diag_field('ocean_model', 'KPP_NLT_temp_budget', diag%axesTL, Time, &
      'Heat content change due to non-local transport, as calculated by [CVMix] KPP', 'W/m^2')
  CS%id_NLT_saln_budget = register_diag_field('ocean_model', 'KPP_NLT_saln_budget', diag%axesTL, Time, &
      'Salt content change due to non-local transport, as calculated by [CVMix] KPP', 'kg/(sec*m^2)')
  CS%id_Tsurf = register_diag_field('ocean_model', 'KPP_Tsurf', diag%axesT1, Time, &
      'Temperature of surface layer (10% of OBL depth) as passed to [CVMix] KPP', 'C')
  CS%id_Ssurf = register_diag_field('ocean_model', 'KPP_Ssurf', diag%axesT1, Time, &
      'Salinity of surface layer (10% of OBL depth) as passed to [CVMix] KPP', 'ppt')
  CS%id_Usurf = register_diag_field('ocean_model', 'KPP_Usurf', diag%axesCu1, Time, &
      'i-component flow of surface layer (10% of OBL depth) as passed to [CVMix] KPP', 'm/s')
  CS%id_Vsurf = register_diag_field('ocean_model', 'KPP_Vsurf', diag%axesCv1, Time, &
<<<<<<< HEAD
      'j-component flow of surface layer (10% of OBL depth) as passed to [CVmix] KPP', 'm/s')

  ! CS%OBLdepth should always be allocated, since it may used by other modules
  allocate( CS%OBLdepth( SZI_(G), SZJ_(G) ) ); CS%OBLdepth(:,:) = 0.

=======
      'j-component flow of surface layer (10% of OBL depth) as passed to [CVMix] KPP', 'm/s')
  CS%id_EnhK = register_diag_field('ocean_model', 'EnhK', diag%axesTI, Time, &
      'Langmuir number enhancement to K as used by [CVMix] KPP','nondim')
  CS%id_EnhVt2 = register_diag_field('ocean_model', 'EnhVt2', diag%axesTL, Time, &
      'Langmuir number enhancement to Vt2 as used by [CVMix] KPP','nondim')

  allocate( CS%OBLdepth( SZI_(G), SZJ_(G) ) )
  CS%OBLdepth(:,:) = 0.
  allocate( CS%kOBL( SZI_(G), SZJ_(G) ) )
  CS%kOBL(:,:) = 0.

  allocate( CS%OBLdepthprev( SZI_(G), SZJ_(G) ) );CS%OBLdepthprev(:,:)=0.0
>>>>>>> 5a58c345
  if (CS%id_BulkDrho > 0) allocate( CS%dRho( SZI_(G), SZJ_(G), SZK_(G) ) )
  if (CS%id_BulkDrho > 0) CS%dRho(:,:,:) = 0.
  if (CS%id_BulkUz2 > 0)  allocate( CS%Uz2( SZI_(G), SZJ_(G), SZK_(G) ) )
  if (CS%id_BulkUz2 > 0)  CS%Uz2(:,:,:) = 0.
  if (CS%id_BulkRi > 0)   allocate( CS%BulkRi( SZI_(G), SZJ_(G), SZK_(G) ) )
  if (CS%id_BulkRi > 0)   CS%BulkRi(:,:,:) = 0.
  if (CS%id_Sigma > 0)    allocate( CS%sigma( SZI_(G), SZJ_(G), SZK_(G)+1 ) )
  if (CS%id_Sigma > 0)    CS%sigma(:,:,:) = 0.
  if (CS%id_Ws > 0)       allocate( CS%Ws( SZI_(G), SZJ_(G), SZK_(G) ) )
  if (CS%id_Ws > 0)       CS%Ws(:,:,:) = 0.
  if (CS%id_N > 0)        allocate( CS%N( SZI_(G), SZJ_(G), SZK_(G)+1 ) )
  if (CS%id_N > 0)        CS%N(:,:,:) = 0.
  if (CS%id_N2 > 0)       allocate( CS%N2( SZI_(G), SZJ_(G), SZK_(G)+1 ) )
  if (CS%id_N2 > 0)       CS%N2(:,:,:) = 0.
  if (CS%id_Vt2 > 0)      allocate( CS%Vt2( SZI_(G), SZJ_(G), SZK_(G) ) )
  if (CS%id_Vt2 > 0)      CS%Vt2(:,:,:) = 0.
  if (CS%id_Kt_KPP > 0)   allocate( CS%Kt_KPP( SZI_(G), SZJ_(G), SZK_(G)+1 ) )
  if (CS%id_Kt_KPP > 0)   CS%Kt_KPP(:,:,:) = 0.
  if (CS%id_Ks_KPP > 0)   allocate( CS%Ks_KPP( SZI_(G), SZJ_(G), SZK_(G)+1 ) )
  if (CS%id_Ks_KPP > 0)   CS%Ks_KPP(:,:,:) = 0.
  if (CS%id_Kv_KPP > 0)   allocate( CS%Kv_KPP( SZI_(G), SZJ_(G), SZK_(G)+1 ) )
  if (CS%id_Kv_KPP > 0)   CS%Kv_KPP(:,:,:) = 0.
  if (CS%id_Tsurf > 0)    allocate( CS%Tsurf( SZI_(G), SZJ_(G)) )
  if (CS%id_Tsurf > 0)    CS%Tsurf(:,:) = 0.
  if (CS%id_Ssurf > 0)    allocate( CS%Ssurf( SZI_(G), SZJ_(G)) )
  if (CS%id_Ssurf > 0)    CS%Ssurf(:,:) = 0.
  if (CS%id_Usurf > 0)    allocate( CS%Usurf( SZIB_(G), SZJ_(G)) )
  if (CS%id_Usurf > 0)    CS%Usurf(:,:) = 0.
  if (CS%id_Vsurf > 0)    allocate( CS%Vsurf( SZI_(G), SZJB_(G)) )
  if (CS%id_Vsurf > 0)    CS%Vsurf(:,:) = 0.
  if (CS%id_EnhVt2 > 0)    allocate( CS%EnhVt2( SZI_(G), SZJ_(G), SZK_(G)) )
  if (CS%id_EnhVt2 > 0)    CS%EnhVt2(:,:,:) = 0.
  if (CS%id_EnhK > 0)    allocate( CS%EnhK( SZI_(G), SZJ_(G), SZK_(G)+1 ) )
  if (CS%id_EnhK > 0)    CS%EnhK(:,:,:) = 0.


end function KPP_init

!> KPP vertical diffusivity/viscosity and non-local tracer transport
subroutine KPP_calculate(CS, G, GV, h, Temp, Salt, u, v, EOS, uStar, &
                         buoyFlux, Kt, Ks, Kv, nonLocalTransHeat,&
                         nonLocalTransScalar, Waves)

  ! Arguments
  type(KPP_CS),                               pointer       :: CS    !< Control structure
  type(ocean_grid_type),                      intent(in)    :: G     !< Ocean grid
  type(verticalGrid_type),                    intent(in)    :: GV    !< Ocean vertical grid
  type(wave_parameters_CS),         optional, pointer       :: Waves !< Wave CS
  real, dimension(SZI_(G),SZJ_(G),SZK_(G)),   intent(in)    :: h     !< Layer/level thicknesses (units of H)
  real, dimension(SZI_(G),SZJ_(G),SZK_(G)),   intent(in)    :: Temp  !< potential/cons temp (deg C)
  real, dimension(SZI_(G),SZJ_(G),SZK_(G)),   intent(in)    :: Salt  !< Salinity (ppt)
  real, dimension(SZIB_(G),SZJ_(G),SZK_(G)),  intent(in)    :: u     !< Velocity i-component (m/s)
  real, dimension(SZI_(G),SZJB_(G),SZK_(G)),  intent(in)    :: v     !< Velocity j-component (m/s)
  type(EOS_type),                             pointer       :: EOS   !< Equation of state
  real, dimension(SZI_(G),SZJ_(G)),           intent(in)    :: uStar !< Surface friction velocity (m/s)
  real, dimension(SZI_(G),SZJ_(G),SZK_(G)+1), intent(in)    :: buoyFlux !< Surface buoyancy flux (m2/s3)
  real, dimension(SZI_(G),SZJ_(G),SZK_(G)+1), intent(inout) :: Kt   !< (in)  Vertical diffusivity of heat w/o KPP (m2/s)
                                                                    !< (out) Vertical diffusivity including KPP (m2/s)
  real, dimension(SZI_(G),SZJ_(G),SZK_(G)+1), intent(inout) :: Ks   !< (in)  Vertical diffusivity of salt w/o KPP (m2/s)
                                                                    !< (out) Vertical diffusivity including KPP (m2/s)
  real, dimension(SZI_(G),SZJ_(G),SZK_(G)+1), intent(inout) :: Kv   !< (in)  Vertical viscosity w/o KPP (m2/s)
                                                                    !< (out) Vertical viscosity including KPP (m2/s)
  real, dimension(SZI_(G),SZJ_(G),SZK_(G)+1), intent(inout) :: nonLocalTransHeat   !< Temp non-local transport (m/s)
  real, dimension(SZI_(G),SZJ_(G),SZK_(G)+1), intent(inout) :: nonLocalTransScalar !< scalar non-local transport (m/s)

! Local variables
  integer :: i, j, k, km1,kp1                    ! Loop indices
  real, dimension( G%ke )     :: cellHeight      ! Cell center heights referenced to surface (m) (negative in ocean)
  real, dimension( G%ke+1 )   :: iFaceHeight     ! Interface heights referenced to surface (m) (negative in ocean)
  real, dimension( G%ke+1 )   :: N2_1d           ! Brunt-Vaisala frequency squared, at interfaces (1/s2)
  real, dimension( G%ke+1 )   :: N_1d            ! Brunt-Vaisala frequency at interfaces (1/s) (floored at 0)
  real, dimension( G%ke )     :: Ws_1d           ! Profile of vertical velocity scale for scalars (m/s)
  real, dimension( G%ke )     :: Wm_1d           ! Profile of vertical velocity scale for momentum (m/s)
  real, dimension( G%ke )     :: Vt2_1d          ! Unresolved velocity for bulk Ri calculation/diagnostic (m2/s2)
  real, dimension( G%ke )     :: BulkRi_1d       ! Bulk Richardson number for each layer
  real, dimension( G%ke )     :: deltaRho        ! delta Rho in numerator of Bulk Ri number
  real, dimension( G%ke )     :: deltaU2         ! square of delta U (shear) in denominator of Bulk Ri (m2/s2)
  real, dimension( G%ke+1, 2) :: Kdiffusivity    ! Vertical diffusivity at interfaces (m2/s)
  real, dimension( G%ke+1 )   :: Kviscosity      ! Vertical viscosity at interfaces (m2/s)
  real, dimension( G%ke+1, 2) :: nonLocalTrans   ! Non-local transport for heat/salt at interfaces (non-dimensional)
  real, dimension( G%ke )     :: surfBuoyFlux2

  ! for EOS calculation
  real, dimension( 3*G%ke )   :: rho_1D
  real, dimension( 3*G%ke )   :: pres_1D
  real, dimension( 3*G%ke )   :: Temp_1D
  real, dimension( 3*G%ke )   :: Salt_1D

  real ::  surfFricVel, surfBuoyFlux
  real :: GoRho, pRef, rho1, rhoK, rhoKm1, Uk, Vk, sigma, sigmaRatio

  real :: SLdepth_0d           ! Surface layer depth = surf_layer_ext*OBLdepth.
  real :: hTot                 ! Running sum of thickness used in the surface layer average (m)
  real :: delH                 ! Thickness of a layer (m)
  real :: surfHtemp, surfTemp  ! Integral and average of temp over the surface layer
  real :: surfHsalt, surfSalt  ! Integral and average of saln over the surface layer
  real :: surfHu, surfU        ! Integral and average of u over the surface layer
  real :: surfHv, surfV        ! Integral and average of v over the surface layer
  real :: dh    ! The local thickness used for calculating interface positions (m)
  real :: hcorr ! A cumulative correction arising from inflation of vanished layers (m)
  integer :: kk, ksfc, ktmp

  ! For Langmuir Calculations
  real :: LangEnhW     ! Langmuir enhancement for turbulent velocity scale
  real, dimension(G%ke) :: LangEnhVt2   ! Langmuir enhancement for unresolved shear
  real, dimension(G%ke) :: U_H, V_H
  real :: MLD_GUESS, LA
  real :: LangEnhK     ! Langmuir enhancement for mixing coefficient
  real :: surfHuS, surfHvS, surfUs, surfVs, wavedir, currentdir
  real :: VarUp, VarDn, M, VarLo, VarAvg
  real :: H10pct, H20pct,CMNFACT, USx20pct, USy20pct
  integer :: B
  real :: WST


#ifdef __DO_SAFETY_CHECKS__
  if (CS%debug) then
    call hchksum(h, "KPP in: h",G%HI,haloshift=0, scale=GV%H_to_m)
    call hchksum(Temp, "KPP in: T",G%HI,haloshift=0)
    call hchksum(Salt, "KPP in: S",G%HI,haloshift=0)
    call hchksum(u, "KPP in: u",G%HI,haloshift=0)
    call hchksum(v, "KPP in: v",G%HI,haloshift=0)
    call hchksum(uStar, "KPP in: uStar",G%HI,haloshift=0)
    call hchksum(buoyFlux, "KPP in: buoyFlux",G%HI,haloshift=0)
    call hchksum(Kt, "KPP in: Kt",G%HI,haloshift=0)
    call hchksum(Ks, "KPP in: Ks",G%HI,haloshift=0)
  endif
#endif

  ! some constants
  GoRho = GV%g_Earth / GV%Rho0
  nonLocalTrans(:,:) = 0.0

  if (CS%id_Kd_in > 0) call post_data(CS%id_Kd_in, Kt, CS%diag)

  !$OMP parallel do default(private) firstprivate(nonLocalTrans) &
  !$OMP                shared(G,GV,CS,EOS,uStar,Temp,Salt,u,v,h,GoRho,Waves,&
  !$OMP                       buoyFlux,nonLocalTransHeat,nonLocalTransScalar,Kt,Ks,Kv)
  ! loop over horizontal points on processor
  do j = G%jsc, G%jec
    do i = G%isc, G%iec

      ! skip calling KPP for land points
      if (G%mask2dT(i,j)==0.) cycle

      do k=1,G%ke
        U_H(k) = 0.5 * (U(i,j,k)+U(i-1,j,k))
        V_H(k) = 0.5 * (V(i,j,k)+V(i,j-1,k))
      enddo

      ! things independent of position within the column
      surfFricVel = uStar(i,j)

      ! Bullk Richardson number computed for each cell in a column,
      ! assuming OBLdepth = grid cell depth. After Rib(k) is
      ! known for the column, then CVMix interpolates to find
      ! the actual OBLdepth. This approach avoids need to iterate
      ! on the OBLdepth calculation. It follows that used in MOM5
      ! and POP.
      iFaceHeight(1) = 0.0 ! BBL is all relative to the surface
      pRef = 0.
      hcorr = 0.
      do k=1,G%ke

        ! cell center and cell bottom in meters (negative values in the ocean)
        dh = h(i,j,k) * GV%H_to_m ! Nominal thickness to use for increment
        dh = dh + hcorr ! Take away the accumulated error (could temporarily make dh<0)
        hcorr = min( dh - CS%min_thickness, 0. ) ! If inflating then hcorr<0
        dh = max( dh, CS%min_thickness ) ! Limit increment dh>=min_thickness
        cellHeight(k)    = iFaceHeight(k) - 0.5 * dh
        iFaceHeight(k+1) = iFaceHeight(k) - dh

        ! find ksfc for cell where "surface layer" sits
        SLdepth_0d = CS%surf_layer_ext*max( max(-cellHeight(k),-iFaceHeight(2) ), CS%minOBLdepth )
        ksfc = k
        do ktmp = 1,k
          if (-1.0*iFaceHeight(ktmp+1) >= SLdepth_0d) then
            ksfc = ktmp
            exit
          endif
        enddo

        ! average temp, saln, u, v over surface layer
        ! use C-grid average to get u,v on T-points.
        surfHtemp=0.0
        surfHsalt=0.0
        surfHu   =0.0
        surfHv   =0.0
        surfHuS  =0.0
        surfHuS  =0.0
        surfHvS  =0.0
        surfHvS  =0.0
        hTot     =0.0
        do ktmp = 1,ksfc

          ! SLdepth_0d can be between cell interfaces
          delH = min( max(0.0, SLdepth_0d - hTot), h(i,j,ktmp)*GV%H_to_m )

          ! surface layer thickness
          hTot = hTot + delH

          ! surface averaged fields
          surfHtemp = surfHtemp + Temp(i,j,ktmp) * delH
          surfHsalt = surfHsalt + Salt(i,j,ktmp) * delH
          surfHu    = surfHu + 0.5*(u(i,j,ktmp)+u(i-1,j,ktmp)) * delH
          surfHv    = surfHv + 0.5*(v(i,j,ktmp)+v(i,j-1,ktmp)) * delH
          if (CS%Stokes_Mixing) then
            surfHus = surfHus + 0.5*(WAVES%US_x(i,j,ktmp)+WAVES%US_x(i-1,j,ktmp)) * delH
            surfHvs = surfHvs + 0.5*(WAVES%US_y(i,j,ktmp)+WAVES%US_y(i,j-1,ktmp)) * delH
          endif
        enddo

        surfTemp = surfHtemp / hTot
        surfSalt = surfHsalt / hTot
        surfU    = surfHu    / hTot
        surfV    = surfHv    / hTot
        surfUs   = surfHus   / hTot
        surfVs   = surfHvs   / hTot

        ! vertical shear between present layer and
        ! surface layer averaged surfU,surfV.
        ! C-grid average to get Uk and Vk on T-points.
        Uk         = 0.5*(u(i,j,k)+u(i-1,j,k)) - surfU
        Vk         = 0.5*(v(i,j,k)+v(i,j-1,k)) - surfV

        if (CS%Stokes_Mixing) then
          ! If momentum is mixed down the Stokes drift gradient, then
          !  the Stokes drift must be included in the bulk Richardson number
          !  calculation.
          Uk =  Uk + (0.5*(Waves%Us_x(i,j,k)+Waves%US_x(i-1,j,k)) -surfUs )
          Vk =  Vk + (0.5*(Waves%Us_y(i,j,k)+Waves%Us_y(i,j-1,k)) -surfVs )
        endif

        deltaU2(k) = Uk**2 + Vk**2

        ! pressure, temp, and saln for EOS
        ! kk+1 = surface fields
        ! kk+2 = k fields
        ! kk+3 = km1 fields
        km1  = max(1, k-1)
        kk   = 3*(k-1)
        pres_1D(kk+1) = pRef
        pres_1D(kk+2) = pRef
        pres_1D(kk+3) = pRef
        Temp_1D(kk+1) = surfTemp
        Temp_1D(kk+2) = Temp(i,j,k)
        Temp_1D(kk+3) = Temp(i,j,km1)
        Salt_1D(kk+1) = surfSalt
        Salt_1D(kk+2) = Salt(i,j,k)
        Salt_1D(kk+3) = Salt(i,j,km1)

        ! pRef is pressure at interface between k and km1.
        ! iterate pRef for next pass through k-loop.
        pRef = pRef + GV%H_to_Pa * h(i,j,k)

        ! this difference accounts for penetrating SW
        surfBuoyFlux2(k) = buoyFlux(i,j,1) - buoyFlux(i,j,k+1)

      enddo ! k-loop finishes

      if (CS%LT_K_ENHANCEMENT .or. CS%LT_VT2_ENHANCEMENT) then
        if (.not.(present(WAVES).and.associated(WAVES))) then
          call MOM_error(FATAL,"Trying to use input WAVES information in KPP\n"//&
               "without activating USEWAVES")
        endif
        !For now get Langmuir number based on prev. MLD (otherwise must compute 3d LA)
        MLD_GUESS = max( 1., abs(CS%OBLdepthprev(i,j) ) )
        call get_Langmuir_Number( LA, G, GV, MLD_guess, surfFricVel, I, J, &
             H=H(i,j,:), U_H=U_H, V_H=V_H, WAVES=WAVES)
        WAVES%LangNum(i,j)=LA
      endif


      ! compute in-situ density
      call calculate_density(Temp_1D, Salt_1D, pres_1D, rho_1D, 1, 3*G%ke, EOS)

      ! N2 (can be negative) and N (non-negative) on interfaces.
      ! deltaRho is non-local rho difference used for bulk Richardson number.
      ! N_1d is local N (with floor) used for unresolved shear calculation.
      do k = 1, G%ke
        km1 = max(1, k-1)
        kk = 3*(k-1)
        deltaRho(k) = rho_1D(kk+2) - rho_1D(kk+1)
        N2_1d(k)    = (GoRho * (rho_1D(kk+2) - rho_1D(kk+3)) ) / &
                      ((0.5*(h(i,j,km1) + h(i,j,k))+GV%H_subroundoff)*GV%H_to_m)
        N_1d(k)     = sqrt( max( N2_1d(k), 0.) )
      enddo
      N2_1d(G%ke+1 ) = 0.0
      N_1d(G%ke+1 )  = 0.0

      ! turbulent velocity scales w_s and w_m computed at the cell centers.
      ! Note that if sigma > CS%surf_layer_ext, then CVMix_kpp_compute_turbulent_scales
      ! computes w_s and w_m velocity scale at sigma=CS%surf_layer_ext. So we only pass
      ! sigma=CS%surf_layer_ext for this calculation.
      call CVMix_kpp_compute_turbulent_scales( &
        CS%surf_layer_ext, & ! (in)  Normalized surface layer depth; sigma = CS%surf_layer_ext
        -cellHeight,       & ! (in)  Assume here that OBL depth (m) = -cellHeight(k)
        surfBuoyFlux2,     & ! (in)  Buoyancy flux at surface (m2/s3)
        surfFricVel,       & ! (in)  Turbulent friction velocity at surface (m/s)
        w_s=Ws_1d,         & ! (out) Turbulent velocity scale profile (m/s)
        CVMix_kpp_params_user=CS%KPP_params )

      !Compute CVMix VT2
      Vt2_1d(:) = CVmix_kpp_compute_unresolved_shear( &
                 zt_cntr=cellHeight(1:G%ke),         & ! Depth of cell center (m)
                 ws_cntr=Ws_1d,                      & ! Turbulent velocity scale profile, at centers (m/s)
                 N_iface=N_1d,                       & ! Buoyancy frequency at interface (1/s)
                 CVmix_kpp_params_user=CS%KPP_params ) ! KPP parameters

      !Modify CVMix VT2
      IF (CS%LT_VT2_ENHANCEMENT) then
        IF (CS%LT_VT2_METHOD==LT_VT2_MODE_CONSTANT) then
          do k=1,G%ke
            LangEnhVT2(k) = CS%KPP_VT2_ENH_FAC
          enddo
        elseif (CS%LT_VT2_METHOD==LT_VT2_MODE_VR12) then
          do k=1,G%ke
             LangEnhVT2(k) = min(10.,sqrt(1.+(1.5*WAVES%LangNum(i,j))**(-2) + &
                  (5.4*WAVES%LangNum(i,j))**(-4)))
          enddo
        elseif (CS%LT_VT2_METHOD==LT_VT2_MODE_RW16) then
          do k=1,G%ke
            LangEnhVT2(k) = min(2.25, 1. + 1./WAVES%LangNum(i,j))
          enddo
        elseif (CS%LT_VT2_METHOD==LT_VT2_MODE_LF17) then
          CS%CS=cvmix_get_kpp_real('c_s',CS%KPP_params)
          do k=1,G%ke
            WST = (max(0.,-buoyflux(i,j,1))*(-cellHeight(k)))**(1./3.)
            LangEnhVT2(k) = sqrt((0.15*WST**3. + 0.17*surfFricVel**3.* &
                 (1.+0.49*WAVES%LangNum(i,j)**(-2.)))  / &
                 (0.2*ws_1d(k)**3/(CS%cs*CS%surf_layer_ext*CS%vonKarman**4.)))
          enddo
        else
           !This shouldn't be reached.
           !call MOM_error(WARNING,"Unexpected behavior in MOM_KPP, see error in Vt2")
           LangEnhVT2(:) = 1.0
        endif
      else
        LangEnhVT2(:) = 1.0
      endif

      do k=1,G%ke
        Vt2_1d(k)=Vt2_1d(k)*LangEnhVT2(k)
        if (CS%id_EnhVt2 > 0) CS%EnhVt2(i,j,k)=LangEnhVT2(k)
      enddo

      ! Calculate Bulk Richardson number from eq (21) of LMD94
      BulkRi_1d = CVmix_kpp_compute_bulk_Richardson( &
                  zt_cntr = cellHeight(1:G%ke),      & ! Depth of cell center (m)
                  delta_buoy_cntr=GoRho*deltaRho,    & ! Bulk buoyancy difference, Br-B(z) (1/s)
                  delta_Vsqr_cntr=deltaU2,           & ! Square of resolved velocity difference (m2/s2)
                  Vt_sqr_cntr=Vt2_1d,                &
                  ws_cntr=Ws_1d,                     & ! Turbulent velocity scale profile (m/s)
                  N_iface=N_1d)                        ! Buoyancy frequency (1/s)


      surfBuoyFlux = buoyFlux(i,j,1) ! This is only used in kpp_compute_OBL_depth to limit
                                     ! h to Monin-Obukov (default is false, ie. not used)

      ! Call CVMix/KPP to obtain OBL diffusivities, viscosities and non-local transports

      ! Unlike LMD94, we do not match to interior diffusivities. If using the original
      ! LMD94 shape function, not matching is equivalent to matching to a zero diffusivity.

      !BGR/ Add option for use of surface buoyancy flux with total sw flux.
      if (CS%SW_METHOD == SW_METHOD_ALL_SW) then
         surfBuoyFlux = buoyFlux(i,j,1)
      elseif (CS%SW_METHOD == SW_METHOD_MXL_SW) then
         surfBuoyFlux  = buoyFlux(i,j,1) - buoyFlux(i,j,int(CS%kOBL(i,j))+1) ! We know the actual buoyancy flux into the OBL
      elseif (CS%SW_METHOD == SW_METHOD_LV1_SW) then
         surfBuoyFlux  = buoyFlux(i,j,1) - buoyFlux(i,j,2)
      endif

      ! If option "MatchBoth" is selected in CVMix, MOM should be capable of matching.
      if (.not. (CS%MatchTechnique == 'MatchBoth')) then
         Kdiffusivity(:,:) = 0. ! Diffusivities for heat and salt (m2/s)
         Kviscosity(:)     = 0. ! Viscosity (m2/s)
      else
         Kdiffusivity(:,1) = Kt(i,j,:)
         Kdiffusivity(:,2) = Ks(i,j,:)
         Kviscosity(:)=Kv(i,j,:)
      endif

      call CVMix_coeffs_kpp(Kviscosity,        & ! (inout) Total viscosity (m2/s)
                            Kdiffusivity(:,1), & ! (inout) Total heat diffusivity (m2/s)
                            Kdiffusivity(:,2), & ! (inout) Total salt diffusivity (m2/s)
                            iFaceHeight,       & ! (in) Height of interfaces (m)
                            cellHeight,        & ! (in) Height of level centers (m)
                            Kviscosity,        & ! (in) Original viscosity (m2/s)
                            Kdiffusivity(:,1), & ! (in) Original heat diffusivity (m2/s)
                            Kdiffusivity(:,2), & ! (in) Original salt diffusivity (m2/s)
                            CS%OBLdepth(i,j),  & ! (in) OBL depth (m)
                            CS%kOBL(i,j),      & ! (in) level (+fraction) of OBL extent
                            nonLocalTrans(:,1),& ! (out) Non-local heat transport (non-dimensional)
                            nonLocalTrans(:,2),& ! (out) Non-local salt transport (non-dimensional)
                            surfFricVel,       & ! (in) Turbulent friction velocity at surface (m/s)
                            surfBuoyFlux,      & ! (in) Buoyancy flux at surface (m2/s3)
                            G%ke,              & ! (in) Number of levels to compute coeffs for
                            G%ke,              & ! (in) Number of levels in array shape
                            CVMix_kpp_params_user=CS%KPP_params )

      IF (CS%LT_K_ENHANCEMENT) then
        if (CS%LT_K_METHOD==LT_K_MODE_CONSTANT) then
           LangEnhK = CS%KPP_K_ENH_FAC
        elseif (CS%LT_K_METHOD==LT_K_MODE_VR12) then
           LangEnhK = min(10.,sqrt(1.+(1.5*WAVES%LangNum(i,j))**(-2) + &
                (5.4*WAVES%LangNum(i,j))**(-4)))
        elseif (CS%LT_K_METHOD==LT_K_MODE_RW16) then
           LangEnhK = min(2.25, 1. + 1./WAVES%LangNum(i,j))
        else
           !This shouldn't be reached.
           !call MOM_error(WARNING,"Unexpected behavior in MOM_KPP, see error in LT_K_ENHANCEMENT")
           LangEnhK = 1.0
        endif
        do k=1,G%ke
          if (CS%LT_K_SHAPE== LT_K_CONSTANT) then
            if (CS%id_EnhK > 0) CS%EnhK(i,j,:) = LangEnhK
            Kdiffusivity(k,1) = Kdiffusivity(k,1) * LangEnhK
            Kdiffusivity(k,2) = Kdiffusivity(k,2) * LangEnhK
            Kviscosity(k)     = Kviscosity(k)   * LangEnhK
          elseif (CS%LT_K_SHAPE == LT_K_SCALED) then
            sigma = min(1.0,-iFaceHeight(k)/CS%OBLdepth(i,j))
            SigmaRatio = sigma * (1. - sigma)**2. / 0.148148037
            if (CS%id_EnhK > 0) CS%EnhK(i,j,k) = (1.0 + (LangEnhK - 1.)*sigmaRatio)
            Kdiffusivity(k,1) = Kdiffusivity(k,1) * ( 1. + &
                                ( LangEnhK - 1.)*sigmaRatio)
            Kdiffusivity(k,2) = Kdiffusivity(k,2) * ( 1. + &
                                ( LangEnhK - 1.)*sigmaRatio)
            Kviscosity(k) = Kviscosity(k) * ( 1. + &
                                ( LangEnhK - 1.)*sigmaRatio)
          endif
        enddo
      endif

      ! Over-write CVMix NLT shape function with one of the following choices.
      ! The CVMix code has yet to update for thse options, so we compute in MOM6.
      ! Note that nonLocalTrans = Cs * G(sigma) (LMD94 notation), with
      ! Cs = 6.32739901508.
      ! Start do-loop at k=2, since k=1 is ocean surface (sigma=0)
      ! and we do not wish to double-count the surface forcing.
      ! Only compute nonlocal transport for 0 <= sigma <= 1.
      ! MOM6 recommended shape is the parabolic; it gives deeper boundary layer
      ! and no spurious extrema.
      if (surfBuoyFlux < 0.0) then
        if (CS%NLT_shape == NLT_SHAPE_CUBIC) then
          do k = 2, G%ke
            sigma = min(1.0,-iFaceHeight(k)/CS%OBLdepth(i,j))
            nonLocalTrans(k,1) = (1.0 - sigma)**2 * (1.0 + 2.0*sigma) !*
            nonLocalTrans(k,2) = nonLocalTrans(k,1)
          enddo
        elseif (CS%NLT_shape == NLT_SHAPE_PARABOLIC) then
          do k = 2, G%ke
            sigma = min(1.0,-iFaceHeight(k)/CS%OBLdepth(i,j))
            nonLocalTrans(k,1) = (1.0 - sigma)**2 !*CS%CS2
            nonLocalTrans(k,2) = nonLocalTrans(k,1)
          enddo
        elseif (CS%NLT_shape == NLT_SHAPE_LINEAR) then
          do k = 2, G%ke
            sigma = min(1.0,-iFaceHeight(k)/CS%OBLdepth(i,j))
            nonLocalTrans(k,1) = (1.0 - sigma)!*CS%CS2
            nonLocalTrans(k,2) = nonLocalTrans(k,1)
          enddo
        elseif (CS%NLT_shape == NLT_SHAPE_CUBIC_LMD) then
          ! Sanity check (should agree with CVMix result using simple matching)
          do k = 2, G%ke
            sigma = min(1.0,-iFaceHeight(k)/CS%OBLdepth(i,j))
            nonLocalTrans(k,1) = CS%CS2 * sigma*(1.0 -sigma)**2
            nonLocalTrans(k,2) = nonLocalTrans(k,1)
          enddo
        endif
      endif

      ! we apply nonLocalTrans in subroutines
      ! KPP_NonLocalTransport_temp and KPP_NonLocalTransport_saln
      nonLocalTransHeat(i,j,:)   = nonLocalTrans(:,1) ! temp
      nonLocalTransScalar(i,j,:) = nonLocalTrans(:,2) ! saln

      ! set the KPP diffusivity and viscosity to zero for testing purposes
      if (CS%KPPzeroDiffusivity) then
         Kdiffusivity(:,1) = 0.0
         Kdiffusivity(:,2) = 0.0
         Kviscosity(:)     = 0.0
      endif

      ! recompute wscale for diagnostics, now that we in fact know boundary layer depth
      !BGR consider if LTEnhancement is wanted for diagnostics
      if (CS%id_Ws > 0) then
          call CVMix_kpp_compute_turbulent_scales( &
            -CellHeight/CS%OBLdepth(i,j),          & ! (in)  Normalized boundary layer coordinate
            CS%OBLdepth(i,j),                      & ! (in)  OBL depth (m)
            surfBuoyFlux,                          & ! (in)  Buoyancy flux at surface (m2/s3)
            surfFricVel,                           & ! (in)  Turbulent friction velocity at surface (m/s)
            w_s=Ws_1d,                             & ! (out) Turbulent velocity scale profile (m/s)
            CVMix_kpp_params_user=CS%KPP_params)     !       KPP parameters
          CS%Ws(i,j,:) = Ws_1d(:)
      endif

      ! compute unresolved squared velocity for diagnostics
      if (CS%id_Vt2 > 0) then
!BGR Now computing VT2 above so can modify for LT
!    therefore, don't repeat this operation here
!        Vt2_1d(:) = CVmix_kpp_compute_unresolved_shear( &
!                    cellHeight(1:G%ke),                 & ! Depth of cell center (m)
!                    ws_cntr=Ws_1d,                      & ! Turbulent velocity scale profile, at centers (m/s)
!                    N_iface=N_1d,                       & ! Buoyancy frequency at interface (1/s)
!                    CVmix_kpp_params_user=CS%KPP_params ) ! KPP parameters
        CS%Vt2(i,j,:) = Vt2_1d(:)
      endif

      ! Copy 1d data into 3d diagnostic arrays
<<<<<<< HEAD
      CS%OBLdepth(i,j) = OBLdepth_0d
=======
      !/ grabbing obldepth_0d for next time step.
      CS%OBLdepthprev(i,j)=CS%OBLdepth(i,j)
>>>>>>> 5a58c345
      if (CS%id_BulkDrho > 0) CS%dRho(i,j,:)   = deltaRho(:)
      if (CS%id_BulkUz2 > 0)  CS%Uz2(i,j,:)    = deltaU2(:)
      if (CS%id_BulkRi > 0)   CS%BulkRi(i,j,:) = BulkRi_1d(:)
      if (CS%id_sigma > 0) then
        CS%sigma(i,j,:)  = 0.
        if (CS%OBLdepth(i,j)>0.)   CS%sigma(i,j,:)  = -iFaceHeight/CS%OBLdepth(i,j)
      endif
      if (CS%id_N      > 0)   CS%N(i,j,:)      = N_1d(:)
      if (CS%id_N2     > 0)   CS%N2(i,j,:)     = N2_1d(:)
      if (CS%id_Kt_KPP > 0)   CS%Kt_KPP(i,j,:) = Kdiffusivity(:,1)
      if (CS%id_Ks_KPP > 0)   CS%Ks_KPP(i,j,:) = Kdiffusivity(:,2)
      if (CS%id_Kv_KPP > 0)   CS%Kv_KPP(i,j,:) = Kviscosity(:)
      if (CS%id_Tsurf  > 0)   CS%Tsurf(i,j)    = surfTemp
      if (CS%id_Ssurf  > 0)   CS%Ssurf(i,j)    = surfSalt
      if (CS%id_Usurf  > 0)   CS%Usurf(i,j)    = surfU
      if (CS%id_Vsurf  > 0)   CS%Vsurf(i,j)    = surfv

      ! Update output of routine
      if (.not. CS%passiveMode) then
        if (CS%KPPisAdditive) then
          do k=1, G%ke+1
            Kt(i,j,k) = Kt(i,j,k) + Kdiffusivity(k,1)
            Ks(i,j,k) = Ks(i,j,k) + Kdiffusivity(k,2)
            Kv(i,j,k) = Kv(i,j,k) + Kviscosity(k)
            if (CS%Stokes_Mixing) Waves%KvS(i,j,k)=Kv(i,j,k)
          enddo
        else ! KPP replaces prior diffusivity when former is non-zero
          do k=1, G%ke+1
            if (Kdiffusivity(k,1) /= 0.) Kt(i,j,k) = Kdiffusivity(k,1)
            if (Kdiffusivity(k,2) /= 0.) Ks(i,j,k) = Kdiffusivity(k,2)
            if (Kviscosity(k) /= 0.) Kv(i,j,k) = Kviscosity(k)
            if (CS%Stokes_Mixing) Waves%KvS(i,j,k)=Kv(i,j,k)
          enddo
        endif
      endif


    ! end of the horizontal do-loops over the vertical columns
    enddo ! i
  enddo ! j


#ifdef __DO_SAFETY_CHECKS__
  if (CS%debug) then
    call hchksum(Kt, "KPP out: Kt",G%HI,haloshift=0)
    call hchksum(Ks, "KPP out: Ks",G%HI,haloshift=0)
  endif
#endif

  ! send diagnostics to post_data
  if (CS%id_OBLdepth > 0) call post_data(CS%id_OBLdepth, CS%OBLdepth,        CS%diag)
  if (CS%id_BulkDrho > 0) call post_data(CS%id_BulkDrho, CS%dRho,            CS%diag)
  if (CS%id_BulkUz2  > 0) call post_data(CS%id_BulkUz2,  CS%Uz2,             CS%diag)
  if (CS%id_BulkRi   > 0) call post_data(CS%id_BulkRi,   CS%BulkRi,          CS%diag)
  if (CS%id_sigma    > 0) call post_data(CS%id_sigma,    CS%sigma,           CS%diag)
  if (CS%id_Ws       > 0) call post_data(CS%id_Ws,       CS%Ws,              CS%diag)
  if (CS%id_N        > 0) call post_data(CS%id_N,        CS%N,               CS%diag)
  if (CS%id_N2       > 0) call post_data(CS%id_N2,       CS%N2,              CS%diag)
  if (CS%id_Vt2      > 0) call post_data(CS%id_Vt2,      CS%Vt2,             CS%diag)
  if (CS%id_uStar    > 0) call post_data(CS%id_uStar,    uStar,              CS%diag)
  if (CS%id_buoyFlux > 0) call post_data(CS%id_buoyFlux, buoyFlux,           CS%diag)
  if (CS%id_Kt_KPP   > 0) call post_data(CS%id_Kt_KPP,   CS%Kt_KPP,          CS%diag)
  if (CS%id_Ks_KPP   > 0) call post_data(CS%id_Ks_KPP,   CS%Ks_KPP,          CS%diag)
  if (CS%id_Kv_KPP   > 0) call post_data(CS%id_Kv_KPP,   CS%Kv_KPP,          CS%diag)
  if (CS%id_NLTt     > 0) call post_data(CS%id_NLTt,     nonLocalTransHeat,  CS%diag)
  if (CS%id_NLTs     > 0) call post_data(CS%id_NLTs,     nonLocalTransScalar,CS%diag)
  if (CS%id_Tsurf    > 0) call post_data(CS%id_Tsurf,    CS%Tsurf,           CS%diag)
  if (CS%id_Ssurf    > 0) call post_data(CS%id_Ssurf,    CS%Ssurf,           CS%diag)
  if (CS%id_Usurf    > 0) call post_data(CS%id_Usurf,    CS%Usurf,           CS%diag)
  if (CS%id_Vsurf    > 0) call post_data(CS%id_Vsurf,    CS%Vsurf,           CS%diag)
  if (CS%id_EnhK     > 0) call post_data(CS%id_EnhK,     CS%EnhK,            CS%diag)
  if (CS%id_EnhVt2   > 0) call post_data(CS%id_EnhVt2,   CS%EnhVt2,          CS%diag)


end subroutine KPP_calculate


!> Compute OBL depth
subroutine KPP_compute_BLD(CS, G, GV, h, Temp, Salt, u, v, EOS, uStar, buoyFlux, Waves)

  ! Arguments
  type(KPP_CS),                               pointer       :: CS    !< Control structure
  type(ocean_grid_type),                      intent(in)    :: G     !< Ocean grid
  type(verticalGrid_type),                    intent(in)    :: GV    !< Ocean vertical grid
  type(wave_parameters_CS),         optional, pointer       :: Waves !< Wave CS
  real, dimension(SZI_(G),SZJ_(G),SZK_(G)),   intent(in)    :: h     !< Layer/level thicknesses (units of H)
  real, dimension(SZI_(G),SZJ_(G),SZK_(G)),   intent(in)    :: Temp  !< potential/cons temp (deg C)
  real, dimension(SZI_(G),SZJ_(G),SZK_(G)),   intent(in)    :: Salt  !< Salinity (ppt)
  real, dimension(SZIB_(G),SZJ_(G),SZK_(G)),  intent(in)    :: u     !< Velocity i-component (m/s)
  real, dimension(SZI_(G),SZJB_(G),SZK_(G)),  intent(in)    :: v     !< Velocity j-component (m/s)
  type(EOS_type),                             pointer       :: EOS   !< Equation of state
  real, dimension(SZI_(G),SZJ_(G)),           intent(in)    :: uStar !< Surface friction velocity (m/s)
  real, dimension(SZI_(G),SZJ_(G),SZK_(G)+1), intent(in)    :: buoyFlux !< Surface buoyancy flux (m2/s3)

  ! Local variables
  integer :: i, j, k, km1                        ! Loop indices
  real, dimension( G%ke )     :: cellHeight      ! Cell center heights referenced to surface (m) (negative in ocean)
  real, dimension( G%ke+1 )   :: iFaceHeight     ! Interface heights referenced to surface (m) (negative in ocean)
  real, dimension( G%ke+1 )   :: N2_1d           ! Brunt-Vaisala frequency squared, at interfaces (1/s2)
  real, dimension( G%ke+1 )   :: N_1d            ! Brunt-Vaisala frequency at interfaces (1/s) (floored at 0)
  real, dimension( G%ke )     :: Ws_1d           ! Profile of vertical velocity scale for scalars (m/s)
  !real, dimension( G%ke )     :: Wm_1d           ! Profile of vertical velocity scale for momentum (m/s)
  real, dimension( G%ke )     :: Vt2_1d          ! Unresolved velocity for bulk Ri calculation/diagnostic (m2/s2)
  real, dimension( G%ke )     :: deltaRho        ! delta Rho in numerator of Bulk Ri number
  real, dimension( G%ke )     :: deltaU2         ! square of delta U (shear) in denominator of Bulk Ri (m2/s2)
  real, dimension( G%ke+1, 2) :: nonLocalTrans   ! Non-local transport for heat/salt at interfaces (non-dimensional)
  real, dimension( G%ke )     :: surfBuoyFlux2
  real, dimension( G%ke )     :: BulkRi_1d       ! Bulk Richardson number for each layer

  ! for EOS calculation
  real, dimension( 3*G%ke )   :: rho_1D
  real, dimension( 3*G%ke )   :: pres_1D
  real, dimension( 3*G%ke )   :: Temp_1D
  real, dimension( 3*G%ke )   :: Salt_1D

  real :: surfFricVel, surfBuoyFlux, Coriolis
  real :: GoRho, pRef, rho1, rhoK, Uk, Vk, sigma, sigmaRatio

  real :: zBottomMinusOffset   ! Height of bottom plus a little bit (m)
  real :: SLdepth_0d           ! Surface layer depth = surf_layer_ext*OBLdepth.
  real :: hTot                 ! Running sum of thickness used in the surface layer average (m)
  real :: delH                 ! Thickness of a layer (m)
  real :: surfHtemp, surfTemp  ! Integral and average of temp over the surface layer
  real :: surfHsalt, surfSalt  ! Integral and average of saln over the surface layer
  real :: surfHu, surfU        ! Integral and average of u over the surface layer
  real :: surfHv, surfV        ! Integral and average of v over the surface layer
  real :: dh    ! The local thickness used for calculating interface positions (m)
  real :: hcorr ! A cumulative correction arising from inflation of vanished layers (m)
  integer :: kk, ksfc, ktmp

  ! For Langmuir Calculations
  real :: LangEnhW     ! Langmuir enhancement for turbulent velocity scale
  real, dimension(G%ke) :: LangEnhVt2   ! Langmuir enhancement for unresolved shear
  real, dimension(G%ke) :: U_H, V_H
  real :: MLD_GUESS, LA
  real :: LangEnhK     ! Langmuir enhancement for mixing coefficient
  real :: surfHuS, surfHvS, surfUs, surfVs, wavedir, currentdir
  real :: VarUp, VarDn, M, VarLo, VarAvg
  real :: H10pct, H20pct,CMNFACT, USx20pct, USy20pct
  integer :: B
  real :: WST

  ! some constants
  GoRho = GV%g_Earth / GV%Rho0
  nonLocalTrans(:,:) = 0.0

!$OMP parallel do default(private) shared(G,GV,CS,EOS,uStar,Temp,Salt,u,v,h,GoRho, &
!$OMP                                  Waves,buoyFlux)                             &

  ! loop over horizontal points on processor
  do j = G%jsc, G%jec
    do i = G%isc, G%iec

      ! skip calling KPP for land points
      if (G%mask2dT(i,j)==0.) cycle

      do k=1,G%ke
        U_H(k) = 0.5 * (U(i,j,k)+U(i-1,j,k))
        V_H(k) = 0.5 * (V(i,j,k)+V(i,j-1,k))
      enddo

      ! things independent of position within the column
      Coriolis = 0.25*( (G%CoriolisBu(i,j)   + G%CoriolisBu(i-1,j-1)) &
                       +(G%CoriolisBu(i-1,j) + G%CoriolisBu(i,j-1)) )
      surfFricVel = uStar(i,j)

      ! Bullk Richardson number computed for each cell in a column,
      ! assuming OBLdepth = grid cell depth. After Rib(k) is
      ! known for the column, then CVMix interpolates to find
      ! the actual OBLdepth. This approach avoids need to iterate
      ! on the OBLdepth calculation. It follows that used in MOM5
      ! and POP.
      iFaceHeight(1) = 0.0 ! BBL is all relative to the surface
      pRef = 0.
      hcorr = 0.
      do k=1,G%ke

        ! cell center and cell bottom in meters (negative values in the ocean)
        dh = h(i,j,k) * GV%H_to_m ! Nominal thickness to use for increment
        dh = dh + hcorr ! Take away the accumulated error (could temporarily make dh<0)
        hcorr = min( dh - CS%min_thickness, 0. ) ! If inflating then hcorr<0
        dh = max( dh, CS%min_thickness ) ! Limit increment dh>=min_thickness
        cellHeight(k)    = iFaceHeight(k) - 0.5 * dh
        iFaceHeight(k+1) = iFaceHeight(k) - dh

        ! find ksfc for cell where "surface layer" sits
        SLdepth_0d = CS%surf_layer_ext*max( max(-cellHeight(k),-iFaceHeight(2) ), CS%minOBLdepth )
        ksfc = k
        do ktmp = 1,k
          if (-1.0*iFaceHeight(ktmp+1) >= SLdepth_0d) then
            ksfc = ktmp
            exit
          endif
        enddo

        ! average temp, saln, u, v over surface layer
        ! use C-grid average to get u,v on T-points.
        surfHtemp=0.0
        surfHsalt=0.0
        surfHu   =0.0
        surfHv   =0.0
        surfHuS  =0.0
        surfHvS  =0.0
        hTot     =0.0
        do ktmp = 1,ksfc

          ! SLdepth_0d can be between cell interfaces
          delH = min( max(0.0, SLdepth_0d - hTot), h(i,j,ktmp)*GV%H_to_m )

          ! surface layer thickness
          hTot = hTot + delH

          ! surface averaged fields
          surfHtemp = surfHtemp + Temp(i,j,ktmp) * delH
          surfHsalt = surfHsalt + Salt(i,j,ktmp) * delH
          surfHu    = surfHu + 0.5*(u(i,j,ktmp)+u(i-1,j,ktmp)) * delH
          surfHv    = surfHv + 0.5*(v(i,j,ktmp)+v(i,j-1,ktmp)) * delH
          if (CS%Stokes_Mixing) then
            surfHus = surfHus + 0.5*(WAVES%US_x(i,j,ktmp)+WAVES%US_x(i-1,j,ktmp)) * delH
            surfHvs = surfHvs + 0.5*(WAVES%US_y(i,j,ktmp)+WAVES%US_y(i,j-1,ktmp)) * delH
          endif

        enddo
        surfTemp = surfHtemp / hTot
        surfSalt = surfHsalt / hTot
        surfU    = surfHu    / hTot
        surfV    = surfHv    / hTot
        surfUs   = surfHus   / hTot
        surfVs   = surfHvs   / hTot

        ! vertical shear between present layer and
        ! surface layer averaged surfU,surfV.
        ! C-grid average to get Uk and Vk on T-points.
        Uk         = 0.5*(u(i,j,k)+u(i-1,j,k)) - surfU
        Vk         = 0.5*(v(i,j,k)+v(i,j-1,k)) - surfV

        if (CS%Stokes_Mixing) then
          ! If momentum is mixed down the Stokes drift gradient, then
          !  the Stokes drift must be included in the bulk Richardson number
          !  calculation.
          Uk =  Uk + (0.5*(Waves%Us_x(i,j,k)+Waves%US_x(i-1,j,k)) -surfUs )
          Vk =  Vk + (0.5*(Waves%Us_y(i,j,k)+Waves%Us_y(i,j-1,k)) -surfVs )
        endif

        deltaU2(k) = Uk**2 + Vk**2

        ! pressure, temp, and saln for EOS
        ! kk+1 = surface fields
        ! kk+2 = k fields
        ! kk+3 = km1 fields
        km1  = max(1, k-1)
        kk   = 3*(k-1)
        pres_1D(kk+1) = pRef
        pres_1D(kk+2) = pRef
        pres_1D(kk+3) = pRef
        Temp_1D(kk+1) = surfTemp
        Temp_1D(kk+2) = Temp(i,j,k)
        Temp_1D(kk+3) = Temp(i,j,km1)
        Salt_1D(kk+1) = surfSalt
        Salt_1D(kk+2) = Salt(i,j,k)
        Salt_1D(kk+3) = Salt(i,j,km1)

        ! pRef is pressure at interface between k and km1.
        ! iterate pRef for next pass through k-loop.
        pRef = pRef + GV%H_to_Pa * h(i,j,k)

        ! this difference accounts for penetrating SW
        surfBuoyFlux2(k) = buoyFlux(i,j,1) - buoyFlux(i,j,k+1)

      enddo ! k-loop finishes

      if (CS%LT_K_ENHANCEMENT .or. CS%LT_VT2_ENHANCEMENT) then
        if (.not.(present(WAVES).and.associated(WAVES))) then
          call MOM_error(FATAL,"Trying to use input WAVES information in KPP\n"//&
               "without activating USEWAVES")
        endif
        !For now get Langmuir number based on prev. MLD (otherwise must compute 3d LA)
        MLD_GUESS = max( 1., abs(CS%OBLdepthprev(i,j) ) )
        call get_Langmuir_Number( LA, G, GV, MLD_guess, surfFricVel, I, J, &
             H=H(i,j,:), U_H=U_H, V_H=V_H, WAVES=WAVES)
        WAVES%LangNum(i,j)=LA
      endif


      ! compute in-situ density
      call calculate_density(Temp_1D, Salt_1D, pres_1D, rho_1D, 1, 3*G%ke, EOS)

      ! N2 (can be negative) and N (non-negative) on interfaces.
      ! deltaRho is non-local rho difference used for bulk Richardson number.
      ! N_1d is local N (with floor) used for unresolved shear calculation.
      do k = 1, G%ke
        km1 = max(1, k-1)
        kk = 3*(k-1)
        deltaRho(k) = rho_1D(kk+2) - rho_1D(kk+1)
        N2_1d(k)    = (GoRho * (rho_1D(kk+2) - rho_1D(kk+3)) ) / &
                      ((0.5*(h(i,j,km1) + h(i,j,k))+GV%H_subroundoff)*GV%H_to_m)
        N_1d(k)     = sqrt( max( N2_1d(k), 0.) )
      enddo
      N2_1d(G%ke+1 ) = 0.0
      N_1d(G%ke+1 )  = 0.0

      ! turbulent velocity scales w_s and w_m computed at the cell centers.
      ! Note that if sigma > CS%surf_layer_ext, then CVMix_kpp_compute_turbulent_scales
      ! computes w_s and w_m velocity scale at sigma=CS%surf_layer_ext. So we only pass
      ! sigma=CS%surf_layer_ext for this calculation.
      call CVMix_kpp_compute_turbulent_scales( &
        CS%surf_layer_ext, & ! (in)  Normalized surface layer depth; sigma = CS%surf_layer_ext
        -cellHeight,       & ! (in)  Assume here that OBL depth (m) = -cellHeight(k)
        surfBuoyFlux2,     & ! (in)  Buoyancy flux at surface (m2/s3)
        surfFricVel,       & ! (in)  Turbulent friction velocity at surface (m/s)
        w_s=Ws_1d,         & ! (out) Turbulent velocity scale profile (m/s)
        CVMix_kpp_params_user=CS%KPP_params )

      !Compute CVMix VT2
      Vt2_1d(:) = CVmix_kpp_compute_unresolved_shear( &
                 zt_cntr=cellHeight(1:G%ke),         & ! Depth of cell center (m)
                 ws_cntr=Ws_1d,                      & ! Turbulent velocity scale profile, at centers (m/s)
                 N_iface=N_1d,                       & ! Buoyancy frequency at interface (1/s)
                 CVmix_kpp_params_user=CS%KPP_params ) ! KPP parameters

      !Modify CVMix VT2
      IF (CS%LT_VT2_ENHANCEMENT) then
        IF (CS%LT_VT2_METHOD==LT_VT2_MODE_CONSTANT) then
          do k=1,G%ke
            LangEnhVT2(k) = CS%KPP_VT2_ENH_FAC
          enddo
        elseif (CS%LT_VT2_METHOD==LT_VT2_MODE_VR12) then
          do k=1,G%ke
             LangEnhVT2(k) = min(10.,sqrt(1.+(1.5*WAVES%LangNum(i,j))**(-2) + &
                  (5.4*WAVES%LangNum(i,j))**(-4)))
          enddo
        elseif (CS%LT_VT2_METHOD==LT_VT2_MODE_RW16) then
          do k=1,G%ke
            LangEnhVT2(k) = min(2.25, 1. + 1./WAVES%LangNum(i,j))
          enddo
        elseif (CS%LT_VT2_METHOD==LT_VT2_MODE_LF17) then
          CS%CS=cvmix_get_kpp_real('c_s',CS%KPP_params)
          do k=1,G%ke
            WST = (max(0.,-buoyflux(i,j,1))*(-cellHeight(k)))**(1./3.)
            LangEnhVT2(k) = sqrt((0.15*WST**3. + 0.17*surfFricVel**3.* &
                 (1.+0.49*WAVES%LangNum(i,j)**(-2.)))  / &
                 (0.2*ws_1d(k)**3/(CS%cs*CS%surf_layer_ext*CS%vonKarman**4.)))
          enddo
        else
           !This shouldn't be reached.
           !call MOM_error(WARNING,"Unexpected behavior in MOM_KPP, see error in Vt2")
           LangEnhVT2(:) = 1.0
        endif
      else
        LangEnhVT2(:) = 1.0
      endif

      do k=1,G%ke
        Vt2_1d(k)=Vt2_1d(k)*LangEnhVT2(k)
        if (CS%id_EnhVt2 > 0) CS%EnhVt2(i,j,k)=LangEnhVT2(k)
      enddo

      ! Calculate Bulk Richardson number from eq (21) of LMD94
      BulkRi_1d = CVmix_kpp_compute_bulk_Richardson( &
                  zt_cntr = cellHeight(1:G%ke),      & ! Depth of cell center (m)
                  delta_buoy_cntr=GoRho*deltaRho,    & ! Bulk buoyancy difference, Br-B(z) (1/s)
                  delta_Vsqr_cntr=deltaU2,           & ! Square of resolved velocity difference (m2/s2)
                  Vt_sqr_cntr=Vt2_1d,                &
                  ws_cntr=Ws_1d,                     & ! Turbulent velocity scale profile (m/s)
                  N_iface=N_1d)                        ! Buoyancy frequency (1/s)


      surfBuoyFlux = buoyFlux(i,j,1) ! This is only used in kpp_compute_OBL_depth to limit
                                     ! h to Monin-Obukov (default is false, ie. not used)

      call CVMix_kpp_compute_OBL_depth( &
        BulkRi_1d,              & ! (in) Bulk Richardson number
        iFaceHeight,            & ! (in) Height of interfaces (m)
        CS%OBLdepth(i,j),       & ! (out) OBL depth (m)
        CS%kOBL(i,j),           & ! (out) level (+fraction) of OBL extent
        zt_cntr=cellHeight,     & ! (in) Height of cell centers (m)
        surf_fric=surfFricVel,  & ! (in) Turbulent friction velocity at surface (m/s)
        surf_buoy=surfBuoyFlux, & ! (in) Buoyancy flux at surface (m2/s3)
        Coriolis=Coriolis,      & ! (in) Coriolis parameter (1/s)
        CVMix_kpp_params_user=CS%KPP_params ) ! KPP parameters

      ! A hack to avoid KPP reaching the bottom. It was needed during development
      ! because KPP was unable to handle vanishingly small layers near the bottom.
      if (CS%deepOBLoffset>0.) then
        zBottomMinusOffset = iFaceHeight(G%ke+1) + min(CS%deepOBLoffset,-0.1*iFaceHeight(G%ke+1))
        CS%OBLdepth(i,j) = min( CS%OBLdepth(i,j), -zBottomMinusOffset )
      endif

      ! apply some constraints on OBLdepth
      if(CS%fixedOBLdepth)  CS%OBLdepth(i,j) = CS%fixedOBLdepth_value
      CS%OBLdepth(i,j) = max( CS%OBLdepth(i,j), -iFaceHeight(2) )      ! no shallower than top layer
      CS%OBLdepth(i,j) = min( CS%OBLdepth(i,j), -iFaceHeight(G%ke+1) ) ! no deeper than bottom
      CS%kOBL(i,j)     = CVMix_kpp_compute_kOBL_depth( iFaceHeight, cellHeight, CS%OBLdepth(i,j) )

!*************************************************************************
! smg: remove code below

! Following "correction" step has been found to be unnecessary.
! Code should be removed after further testing.
! BGR: 03/15/2018-> Restructured code (Vt2 changed to compute from call in MOM_KPP now)
!      I have not taken this restructuring into account here.
!      Do we ever run with correctSurfLayerAvg?
!      smg's suggested testing and removal is advised, in the meantime
!      I have added warning if correctSurfLayerAvg is attempted.
       ! if (CS%correctSurfLayerAvg) then

       !   SLdepth_0d = CS%surf_layer_ext * CS%OBLdepth(i,j)
       !   hTot      = h(i,j,1)
       !   surfTemp  = Temp(i,j,1) ; surfHtemp = surfTemp * hTot
       !   surfSalt  = Salt(i,j,1) ; surfHsalt = surfSalt * hTot
       !   surfU     = 0.5*(u(i,j,1)+u(i-1,j,1)) ; surfHu = surfU * hTot
       !   surfV     = 0.5*(v(i,j,1)+v(i,j-1,1)) ; surfHv = surfV * hTot
       !   pRef      = 0.0

       !   do k = 2, G%ke

       !     ! Recalculate differences with surface layer
       !     Uk = 0.5*(u(i,j,k)+u(i-1,j,k)) - surfU
       !     Vk = 0.5*(v(i,j,k)+v(i,j-1,k)) - surfV
       !     deltaU2(k) = Uk**2 + Vk**2
       !     pRef = pRef + GV%H_to_Pa * h(i,j,k)
       !     call calculate_density(surfTemp, surfSalt, pRef, rho1, EOS)
       !     call calculate_density(Temp(i,j,k), Salt(i,j,k), pRef, rhoK, EOS)
       !     deltaRho(k) = rhoK - rho1

       !     ! Surface layer averaging (needed for next k+1 iteration of this loop)
       !     if (hTot < SLdepth_0d) then
       !       delH = min( max(0., SLdepth_0d - hTot), h(i,j,k)*GV%H_to_m )
       !       hTot = hTot + delH
       !       surfHtemp = surfHtemp + Temp(i,j,k) * delH ; surfTemp = surfHtemp / hTot
       !       surfHsalt = surfHsalt + Salt(i,j,k) * delH ; surfSalt = surfHsalt / hTot
       !       surfHu = surfHu + 0.5*(u(i,j,k)+u(i-1,j,k)) * delH ; surfU = surfHu / hTot
       !       surfHv = surfHv + 0.5*(v(i,j,k)+v(i,j-1,k)) * delH ; surfV = surfHv / hTot
       !     endif

       !   enddo

       !   BulkRi_1d = CVMix_kpp_compute_bulk_Richardson( &
       !               cellHeight(1:G%ke),                & ! Depth of cell center (m)
       !               GoRho*deltaRho,                    & ! Bulk buoyancy difference, Br-B(z) (1/s)
       !               deltaU2,                           & ! Square of resolved velocity difference (m2/s2)
       !               ws_cntr=Ws_1d,                     & ! Turbulent velocity scale profile (m/s)
       !               N_iface=N_1d )                       ! Buoyancy frequency (1/s)

       !   surfBuoyFlux = buoyFlux(i,j,1) ! This is only used in kpp_compute_OBL_depth to limit
       !                                  ! h to Monin-Obukov (default is false, ie. not used)

       !   call CVMix_kpp_compute_OBL_depth( &
       !     BulkRi_1d,              & ! (in) Bulk Richardson number
       !     iFaceHeight,            & ! (in) Height of interfaces (m)
       !     CS%OBLdepth(i,j),       & ! (out) OBL depth (m)
       !     CS%kOBL(i,j),           & ! (out) level (+fraction) of OBL extent
       !     zt_cntr=cellHeight,     & ! (in) Height of cell centers (m)
       !     surf_fric=surfFricVel,  & ! (in) Turbulent friction velocity at surface (m/s)
       !     surf_buoy=surfBuoyFlux, & ! (in) Buoyancy flux at surface (m2/s3)
       !     Coriolis=Coriolis,      & ! (in) Coriolis parameter (1/s)
       !     CVMix_kpp_params_user=CS%KPP_params ) ! KPP parameters

       !   if (CS%deepOBLoffset>0.) then
       !     zBottomMinusOffset = iFaceHeight(G%ke+1) + min(CS%deepOBLoffset,-0.1*iFaceHeight(G%ke+1))
       !     CS%OBLdepth(i,j) = min( CS%OBLdepth(i,j), -zBottomMinusOffset )
       !     CS%kOBL(i,j) = CVMix_kpp_compute_kOBL_depth( iFaceHeight, cellHeight, CS%OBLdepth(i,j) )
       !   endif

       !   ! apply some constraints on OBLdepth
       !   if(CS%fixedOBLdepth)  CS%OBLdepth(i,j) = CS%fixedOBLdepth_value
       !   CS%OBLdepth(i,j) = max( CS%OBLdepth(i,j), -iFaceHeight(2) )      ! no shallower than top layer
       !   CS%OBLdepth(i,j) = min( CS%OBLdepth(i,j), -iFaceHeight(G%ke+1) ) ! no deep than bottom
       !   CS%kOBL(i,j)     = CVMix_kpp_compute_kOBL_depth( iFaceHeight, cellHeight, CS%OBLdepth(i,j) )

       ! endif   ! endif for "correction" step

! smg: remove code above
! **********************************************************************

    enddo
  enddo

  if (CS%smoothBLD) call KPP_smooth_BLD(CS,G,GV,h)

end subroutine KPP_compute_BLD


!> Apply a 1-1-4-1-1 Laplacian filter one time on BLD to reduce any horizontal two-grid-point noise
subroutine KPP_smooth_BLD(CS,G,GV,h)
  ! Arguments
  type(KPP_CS),                           pointer       :: CS             !< Control structure
  type(ocean_grid_type),                  intent(in)    :: G              !< Ocean grid
  type(verticalGrid_type),                intent(in)    :: GV             !< Ocean vertical grid
  real, dimension(SZI_(G),SZJ_(G),SZK_(G)),  intent(in) :: h              !< Layer/level thicknesses (units of H)

  ! local
  real, dimension(SZI_(G),SZJ_(G)) :: OBLdepth_original ! Original OBL depths computed by CVMix
  real, dimension( G%ke )          :: cellHeight        ! Cell center heights referenced to surface (m) (negative in ocean)
  real, dimension( G%ke+1 )        :: iFaceHeight       ! Interface heights referenced to surface (m) (negative in ocean)
  real :: wc, ww, we, wn, ws ! averaging weights for smoothing
  real :: dh                 ! The local thickness used for calculating interface positions (m)
  real :: hcorr              ! A cumulative correction arising from inflation of vanished layers (m)
  integer :: i, j, k

  ! Update halos
  call pass_var(CS%OBLdepth, G%Domain)

  OBLdepth_original = CS%OBLdepth

  ! apply smoothing on OBL depth
  do j = G%jsc, G%jec
    do i = G%isc, G%iec

      ! skip land points
      if (G%mask2dT(i,j)==0.) cycle

      ! compute weights
      ww = 0.125 * G%mask2dT(i-1,j)
      we = 0.125 * G%mask2dT(i+1,j)
      ws = 0.125 * G%mask2dT(i,j-1)
      wn = 0.125 * G%mask2dT(i,j+1)
      wc = 1.0 - (ww+we+wn+ws)

      CS%OBLdepth(i,j) =  wc * OBLdepth_original(i,j)   &
                        + ww * OBLdepth_original(i-1,j) &
                        + we * OBLdepth_original(i+1,j) &
                        + ws * OBLdepth_original(i,j-1) &
                        + wn * OBLdepth_original(i,j+1)
    enddo
  enddo

  ! Update kOBL for smoothed OBL depths
  do j = G%jsc, G%jec
    do i = G%isc, G%iec

      ! skip land points
      if (G%mask2dT(i,j)==0.) cycle

      iFaceHeight(1) = 0.0 ! BBL is all relative to the surface
      hcorr = 0.
      do k=1,G%ke

        ! cell center and cell bottom in meters (negative values in the ocean)
        dh = h(i,j,k) * GV%H_to_m ! Nominal thickness to use for increment
        dh = dh + hcorr ! Take away the accumulated error (could temporarily make dh<0)
        hcorr = min( dh - CS%min_thickness, 0. ) ! If inflating then hcorr<0
        dh = max( dh, CS%min_thickness ) ! Limit increment dh>=min_thickness
        cellHeight(k)    = iFaceHeight(k) - 0.5 * dh
        iFaceHeight(k+1) = iFaceHeight(k) - dh
      enddo

      CS%kOBL(i,j)     = CVMix_kpp_compute_kOBL_depth( iFaceHeight, cellHeight, CS%OBLdepth(i,j) )

    enddo
  enddo

end subroutine KPP_smooth_BLD



!> Copies KPP surface boundary layer depth into BLD
subroutine KPP_get_BLD(CS, BLD, G)
  type(KPP_CS),                     pointer     :: CS  !< Control structure for
                                                       !! this module
  type(ocean_grid_type),            intent(in)  :: G   !< Grid structure
  real, dimension(SZI_(G),SZJ_(G)), intent(inout) :: BLD!< bnd. layer depth (m)
  ! Local variables
  integer :: i,j
  do j = G%jsc, G%jec ; do i = G%isc, G%iec
    BLD(i,j) = CS%OBLdepth(i,j)
  enddo ; enddo
end subroutine KPP_get_BLD

!> Apply KPP non-local transport of surface fluxes for temperature.
subroutine KPP_NonLocalTransport_temp(CS, G, GV, h, nonLocalTrans, surfFlux, &
                                      dt, scalar, C_p)

  type(KPP_CS),                               intent(in)    :: CS        !< Control structure
  type(ocean_grid_type),                      intent(in)    :: G         !< Ocean grid
  type(verticalGrid_type),                    intent(in)    :: GV        !< Ocean vertical grid
  real, dimension(SZI_(G),SZJ_(G),SZK_(G)),   intent(in)    :: h         !< Layer/level thickness (units of H)
  real, dimension(SZI_(G),SZJ_(G),SZK_(G)+1), intent(in)    :: nonLocalTrans !< Non-local transport (non-dimensional)
  real, dimension(SZI_(G),SZJ_(G)),           intent(in)    :: surfFlux  !< Surface flux of scalar (H/s * scalar)
  real,                                       intent(in)    :: dt        !< Time-step (s)
  real, dimension(SZI_(G),SZJ_(G),SZK_(G)),   intent(inout) :: scalar    !< temperature
  real,                                       intent(in)    :: C_p       !< Seawater specific heat capacity (J/(kg*K))

  integer :: i, j, k
  real, dimension( SZI_(G), SZJ_(G), SZK_(G) ) :: dtracer


  dtracer(:,:,:) = 0.0
  !$OMP parallel do default(shared)
  do k = 1, G%ke
    do j = G%jsc, G%jec
      do i = G%isc, G%iec
        dtracer(i,j,k) = ( nonLocalTrans(i,j,k) - nonLocalTrans(i,j,k+1) ) / &
                         ( h(i,j,k) + GV%H_subroundoff ) * surfFlux(i,j)
      enddo
    enddo
  enddo

  !  Update tracer due to non-local redistribution of surface flux
  if (CS%applyNonLocalTrans) then
    do k = 1, G%ke
      do j = G%jsc, G%jec
        do i = G%isc, G%iec
          scalar(i,j,k) = scalar(i,j,k) + dt * dtracer(i,j,k)
        enddo
      enddo
    enddo
  endif

  ! Diagnostics
  if (CS%id_QminusSW        > 0) call post_data(CS%id_QminusSW, surfFlux, CS%diag)
  if (CS%id_NLT_dTdt        > 0) call post_data(CS%id_NLT_dTdt, dtracer,  CS%diag)
  if (CS%id_NLT_temp_budget > 0) then
    dtracer(:,:,:) = 0.0
    do k = 1, G%ke
      do j = G%jsc, G%jec
        do i = G%isc, G%iec
          dtracer(i,j,k) = (nonLocalTrans(i,j,k) - nonLocalTrans(i,j,k+1)) * &
                           surfFlux(i,j) * C_p * GV%H_to_kg_m2
        enddo
      enddo
    enddo
    call post_data(CS%id_NLT_temp_budget, dtracer, CS%diag)
  endif

end subroutine KPP_NonLocalTransport_temp


!> Apply KPP non-local transport of surface fluxes for salinity.
!> This routine is a useful prototype for other material tracers.
subroutine KPP_NonLocalTransport_saln(CS, G, GV, h, nonLocalTrans, surfFlux, dt, scalar)

  type(KPP_CS),                               intent(in)    :: CS            !< Control structure
  type(ocean_grid_type),                      intent(in)    :: G             !< Ocean grid
  type(verticalGrid_type),                    intent(in)    :: GV            !< Ocean vertical grid
  real, dimension(SZI_(G),SZJ_(G),SZK_(G)),   intent(in)    :: h             !< Layer/level thickness (units of H)
  real, dimension(SZI_(G),SZJ_(G),SZK_(G)+1), intent(in)    :: nonLocalTrans !< Non-local transport (non-dimensional)
  real, dimension(SZI_(G),SZJ_(G)),           intent(in)    :: surfFlux      !< Surface flux of scalar (H/s * scalar)
  real,                                       intent(in)    :: dt            !< Time-step (s)
  real, dimension(SZI_(G),SZJ_(G),SZK_(G)),   intent(inout) :: scalar        !< Scalar (scalar units)

  integer :: i, j, k
  real, dimension( SZI_(G), SZJ_(G), SZK_(G) ) :: dtracer


  dtracer(:,:,:) = 0.0
  !$OMP parallel do default(shared)
  do k = 1, G%ke
    do j = G%jsc, G%jec
      do i = G%isc, G%iec
        dtracer(i,j,k) = ( nonLocalTrans(i,j,k) - nonLocalTrans(i,j,k+1) ) / &
                         ( h(i,j,k) + GV%H_subroundoff ) * surfFlux(i,j)
      enddo
    enddo
  enddo

  !  Update tracer due to non-local redistribution of surface flux
  if (CS%applyNonLocalTrans) then
    do k = 1, G%ke
      do j = G%jsc, G%jec
        do i = G%isc, G%iec
          scalar(i,j,k) = scalar(i,j,k) + dt * dtracer(i,j,k)
        enddo
      enddo
    enddo
  endif

  ! Diagnostics
  if (CS%id_netS            > 0) call post_data(CS%id_netS,     surfFlux, CS%diag)
  if (CS%id_NLT_dSdt        > 0) call post_data(CS%id_NLT_dSdt, dtracer,  CS%diag)
  if (CS%id_NLT_saln_budget > 0) then
    dtracer(:,:,:) = 0.0
    do k = 1, G%ke
      do j = G%jsc, G%jec
        do i = G%isc, G%iec
          dtracer(i,j,k) = (nonLocalTrans(i,j,k) - nonLocalTrans(i,j,k+1)) * &
                           surfFlux(i,j) * GV%H_to_kg_m2
        enddo
      enddo
    enddo
    call post_data(CS%id_NLT_saln_budget, dtracer, CS%diag)
  endif

end subroutine KPP_NonLocalTransport_saln




!> Clear pointers, deallocate memory
subroutine KPP_end(CS)
  type(KPP_CS), pointer :: CS !< Control structure

  if (.not.associated(CS)) return

  deallocate(CS)

end subroutine KPP_end

!> \namespace mom_kpp
!!
!! \section section_KPP The K-Profile Parameterization
!!
!! The K-Profile Parameterization (KPP) of Large et al., 1994, (http://dx.doi.org/10.1029/94RG01872) is
!! implemented via the Community Vertical Mixing package, [CVMix](http://cvmix.github.io/),
!! which is called directly by this module.
!!
!! The formulation and implementation of KPP is described in great detail in the
!! [CVMix manual](https://github.com/CVMix/CVMix-description/raw/master/cvmix.pdf) (written by our own Steve Griffies).
!!
!! \subsection section_KPP_nutshell KPP in a nutshell
!!
!! Large et al., 1994, decompose the parameterized boundary layer turbulent flux of a scalar, \f$ s \f$, as
!! \f[ \overline{w^\prime s^\prime} = -K \partial_z s + K \gamma_s(\sigma), \f]
!! where \f$ \sigma = -z/h \f$ is a non-dimensional coordinate within the boundary layer of depth \f$ h \f$.
!! \f$ K \f$ is the eddy diffusivity and is a function of position within the boundary layer as well as a
!! function of the surface forcing:
!! \f[ K = h w_s(\sigma) G(\sigma) . \f]
!! Here, \f$ w_s \f$ is the vertical velocity scale of the boundary layer turbulence and \f$ G(\sigma) \f$ is
!! a "shape function" which is described later.
!! The last term is the "non-local transport" which involves a function \f$ \gamma_s(\sigma) \f$ that is matched
!! to the forcing but is not actually needed in the final implementation.
!! Instead, the entire non-local transport term can be equivalently written
!! \f[ K \gamma_s(\sigma) = C_s G(\sigma) Q_s \f]
!! where \f$ Q_s \f$ is the surface flux of \f$ s \f$ and \f$ C_s \f$ is a constant.
!! The vertical structure of the redistribution (non-local) term is solely due  to the shape function,
!! \f$ G(\sigma) \f$.
!! In our implementation of KPP, we allow the shape functions used for \f$ K \f$ and for the non-local transport
!! to be chosen independently.
!!
!! [google_thread_NLT]: https://groups.google.com/forum/#!msg/CVMix-dev/i6rF-eHOtKI/Ti8BeyksrhAJ
!! "Extreme values of non-local transport"
!!
!! The particular shape function most widely used in the atmospheric community is
!! \f[ G(\sigma) = \sigma (1-\sigma)^2 \f]
!! which satisfies the boundary conditions
!!  \f$ G(0) = 0 \f$,
!!  \f$ G(1) = 0 \f$,
!!  \f$ G^\prime(0) = 1 \f$, and
!!  \f$ G^\prime(1) = 0 \f$.
!! Large et al, 1994, alter the function so as to match interior diffusivities but we have found that this leads
!! to inconsistencies within the formulation (see google groups thread
!! [Extreme values of non-local transport][google_thread_NLT]).
!! Instead, we use either the above form, or even simpler forms that use alternative upper boundary conditions.
!!
!! The KPP boundary layer depth is a function of the bulk Richardson number, Rib.
!! But to compute Rib, we need the boundary layer depth.  To address this circular
!! logic, we compute Rib for each vertical cell in a column, assuming the BL depth
!! equals to the depth of the given grid cell.  Once we have a vertical array of Rib(k),
!! we then call the OBLdepth routine from CVMix to compute the actual
!! OBLdepth. We optionally then "correct" the OBLdepth by cycling through once more,
!! this time knowing the OBLdepth from the first pass. This "correction" step is not
!! used by NCAR. It has been found in idealized MOM6 tests to not be necessary.
!!
!! \sa
!! kpp_calculate(), kpp_applynonlocaltransport()
end module MOM_KPP<|MERGE_RESOLUTION|>--- conflicted
+++ resolved
@@ -488,13 +488,6 @@
   CS%id_Usurf = register_diag_field('ocean_model', 'KPP_Usurf', diag%axesCu1, Time, &
       'i-component flow of surface layer (10% of OBL depth) as passed to [CVMix] KPP', 'm/s')
   CS%id_Vsurf = register_diag_field('ocean_model', 'KPP_Vsurf', diag%axesCv1, Time, &
-<<<<<<< HEAD
-      'j-component flow of surface layer (10% of OBL depth) as passed to [CVmix] KPP', 'm/s')
-
-  ! CS%OBLdepth should always be allocated, since it may used by other modules
-  allocate( CS%OBLdepth( SZI_(G), SZJ_(G) ) ); CS%OBLdepth(:,:) = 0.
-
-=======
       'j-component flow of surface layer (10% of OBL depth) as passed to [CVMix] KPP', 'm/s')
   CS%id_EnhK = register_diag_field('ocean_model', 'EnhK', diag%axesTI, Time, &
       'Langmuir number enhancement to K as used by [CVMix] KPP','nondim')
@@ -507,7 +500,6 @@
   CS%kOBL(:,:) = 0.
 
   allocate( CS%OBLdepthprev( SZI_(G), SZJ_(G) ) );CS%OBLdepthprev(:,:)=0.0
->>>>>>> 5a58c345
   if (CS%id_BulkDrho > 0) allocate( CS%dRho( SZI_(G), SZJ_(G), SZK_(G) ) )
   if (CS%id_BulkDrho > 0) CS%dRho(:,:,:) = 0.
   if (CS%id_BulkUz2 > 0)  allocate( CS%Uz2( SZI_(G), SZJ_(G), SZK_(G) ) )
@@ -1018,12 +1010,8 @@
       endif
 
       ! Copy 1d data into 3d diagnostic arrays
-<<<<<<< HEAD
-      CS%OBLdepth(i,j) = OBLdepth_0d
-=======
       !/ grabbing obldepth_0d for next time step.
       CS%OBLdepthprev(i,j)=CS%OBLdepth(i,j)
->>>>>>> 5a58c345
       if (CS%id_BulkDrho > 0) CS%dRho(i,j,:)   = deltaRho(:)
       if (CS%id_BulkUz2 > 0)  CS%Uz2(i,j,:)    = deltaU2(:)
       if (CS%id_BulkRi > 0)   CS%BulkRi(i,j,:) = BulkRi_1d(:)
