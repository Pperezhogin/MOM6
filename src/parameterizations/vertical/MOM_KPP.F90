!> Provides the K-Profile Parameterization (KPP) of Large et al., 1994, via CVMix.
module MOM_KPP

! License goes here?

use MOM_coms,          only : max_across_PEs
use MOM_checksums,     only : hchksum, is_NaN
use MOM_diag_mediator, only : time_type, diag_ctrl, safe_alloc_ptr, post_data
use MOM_diag_mediator, only : query_averaging_enabled, register_diag_field
use MOM_error_handler, only : MOM_error, MOM_mesg, FATAL, WARNING, is_root_PE
use MOM_EOS,           only : EOS_type, calculate_density
use MOM_file_parser,   only : get_param, log_param, log_version, param_file_type
use MOM_file_parser,   only : openParameterBlock, closeParameterBlock
use MOM_grid,          only : ocean_grid_type, isPointInCell
use MOM_verticalGrid,  only : verticalGrid_type
use MOM_wave_interface, only: wave_parameters_CS

use CVmix_kpp, only : CVmix_init_kpp, CVmix_put_kpp, CVmix_get_kpp_real
use CVmix_kpp, only : CVmix_coeffs_kpp
use CVmix_kpp, only : CVmix_kpp_compute_OBL_depth
use CVmix_kpp, only : CVmix_kpp_compute_turbulent_scales
use CVmix_kpp, only : CVmix_kpp_compute_bulk_Richardson
use CVmix_kpp, only : CVmix_kpp_compute_unresolved_shear
use CVmix_kpp, only : CVmix_kpp_params_type
use CVmix_kpp, only : CVmix_kpp_compute_kOBL_depth

implicit none ; private

#include "MOM_memory.h"

public :: KPP_init
public :: KPP_calculate
public :: KPP_end
public :: KPP_NonLocalTransport_temp
public :: KPP_NonLocalTransport_saln

! Enumerated constants
integer, private, parameter :: NLT_SHAPE_CVMIX     = 0 !< Use the CVmix profile
integer, private, parameter :: NLT_SHAPE_LINEAR    = 1 !< Linear, \f$ G(\sigma) = 1-\sigma \f$
integer, private, parameter :: NLT_SHAPE_PARABOLIC = 2 !< Parabolic, \f$ G(\sigma) = (1-\sigma)^2 \f$
integer, private, parameter :: NLT_SHAPE_CUBIC     = 3 !< Cubic, \f$ G(\sigma) = 1 + (2\sigma-3) \sigma^2\f$
integer, private, parameter :: NLT_SHAPE_CUBIC_LMD = 4 !< Original shape, \f$ G(\sigma) = \frac{27}{4} \sigma (1-\sigma)^2 \f$

integer, private, parameter :: SW_METHOD_ALL_SW = 0 !< Use all shortwave radiation
integer, private, parameter :: SW_METHOD_MXL_SW = 1 !< Use shortwave radiation absorbed in mixing layer
integer, private, parameter :: SW_METHOD_LV1_SW = 2 !< Use shortwave radiation absorbed in layer 1

!> Control structure for containing KPP parameters/data
type, public :: KPP_CS ; private

  ! Parameters
  real    :: Ri_crit                   !< Critical bulk Richardson number (defines OBL depth)
  real    :: vonKarman                 !< von Karman constant (dimensionless)
  real    :: cs                        !< Parameter for computing velocity scale function (dimensionless)
  real    :: cs2                       !< Parameter for multiplying by non-local term
                                       !   This is active for NLT_SHAPE_CUBIC_LMD only
  logical :: enhance_diffusion         !< If True, add enhanced diffusivity at base of boundary layer.
  character(len=10) :: interpType      !< Type of interpolation in determining OBL depth
  logical :: computeEkman              !< If True, compute Ekman depth limit for OBLdepth
  logical :: computeMoninObukhov       !< If True, compute Monin-Obukhov limit for OBLdepth
  logical :: passiveMode               !< If True, makes KPP passive meaning it does NOT alter the diffusivity
  real    :: deepOBLoffset             !< If non-zero, is a distance from the bottom that the OBL can not penetrate through (m)
  real    :: minOBLdepth               !< If non-zero, is a minimum depth for the OBL (m)
  real    :: surf_layer_ext            !< Fraction of OBL depth considered in the surface layer (nondim)
  real    :: minVtsqr                  !< Min for the squared unresolved velocity used in Rib CVMix calculation (m2/s2)
  logical :: fixedOBLdepth             !< If True, will fix the OBL depth at fixedOBLdepth_value
  real    :: fixedOBLdepth_value       !< value for the fixed OBL depth when fixedOBLdepth==True.
  logical :: debug                     !< If True, calculate checksums and write debugging information
  character(len=30) :: MatchTechnique  !< Method used in CVMix for setting diffusivity and NLT profile functions
  integer :: NLT_shape                 !< MOM6 over-ride of CVMix NLT shape function
  logical :: applyNonLocalTrans        !< If True, apply non-local transport to heat and scalars
  logical :: KPPzeroDiffusivity        !< If True, will set diffusivity and viscosity from KPP to zero; for testing purposes.
  logical :: KPPisAdditive             !< If True, will add KPP diffusivity to initial diffusivity.
                                       !! If False, will replace initial diffusivity wherever KPP diffusivity is non-zero.
  real    :: min_thickness             !< A minimum thickness used to avoid division by small numbers in the vicinity of vanished layers.
  ! smg: obsolete below
  logical :: correctSurfLayerAvg       !< If true, applies a correction to the averaging of surface layer properties
  real    :: surfLayerDepth            !< A guess at the depth of the surface layer (which should 0.1 of OBLdepth) (m)
  ! smg: obsolete above
  integer :: SW_METHOD                 !<Sets method for using shortwave radiation in surface buoyancy flux

  !> CVmix parameters
  type(CVmix_kpp_params_type), pointer :: KPP_params => NULL()

  ! Diagnostic handles and pointers
  type(diag_ctrl), pointer :: diag => NULL()
  integer :: id_OBLdepth = -1, id_BulkRi   = -1
  integer :: id_N        = -1, id_N2       = -1
  integer :: id_Ws       = -1, id_Vt2      = -1
  integer :: id_BulkUz2  = -1, id_BulkDrho = -1
  integer :: id_uStar    = -1, id_buoyFlux = -1
  integer :: id_QminusSW = -1, id_netS     = -1
  integer :: id_sigma    = -1, id_Kv_KPP   = -1
  integer :: id_Kt_KPP   = -1, id_Ks_KPP   = -1
  integer :: id_Tsurf    = -1, id_Ssurf    = -1
  integer :: id_Usurf    = -1, id_Vsurf    = -1
  integer :: id_Kd_in    = -1
  integer :: id_NLTt     = -1
  integer :: id_NLTs     = -1
  integer :: id_NLT_dSdt = -1
  integer :: id_NLT_dTdt = -1
  integer :: id_NLT_temp_budget = -1
  integer :: id_NLT_saln_budget = -1
  integer :: id_us20pct = -1, id_vs20pct = -1
  integer :: id_ussurf = -1, id_vssurf = -1
<<<<<<< HEAD
=======
  integer :: id_Langnum = -1
  integer :: id_EnhK = -1
  integer :: id_EnhW = -1
  integer :: id_EnhVt2 = -1

>>>>>>> 19d1e7f9

  ! Diagnostics arrays
  real, allocatable, dimension(:,:)   :: OBLdepth  !< Depth (positive) of OBL (m)
  real, allocatable, dimension(:,:)   :: OBLdepthprev  !< previous Depth (positive) of OBL (m)  
  real, allocatable, dimension(:,:,:) :: dRho      !< Bulk difference in density (kg/m3)
  real, allocatable, dimension(:,:,:) :: Uz2       !< Square of bulk difference in resolved velocity (m2/s2)
  real, allocatable, dimension(:,:,:) :: BulkRi    !< Bulk Richardson number for each layer (dimensionless)
  real, allocatable, dimension(:,:,:) :: sigma     !< Sigma coordinate (dimensionless)
  real, allocatable, dimension(:,:,:) :: Ws        !< Turbulent velocity scale for scalars (m/s)
  real, allocatable, dimension(:,:,:) :: N         !< Brunt-Vaisala frequency (1/s)
  real, allocatable, dimension(:,:,:) :: N2        !< Squared Brunt-Vaisala frequency (1/s2)
  real, allocatable, dimension(:,:,:) :: Vt2       !< Unresolved squared turbulence velocity for bulk Ri (m2/s2)
  real, allocatable, dimension(:,:,:) :: Kt_KPP    !< Temp diffusivity from KPP (m2/s)
  real, allocatable, dimension(:,:,:) :: Ks_KPP    !< Scalar diffusivity from KPP (m2/s)
  real, allocatable, dimension(:,:,:) :: Kv_KPP    !< Viscosity due to KPP (m2/s)
  real, allocatable, dimension(:,:)   :: Tsurf     !< Temperature of surface layer (C)
  real, allocatable, dimension(:,:)   :: Ssurf     !< Salinity of surface layer (ppt)
  real, allocatable, dimension(:,:)   :: Usurf     !< i-velocity of surface layer (m/s)
  real, allocatable, dimension(:,:)   :: Vsurf     !< j-velocity of surface layer (m/s)
  real, allocatable, dimension(:,:)   :: Us20pct   !< i-velocity of surface layer Stokes (m/s)
  real, allocatable, dimension(:,:)   :: Vs20pct   !< j-velocity of surface layer Stokes (m/s)
  real, allocatable, dimension(:,:)   :: Ussurf    !< i-velocity of surface Stokes (m/s)
  real, allocatable, dimension(:,:)   :: Vssurf    !< j-velocity of surface Stokes (m/s)
<<<<<<< HEAD
=======
  real, allocatable, dimension(:,:)   :: LangNum   !< Langmuir number
  real, allocatable, dimension(:,:)   :: EnhW   !< Langmuir number
  real, allocatable, dimension(:,:)   :: EnhK   !< Langmuir number
  real, allocatable, dimension(:,:)   :: EnhVt2   !< Langmuir number

>>>>>>> 19d1e7f9


end type KPP_CS

! Module data used for debugging only
logical, parameter :: verbose = .False.
#define __DO_SAFETY_CHECKS__

contains

!> Initialize the CVmix KPP module and set up diagnostics
!! Returns True if KPP is to be used, False otherwise.
logical function KPP_init(paramFile, G, diag, Time, CS, passive, Waves)

  ! Arguments
  type(param_file_type),   intent(in)    :: paramFile !< File parser
  type(ocean_grid_type),   intent(in)    :: G         !< Ocean grid
  type(diag_ctrl), target, intent(in)    :: diag      !< Diagnostics
  type(time_type),         intent(in)    :: Time      !< Time
  type(KPP_CS),            pointer       :: CS        !< Control structure
  logical, optional,       intent(out)   :: passive   !< Copy of %passiveMode
  type(wave_parameters_CS), pointer, optional :: Waves !<Wave CS

  ! Local variables
#include "version_variable.h"
  character(len=40) :: mod = 'MOM_KPP' ! name of this module
  character(len=20) :: string          ! local temporary string
  character(len=20) :: LangEFMethod    ! string for passing Langmuir EF Method to CVMix
  logical :: LLangmuirEF
  logical :: CS_IS_ONE=.false.

  if (associated(CS)) call MOM_error(FATAL, 'MOM_KPP, KPP_init: '// &
           'Control structure has already been initialized')
  allocate(CS)

  ! Read parameters
  call log_version(paramFile, mod, version, 'This is the MOM wrapper to CVmix:KPP\n' // &
            'See http://code.google.com/p/cvmix/')
  call get_param(paramFile, mod, "USE_KPP", KPP_init, &
                 "If true, turns on the [CVmix] KPP scheme of Large et al., 1994,\n"// &
                 "to calculate diffusivities and non-local transport in the OBL.",     &
                 default=.false.)
  ! Forego remainder of initialization if not using this scheme
  if (.not. KPP_init) return

  call openParameterBlock(paramFile,'KPP')
  call get_param(paramFile, mod, 'PASSIVE', CS%passiveMode,           &
                 'If True, puts KPP into a passive-diagnostic mode.', &
                  default=.False.)
  if (present(passive)) passive=CS%passiveMode ! This is passed back to the caller so
                                               ! the caller knows to not use KPP output
  call get_param(paramFile, mod, 'APPLY_NONLOCAL_TRANSPORT', CS%applyNonLocalTrans,  &
                 'If True, applies the non-local transport to heat and scalars.\n'//  &
                 'If False, calculates the non-local transport and tendencies but\n'//&
                 'purely for diagnostic purposes.',                                   &
                 default=.not. CS%passiveMode)
  call get_param(paramFile, mod, 'RI_CRIT', CS%Ri_crit,                            &
                 'Critical bulk Richardson number used to define depth of the\n'// &
                 'surface Ocean Boundary Layer (OBL).',                            &
                 units='nondim', default=0.3)
  call get_param(paramFile, mod, 'VON_KARMAN', CS%vonKarman, &
                 'von Karman constant.',                     &
                 units='nondim', default=0.40)
  call get_param(paramFile, mod, 'ENHANCE_DIFFUSION', CS%enhance_diffusion,              &
                 'If True, adds enhanced diffusion at the based of the boundary layer.', &
                 default=.true.)
  call get_param(paramFile, mod, 'INTERP_TYPE', CS%interpType,           &
                 'Type of interpolation to determine the OBL depth.\n'// &
                 'Allowed types are: linear, quadratic, cubic.',         &
                 default='cubic')
  call get_param(paramFile, mod, 'COMPUTE_EKMAN', CS%computeEkman,             &
                 'If True, limit OBL depth to be no deeper than Ekman depth.', &
                 default=.False.)
  call get_param(paramFile, mod, 'COMPUTE_MONIN_OBUKHOV', CS%computeMoninObukhov, &
                 'If True, limit the OBL depth to be no deeper than\n'//          &
                 'Monin-Obukhov depth.',                                          &
                 default=.False.)
  call get_param(paramFile, mod, 'CS', CS%cs,                        &
                 'Parameter for computing velocity scale function.', &
                 units='nondim', default=98.96)
  call get_param(paramFile, mod, 'CS2', CS%cs2,                        &
                 'Parameter for computing non-local term.', &
                 units='nondim', default=6.32739901508)
  call get_param(paramFile, mod, 'DEEP_OBL_OFFSET', CS%deepOBLoffset,                             &
                 'If non-zero, the distance above the bottom to which the OBL is clipped\n'//     &
                 'if it would otherwise reach the bottom. The smaller of this and 0.1D is used.', &
                 units='m',default=0.)
  call get_param(paramFile, mod, 'FIXED_OBLDEPTH', CS%fixedOBLdepth,       &
                 'If True, fix the OBL depth to FIXED_OBLDEPTH_VALUE\n'//  &
                 'rather than using the OBL depth from CVMix.\n'//         &
                 'This option is just for testing purposes.',              &
                 default=.False.)
  call get_param(paramFile, mod, 'FIXED_OBLDEPTH_VALUE', CS%fixedOBLdepth_value,  &
                 'Value for the fixed OBL depth when fixedOBLdepth==True. \n'//   &
                 'This parameter is for just for testing purposes. \n'//          &
                 'It will over-ride the OBLdepth computed from CVMix.',           &
                 units='m',default=30.0)
  call get_param(paramFile, mod, 'SURF_LAYER_EXTENT', CS%surf_layer_ext,   &
                 'Fraction of OBL depth considered in the surface layer.', &
                 units='nondim',default=0.10)
  call get_param(paramFile, mod, 'MINIMUM_OBL_DEPTH', CS%minOBLdepth,                            &
                 'If non-zero, a minimum depth to use for KPP OBL depth. Independent of\n'//     &
                 'this parameter, the OBL depth is always at least as deep as the first layer.', &
                 units='m',default=0.)
  call get_param(paramFile, mod, 'MINIMUM_VT2', CS%minVtsqr,                                   &
                 'Min of the unresolved velocity Vt2 used in Rib CVMix calculation.     \n'//  &
                 'Scaling: MINIMUM_VT2 = const1*d*N*ws, with d=1m, N=1e-5/s, ws=1e-6 m/s.',    &
                 units='m2/s2',default=1e-10)

! smg: for removal below
  call get_param(paramFile, mod, 'CORRECT_SURFACE_LAYER_AVERAGE', CS%correctSurfLayerAvg,   &
                 'If true, applies a correction step to the averaging of surface layer\n'// &
                 'properties. This option is obsolete.', default=.False.)
  call get_param(paramFile, mod, 'FIRST_GUESS_SURFACE_LAYER_DEPTH', CS%surfLayerDepth,              &
                 'The first guess at the depth of the surface layer used for averaging\n'//         &
                 'the surface layer properties. If =0, the top model level properties\n'//          &
                 'will be used for the surface layer. If CORRECT_SURFACE_LAYER_AVERAGE=True, a\n'// &
                 'subsequent correction is applied. This parameter is obsolete', units='m', default=0.)
! smg: for removal above

  call get_param(paramFile, mod, 'NLT_SHAPE', string, &
                 'MOM6 method to set nonlocal transport profile.\n'//                          &
                 'Over-rides the result from CVMix.  Allowed values are: \n'//                 &
                 '\t CVMIX     - Uses the profiles from CVmix specified by MATCH_TECHNIQUE\n'//&
                 '\t LINEAR    - A linear profile, 1-sigma\n'//                                &
                 '\t PARABOLIC - A parablic profile, (1-sigma)^2\n'//                          &
                 '\t CUBIC     - A cubic profile, (1-sigma)^2(1+2*sigma)\n'//                  &
                 '\t CUBIC_LMD - The original KPP profile',                                    &
                 default='CVMIX')
  select case ( trim(string) )
    case ("CVMIX")     ; CS%NLT_shape = NLT_SHAPE_CVMIX
    case ("LINEAR")    ; CS%NLT_shape = NLT_SHAPE_LINEAR
    case ("PARABOLIC") ; CS%NLT_shape = NLT_SHAPE_PARABOLIC
    case ("CUBIC")     ; CS%NLT_shape = NLT_SHAPE_CUBIC
    case ("CUBIC_LMD") ; CS%NLT_shape = NLT_SHAPE_CUBIC_LMD
    case default ; call MOM_error(FATAL,"KPP_init: "// &
                   "Unrecognized NLT_SHAPE option"//trim(string))
  end select
  call get_param(paramFile, mod, 'MATCH_TECHNIQUE', CS%MatchTechnique,                                    &
                 'CVMix method to set profile function for diffusivity and NLT,\n'//                      &
                 'as well as matching across OBL base. Allowed values are: \n'//                          &
                 '\t SimpleShapes      = sigma*(1-sigma)^2 for both diffusivity and NLT\n'//              &
                 '\t MatchGradient     = sigma*(1-sigma)^2 for NLT; diffusivity profile from matching\n'//&
                 '\t MatchBoth         = match gradient for both diffusivity and NLT\n'//                 &
                 '\t ParabolicNonLocal = sigma*(1-sigma)^2 for diffusivity; (1-sigma)^2 for NLT',         &
                 default='SimpleShapes')
  if (CS%MatchTechnique.eq.'ParabolicNonLocal') then
     ! This forces Cs2 (Cs in non-local computation) to equal 1 for parabolic non-local option.
     !  May be used during CVmix initialization.
     Cs_is_one=.true.
  endif
  call get_param(paramFile, mod, 'KPP_ZERO_DIFFUSIVITY', CS%KPPzeroDiffusivity,            &
                 'If True, zeroes the KPP diffusivity and viscosity; for testing purpose.',&
                 default=.False.)
  call get_param(paramFile, mod, 'KPP_IS_ADDITIVE', CS%KPPisAdditive,                &
                 'If true, adds KPP diffusivity to diffusivity from other schemes.'//&
                 'If false, KPP is the only diffusivity wherever KPP is non-zero.',  &
                 default=.True.)
  call get_param(paramFile, mod, 'KPP_SHORTWAVE_METHOD',string,                      &
                 'Determines contribution of shortwave radiation to KPP surface '// &
                 'buoyancy flux.  Options include:\n'//                             &
                 '  ALL_SW: use total shortwave radiation\n'//                      &
                 '  MXL_SW:  use shortwave radiation absorbed by mixing layer\n'//  &
                 '  LV1_SW:  use shortwave radiation absorbed by top model layer',  &
                 default='MXL_SW')
  select case ( trim(string) )
    case ("ALL_SW") ; CS%SW_METHOD = SW_METHOD_ALL_SW
    case ("MXL_SW") ; CS%SW_METHOD = SW_METHOD_MXL_SW
    case ("LV1_SW") ; CS%SW_METHOD = SW_METHOD_LV1_SW
    case default ; call MOM_error(FATAL,"KPP_init: "// &
                   "Unrecognized KPP_SHORTWAVE_METHOD option"//trim(string))
  end select
  call get_param(paramFile, mod, 'CVMIX_ZERO_H_WORK_AROUND', CS%min_thickness,                           &
                 'A minimum thickness used to avoid division by small numbers in the vicinity\n'//       &
                 'of vanished layers. This is independent of MIN_THICKNESS used in other parts of MOM.', &
                 units='m', default=0.)

  call closeParameterBlock(paramFile)
  call get_param(paramFile, mod, 'DEBUG', CS%debug, default=.False., do_not_log=.True.)

  call get_param(paramFile, mod, "LANGMUIR_ENHANCE_W", LLangmuirEF, &
       'Flag for Langmuir turbulence enhancement of turbulent'//&
       'velocity scale.', units="", Default=.false.) 

  call get_param(paramFile, mod, 'LANGMUIR_ENHANCEMENT_SHAPE', LangEFMethod,        &
                 'CVMix method to for enhancement of diffusion due to \n'//         &
                 'Langmuir turbulence, valid options are: \n'//                     &
                 '\t Constant      = Constant value for full OBL\n'//               &
                 '\t NormShapeFunc = Varies based on normalized shape function\n', &
                 units="", default='Constant')
  call CVmix_init_kpp( Ri_crit=CS%Ri_crit,                 &
                       minOBLdepth=CS%minOBLdepth,         &
                       minVtsqr=CS%minVtsqr,               &
                       vonKarman=CS%vonKarman,             &
                       surf_layer_ext=CS%surf_layer_ext,   &
                       interp_type=CS%interpType,          &
                       interp_type2=CS%interpType,        &
                       lEkman=CS%computeEkman,             &
                       lMonOb=CS%computeMoninObukhov,      &
                       MatchTechnique=CS%MatchTechnique,   &
                       lenhanced_diff=CS%enhance_diffusion,&
                       lnonzero_surf_nonlocal=Cs_is_one   ,&
                       CVmix_kpp_params_user=CS%KPP_params,&
                       llangmuirEF=LLangmuirEF, &
                       LangEFMethod=LangEFMethod)

  ! Register diagnostics
  CS%diag => diag
  CS%id_OBLdepth = register_diag_field('ocean_model', 'KPP_OBLdepth', diag%axesT1, Time, &
      'Thickness of the surface Ocean Boundary Layer calculated by [CVmix] KPP', 'meter', &
      cmor_field_name='oml', cmor_long_name='ocean_mixed_layer_thickness_defined_by_mixing_scheme', &
      cmor_units='m', cmor_standard_name='Ocean Mixed Layer Thickness Defined by Mixing Scheme')
      ! CMOR names are placeholders; must be modified by time period
      ! for CMOR compliance. Diag manager will be used for omlmax and
      ! omldamax.
  CS%id_BulkDrho = register_diag_field('ocean_model', 'KPP_BulkDrho', diag%axesTL, Time, &
      'Bulk difference in density used in Bulk Richardson number, as used by [CVmix] KPP', 'kg/m3')
  CS%id_BulkUz2 = register_diag_field('ocean_model', 'KPP_BulkUz2', diag%axesTL, Time, &
      'Square of bulk difference in resolved velocity used in Bulk Richardson number via [CVmix] KPP', 'm2/s2')
  CS%id_BulkRi = register_diag_field('ocean_model', 'KPP_BulkRi', diag%axesTL, Time, &
      'Bulk Richardson number used to find the OBL depth used by [CVmix] KPP', 'nondim')
  CS%id_Sigma = register_diag_field('ocean_model', 'KPP_sigma', diag%axesTi, Time, &
      'Sigma coordinate used by [CVmix] KPP', 'nondim')
  CS%id_Ws = register_diag_field('ocean_model', 'KPP_Ws', diag%axesTL, Time, &
      'Turbulent vertical velocity scale for scalars used by [CVmix] KPP', 'm/s')
  CS%id_N = register_diag_field('ocean_model', 'KPP_N', diag%axesTi, Time, &
      '(Adjusted) Brunt-Vaisala frequency used by [CVmix] KPP', '1/s')
  CS%id_N2 = register_diag_field('ocean_model', 'KPP_N2', diag%axesTi, Time, &
      'Square of Brunt-Vaisala frequency used by [CVmix] KPP', '1/s2')
  CS%id_Vt2 = register_diag_field('ocean_model', 'KPP_Vt2', diag%axesTL, Time, &
      'Unresolved shear turbulence used by [CVmix] KPP', 'm2/s2')
  CS%id_uStar = register_diag_field('ocean_model', 'KPP_uStar', diag%axesT1, Time, &
      'Friction velocity, u*, as used by [CVmix] KPP', 'm/s')
  CS%id_buoyFlux = register_diag_field('ocean_model', 'KPP_buoyFlux', diag%axesTi, Time, &
      'Surface (and penetrating) buoyancy flux, as used by [CVmix] KPP', 'm2/s3')
  CS%id_QminusSW = register_diag_field('ocean_model', 'KPP_QminusSW', diag%axesT1, Time, &
      'Net temperature flux ignoring short-wave, as used by [CVmix] KPP', 'K m/s')
  CS%id_netS = register_diag_field('ocean_model', 'KPP_netSalt', diag%axesT1, Time, &
      'Effective net surface salt flux, as used by [CVmix] KPP', 'ppt m/s')
  CS%id_Kt_KPP = register_diag_field('ocean_model', 'KPP_Kheat', diag%axesTi, Time, &
      'Heat diffusivity due to KPP, as calculated by [CVmix] KPP', 'm2/s')
  CS%id_Kd_in = register_diag_field('ocean_model', 'KPP_Kd_in', diag%axesTi, Time, &
      'Diffusivity passed to KPP', 'm2/s')
  CS%id_Ks_KPP = register_diag_field('ocean_model', 'KPP_Ksalt', diag%axesTi, Time, &
      'Salt diffusivity due to KPP, as calculated by [CVmix] KPP', 'm2/s')
  CS%id_Kv_KPP = register_diag_field('ocean_model', 'KPP_Kv', diag%axesTi, Time, &
      'Vertical viscosity due to KPP, as calculated by [CVmix] KPP', 'm2/s')
  CS%id_NLTt = register_diag_field('ocean_model', 'KPP_NLtransport_heat', diag%axesTi, Time, &
      'Non-local transport (Cs*G(sigma)) for heat, as calculated by [CVmix] KPP', 'nondim')
  CS%id_NLTs = register_diag_field('ocean_model', 'KPP_NLtransport_salt', diag%axesTi, Time, &
      'Non-local tranpsort (Cs*G(sigma)) for scalars, as calculated by [CVmix] KPP', 'nondim')
  CS%id_NLT_dTdt = register_diag_field('ocean_model', 'KPP_NLT_dTdt', diag%axesTL, Time, &
      'Temperature tendency due to non-local transport of heat, as calculated by [CVmix] KPP', 'K/s')
  CS%id_NLT_dSdt = register_diag_field('ocean_model', 'KPP_NLT_dSdt', diag%axesTL, Time, &
      'Salinity tendency due to non-local transport of salt, as calculated by [CVmix] KPP', 'ppt/s')
  CS%id_NLT_temp_budget = register_diag_field('ocean_model', 'KPP_NLT_temp_budget', diag%axesTL, Time, &
      'Heat content change due to non-local transport, as calculated by [CVmix] KPP', 'W/m^2')
  CS%id_NLT_saln_budget = register_diag_field('ocean_model', 'KPP_NLT_saln_budget', diag%axesTL, Time, &
      'Salt content change due to non-local transport, as calculated by [CVmix] KPP', 'kg/(sec*m^2)')
  CS%id_Tsurf = register_diag_field('ocean_model', 'KPP_Tsurf', diag%axesT1, Time, &
      'Temperature of surface layer (10% of OBL depth) as passed to [CVmix] KPP', 'C')
  CS%id_Ssurf = register_diag_field('ocean_model', 'KPP_Ssurf', diag%axesT1, Time, &
      'Salinity of surface layer (10% of OBL depth) as passed to [CVmix] KPP', 'ppt')
  CS%id_Usurf = register_diag_field('ocean_model', 'KPP_Usurf', diag%axesCu1, Time, &
      'i-component flow of surface layer (10% of OBL depth) as passed to [CVmix] KPP', 'm/s')
  CS%id_Vsurf = register_diag_field('ocean_model', 'KPP_Vsurf', diag%axesCv1, Time, &
      'j-component flow of surface layer (10% of OBL depth) as passed to [CVmix] KPP', 'm/s')
  CS%id_us20pct = register_diag_field('ocean_model', 'Us_20pct', diag%axesT1, Time, &
      'x-component Stokes drift of surface layer (20% of OBL depth) as passed to [CVmix] KPP',&
      'm/s')
  CS%id_vs20pct = register_diag_field('ocean_model', 'Vs_20pct', diag%axesT1, Time, &
      'y-component Stokes drift of surface layer (20% of OBL depth) as passed to [CVmix] KPP',&
      'm/s')
  CS%id_ussurf = register_diag_field('ocean_model', 'Us_surf', diag%axesCu1, Time, &
      'x-component Stokes drift at surface as passed to [CVmix] KPP',&
      'm/s')
  CS%id_vssurf = register_diag_field('ocean_model', 'Vs_surf', diag%axesCv1, Time, &
      'y-component Stokes drift at surface as passed to [CVmix] KPP',&
      'm/s')
<<<<<<< HEAD
  
=======
  CS%id_Langnum = register_diag_field('ocean_model', 'LangNum', diag%axesT1, Time, &
      'Langmuir number as used by [CVmix] KPP',&
      'nondim')
  CS%id_EnhK = register_diag_field('ocean_model', 'EnhK', diag%axesT1, Time, &
      'Langmuir number enhancement to K as used by [CVmix] KPP','nondim')
  CS%id_EnhW = register_diag_field('ocean_model', 'EnhW', diag%axesT1, Time, &
      'Langmuir number enhancement to W as used by [CVmix] KPP','nondim')
  CS%id_EnhVt2 = register_diag_field('ocean_model', 'EnhVt2', diag%axesT1, Time, &
      'Langmuir number enhancement to Vt2 as used by [CVmix] KPP','nondim')

  allocate( CS%OBLdepthprev( SZI_(G), SZJ_(G) ) );CS%OBLdepthprev(:,:)=0.0;
>>>>>>> 19d1e7f9
  if (CS%id_OBLdepth > 0) allocate( CS%OBLdepth( SZI_(G), SZJ_(G) ) )
  if (CS%id_OBLdepth > 0) CS%OBLdepth(:,:) = 0.
  if (CS%id_BulkDrho > 0) allocate( CS%dRho( SZI_(G), SZJ_(G), SZK_(G) ) )
  if (CS%id_BulkDrho > 0) CS%dRho(:,:,:) = 0.
  if (CS%id_BulkUz2 > 0)  allocate( CS%Uz2( SZI_(G), SZJ_(G), SZK_(G) ) )
  if (CS%id_BulkUz2 > 0)  CS%Uz2(:,:,:) = 0.
  if (CS%id_BulkRi > 0)   allocate( CS%BulkRi( SZI_(G), SZJ_(G), SZK_(G) ) )
  if (CS%id_BulkRi > 0)   CS%BulkRi(:,:,:) = 0.
  if (CS%id_Sigma > 0)    allocate( CS%sigma( SZI_(G), SZJ_(G), SZK_(G)+1 ) )
  if (CS%id_Sigma > 0)    CS%sigma(:,:,:) = 0.
  if (CS%id_Ws > 0)       allocate( CS%Ws( SZI_(G), SZJ_(G), SZK_(G) ) )
  if (CS%id_Ws > 0)       CS%Ws(:,:,:) = 0.
  if (CS%id_N > 0)        allocate( CS%N( SZI_(G), SZJ_(G), SZK_(G)+1 ) )
  if (CS%id_N > 0)        CS%N(:,:,:) = 0.
  if (CS%id_N2 > 0)       allocate( CS%N2( SZI_(G), SZJ_(G), SZK_(G)+1 ) )
  if (CS%id_N2 > 0)       CS%N2(:,:,:) = 0.
  if (CS%id_Vt2 > 0)      allocate( CS%Vt2( SZI_(G), SZJ_(G), SZK_(G) ) )
  if (CS%id_Vt2 > 0)      CS%Vt2(:,:,:) = 0.
  if (CS%id_Kt_KPP > 0)   allocate( CS%Kt_KPP( SZI_(G), SZJ_(G), SZK_(G)+1 ) )
  if (CS%id_Kt_KPP > 0)   CS%Kt_KPP(:,:,:) = 0.
  if (CS%id_Ks_KPP > 0)   allocate( CS%Ks_KPP( SZI_(G), SZJ_(G), SZK_(G)+1 ) )
  if (CS%id_Ks_KPP > 0)   CS%Ks_KPP(:,:,:) = 0.
  if (CS%id_Kv_KPP > 0)   allocate( CS%Kv_KPP( SZI_(G), SZJ_(G), SZK_(G)+1 ) )
  if (CS%id_Kv_KPP > 0)   CS%Kv_KPP(:,:,:) = 0.
  if (CS%id_Tsurf > 0)    allocate( CS%Tsurf( SZI_(G), SZJ_(G)) )
  if (CS%id_Tsurf > 0)    CS%Tsurf(:,:) = 0.
  if (CS%id_Ssurf > 0)    allocate( CS%Ssurf( SZI_(G), SZJ_(G)) )
  if (CS%id_Ssurf > 0)    CS%Ssurf(:,:) = 0.
  if (CS%id_Usurf > 0)    allocate( CS%Usurf( SZIB_(G), SZJ_(G)) )
  if (CS%id_Usurf > 0)    CS%Usurf(:,:) = 0.
  if (CS%id_Vsurf > 0)    allocate( CS%Vsurf( SZI_(G), SZJB_(G)) )
  if (CS%id_Vsurf > 0)    CS%Vsurf(:,:) = 0.
  if (CS%id_us20pct > 0)    allocate( CS%Us20pct( SZI_(G), SZJ_(G)) )
  if (CS%id_us20pct > 0)    CS%Us20pct(:,:) = 0.
  if (CS%id_vs20pct > 0)    allocate( CS%Vs20pct( SZI_(G), SZJ_(G)) )
  if (CS%id_vs20pct > 0)    CS%Vs20pct(:,:) = 0.
  if (CS%id_ussurf > 0)    allocate( CS%ussurf( SZI_(G), SZJ_(G)) )
  if (CS%id_ussurf > 0)    CS%ussurf(:,:) = 0.
  if (CS%id_vssurf > 0)    allocate( CS%vssurf( SZI_(G), SZJ_(G)) )
  if (CS%id_vssurf > 0)    CS%vssurf(:,:) = 0.
<<<<<<< HEAD
=======
  if (CS%id_LangNum > 0)    allocate( CS%LangNum( SZI_(G), SZJ_(G)) )
  if (CS%id_LangNum > 0)    CS%LangNum(:,:) = 0.
  if (CS%id_EnhVt2 > 0)    allocate( CS%EnhVt2( SZI_(G), SZJ_(G)) )
  if (CS%id_EnhVt2 > 0)    CS%EnhVt2(:,:) = 0.
  if (CS%id_EnhW > 0)    allocate( CS%EnhW( SZI_(G), SZJ_(G)) )
  if (CS%id_EnhW > 0)    CS%EnhW(:,:) = 0.
  if (CS%id_EnhK > 0)    allocate( CS%EnhK( SZI_(G), SZJ_(G)) )
  if (CS%id_EnhK > 0)    CS%EnhK(:,:) = 0.


>>>>>>> 19d1e7f9
end function KPP_init



!> KPP vertical diffusivity/viscosity and non-local tracer transport
subroutine KPP_calculate(CS, G, GV, h, Temp, Salt, u, v, EOS, uStar, &
                         buoyFlux, Kt, Ks, Kv, nonLocalTransHeat,&
                         nonLocalTransScalar, Waves)

  ! Arguments
  type(KPP_CS),                           pointer       :: CS             !< Control structure
  type(ocean_grid_type),                  intent(in)    :: G              !< Ocean grid
  type(verticalGrid_type),                intent(in)    :: GV             !< Ocean vertical grid
  type(wave_parameters_CS), pointer, optional           :: Waves          !<Wave CS
  real, dimension(SZI_(G),SZJ_(G),SZK_(G)),  intent(in)    :: h              !< Layer/level thicknesses (units of H)
  real, dimension(SZI_(G),SZJ_(G),SZK_(G)),  intent(in)    :: Temp           !< potential/cons temp (deg C)
  real, dimension(SZI_(G),SZJ_(G),SZK_(G)),  intent(in)    :: Salt           !< Salinity (ppt)
  real, dimension(SZIB_(G),SZJ_(G),SZK_(G)), intent(in)    :: u              !< Velocity i-component (m/s)
  real, dimension(SZI_(G),SZJB_(G),SZK_(G)), intent(in)    :: v              !< Velocity j-component (m/s)
  type(EOS_type),                         pointer       :: EOS            !< Equation of state
  real, dimension(SZI_(G),SZJ_(G)),         intent(in)    :: uStar          !< Surface friction velocity (m/s)
  real, dimension(SZI_(G),SZJ_(G),SZK_(G)+1), intent(in)    :: buoyFlux !< Surface buoyancy flux (m2/s3)
  real, dimension(SZI_(G),SZJ_(G),SZK_(G)+1), intent(inout) :: Kt       !< (in)  Vertical diffusivity of heat w/o KPP (m2/s)
                                                                          !< (out) Vertical diffusivity including KPP (m2/s)
  real, dimension(SZI_(G),SZJ_(G),SZK_(G)+1), intent(inout) :: Ks       !< (in)  Vertical diffusivity of salt w/o KPP (m2/s)
                                                                          !< (out) Vertical diffusivity including KPP (m2/s)
  real, dimension(SZI_(G),SZJ_(G),SZK_(G)+1), intent(inout) :: Kv       !< (in)  Vertical viscosity w/o KPP (m2/s)
                                                                          !< (out) Vertical viscosity including KPP (m2/s)
  real, dimension(SZI_(G),SZJ_(G),SZK_(G)+1), intent(inout) :: nonLocalTransHeat   !< Temp non-local transport (m/s)
  real, dimension(SZI_(G),SZJ_(G),SZK_(G)+1), intent(inout) :: nonLocalTransScalar !< scalar non-local transport (m/s)

  ! Local variables
  integer :: i, j, k, km1,kp1                    ! Loop indices
  real, dimension( G%ke )     :: cellHeight      ! Cell center heights referenced to surface (m) (negative in ocean)
  real, dimension( G%ke+1 )   :: iFaceHeight     ! Interface heights referenced to surface (m) (negative in ocean)
  real, dimension( G%ke+1 )   :: N2_1d           ! Brunt-Vaisala frequency squared, at interfaces (1/s2)
  real, dimension( G%ke+1 )   :: N_1d            ! Brunt-Vaisala frequency at interfaces (1/s) (floored at 0)
  real, dimension( G%ke )     :: Ws_1d           ! Profile of vertical velocity scale for scalars (m/s)
  real, dimension( G%ke )     :: Wm_1d           ! Profile of vertical velocity scale for momentum (m/s)
  real, dimension( G%ke )     :: Vt2_1d          ! Unresolved velocity for bulk Ri calculation/diagnostic (m2/s2)
  real, dimension( G%ke )     :: BulkRi_1d       ! Bulk Richardson number for each layer
  real, dimension( G%ke )     :: deltaRho        ! delta Rho in numerator of Bulk Ri number
  real, dimension( G%ke )     :: deltaU2         ! square of delta U (shear) in denominator of Bulk Ri (m2/s2)
  real, dimension( G%ke+1, 2) :: Kdiffusivity    ! Vertical diffusivity at interfaces (m2/s)
  real, dimension( G%ke+1 )   :: Kviscosity      ! Vertical viscosity at interfaces (m2/s)
  real, dimension( G%ke+1, 2) :: nonLocalTrans   ! Non-local transport for heat/salt at interfaces (non-dimensional)
  real, dimension( G%ke )     :: surfBuoyFlux2

  ! for EOS calculation
  real, dimension( 3*G%ke )   :: rho_1D
  real, dimension( 3*G%ke )   :: pres_1D
  real, dimension( 3*G%ke )   :: Temp_1D
  real, dimension( 3*G%ke )   :: Salt_1D

  real :: kOBL, OBLdepth_0d, surfFricVel, surfBuoyFlux, Coriolis
  real :: GoRho, pRef, rho1, rhoK, rhoKm1, Uk, Vk, sigma

  real :: zBottomMinusOffset   ! Height of bottom plus a little bit (m)
  real :: SLdepth_0d           ! Surface layer depth = surf_layer_ext*OBLdepth.
  real :: hTot                 ! Running sum of thickness used in the surface layer average (m)
  real :: delH                 ! Thickness of a layer (m)
  real :: surfHtemp, surfTemp  ! Integral and average of temp over the surface layer
  real :: surfHsalt, surfSalt  ! Integral and average of saln over the surface layer
  real :: surfHu, surfU        ! Integral and average of u over the surface layer
  real :: surfHv, surfV        ! Integral and average of v over the surface layer
  real :: dh    ! The local thickness used for calculating interface positions (m)
  real :: hcorr ! A cumulative correction arising from inflation of vanished layers (m)
  integer :: kk, ksfc, ktmp

!/BGR added
  real :: LangEnhW     ! Langmuir enhancement for turbulent velocity scale
  real :: LangEnhVt2   ! Langmuir enhancement for unresolved shear
  real :: LangEnhK     ! Langmuir enhancement for mixing coefficient 
  logical :: StokesShearInRIB  ! Use Stokes Shear in RIb calculation
  logical :: SurfaceStokesinRIB ! Use Surface Stokes in RIb
  logical :: StokesMixing
<<<<<<< HEAD
  real, save :: KPPHPREV ! Previous mixing layer depth to get Stokes enhancement
=======
>>>>>>> 19d1e7f9
  real :: surfHuS, surfHvS, surfUs, surfVs, wavedir, currentdir
  real :: VarUp, VarDn, M, VarLo, VarAvg
  real :: H10pct, H20pct,CMNFACT, USx20pct, USy20pct
  integer :: B 
  real :: Tup, Hup, Tlo, Hlo, DPT
  

#ifdef __DO_SAFETY_CHECKS__
  if (CS%debug) then
    call hchksum(h*GV%H_to_m, "KPP in: h",G%HI,haloshift=0)
    call hchksum(Temp, "KPP in: T",G%HI,haloshift=0)
    call hchksum(Salt, "KPP in: S",G%HI,haloshift=0)
    call hchksum(u, "KPP in: u",G%HI,haloshift=0)
    call hchksum(v, "KPP in: v",G%HI,haloshift=0)
    call hchksum(uStar, "KPP in: uStar",G%HI,haloshift=0)
    call hchksum(buoyFlux, "KPP in: buoyFlux",G%HI,haloshift=0)
    call hchksum(Kt, "KPP in: Kt",G%HI,haloshift=0)
    call hchksum(Ks, "KPP in: Ks",G%HI,haloshift=0)
  endif
#endif

  ! some constants
  GoRho = GV%g_Earth / GV%Rho0
  nonLocalTrans(:,:) = 0.0

  if (CS%id_Kd_in > 0) call post_data(CS%id_Kd_in, Kt, CS%diag)

!$OMP parallel do default(none) shared(G,GV,CS,EOS,uStar,Temp,Salt,u,v,h,GoRho,       &
!$OMP                                  buoyFlux, nonLocalTransHeat,                   &
!$OMP                                  nonLocalTransScalar,Kt,Ks,Kv)                  &
!$OMP                     firstprivate(nonLocalTrans)                                 &
!$OMP                          private(Coriolis,surfFricVel,SLdepth_0d,hTot,surfTemp, &
!$OMP                                  surfHtemp,surfSalt,surfHsalt,surfU,            &
!$OMP                                  surfHu,surfV,surfHv,iFaceHeight,               &
!$OMP                                  pRef,km1,cellHeight,Uk,Vk,deltaU2,             &
!$OMP                                  rho1,rhoK,rhoKm1,deltaRho,N2_1d,N_1d,delH,     &
!$OMP                                  surfBuoyFlux,Ws_1d,Vt2_1d,BulkRi_1d,           &
!$OMP                                  OBLdepth_0d,zBottomMinusOffset,Kdiffusivity,   &
!$OMP                                  Kviscosity,sigma,kOBL,kk,pres_1D,Temp_1D,      &
!$OMP                                  Salt_1D,rho_1D,surfBuoyFlux2,ksfc,dh,hcorr)

  if (present(Waves).and.associated(Waves)) then
     StokesShearInRIb   = Waves%StokesShearInRIb
     SurfaceStokesInRIb = Waves%SurfaceStokesinRIb
     StokesMixing = Waves%StokesMixing
  else
     StokesShearInRIb = .false.
     SurfaceStokesInRIb = .false.
     StokesMixing = .false.
  endif

  ! loop over horizontal points on processor
  do j = G%jsc, G%jec
    do i = G%isc, G%iec

      ! skip calling KPP for land points
      if (G%mask2dT(i,j)==0.) cycle

      ! things independent of position within the column
      Coriolis = 0.25*( (G%CoriolisBu(i,j)   + G%CoriolisBu(i-1,j-1)) &
                       +(G%CoriolisBu(i-1,j) + G%CoriolisBu(i,j-1)) )
      surfFricVel = uStar(i,j)

      ! Bullk Richardson number computed for each cell in a column,
      ! assuming OBLdepth = grid cell depth. After Rib(k) is
      ! known for the column, then CVMix interpolates to find
      ! the actual OBLdepth. This approach avoids need to iterate
      ! on the OBLdepth calculation. It follows that used in MOM5
      ! and POP.
      iFaceHeight(1) = 0.0 ! BBL is all relative to the surface
      pRef = 0.
      hcorr = 0.
      do k=1,G%ke

        ! cell center and cell bottom in meters (negative values in the ocean)
        dh = h(i,j,k) * GV%H_to_m ! Nominal thickness to use for increment
        dh = dh + hcorr ! Take away the accumulated error (could temporarily make dh<0)
        hcorr = min( dh - CS%min_thickness, 0. ) ! If inflating then hcorr<0
        dh = max( dh, CS%min_thickness ) ! Limit increment dh>=min_thickness
        cellHeight(k)    = iFaceHeight(k) - 0.5 * dh
        iFaceHeight(k+1) = iFaceHeight(k) - dh

        ! find ksfc for cell where "surface layer" sits
        SLdepth_0d = CS%surf_layer_ext*max( max(-cellHeight(k),-iFaceHeight(2) ), CS%minOBLdepth )
        ksfc = k
        do ktmp = 1,k
          if (-1.0*iFaceHeight(ktmp+1) >= SLdepth_0d) then
            ksfc = ktmp
            exit
          endif
        enddo

        ! average temp, saln, u, v over surface layer
        ! use C-grid average to get u,v on T-points.
        surfHtemp=0.0
        surfHsalt=0.0
        surfHu   =0.0
        surfHv   =0.0
        surfHuS  =0.0
        surfHvS  =0.0
        hTot     =0.0
        do ktmp = 1,ksfc

          ! SLdepth_0d can be between cell interfaces
          delH = min( max(0.0, SLdepth_0d - hTot), h(i,j,ktmp)*GV%H_to_m )

          ! surface layer thickness
          hTot = hTot + delH

          ! surface averaged fields
          surfHtemp = surfHtemp + Temp(i,j,ktmp) * delH
          surfHsalt = surfHsalt + Salt(i,j,ktmp) * delH
          surfHu    = surfHu + 0.5*(u(i,j,ktmp)+u(i-1,j,ktmp)) * delH
          surfHv    = surfHv + 0.5*(v(i,j,ktmp)+v(i,j-1,ktmp)) * delH

        enddo

        surfTemp = surfHtemp / hTot
        surfSalt = surfHsalt / hTot
        surfU    = surfHu    / hTot
        surfV    = surfHv    / hTot

        if (StokesShearInRIb) then
           ! If Stokes Shear in RIb, compute 10% of OBL Stokes average
           !  rather than computing this from discritized, we can compute
           !  more exactly through integration from spectrum
           surfUS = 0.0 ;surfVS = 0.0;
           H10pct=min(-0.1,-cs%obldepthprev(i,j));!hTot is 10% of OBL
           if (StokesShearInRIb) then
              do b=1,WAVES%NumBands
                 if (WAVES%PartitionMode==0) then
                    CMNFACT= (1.0 - EXP(H10pct*WAVES%WaveNum_Cen(b))) / &
                         (0.-H10pct)/ (2*WAVES%WaveNum_Cen(b))
                 elseif (WAVES%PartitionMode==1) then
                    !Note in frequency mode we are TEMPORARILY
                    ! using midpoint instead of integral/H to get average
                    CMNFACT = EXP(H10pct/2.*2.*(2.*3.1415*WAVES%Freq_Cen(b))**2/ &
                         GV%g_Earth)
                 endif
                 surfUS = surfUS + 0.5 * ( WAVES%STKx0(i,j,b) + &
                      WAVES%STKx0(i-1,j,b) ) * CMNFACT
                 surfVS = surfVS + 0.5 * ( WAVES%STKy0(i,j,b) + &
                      WAVES%STKy0(i,j-1,b) ) * CMNFACT
              enddo
           endif
           !/
        endif

        ! vertical shear between present layer and
        ! surface layer averaged surfU,surfV.
        ! C-grid average to get Uk and Vk on T-points.
        Uk         = 0.5*(u(i,j,k)+u(i-1,j,k)) - surfU
        Vk         = 0.5*(v(i,j,k)+v(i,j-1,k)) - surfV
        

<<<<<<< HEAD
        if (present(Waves).and.associated(Waves)) then
           StokesShearInRIb   = Waves%StokesShearInRIb
           SurfaceStokesInRIb = Waves%SurfaceStokesinRIb
           StokesMixing = Waves%StokesMixing
           !/
           ! If Stokes Shear in RIb, compute 10% of OBL Stokes average
           !  rather than computing this from discritized, we can compute
           !  more exactly through integration from spectrum
           surfUS = 0.0 ;surfVS = 0.0;
           H10pct=min(-0.1,-hTot);!hTot is 10% of OBL
           if (StokesShearInRIb) then
              do b=1,WAVES%NumBands
                 if (WAVES%PartitionMode==0) then
                    CMNFACT= (1.0 - EXP(H10pct*WAVES%WaveNum_Cen(b))) / &
                         (0.-H10pct)/ (2*WAVES%WaveNum_Cen(b))
                 elseif (WAVES%PartitionMode==1) then
                    !Note in frequency mode we are TEMPORARILY
                    ! using midpoint instead of integral/H to get average
                    CMNFACT = EXP(H10pct/2.*2.*(2.*3.1415*WAVES%Freq_Cen(b))**2/ &
                         GV%g_Earth)
                 endif
                 surfUS = surfUS + 0.5 * ( WAVES%STKx0(i,j,b) + &
                      WAVES%STKx0(i-1,j,b) ) * CMNFACT
                 surfVS = surfVS + 0.5 * ( WAVES%STKy0(i,j,b) + &
                      WAVES%STKy0(i,j-1,b) ) * CMNFACT
              enddo
           endif
           !/
           ! Now compute Langmuir number at h points.
           USy20pct = 0.0;USx20pct = 0.0;
           H20pct=min(-0.1,-hTot*2.0);!hTot is 10% of OBL, hence 2x
           do b=1,WAVES%NumBands
              if (WAVES%PartitionMode==0) then
                 CMNFACT = (1.0 - EXP(H20pct*2*WAVES%WaveNum_Cen(b))) &
                      / (0.0-H20pct) / (2*WAVES%WaveNum_Cen(b))
              elseif (WAVES%PartitionMode==1) then
                 !Note in frequency mode we are TEMPORARILY                  
                 ! using midpoint instead of integral/H to get average 
                 CMNFACT = EXP(H20pct/2.*2.*(2.*3.1415*WAVES%Freq_Cen(b))**2/ &
                         GV%g_Earth)
              endif
              USy20pct = USy20pct + 0.5 * ( WAVES%STKy0(i,j,b) &
                   + WAVES%STKy0(i,j-1,b) ) * CMNFACT
              USx20pct = USx20pct + 0.5 * ( WAVES%STKx0(i,j,b) &
                   + WAVES%STKx0(i-1,j,b) ) * CMNFACT
           enddo
           print*,(usy20pct**2+usx20pct**2),h20pct,htot
           ! Stokes Shear
!           wavedir=atan2(0.5*(waves%us_y(i,j,1)+waves%us_y(i,j-1,1) -     &
!                waves%us_y(i,j,ksfc)-waves%us_y(i,j-1,ksfc)),             &
!                0.5*(waves%us_x(i,j,1)+waves%us_x(i-1,j,1) -              &
!                waves%us_x(i,j,ksfc)-waves%us_x(i-1,j,ksfc)))
           wavedir=atan2(USy20pct,USx20pct)
           ! Lagrangian current shear (Reynolds stress direction approx)
           currentdir= wavedir!atan2(0.5*(waves%us_y(i,j,1)+waves%us_y(i,j-1,1) - &
           !     waves%us_y(i,j,ksfc)-waves%us_y(i,j-1,ksfc)               &
           !     +v(i,j,1)+v(i,j-1,1)-v(i,j,ksfc)-v(i,j-1,ksfc)),          &
           !     0.5*(waves%us_x(i,j,1)+waves%us_x(i-1,j,1) -              &
           !     waves%us_x(i,j,ksfc)-waves%us_x(i-1,j,ksfc)               &
           !     +u(i,j,1)+u(i-1,j,1)-u(i,j,ksfc)-u(i-1,j,ksfc)))
           WAVES%LangNum(i,j) = sqrt(surfFricVel /      &
                max(1.e-10,sqrt(USx20pct**2 + USy20pct**2))) &
                *sqrt(1./max(0.000001,cos(wavedir-currentdir)))
           if (WAVES%LangmuirEnhanceVt2) then
              LangEnhVT2 = min(50.,1. + 2.3/sqrt(WAVES%LangNum(i,j)))
           else
              LangEnhVT2 = 1.0
           endif
        else
           LangEnhW   = 1.0
           LangEnhVT2 = 1.0
           LangEnhK   = 1.0
           StokesShearInRIb = .false.
           SurfaceStokesInRIb = .false.
           StokesMixing = .false.
        endif

        !print*,waves%langnum(i,j),langenhvt2,langenhk

=======
>>>>>>> 19d1e7f9
        !BGR/ Adding Stokes drift
        if (StokesShearInRIb) then
           !Stokes drift is on grid centers for now
          Uk =  Uk + (0.5*(Waves%Us_x(i,j,k)+Waves%US_x(i-1,j,k)) -surfUS )
          Vk =  Vk + (0.5*(Waves%Us_y(i,j,k)+Waves%Us_y(i,j-1,k)) -surfVS )
        endif
        
        if (SurfaceStokesInRIb) then
          UK = Uk - WAVES%Us0_x(i,j)
          VK = VK - WAVES%Us0_y(i,j)
        endif

        !/endBGR
        deltaU2(k) = Uk**2 + Vk**2

        ! pressure, temp, and saln for EOS
        ! kk+1 = surface fields
        ! kk+2 = k fields
        ! kk+3 = km1 fields
        km1  = max(1, k-1)
        kk   = 3*(k-1)
        pres_1D(kk+1) = pRef
        pres_1D(kk+2) = pRef
        pres_1D(kk+3) = pRef
        Temp_1D(kk+1) = surfTemp
        Temp_1D(kk+2) = Temp(i,j,k)
        Temp_1D(kk+3) = Temp(i,j,km1)
        Salt_1D(kk+1) = surfSalt
        Salt_1D(kk+2) = Salt(i,j,k)
        Salt_1D(kk+3) = Salt(i,j,km1)

        ! pRef is pressure at interface between k and km1.
        ! iterate pRef for next pass through k-loop.
        pRef = pRef + GV%H_to_Pa * h(i,j,k)

        ! this difference accounts for penetrating SW
        surfBuoyFlux2(k) = buoyFlux(i,j,1) - buoyFlux(i,j,k+1)

      enddo ! k-loop finishes

      if (present(Waves).and.associated(Waves)) then
         ! Now compute Langmuir number at h points.
         USy20pct = 0.0;USx20pct = 0.0;
         H20pct=min(-0.1,-CS%OBLdepthprev(i,j)*2.0);!hTot is 10% of OBL, hence 2x
         do b=1,WAVES%NumBands
            if (WAVES%PartitionMode==0) then
               CMNFACT = (1.0 - EXP(H20pct*2*WAVES%WaveNum_Cen(b))) &
                    / (0.0-H20pct) / (2*WAVES%WaveNum_Cen(b))
            elseif (WAVES%PartitionMode==1) then
               !Note in frequency mode we are TEMPORARILY
               ! using midpoint instead of integral/H to get average
               CMNFACT = EXP(H20pct/2.*2.*(2.*3.1415*WAVES%Freq_Cen(b))**2/ &
                    GV%g_Earth)
            endif
            USy20pct = USy20pct + 0.5 * ( WAVES%STKy0(i,j,b) &
                 + WAVES%STKy0(i,j-1,b) ) * CMNFACT
            USx20pct = USx20pct + 0.5 * ( WAVES%STKx0(i,j,b) &
                 + WAVES%STKx0(i-1,j,b) ) * CMNFACT
         enddo
         ! Stokes Shear
         !           wavedir=atan2(0.5*(waves%us_y(i,j,1)+waves%us_y(i,j-1,1) -     &
         !                waves%us_y(i,j,ksfc)-waves%us_y(i,j-1,ksfc)),             &
         !                0.5*(waves%us_x(i,j,1)+waves%us_x(i-1,j,1) -              &
         !                waves%us_x(i,j,ksfc)-waves%us_x(i-1,j,ksfc)))
         wavedir=atan2(USy20pct,USx20pct)
         ! Lagrangian current shear (Reynolds stress direction approx)
         currentdir= atan2(0.5*(waves%us_y(i,j,1)+waves%us_y(i,j-1,1) - &
              waves%us_y(i,j,ksfc)-waves%us_y(i,j-1,ksfc)               &
              +v(i,j,1)+v(i,j-1,1)-v(i,j,ksfc)-v(i,j-1,ksfc)),          &
              0.5*(waves%us_x(i,j,1)+waves%us_x(i-1,j,1) -              &
              waves%us_x(i,j,ksfc)-waves%us_x(i-1,j,ksfc)               &
              +u(i,j,1)+u(i-1,j,1)-u(i,j,ksfc)-u(i-1,j,ksfc)))
         currentdir= atan2(&
              0.5*(v(i,j,1)+v(i,j-1,1)-v(i,j,ksfc)-v(i,j-1,ksfc)),&
              0.5*(u(i,j,1)+u(i-1,j,1)-u(i,j,ksfc)-u(i-1,j,ksfc)))
         WAVES%LangNum(i,j) = max(0.01,sqrt(surfFricVel /      &
              max(1.e-10,sqrt(USx20pct**2 + USy20pct**2))) &
              *sqrt(1./max(0.000001,cos(wavedir-currentdir))))

         if (WAVES%LangmuirEnhanceVt2.or. CS%id_EnhVt2.gt.0) then
            LangEnhVT2 = min(50.,1. + 2.3/sqrt(WAVES%LangNum(i,j)))
         else
            LangEnhVT2 = 1.0
         endif

         !/Compute enhancement factors
         if (WAVES%LangmuirEnhanceW .or. CS%id_EnhW.gt.0) then
            LangEnhW   = max(1.,min(10.,sqrt(1.+(1.5*WAVES%LangNum(i,j))**(-2) + &
                 (5.4*WAVES%LangNum(i,j))**(-4))))
         else
            LangEnhW = 1.0
         endif

         if (WAVES%LangmuirEnhanceK.or. CS%id_EnhK.gt.0) then
            LangEnhK   = min(2.25, 1. + 1./WAVES%LangNum(i,j))
         else
            LangEnhK = 1.0
         endif

        else
           LangEnhW   = 1.0
           LangEnhVT2 = 1.0
           LangEnhK   = 1.0
           StokesShearInRIb = .false.
           SurfaceStokesInRIb = .false.
           StokesMixing = .false.
        endif


      ! compute in-situ density
      call calculate_density(Temp_1D, Salt_1D, pres_1D, rho_1D, 1, 3*G%ke, EOS)

      ! N2 (can be negative) and N (non-negative) on interfaces.
      ! deltaRho is non-local rho difference used for bulk Richardson number.
      ! N_1d is local N (with floor) used for unresolved shear calculation.
      do k = 1, G%ke
        km1 = max(1, k-1)
        kk = 3*(k-1)
        deltaRho(k) = rho_1D(kk+2) - rho_1D(kk+1)
        N2_1d(k)    = (GoRho * (rho_1D(kk+2) - rho_1D(kk+3)) ) / &
                      ((0.5*(h(i,j,km1) + h(i,j,k))+GV%H_subroundoff)*GV%H_to_m)
        N_1d(k)     = sqrt( max( N2_1d(k), 0.) )
      enddo
      N2_1d(G%ke+1 ) = 0.0
      N_1d(G%ke+1 )  = 0.0

      ! turbulent velocity scales w_s and w_m computed at the cell centers.
      ! Note that if sigma > CS%surf_layer_ext, then CVmix_kpp_compute_turbulent_scales
      ! computes w_s and w_m velocity scale at sigma=CS%surf_layer_ext. So we only pass
      ! sigma=CS%surf_layer_ext for this calculation.
      call CVmix_kpp_compute_turbulent_scales( &
        CS%surf_layer_ext, & ! (in)  Normalized surface layer depth; sigma = CS%surf_layer_ext
        -cellHeight,       & ! (in)  Assume here that OBL depth (m) = -cellHeight(k)
        surfBuoyFlux2,     & ! (in)  Buoyancy flux at surface (m2/s3)
        surfFricVel,       & ! (in)  Turbulent friction velocity at surface (m/s)
        w_s=Ws_1d,         & ! (out) Turbulent velocity scale profile (m/s)
        CVmix_kpp_params_user=CS%KPP_params, &
        langmuir_efactor = LangEnhW & ! (in) Langmuir enhancement
        )

      ! Calculate Bulk Richardson number from eq (21) of LMD94
      !BGR pass EnhVT here
      BulkRi_1d = CVmix_kpp_compute_bulk_Richardson( &
                  cellHeight(1:G%ke),                & ! Depth of cell center (m)
                  GoRho*deltaRho,                    & ! Bulk buoyancy difference, Br-B(z) (1/s)
                  deltaU2,                           & ! Square of resolved velocity difference (m2/s2)
                  ws_cntr=Ws_1d,                     & ! Turbulent velocity scale profile (m/s)
                  N_iface=N_1d,                      & ! Buoyancy frequency (1/s)
                  LangmuirEnhance_Vt2=LangEnhVt2)! Langmuir Enhancement to Vt2


      surfBuoyFlux = buoyFlux(i,j,1) ! This is only used in kpp_compute_OBL_depth to limit
                                     ! h to Monin-Obukov (default is false, ie. not used)

      call CVmix_kpp_compute_OBL_depth( &
        BulkRi_1d,              & ! (in) Bulk Richardson number
        iFaceHeight,            & ! (in) Height of interfaces (m)
        OBLdepth_0d,            & ! (out) OBL depth (m)
        kOBL,                   & ! (out) level (+fraction) of OBL extent
        zt_cntr=cellHeight,     & ! (in) Height of cell centers (m)
        surf_fric=surfFricVel,  & ! (in) Turbulent friction velocity at surface (m/s)
        surf_buoy=surfBuoyFlux, & ! (in) Buoyancy flux at surface (m2/s3)
        Coriolis=Coriolis,      & ! (in) Coriolis parameter (1/s)
        CVmix_kpp_params_user=CS%KPP_params ) ! KPP parameters

      ! A hack to avoid KPP reaching the bottom. It was needed during development
      ! because KPP was unable to handle vanishingly small layers near the bottom.
      if (CS%deepOBLoffset>0.) then
        zBottomMinusOffset = iFaceHeight(G%ke+1) + min(CS%deepOBLoffset,-0.1*iFaceHeight(G%ke+1))
        OBLdepth_0d = min( OBLdepth_0d, -zBottomMinusOffset )
      endif

      ! apply some constraints on OBLdepth
      if(CS%fixedOBLdepth)  OBLdepth_0d = CS%fixedOBLdepth_value
      OBLdepth_0d = max( OBLdepth_0d, -iFaceHeight(2) )      ! no shallower than top layer
      OBLdepth_0d = min( OBLdepth_0d, -iFaceHeight(G%ke+1) ) ! no deeper than bottom
      kOBL        = CVmix_kpp_compute_kOBL_depth( iFaceHeight, cellHeight, OBLdepth_0d )



!*************************************************************************
! smg: remove code below

! Following "correction" step has been found to be unnecessary.
! Code should be removed after further testing.
      if (CS%correctSurfLayerAvg) then
        SLdepth_0d = CS%surf_layer_ext * OBLdepth_0d
        hTot      = h(i,j,1)
        surfTemp  = Temp(i,j,1) ; surfHtemp = surfTemp * hTot
        surfSalt  = Salt(i,j,1) ; surfHsalt = surfSalt * hTot
        surfU     = 0.5*(u(i,j,1)+u(i-1,j,1)) ; surfHu = surfU * hTot
        surfV     = 0.5*(v(i,j,1)+v(i,j-1,1)) ; surfHv = surfV * hTot
        pRef      = 0.0

        do k = 2, G%ke

          ! Recalculate differences with surface layer
          Uk = 0.5*(u(i,j,k)+u(i-1,j,k)) - surfU
          Vk = 0.5*(v(i,j,k)+v(i,j-1,k)) - surfV
          deltaU2(k) = Uk**2 + Vk**2
          pRef = pRef + GV%H_to_Pa * h(i,j,k)
          call calculate_density(surfTemp, surfSalt, pRef, rho1, EOS)
          call calculate_density(Temp(i,j,k), Salt(i,j,k), pRef, rhoK, EOS)
          deltaRho(k) = rhoK - rho1

          ! Surface layer averaging (needed for next k+1 iteration of this loop)
          if (hTot < SLdepth_0d) then
            delH = min( max(0., SLdepth_0d - hTot), h(i,j,k)*GV%H_to_m )
            hTot = hTot + delH
            surfHtemp = surfHtemp + Temp(i,j,k) * delH ; surfTemp = surfHtemp / hTot
            surfHsalt = surfHsalt + Salt(i,j,k) * delH ; surfSalt = surfHsalt / hTot
            surfHu = surfHu + 0.5*(u(i,j,k)+u(i-1,j,k)) * delH ; surfU = surfHu / hTot
            surfHv = surfHv + 0.5*(v(i,j,k)+v(i,j-1,k)) * delH ; surfV = surfHv / hTot
          endif

        enddo

        BulkRi_1d = CVmix_kpp_compute_bulk_Richardson( &
                    cellHeight(1:G%ke),                & ! Depth of cell center (m)
                    GoRho*deltaRho,                    & ! Bulk buoyancy difference, Br-B(z) (1/s)
                    deltaU2,                           & ! Square of resolved velocity difference (m2/s2)
                    ws_cntr=Ws_1d,                     & ! Turbulent velocity scale profile (m/s)
                    N_iface=N_1d )                       ! Buoyancy frequency (1/s)

        surfBuoyFlux = buoyFlux(i,j,1) ! This is only used in kpp_compute_OBL_depth to limit
                                       ! h to Monin-Obukov (default is false, ie. not used)

        call CVmix_kpp_compute_OBL_depth( &
          BulkRi_1d,              & ! (in) Bulk Richardson number
          iFaceHeight,            & ! (in) Height of interfaces (m)
          OBLdepth_0d,            & ! (out) OBL depth (m)
          kOBL,                   & ! (out) level (+fraction) of OBL extent
          zt_cntr=cellHeight,     & ! (in) Height of cell centers (m)
          surf_fric=surfFricVel,  & ! (in) Turbulent friction velocity at surface (m/s)
          surf_buoy=surfBuoyFlux, & ! (in) Buoyancy flux at surface (m2/s3)
          Coriolis=Coriolis,      & ! (in) Coriolis parameter (1/s)
          CVmix_kpp_params_user=CS%KPP_params ) ! KPP parameters

        if (CS%deepOBLoffset>0.) then
          zBottomMinusOffset = iFaceHeight(G%ke+1) + min(CS%deepOBLoffset,-0.1*iFaceHeight(G%ke+1))
          OBLdepth_0d = min( OBLdepth_0d, -zBottomMinusOffset )
          kOBL = CVmix_kpp_compute_kOBL_depth( iFaceHeight, cellHeight, OBLdepth_0d )
        endif

        ! apply some constraints on OBLdepth
        if(CS%fixedOBLdepth)  OBLdepth_0d = CS%fixedOBLdepth_value
        OBLdepth_0d = max( OBLdepth_0d, -iFaceHeight(2) )      ! no shallower than top layer
        OBLdepth_0d = min( OBLdepth_0d, -iFaceHeight(G%ke+1) ) ! no deep than bottom
        kOBL        = CVmix_kpp_compute_kOBL_depth( iFaceHeight, cellHeight, OBLdepth_0d )

      endif   ! endif for "correction" step

! smg: remove code above
! **********************************************************************

<<<<<<< HEAD
      if (present(Waves).and.associated(Waves)) then
         ! Stokes Shear
         !wavedir=atan2(0.5*(waves%us_y(i,j,1)+waves%us_y(i,j-1,1) -     &
         !     waves%us_y(i,j,int(kOBL))-waves%us_y(i,j-1,int(kOBL))),   &
         !       0.5*(waves%us_x(i,j,1)+waves%us_x(i-1,j,1) -            &
         !       waves%us_x(i,j,int(kOBL))-waves%us_x(i-1,j,int(kOBL))))
         wavedir=atan2(USy20pct,USx20pct)
         ! Lagrangian current shear (Reynolds stress direction approx)
         currentdir= atan2(0.5*(waves%us_y(i,j,1)+waves%us_y(i,j-1,1) - &
              waves%us_y(i,j,int(kOBL))-waves%us_y(i,j-1,int(kOBL))     &
              +v(i,j,1)+v(i,j-1,1)-v(i,j,int(kOBL))-v(i,j-1,int(kOBL))),&
              0.5*(waves%us_x(i,j,1)+waves%us_x(i-1,j,1) -              &
              waves%us_x(i,j,int(kOBL))-waves%us_x(i-1,j,int(kOBL))     &
              +u(i,j,1)+u(i-1,j,1)-u(i,j,int(kOBL))-u(i-1,j,int(kOBL))))
         WAVES%LangNum(i,j) = sqrt(surfFricVel /      &
              max(1.e-10,sqrt(USx20pct**2 + USy20pct**2))) &
              *min(100.,sqrt(1./max(0.000001,cos(wavedir-currentdir))))
         
         !/Compute enhancement factors
         if (WAVES%LangmuirEnhanceW) then
            LangEnhW   = sqrt(1.+(1.5*WAVES%LangNum(i,j))**(-2) + &
                 (5.4*WAVES%LangNum(i,j))**(-4))
         else
            LangEnhW = 1.0
         endif
         if (WAVES%LangmuirEnhanceK) then
            LangEnhK   = min(2.25, 1. + 1./WAVES%LangNum(i,j))
         else
            LangEnhK = 1.0
         endif
      endif

=======
>>>>>>> 19d1e7f9
      ! Call CVMix/KPP to obtain OBL diffusivities, viscosities and non-local transports
      
      ! Unlike LMD94, we do not match to interior diffusivities. If using the original
      ! LMD94 shape function, not matching is equivalent to matching to a zero diffusivity.

      if (.not. (CS%MatchTechnique.eq.'MatchBoth')) then
         Kdiffusivity(:,:) = 0. ! Diffusivities for heat and salt (m2/s)
         Kviscosity(:)     = 0. ! Viscosity (m2/s)
      else
         Kdiffusivity(:,1) = Kt(i,j,:)
         Kdiffusivity(:,2) = Ks(i,j,:)
         Kviscosity(:)=Kv(i,j,:)
      endif

      !BGR/ Add option for use of surface buoyancy flux with total sw flux.
      if (CS%SW_METHOD .eq. SW_METHOD_ALL_SW) then
         surfBuoyFlux = buoyFlux(i,j,1)
      elseif (CS%SW_METHOD .eq. SW_METHOD_MXL_SW) then
         surfBuoyFlux  = buoyFlux(i,j,1) - buoyFlux(i,j,int(kOBL)+1) ! We know the actual buoyancy flux into the OBL
      elseif (CS%SW_METHOD .eq. SW_METHOD_LV1_SW) then
         surfBuoyFlux  = buoyFlux(i,j,1) - buoyFlux(i,j,2) 
      endif

      !BGR pass LTEnhancement here
      call cvmix_coeffs_kpp(Kviscosity,        & ! (inout) Total viscosity (m2/s)
                            Kdiffusivity(:,1), & ! (inout) Total heat diffusivity (m2/s)
                            Kdiffusivity(:,2), & ! (inout) Total salt diffusivity (m2/s)
                            iFaceHeight,       & ! (in) Height of interfaces (m)
                            cellHeight,        & ! (in) Height of level centers (m)
                            Kviscosity,        & ! (in) Original viscosity (m2/s)
                            Kdiffusivity(:,1), & ! (in) Original heat diffusivity (m2/s)
                            Kdiffusivity(:,2), & ! (in) Original salt diffusivity (m2/s)
                            OBLdepth_0d,       & ! (in) OBL depth (m)
                            kOBL,              & ! (in) level (+fraction) of OBL extent
                            nonLocalTrans(:,1),& ! (out) Non-local heat transport (non-dimensional)
                            nonLocalTrans(:,2),& ! (out) Non-local salt transport (non-dimensional)
                            surfFricVel,       & ! (in) Turbulent friction velocity at surface (m/s)
                            surfBuoyFlux,      & ! (in) Buoyancy flux at surface (m2/s3)
                            G%ke,              & ! (in) Number of levels to compute coeffs for
                            G%ke,              & ! (in) Number of levels in array shape
                            CVmix_kpp_params_user=CS%KPP_params, &
                            langmuir_efactor = LangEnhW, & ! (in) Langmuir enhancement
                            LangmuirEnhance_K = LangEnhK &
                            )


      ! Over-write CVMix NLT shape function with one of the following choices.
      ! The CVMix code has yet to update for thse options, so we compute in MOM6.
      ! Note that nonLocalTrans = Cs * G(sigma) (LMD94 notation), with
      ! Cs = 6.32739901508.
      ! Start do-loop at k=2, since k=1 is ocean surface (sigma=0)
      ! and we do not wish to double-count the surface forcing.
      ! Only compute nonlocal transport for 0 <= sigma <= 1.
      ! MOM6 recommended shape is the parabolic; it gives deeper boundary layer
      ! and no spurious extrema.
      if (surfBuoyFlux < 0.0) then
         Hup=h(i,j,1)*GV%H_to_m;
         Tup=Temp(i,j,1)*Hup
         Tlo=0.0;Hlo=0.0;
         DPT=0.0;
        !  do ktmp = 2,G%ke
        !     DPT=DPT+ h(i,j,ktmp)*GV%H_to_m 
        !     if (DPT.lt..2*OBLdepth_0d) then
        !        delH = h(i,j,ktmp)*GV%H_to_m
        !        Hup = Hup + delH              
        !        Tup = Tup + Temp(i,j,ktmp) * delH
        !     elseif (DPT.lt.OBLdepth_0d) then
        !        delH = h(i,j,ktmp)*GV%H_to_m
        !        Hlo = Hlo + delH
        !        Tlo = Tlo + Temp(i,j,ktmp) * delH 
        !        Tlo = max(Tlo,Temp(i,j,ktmp))
        !     endif
        ! enddo
        ! Tup=Tup/Hup;!Tlo=Tlo/Hlo;
        ! CS%CS2=6.32*max((Tlo-Tup)/0.01,0.0)
        ! print*,DPT,OBLdepth_0d,CS%CS2
        if (CS%NLT_shape == NLT_SHAPE_CUBIC) then
          do k = 2, G%ke
            sigma = min(1.0,-iFaceHeight(k)/OBLdepth_0d)
            nonLocalTrans(k,1) = (1.0 - sigma)**2 * (1.0 + 2.0*sigma) !*
            nonLocalTrans(k,2) = nonLocalTrans(k,1)
          enddo
        elseif (CS%NLT_shape == NLT_SHAPE_PARABOLIC) then
          do k = 2, G%ke
            sigma = min(1.0,-iFaceHeight(k)/OBLdepth_0d)
            nonLocalTrans(k,1) = (1.0 - sigma)**2 !*CS%CS2
            nonLocalTrans(k,2) = nonLocalTrans(k,1)
          enddo
        elseif (CS%NLT_shape == NLT_SHAPE_LINEAR) then
          do k = 2, G%ke
            sigma = min(1.0,-iFaceHeight(k)/OBLdepth_0d)
            nonLocalTrans(k,1) = (1.0 - sigma)!*CS%CS2
            nonLocalTrans(k,2) = nonLocalTrans(k,1)
          enddo
        elseif (CS%NLT_shape == NLT_SHAPE_CUBIC_LMD) then
          ! Sanity check (should agree with CVMix result using simple matching)
          do k = 2, G%ke
            sigma = min(1.0,-iFaceHeight(k)/OBLdepth_0d)
            nonLocalTrans(k,1) = CS%CS2 * sigma*(1.0 -sigma)**2
            nonLocalTrans(k,2) = nonLocalTrans(k,1)
          enddo
        endif
      endif

      ! we apply nonLocalTrans in subroutines
      ! KPP_NonLocalTransport_temp and KPP_NonLocalTransport_saln
      nonLocalTransHeat(i,j,:)   = nonLocalTrans(:,1) ! temp
      nonLocalTransScalar(i,j,:) = nonLocalTrans(:,2) ! saln

      ! set the KPP diffusivity and viscosity to zero for testing purposes
      if(CS%KPPzeroDiffusivity) then
         Kdiffusivity(:,1) = 0.0
         Kdiffusivity(:,2) = 0.0
         Kviscosity(:)     = 0.0
      endif

      ! recompute wscale for diagnostics, now that we in fact know boundary layer depth
      !BGR consider if LTEnhancement is needed for diagnostics
      if (CS%id_Ws > 0) then
          call CVmix_kpp_compute_turbulent_scales( &
            -CellHeight/OBLdepth_0d,               & ! (in)  Normalized boundary layer coordinate
            OBLdepth_0d,                           & ! (in)  OBL depth (m)
            surfBuoyFlux,                          & ! (in)  Buoyancy flux at surface (m2/s3)
            surfFricVel,                           & ! (in)  Turbulent friction velocity at surface (m/s)
            w_s=Ws_1d,                             & ! (out) Turbulent velocity scale profile (m/s)
            CVmix_kpp_params_user=CS%KPP_params,   & !       KPP parameters
            langmuir_efactor = LangEnhW                 & ! (in)  Langmuir enhancement
          )
          CS%Ws(i,j,:) = Ws_1d(:)
      endif

      ! compute unresolved squared velocity for diagnostics
      !BGR Definitely need VT2Enhancement for diagnostics
      if (CS%id_Vt2 > 0) then
        Vt2_1d(:) = CVmix_kpp_compute_unresolved_shear( &
                    cellHeight(1:G%ke),                 & ! Depth of cell center (m)
                    ws_cntr=Ws_1d,                      & ! Turbulent velocity scale profile, at centers (m/s)
                    N_iface=N_1d,                       & ! Buoyancy frequency at interface (1/s)
                    CVmix_kpp_params_user=CS%KPP_params ) ! KPP parameters
        CS%Vt2(i,j,:) = Vt2_1d(:)
      endif

      ! Copy 1d data into 3d diagnostic arrays
      !/ grabbing obldepth_0d for prev.
      CS%OBLdepthprev(i,j)=OBLdepth_0d
      !\ this can replace the other and be allocated independent of diagnostic output
      if (CS%id_OBLdepth > 0) CS%OBLdepth(i,j) = OBLdepth_0d
      if (CS%id_BulkDrho > 0) CS%dRho(i,j,:)   = deltaRho(:)
      if (CS%id_BulkUz2 > 0)  CS%Uz2(i,j,:)    = deltaU2(:)
      if (CS%id_BulkRi > 0)   CS%BulkRi(i,j,:) = BulkRi_1d(:)
      if (CS%id_sigma > 0) then
        CS%sigma(i,j,:)  = 0.
        if (OBLdepth_0d>0.)   CS%sigma(i,j,:)  = -iFaceHeight/OBLdepth_0d
      endif
      if (CS%id_N      > 0)   CS%N(i,j,:)      = N_1d(:)
      if (CS%id_N2     > 0)   CS%N2(i,j,:)     = N2_1d(:)
      if (CS%id_Kt_KPP > 0)   CS%Kt_KPP(i,j,:) = Kdiffusivity(:,1)
      if (CS%id_Ks_KPP > 0)   CS%Ks_KPP(i,j,:) = Kdiffusivity(:,2)
      if (CS%id_Kv_KPP > 0)   CS%Kv_KPP(i,j,:) = Kviscosity(:)
      if (CS%id_Tsurf  > 0)   CS%Tsurf(i,j)    = surfTemp
      if (CS%id_Ssurf  > 0)   CS%Ssurf(i,j)    = surfSalt
      if (CS%id_Usurf  > 0)   CS%Usurf(i,j)    = surfU
      if (CS%id_Vsurf  > 0)   CS%Vsurf(i,j)    = surfv
<<<<<<< HEAD
      if (present(waves).and.associated(waves)) then
=======
      if (present(waves)) then
>>>>>>> 19d1e7f9
         if (CS%id_us20pct  > 0)   CS%us20pct(i,j)    = usx20pct
         if (CS%id_vs20pct  > 0)   CS%vs20pct(i,j)    = usy20pct
         if (CS%id_ussurf  > 0)   CS%ussurf(i,j)    = WAVES%Us0_x(i,j)
         if (CS%id_vssurf  > 0)   CS%vssurf(i,j)    = WAVES%Us0_y(i,j)
<<<<<<< HEAD
=======
         if (CS%id_LangNum > 0)   CS%LangNum(i,j)    = WAVES%LangNum(i,j)
         if (CS%id_EnhW > 0)     CS%EnhW(i,j)    = LangEnhW
         if (CS%id_EnhK > 0)     CS%EnhK(i,j)    = LangEnhK
         if (CS%id_EnhVt2 > 0)   CS%EnhVt2(i,j)  = LangEnhVt2
>>>>>>> 19d1e7f9
      endif
      ! Update output of routine
      if (.not. CS%passiveMode) then
        if (CS%KPPisAdditive) then
          do k=1, G%ke+1
            Kt(i,j,k) = Kt(i,j,k) + Kdiffusivity(k,1)
            Ks(i,j,k) = Ks(i,j,k) + Kdiffusivity(k,2)
            Kv(i,j,k) = Kv(i,j,k) + Kviscosity(k)
            if (StokesMixing) Waves%KvS(i,j,k)=Kv(i,j,k)
          enddo
        else ! KPP replaces prior diffusivity when former is non-zero
          do k=1, G%ke+1
            if (Kdiffusivity(k,1) /= 0.) Kt(i,j,k) = Kdiffusivity(k,1)
            if (Kdiffusivity(k,2) /= 0.) Ks(i,j,k) = Kdiffusivity(k,2)
            if (Kviscosity(k) /= 0.) Kv(i,j,k) = Kviscosity(k)
            if (StokesMixing) Waves%KvS(i,j,k)=Kv(i,j,k)
          enddo
        endif
      endif


    ! end of the horizontal do-loops over the vertical columns
    enddo ! i
  enddo ! j


#ifdef __DO_SAFETY_CHECKS__
  if (CS%debug) then
    call hchksum(Kt, "KPP out: Kt",G%HI,haloshift=0)
    call hchksum(Ks, "KPP out: Ks",G%HI,haloshift=0)
  endif
#endif

  ! send diagnostics to post_data
  if (CS%id_OBLdepth > 0) call post_data(CS%id_OBLdepth, CS%OBLdepth,        CS%diag)
  if (CS%id_BulkDrho > 0) call post_data(CS%id_BulkDrho, CS%dRho,            CS%diag)
  if (CS%id_BulkUz2  > 0) call post_data(CS%id_BulkUz2,  CS%Uz2,             CS%diag)
  if (CS%id_BulkRi   > 0) call post_data(CS%id_BulkRi,   CS%BulkRi,          CS%diag)
  if (CS%id_sigma    > 0) call post_data(CS%id_sigma,    CS%sigma,           CS%diag)
  if (CS%id_Ws       > 0) call post_data(CS%id_Ws,       CS%Ws,              CS%diag)
  if (CS%id_N        > 0) call post_data(CS%id_N,        CS%N,               CS%diag)
  if (CS%id_N2       > 0) call post_data(CS%id_N2,       CS%N2,              CS%diag)
  if (CS%id_Vt2      > 0) call post_data(CS%id_Vt2,      CS%Vt2,             CS%diag)
  if (CS%id_uStar    > 0) call post_data(CS%id_uStar,    uStar,              CS%diag)
  if (CS%id_buoyFlux > 0) call post_data(CS%id_buoyFlux, buoyFlux,           CS%diag)
  if (CS%id_Kt_KPP   > 0) call post_data(CS%id_Kt_KPP,   CS%Kt_KPP,          CS%diag)
  if (CS%id_Ks_KPP   > 0) call post_data(CS%id_Ks_KPP,   CS%Ks_KPP,          CS%diag)
  if (CS%id_Kv_KPP   > 0) call post_data(CS%id_Kv_KPP,   CS%Kv_KPP,          CS%diag)
  if (CS%id_NLTt     > 0) call post_data(CS%id_NLTt,     nonLocalTransHeat,  CS%diag)
  if (CS%id_NLTs     > 0) call post_data(CS%id_NLTs,     nonLocalTransScalar,CS%diag)
  if (CS%id_Tsurf    > 0) call post_data(CS%id_Tsurf,    CS%Tsurf,           CS%diag)
  if (CS%id_Ssurf    > 0) call post_data(CS%id_Ssurf,    CS%Ssurf,           CS%diag)
  if (CS%id_Usurf    > 0) call post_data(CS%id_Usurf,    CS%Usurf,           CS%diag)
  if (CS%id_Vsurf    > 0) call post_data(CS%id_Vsurf,    CS%Vsurf,           CS%diag)
  if (CS%id_us20pct  > 0) call post_data(CS%id_us20pct,  CS%us20pct,         CS%diag)
  if (CS%id_vs20pct  > 0) call post_data(CS%id_vs20pct,  CS%vs20pct,         CS%diag)
  if (CS%id_ussurf   > 0) call post_data(CS%id_ussurf,   CS%ussurf,          CS%diag)
  if (CS%id_vssurf   > 0) call post_data(CS%id_vssurf,   CS%vssurf,          CS%diag)
<<<<<<< HEAD
=======
  if (CS%id_LangNum  > 0) call post_data(CS%id_LangNum,  CS%LangNum,         CS%diag)
  if (CS%id_EnhW     > 0) call post_data(CS%id_EnhW,     CS%EnhW,            CS%diag)
  if (CS%id_EnhK     > 0) call post_data(CS%id_EnhK,     CS%EnhK,            CS%diag)
  if (CS%id_EnhVt2   > 0) call post_data(CS%id_EnhVt2,   CS%EnhVt2,          CS%diag)

>>>>>>> 19d1e7f9

end subroutine KPP_calculate



!> Apply KPP non-local transport of surface fluxes for temperature.
subroutine KPP_NonLocalTransport_temp(CS, G, GV, h, nonLocalTrans, surfFlux, &
                                      dt, scalar, C_p)

  type(KPP_CS),                               intent(in)    :: CS            !< Control structure
  type(ocean_grid_type),                      intent(in)    :: G             !< Ocean grid
  type(verticalGrid_type),                    intent(in)    :: GV            !< Ocean vertical grid
  real, dimension(SZI_(G),SZJ_(G),SZK_(G)),   intent(in)    :: h             !< Layer/level thickness (units of H)
  real, dimension(SZI_(G),SZJ_(G),SZK_(G)+1), intent(in)    :: nonLocalTrans !< Non-local transport (non-dimensional)
  real, dimension(SZI_(G),SZJ_(G)),           intent(in)    :: surfFlux      !< Surface flux of scalar (H/s * scalar)
  real,                                       intent(in)    :: dt            !< Time-step (s)
  real, dimension(SZI_(G),SZJ_(G),SZK_(G)),   intent(inout) :: scalar        !< temperature
  real,                                       intent(in)    :: C_p           !< Seawater specific heat capacity (J/(kg*K))

  integer :: i, j, k
  real, dimension( SZI_(G), SZJ_(G), SZK_(G) ) :: dtracer


  dtracer(:,:,:) = 0.0
!$OMP parallel do default(none) shared(G,GV,dtracer,nonLocalTrans,h,surfFlux,CS,scalar,dt)
  do k = 1, G%ke
    do j = G%jsc, G%jec
      do i = G%isc, G%iec
        dtracer(i,j,k) = ( nonLocalTrans(i,j,k) - nonLocalTrans(i,j,k+1) ) / &
                         ( h(i,j,k) + GV%H_subroundoff ) * surfFlux(i,j)
      enddo
    enddo
  enddo

  !  Update tracer due to non-local redistribution of surface flux
  if (CS%applyNonLocalTrans) then
    do k = 1, G%ke
      do j = G%jsc, G%jec
        do i = G%isc, G%iec
          scalar(i,j,k) = scalar(i,j,k) + dt * dtracer(i,j,k)
        enddo
      enddo
    enddo
  endif

  ! Diagnostics
  if (CS%id_QminusSW        > 0) call post_data(CS%id_QminusSW, surfFlux, CS%diag)
  if (CS%id_NLT_dTdt        > 0) call post_data(CS%id_NLT_dTdt, dtracer,  CS%diag)
  if (CS%id_NLT_temp_budget > 0) then
    dtracer(:,:,:) = 0.0
    do k = 1, G%ke
      do j = G%jsc, G%jec
        do i = G%isc, G%iec
          dtracer(i,j,k) = (nonLocalTrans(i,j,k) - nonLocalTrans(i,j,k+1)) * &
                           surfFlux(i,j) * C_p * GV%H_to_kg_m2
        enddo
      enddo
    enddo
    call post_data(CS%id_NLT_temp_budget, dtracer, CS%diag)
  endif

end subroutine KPP_NonLocalTransport_temp


!> Apply KPP non-local transport of surface fluxes for salinity.
!> This routine is a useful prototype for other material tracers.
subroutine KPP_NonLocalTransport_saln(CS, G, GV, h, nonLocalTrans, surfFlux, dt, scalar)

  type(KPP_CS),                               intent(in)    :: CS            !< Control structure
  type(ocean_grid_type),                      intent(in)    :: G             !< Ocean grid
  type(verticalGrid_type),                    intent(in)    :: GV            !< Ocean vertical grid
  real, dimension(SZI_(G),SZJ_(G),SZK_(G)),   intent(in)    :: h             !< Layer/level thickness (units of H)
  real, dimension(SZI_(G),SZJ_(G),SZK_(G)+1), intent(in)    :: nonLocalTrans !< Non-local transport (non-dimensional)
  real, dimension(SZI_(G),SZJ_(G)),           intent(in)    :: surfFlux      !< Surface flux of scalar (H/s * scalar)
  real,                                       intent(in)    :: dt            !< Time-step (s)
  real, dimension(SZI_(G),SZJ_(G),SZK_(G)),   intent(inout) :: scalar        !< Scalar (scalar units)

  integer :: i, j, k
  real, dimension( SZI_(G), SZJ_(G), SZK_(G) ) :: dtracer


  dtracer(:,:,:) = 0.0
!$OMP parallel do default(none) shared(G,GV,dtracer,nonLocalTrans,h,surfFlux,CS,scalar,dt)
  do k = 1, G%ke
    do j = G%jsc, G%jec
      do i = G%isc, G%iec
        dtracer(i,j,k) = ( nonLocalTrans(i,j,k) - nonLocalTrans(i,j,k+1) ) / &
                         ( h(i,j,k) + GV%H_subroundoff ) * surfFlux(i,j)
      enddo
    enddo
  enddo

  !  Update tracer due to non-local redistribution of surface flux
  if (CS%applyNonLocalTrans) then
    do k = 1, G%ke
      do j = G%jsc, G%jec
        do i = G%isc, G%iec
          scalar(i,j,k) = scalar(i,j,k) + dt * dtracer(i,j,k)
        enddo
      enddo
    enddo
  endif

  ! Diagnostics
  if (CS%id_netS            > 0) call post_data(CS%id_netS,     surfFlux, CS%diag)
  if (CS%id_NLT_dSdt        > 0) call post_data(CS%id_NLT_dSdt, dtracer,  CS%diag)
  if (CS%id_NLT_saln_budget > 0) then
    dtracer(:,:,:) = 0.0
    do k = 1, G%ke
      do j = G%jsc, G%jec
        do i = G%isc, G%iec
          dtracer(i,j,k) = (nonLocalTrans(i,j,k) - nonLocalTrans(i,j,k+1)) * &
                           surfFlux(i,j) * GV%H_to_kg_m2
        enddo
      enddo
    enddo
    call post_data(CS%id_NLT_saln_budget, dtracer, CS%diag)
  endif

end subroutine KPP_NonLocalTransport_saln




!> Clear pointers, deallocate memory
subroutine KPP_end(CS)
  type(KPP_CS), pointer :: CS !< Control structure

  deallocate(CS)
end subroutine KPP_end

!> \namespace mom_kpp
!!
!! \section section_KPP The K-Profile Parameterization
!!
!! The K-Profile Parameterization (KPP) of Large et al., 1994, (http://dx.doi.org/10.1029/94RG01872) is
!! implemented via the Community Vertical Mixing package, [CVmix](https://code.google.com/p/cvmix),
!! which is called directly by this module.
!!
!! The formulation and implementation of KPP is described in great detail in the
!! [CVMix manual](https://cvmix.googlecode.com/svn/trunk/manual/cvmix.pdf) (written by our own Stephen Griffies).
!!
!! \subsection section_KPP_nutshell KPP in a nutshell
!!
!! Large et al., 1994, decompose the parameterized boundary layer turbulent flux of a scalar, \f$ s \f$, as
!! \f[ \overline{w^\prime s^\prime} = -K \partial_z s + K \gamma_s(\sigma), \f]
!! where \f$ \sigma = -z/h \f$ is a non-dimensional coordinate within the boundary layer of depth \f$ h \f$.
!! \f$ K \f$ is the eddy diffusivity and is a function of position within the boundary layer as well as a
!! function of the surface forcing:
!! \f[ K = h w_s(\sigma) G(\sigma) . \f]
!! Here, \f$ w_s \f$ is the vertical velocity scale of the boundary layer turbulence and \f$ G(\sigma) \f$ is
!! a "shape function" which is described later.
!! The last term is the "non-local transport" which involves a function \f$ \gamma_s(\sigma) \f$ that is matched
!! to the forcing but is not actually needed in the final implementation.
!! Instead, the entire non-local transport term can be equivalently written
!! \f[ K \gamma_s(\sigma) = C_s G(\sigma) Q_s \f]
!! where \f$ Q_s \f$ is the surface flux of \f$ s \f$ and \f$ C_s \f$ is a constant.
!! The vertical structure of the redistribution (non-local) term is solely due  to the shape function, \f$ G(\sigma) \f$.
!! In our implementation of KPP, we allow the shape functions used for \f$ K \f$ and for the non-local transport
!! to be chosen independently.
!!
!! [google_thread_NLT]: https://groups.google.com/forum/#!msg/cvmix-dev/i6rF-eHOtKI/Ti8BeyksrhAJ "Extreme values of non-local transport"
!!
!! The particular shape function most widely used in the atmospheric community is
!! \f[ G(\sigma) = \sigma (1-\sigma)^2 \f]
!! which satisfies the boundary conditions
!!  \f$ G(0) = 0 \f$,
!!  \f$ G(1) = 0 \f$,
!!  \f$ G^\prime(0) = 1 \f$, and
!!  \f$ G^\prime(1) = 0 \f$.
!! Large et al, 1994, alter the function so as to match interior diffusivities but we have found that this leads
!! to inconsistencies within the formulation (see google groups thread [Extreme values of non-local transport][google_thread_NLT]).
!! Instead, we use either the above form, or even simpler forms that use alternative upper boundary conditions.
!!
!! The KPP boundary layer depth is a function of the bulk Richardson number, Rib.
!! But to compute Rib, we need the boundary layer depth.  To address this circular
!! logic, we compute Rib for each vertical cell in a column, assuming the BL depth
!! equals to the depth of the given grid cell.  Once we have a vertical array of Rib(k),
!! we then call the OBLdepth routine from CVMix to compute the actual
!! OBLdepth. We optionally then "correct" the OBLdepth by cycling through once more,
!! this time knowing the OBLdepth from the first pass. This "correction" step is not
!! used by NCAR. It has been found in idealized MOM6 tests to not be necessary.
!!
!! \sa
!! kpp_calculate(), kpp_applynonlocaltransport()
end module MOM_KPP<|MERGE_RESOLUTION|>--- conflicted
+++ resolved
@@ -103,14 +103,11 @@
   integer :: id_NLT_saln_budget = -1
   integer :: id_us20pct = -1, id_vs20pct = -1
   integer :: id_ussurf = -1, id_vssurf = -1
-<<<<<<< HEAD
-=======
   integer :: id_Langnum = -1
   integer :: id_EnhK = -1
   integer :: id_EnhW = -1
   integer :: id_EnhVt2 = -1
 
->>>>>>> 19d1e7f9
 
   ! Diagnostics arrays
   real, allocatable, dimension(:,:)   :: OBLdepth  !< Depth (positive) of OBL (m)
@@ -134,14 +131,11 @@
   real, allocatable, dimension(:,:)   :: Vs20pct   !< j-velocity of surface layer Stokes (m/s)
   real, allocatable, dimension(:,:)   :: Ussurf    !< i-velocity of surface Stokes (m/s)
   real, allocatable, dimension(:,:)   :: Vssurf    !< j-velocity of surface Stokes (m/s)
-<<<<<<< HEAD
-=======
   real, allocatable, dimension(:,:)   :: LangNum   !< Langmuir number
   real, allocatable, dimension(:,:)   :: EnhW   !< Langmuir number
   real, allocatable, dimension(:,:)   :: EnhK   !< Langmuir number
   real, allocatable, dimension(:,:)   :: EnhVt2   !< Langmuir number
 
->>>>>>> 19d1e7f9
 
 
 end type KPP_CS
@@ -421,9 +415,6 @@
   CS%id_vssurf = register_diag_field('ocean_model', 'Vs_surf', diag%axesCv1, Time, &
       'y-component Stokes drift at surface as passed to [CVmix] KPP',&
       'm/s')
-<<<<<<< HEAD
-  
-=======
   CS%id_Langnum = register_diag_field('ocean_model', 'LangNum', diag%axesT1, Time, &
       'Langmuir number as used by [CVmix] KPP',&
       'nondim')
@@ -435,7 +426,6 @@
       'Langmuir number enhancement to Vt2 as used by [CVmix] KPP','nondim')
 
   allocate( CS%OBLdepthprev( SZI_(G), SZJ_(G) ) );CS%OBLdepthprev(:,:)=0.0;
->>>>>>> 19d1e7f9
   if (CS%id_OBLdepth > 0) allocate( CS%OBLdepth( SZI_(G), SZJ_(G) ) )
   if (CS%id_OBLdepth > 0) CS%OBLdepth(:,:) = 0.
   if (CS%id_BulkDrho > 0) allocate( CS%dRho( SZI_(G), SZJ_(G), SZK_(G) ) )
@@ -476,8 +466,6 @@
   if (CS%id_ussurf > 0)    CS%ussurf(:,:) = 0.
   if (CS%id_vssurf > 0)    allocate( CS%vssurf( SZI_(G), SZJ_(G)) )
   if (CS%id_vssurf > 0)    CS%vssurf(:,:) = 0.
-<<<<<<< HEAD
-=======
   if (CS%id_LangNum > 0)    allocate( CS%LangNum( SZI_(G), SZJ_(G)) )
   if (CS%id_LangNum > 0)    CS%LangNum(:,:) = 0.
   if (CS%id_EnhVt2 > 0)    allocate( CS%EnhVt2( SZI_(G), SZJ_(G)) )
@@ -488,7 +476,6 @@
   if (CS%id_EnhK > 0)    CS%EnhK(:,:) = 0.
 
 
->>>>>>> 19d1e7f9
 end function KPP_init
 
 
@@ -565,10 +552,6 @@
   logical :: StokesShearInRIB  ! Use Stokes Shear in RIb calculation
   logical :: SurfaceStokesinRIB ! Use Surface Stokes in RIb
   logical :: StokesMixing
-<<<<<<< HEAD
-  real, save :: KPPHPREV ! Previous mixing layer depth to get Stokes enhancement
-=======
->>>>>>> 19d1e7f9
   real :: surfHuS, surfHvS, surfUs, surfVs, wavedir, currentdir
   real :: VarUp, VarDn, M, VarLo, VarAvg
   real :: H10pct, H20pct,CMNFACT, USx20pct, USy20pct
@@ -723,89 +706,6 @@
         Uk         = 0.5*(u(i,j,k)+u(i-1,j,k)) - surfU
         Vk         = 0.5*(v(i,j,k)+v(i,j-1,k)) - surfV
         
-
-<<<<<<< HEAD
-        if (present(Waves).and.associated(Waves)) then
-           StokesShearInRIb   = Waves%StokesShearInRIb
-           SurfaceStokesInRIb = Waves%SurfaceStokesinRIb
-           StokesMixing = Waves%StokesMixing
-           !/
-           ! If Stokes Shear in RIb, compute 10% of OBL Stokes average
-           !  rather than computing this from discritized, we can compute
-           !  more exactly through integration from spectrum
-           surfUS = 0.0 ;surfVS = 0.0;
-           H10pct=min(-0.1,-hTot);!hTot is 10% of OBL
-           if (StokesShearInRIb) then
-              do b=1,WAVES%NumBands
-                 if (WAVES%PartitionMode==0) then
-                    CMNFACT= (1.0 - EXP(H10pct*WAVES%WaveNum_Cen(b))) / &
-                         (0.-H10pct)/ (2*WAVES%WaveNum_Cen(b))
-                 elseif (WAVES%PartitionMode==1) then
-                    !Note in frequency mode we are TEMPORARILY
-                    ! using midpoint instead of integral/H to get average
-                    CMNFACT = EXP(H10pct/2.*2.*(2.*3.1415*WAVES%Freq_Cen(b))**2/ &
-                         GV%g_Earth)
-                 endif
-                 surfUS = surfUS + 0.5 * ( WAVES%STKx0(i,j,b) + &
-                      WAVES%STKx0(i-1,j,b) ) * CMNFACT
-                 surfVS = surfVS + 0.5 * ( WAVES%STKy0(i,j,b) + &
-                      WAVES%STKy0(i,j-1,b) ) * CMNFACT
-              enddo
-           endif
-           !/
-           ! Now compute Langmuir number at h points.
-           USy20pct = 0.0;USx20pct = 0.0;
-           H20pct=min(-0.1,-hTot*2.0);!hTot is 10% of OBL, hence 2x
-           do b=1,WAVES%NumBands
-              if (WAVES%PartitionMode==0) then
-                 CMNFACT = (1.0 - EXP(H20pct*2*WAVES%WaveNum_Cen(b))) &
-                      / (0.0-H20pct) / (2*WAVES%WaveNum_Cen(b))
-              elseif (WAVES%PartitionMode==1) then
-                 !Note in frequency mode we are TEMPORARILY                  
-                 ! using midpoint instead of integral/H to get average 
-                 CMNFACT = EXP(H20pct/2.*2.*(2.*3.1415*WAVES%Freq_Cen(b))**2/ &
-                         GV%g_Earth)
-              endif
-              USy20pct = USy20pct + 0.5 * ( WAVES%STKy0(i,j,b) &
-                   + WAVES%STKy0(i,j-1,b) ) * CMNFACT
-              USx20pct = USx20pct + 0.5 * ( WAVES%STKx0(i,j,b) &
-                   + WAVES%STKx0(i-1,j,b) ) * CMNFACT
-           enddo
-           print*,(usy20pct**2+usx20pct**2),h20pct,htot
-           ! Stokes Shear
-!           wavedir=atan2(0.5*(waves%us_y(i,j,1)+waves%us_y(i,j-1,1) -     &
-!                waves%us_y(i,j,ksfc)-waves%us_y(i,j-1,ksfc)),             &
-!                0.5*(waves%us_x(i,j,1)+waves%us_x(i-1,j,1) -              &
-!                waves%us_x(i,j,ksfc)-waves%us_x(i-1,j,ksfc)))
-           wavedir=atan2(USy20pct,USx20pct)
-           ! Lagrangian current shear (Reynolds stress direction approx)
-           currentdir= wavedir!atan2(0.5*(waves%us_y(i,j,1)+waves%us_y(i,j-1,1) - &
-           !     waves%us_y(i,j,ksfc)-waves%us_y(i,j-1,ksfc)               &
-           !     +v(i,j,1)+v(i,j-1,1)-v(i,j,ksfc)-v(i,j-1,ksfc)),          &
-           !     0.5*(waves%us_x(i,j,1)+waves%us_x(i-1,j,1) -              &
-           !     waves%us_x(i,j,ksfc)-waves%us_x(i-1,j,ksfc)               &
-           !     +u(i,j,1)+u(i-1,j,1)-u(i,j,ksfc)-u(i-1,j,ksfc)))
-           WAVES%LangNum(i,j) = sqrt(surfFricVel /      &
-                max(1.e-10,sqrt(USx20pct**2 + USy20pct**2))) &
-                *sqrt(1./max(0.000001,cos(wavedir-currentdir)))
-           if (WAVES%LangmuirEnhanceVt2) then
-              LangEnhVT2 = min(50.,1. + 2.3/sqrt(WAVES%LangNum(i,j)))
-           else
-              LangEnhVT2 = 1.0
-           endif
-        else
-           LangEnhW   = 1.0
-           LangEnhVT2 = 1.0
-           LangEnhK   = 1.0
-           StokesShearInRIb = .false.
-           SurfaceStokesInRIb = .false.
-           StokesMixing = .false.
-        endif
-
-        !print*,waves%langnum(i,j),langenhvt2,langenhk
-
-=======
->>>>>>> 19d1e7f9
         !BGR/ Adding Stokes drift
         if (StokesShearInRIb) then
            !Stokes drift is on grid centers for now
@@ -878,12 +778,13 @@
               0.5*(waves%us_x(i,j,1)+waves%us_x(i-1,j,1) -              &
               waves%us_x(i,j,ksfc)-waves%us_x(i-1,j,ksfc)               &
               +u(i,j,1)+u(i-1,j,1)-u(i,j,ksfc)-u(i-1,j,ksfc)))
-         currentdir= atan2(&
-              0.5*(v(i,j,1)+v(i,j-1,1)-v(i,j,ksfc)-v(i,j-1,ksfc)),&
-              0.5*(u(i,j,1)+u(i-1,j,1)-u(i,j,ksfc)-u(i-1,j,ksfc)))
-         WAVES%LangNum(i,j) = max(0.01,sqrt(surfFricVel /      &
+         currentdir= wavedir!atan2(&
+              !0.5*(v(i,j,1)+v(i,j-1,1)-v(i,j,ksfc)-v(i,j-1,ksfc)),&
+              !0.5*(u(i,j,1)+u(i-1,j,1)-u(i,j,ksfc)-u(i-1,j,ksfc)))
+         WAVES%LangNum(i,j) = max(1.e-6,sqrt(surfFricVel /      &
               max(1.e-10,sqrt(USx20pct**2 + USy20pct**2))) &
               *sqrt(1./max(0.000001,cos(wavedir-currentdir))))
+         print*,h20pct,sqrt(usy20pct**2+usx20pct**2),waves%LangNum(i,j)
 
          if (WAVES%LangmuirEnhanceVt2.or. CS%id_EnhVt2.gt.0) then
             LangEnhVT2 = min(50.,1. + 2.3/sqrt(WAVES%LangNum(i,j)))
@@ -913,7 +814,6 @@
            SurfaceStokesInRIb = .false.
            StokesMixing = .false.
         endif
-
 
       ! compute in-situ density
       call calculate_density(Temp_1D, Salt_1D, pres_1D, rho_1D, 1, 3*G%ke, EOS)
@@ -984,8 +884,6 @@
       OBLdepth_0d = min( OBLdepth_0d, -iFaceHeight(G%ke+1) ) ! no deeper than bottom
       kOBL        = CVmix_kpp_compute_kOBL_depth( iFaceHeight, cellHeight, OBLdepth_0d )
 
-
-
 !*************************************************************************
 ! smg: remove code below
 
@@ -1061,46 +959,21 @@
 ! smg: remove code above
 ! **********************************************************************
 
-<<<<<<< HEAD
-      if (present(Waves).and.associated(Waves)) then
-         ! Stokes Shear
-         !wavedir=atan2(0.5*(waves%us_y(i,j,1)+waves%us_y(i,j-1,1) -     &
-         !     waves%us_y(i,j,int(kOBL))-waves%us_y(i,j-1,int(kOBL))),   &
-         !       0.5*(waves%us_x(i,j,1)+waves%us_x(i-1,j,1) -            &
-         !       waves%us_x(i,j,int(kOBL))-waves%us_x(i-1,j,int(kOBL))))
-         wavedir=atan2(USy20pct,USx20pct)
-         ! Lagrangian current shear (Reynolds stress direction approx)
-         currentdir= atan2(0.5*(waves%us_y(i,j,1)+waves%us_y(i,j-1,1) - &
-              waves%us_y(i,j,int(kOBL))-waves%us_y(i,j-1,int(kOBL))     &
-              +v(i,j,1)+v(i,j-1,1)-v(i,j,int(kOBL))-v(i,j-1,int(kOBL))),&
-              0.5*(waves%us_x(i,j,1)+waves%us_x(i-1,j,1) -              &
-              waves%us_x(i,j,int(kOBL))-waves%us_x(i-1,j,int(kOBL))     &
-              +u(i,j,1)+u(i-1,j,1)-u(i,j,int(kOBL))-u(i-1,j,int(kOBL))))
-         WAVES%LangNum(i,j) = sqrt(surfFricVel /      &
-              max(1.e-10,sqrt(USx20pct**2 + USy20pct**2))) &
-              *min(100.,sqrt(1./max(0.000001,cos(wavedir-currentdir))))
-         
-         !/Compute enhancement factors
-         if (WAVES%LangmuirEnhanceW) then
-            LangEnhW   = sqrt(1.+(1.5*WAVES%LangNum(i,j))**(-2) + &
-                 (5.4*WAVES%LangNum(i,j))**(-4))
-         else
-            LangEnhW = 1.0
-         endif
-         if (WAVES%LangmuirEnhanceK) then
-            LangEnhK   = min(2.25, 1. + 1./WAVES%LangNum(i,j))
-         else
-            LangEnhK = 1.0
-         endif
-      endif
-
-=======
->>>>>>> 19d1e7f9
       ! Call CVMix/KPP to obtain OBL diffusivities, viscosities and non-local transports
       
       ! Unlike LMD94, we do not match to interior diffusivities. If using the original
       ! LMD94 shape function, not matching is equivalent to matching to a zero diffusivity.
 
+      !BGR/ Add option for use of surface buoyancy flux with total sw flux.
+      if (CS%SW_METHOD .eq. SW_METHOD_ALL_SW) then
+         surfBuoyFlux = buoyFlux(i,j,1)
+      elseif (CS%SW_METHOD .eq. SW_METHOD_MXL_SW) then
+         surfBuoyFlux  = buoyFlux(i,j,1) - buoyFlux(i,j,int(kOBL)+1) ! We know the actual buoyancy flux into the OBL
+      elseif (CS%SW_METHOD .eq. SW_METHOD_LV1_SW) then
+         surfBuoyFlux  = buoyFlux(i,j,1) - buoyFlux(i,j,2) 
+      endif
+
+      ! If option "MatchBoth" is selected in CVMix, MOM should be capable of matching.
       if (.not. (CS%MatchTechnique.eq.'MatchBoth')) then
          Kdiffusivity(:,:) = 0. ! Diffusivities for heat and salt (m2/s)
          Kviscosity(:)     = 0. ! Viscosity (m2/s)
@@ -1108,15 +981,6 @@
          Kdiffusivity(:,1) = Kt(i,j,:)
          Kdiffusivity(:,2) = Ks(i,j,:)
          Kviscosity(:)=Kv(i,j,:)
-      endif
-
-      !BGR/ Add option for use of surface buoyancy flux with total sw flux.
-      if (CS%SW_METHOD .eq. SW_METHOD_ALL_SW) then
-         surfBuoyFlux = buoyFlux(i,j,1)
-      elseif (CS%SW_METHOD .eq. SW_METHOD_MXL_SW) then
-         surfBuoyFlux  = buoyFlux(i,j,1) - buoyFlux(i,j,int(kOBL)+1) ! We know the actual buoyancy flux into the OBL
-      elseif (CS%SW_METHOD .eq. SW_METHOD_LV1_SW) then
-         surfBuoyFlux  = buoyFlux(i,j,1) - buoyFlux(i,j,2) 
       endif
 
       !BGR pass LTEnhancement here
@@ -1240,7 +1104,7 @@
 
       ! Copy 1d data into 3d diagnostic arrays
       !/ grabbing obldepth_0d for prev.
-      CS%OBLdepthprev(i,j)=OBLdepth_0d
+      CS%OBLdepthprev(i,j)=OBLdepth_0d*0.1
       !\ this can replace the other and be allocated independent of diagnostic output
       if (CS%id_OBLdepth > 0) CS%OBLdepth(i,j) = OBLdepth_0d
       if (CS%id_BulkDrho > 0) CS%dRho(i,j,:)   = deltaRho(:)
@@ -1259,22 +1123,15 @@
       if (CS%id_Ssurf  > 0)   CS%Ssurf(i,j)    = surfSalt
       if (CS%id_Usurf  > 0)   CS%Usurf(i,j)    = surfU
       if (CS%id_Vsurf  > 0)   CS%Vsurf(i,j)    = surfv
-<<<<<<< HEAD
       if (present(waves).and.associated(waves)) then
-=======
-      if (present(waves)) then
->>>>>>> 19d1e7f9
          if (CS%id_us20pct  > 0)   CS%us20pct(i,j)    = usx20pct
          if (CS%id_vs20pct  > 0)   CS%vs20pct(i,j)    = usy20pct
          if (CS%id_ussurf  > 0)   CS%ussurf(i,j)    = WAVES%Us0_x(i,j)
          if (CS%id_vssurf  > 0)   CS%vssurf(i,j)    = WAVES%Us0_y(i,j)
-<<<<<<< HEAD
-=======
          if (CS%id_LangNum > 0)   CS%LangNum(i,j)    = WAVES%LangNum(i,j)
          if (CS%id_EnhW > 0)     CS%EnhW(i,j)    = LangEnhW
          if (CS%id_EnhK > 0)     CS%EnhK(i,j)    = LangEnhK
          if (CS%id_EnhVt2 > 0)   CS%EnhVt2(i,j)  = LangEnhVt2
->>>>>>> 19d1e7f9
       endif
       ! Update output of routine
       if (.not. CS%passiveMode) then
@@ -1333,14 +1190,11 @@
   if (CS%id_vs20pct  > 0) call post_data(CS%id_vs20pct,  CS%vs20pct,         CS%diag)
   if (CS%id_ussurf   > 0) call post_data(CS%id_ussurf,   CS%ussurf,          CS%diag)
   if (CS%id_vssurf   > 0) call post_data(CS%id_vssurf,   CS%vssurf,          CS%diag)
-<<<<<<< HEAD
-=======
   if (CS%id_LangNum  > 0) call post_data(CS%id_LangNum,  CS%LangNum,         CS%diag)
   if (CS%id_EnhW     > 0) call post_data(CS%id_EnhW,     CS%EnhW,            CS%diag)
   if (CS%id_EnhK     > 0) call post_data(CS%id_EnhK,     CS%EnhK,            CS%diag)
   if (CS%id_EnhVt2   > 0) call post_data(CS%id_EnhVt2,   CS%EnhVt2,          CS%diag)
 
->>>>>>> 19d1e7f9
 
 end subroutine KPP_calculate
 
