--- conflicted
+++ resolved
@@ -51,7 +51,8 @@
   real    :: Ri_crit                   !< Critical bulk Richardson number (defines OBL depth)
   real    :: vonKarman                 !< von Karman constant (dimensionless)
   real    :: cs                        !< Parameter for computing velocity scale function (dimensionless)
-  real    :: cs2
+  real    :: cs2                       !< Parameter for multiplying by non-local term
+                                       !   This is active for NLT_SHAPE_CUBIC_LMD only
   logical :: enhance_diffusion         !< If True, add enhanced diffusivity at base of boundary layer.
   character(len=10) :: interpType      !< Type of interpolation in determining OBL depth
   logical :: computeEkman              !< If True, compute Ekman depth limit for OBLdepth
@@ -143,6 +144,7 @@
   character(len=40) :: mod = 'MOM_KPP' ! name of this module
   character(len=20) :: string          ! local temporary string
   logical :: CS_IS_ONE=.false.
+
   if (associated(CS)) call MOM_error(FATAL, 'MOM_KPP, KPP_init: '// &
            'Control structure has already been initialized')
   allocate(CS)
@@ -194,7 +196,7 @@
                  units='nondim', default=98.96)
   call get_param(paramFile, mod, 'CS2', CS%cs2,                        &
                  'Parameter for computing velocity scale function.', &
-                 units='nondim', default=6.32)
+                 units='nondim', default=6.32739901508)
   call get_param(paramFile, mod, 'DEEP_OBL_OFFSET', CS%deepOBLoffset,                             &
                  'If non-zero, the distance above the bottom to which the OBL is clipped\n'//     &
                  'if it would otherwise reach the bottom. The smaller of this and 0.1D is used.', &
@@ -259,6 +261,8 @@
                  '\t ParabolicNonLocal = sigma*(1-sigma)^2 for diffusivity; (1-sigma)^2 for NLT',         &
                  default='SimpleShapes')
   if (CS%MatchTechnique.eq.'ParabolicNonLocal') then
+     ! This forces Cs2 (Cs in non-local computation) to equal 1 for parabolic non-local option.
+     !  May be used during CVmix initialization.
      Cs_is_one=.true.
   endif
   call get_param(paramFile, mod, 'KPP_ZERO_DIFFUSIVITY', CS%KPPzeroDiffusivity,            &
@@ -268,7 +272,6 @@
                  'If true, adds KPP diffusivity to diffusivity from other schemes.'//&
                  'If false, KPP is the only diffusivity wherever KPP is non-zero.',  &
                  default=.True.)
-<<<<<<< HEAD
   call get_param(paramFile, mod, 'KPP_SHORTWAVE_METHOD',string,                      &
                  'Determines contribution of shortwave radiation to KPP surface '// &
                  'buoyancy flux.  Options include:\n'//                             &
@@ -283,12 +286,10 @@
     case default ; call MOM_error(FATAL,"KPP_init: "// &
                    "Unrecognized KPP_SHORTWAVE_METHOD option"//trim(string))
   end select
-=======
   call get_param(paramFile, mod, 'CVMIX_ZERO_H_WORK_AROUND', CS%min_thickness,                           &
                  'A minimum thickness used to avoid division by small numbers in the vicinity\n'//       &
                  'of vanished layers. This is independent of MIN_THICKNESS used in other parts of MOM.', &
                  units='m', default=0.)
->>>>>>> 31e0d74a
 
   call closeParameterBlock(paramFile)
   call get_param(paramFile, mod, 'DEBUG', CS%debug, default=.False., do_not_log=.True.)
@@ -468,7 +469,7 @@
   real :: dh    ! The local thickness used for calculating interface positions (m)
   real :: hcorr ! A cumulative correction arising from inflation of vanished layers (m)
   integer :: kk, ksfc, ktmp
-  real :: Tup, Hup, Tlo, Hlo, DPT
+
 #ifdef __DO_SAFETY_CHECKS__
   if (CS%debug) then
     call hchksum(h*GV%H_to_m, "KPP in: h",G%HI,haloshift=0)
@@ -620,12 +621,6 @@
       N2_1d(G%ke+1 ) = 0.0
       N_1d(G%ke+1 )  = 0.0
 
-      !Apply N2 smoothing
-       !do k = 1, G%ke
-       ! kp1 = min(k+5, G%ke)
-       ! N2_1d(k)    = N2_1d(kp1)
-       ! N_1d(k)     = sqrt( max( N2_1d(k), 0.) )
-      !enddo
       ! turbulent velocity scales w_s and w_m computed at the cell centers.
       ! Note that if sigma > CS%surf_layer_ext, then CVmix_kpp_compute_turbulent_scales
       ! computes w_s and w_m velocity scale at sigma=CS%surf_layer_ext. So we only pass
@@ -755,9 +750,7 @@
 
       ! Unlike LMD94, we do not match to interior diffusivities. If using the original
       ! LMD94 shape function, not matching is equivalent to matching to a zero diffusivity.
-<<<<<<< HEAD
-      Kdiffusivity(:,:) = 0. ! Diffusivities for heat and salt (m2/s)
-      Kviscosity(:)     = 0. ! Viscosity (m2/s)
+
       !BGR/ Add option for use of surface buoyancy flux with total sw flux.
       if (CS%SW_METHOD .eq. SW_METHOD_ALL_SW) then
          surfBuoyFlux = buoyFlux(i,j,1)
@@ -766,7 +759,7 @@
       elseif (CS%SW_METHOD .eq. SW_METHOD_LV1_SW) then
          surfBuoyFlux  = buoyFlux(i,j,1) - buoyFlux(i,j,2) 
       endif
-=======
+
       ! If option "MatchBoth" is selected in CVMix, MOM should be capable of matching.
       if (.not. (CS%MatchTechnique.eq.'MatchBoth')) then
          Kdiffusivity(:,:) = 0. ! Diffusivities for heat and salt (m2/s)
@@ -776,8 +769,7 @@
          Kdiffusivity(:,2) = Ks(i,j,:)
          Kviscosity(:)=Kv(i,j,:)
       endif
-      surfBuoyFlux  = buoyFlux(i,j,1) - buoyFlux(i,j,int(kOBL)+1) ! We know the actual buoyancy flux into the OBL
->>>>>>> 31e0d74a
+
       call cvmix_coeffs_kpp(Kviscosity,        & ! (inout) Total viscosity (m2/s)
                             Kdiffusivity(:,1), & ! (inout) Total heat diffusivity (m2/s)
                             Kdiffusivity(:,2), & ! (inout) Total salt diffusivity (m2/s)
@@ -807,42 +799,22 @@
       ! MOM6 recommended shape is the parabolic; it gives deeper boundary layer
       ! and no spurious extrema.
       if (surfBuoyFlux < 0.0) then
-         Hup=h(i,j,1)*GV%H_to_m;
-         Tup=Temp(i,j,1)*Hup
-         Tlo=0.0;Hlo=0.0;
-         DPT=0.0;
-        !  do ktmp = 2,G%ke
-        !     DPT=DPT+ h(i,j,ktmp)*GV%H_to_m 
-        !     if (DPT.lt..2*OBLdepth_0d) then
-        !        delH = h(i,j,ktmp)*GV%H_to_m
-        !        Hup = Hup + delH              
-        !        Tup = Tup + Temp(i,j,ktmp) * delH
-        !     elseif (DPT.lt.OBLdepth_0d) then
-        !        delH = h(i,j,ktmp)*GV%H_to_m
-        !        Hlo = Hlo + delH
-        !        Tlo = Tlo + Temp(i,j,ktmp) * delH 
-        !        Tlo = max(Tlo,Temp(i,j,ktmp))
-        !     endif
-        ! enddo
-        ! Tup=Tup/Hup;!Tlo=Tlo/Hlo;
-        ! CS%CS2=6.32*max((Tlo-Tup)/0.01,0.0)
-        ! print*,DPT,OBLdepth_0d,CS%CS2
         if (CS%NLT_shape == NLT_SHAPE_CUBIC) then
           do k = 2, G%ke
             sigma = min(1.0,-iFaceHeight(k)/OBLdepth_0d)
-            nonLocalTrans(k,1) = CS%CS2 *(1.0 - sigma)**2 * (1.0 + 2.0*sigma)
+            nonLocalTrans(k,1) = (1.0 - sigma)**2 * (1.0 + 2.0*sigma) !*
             nonLocalTrans(k,2) = nonLocalTrans(k,1)
           enddo
         elseif (CS%NLT_shape == NLT_SHAPE_PARABOLIC) then
           do k = 2, G%ke
             sigma = min(1.0,-iFaceHeight(k)/OBLdepth_0d)
-            nonLocalTrans(k,1) = CS%CS2 *(1.0 - sigma)**2
+            nonLocalTrans(k,1) = (1.0 - sigma)**2 !*CS%CS2
             nonLocalTrans(k,2) = nonLocalTrans(k,1)
           enddo
         elseif (CS%NLT_shape == NLT_SHAPE_LINEAR) then
           do k = 2, G%ke
             sigma = min(1.0,-iFaceHeight(k)/OBLdepth_0d)
-            nonLocalTrans(k,1) = CS%CS2 *(1.0 - sigma)
+            nonLocalTrans(k,1) = (1.0 - sigma)!*CS%CS2
             nonLocalTrans(k,2) = nonLocalTrans(k,1)
           enddo
         elseif (CS%NLT_shape == NLT_SHAPE_CUBIC_LMD) then
