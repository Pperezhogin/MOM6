--- conflicted
+++ resolved
@@ -475,15 +475,11 @@
   CS%id_Usurf = register_diag_field('ocean_model', 'KPP_Usurf', diag%axesCu1, Time, &
       'i-component flow of surface layer (10% of OBL depth) as passed to [CVMix] KPP', 'm/s')
   CS%id_Vsurf = register_diag_field('ocean_model', 'KPP_Vsurf', diag%axesCv1, Time, &
-<<<<<<< HEAD
-      'j-component flow of surface layer (10% of OBL depth) as passed to [CVmix] KPP', 'm/s')
+      'j-component flow of surface layer (10% of OBL depth) as passed to [CVMix] KPP', 'm/s')
   CS%id_EnhK = register_diag_field('ocean_model', 'EnhK', diag%axesTI, Time, &
-      'Langmuir number enhancement to K as used by [CVmix] KPP','nondim')
+      'Langmuir number enhancement to K as used by [CVMix] KPP','nondim')
   CS%id_EnhVt2 = register_diag_field('ocean_model', 'EnhVt2', diag%axesTL, Time, &
-      'Langmuir number enhancement to Vt2 as used by [CVmix] KPP','nondim')
-=======
-      'j-component flow of surface layer (10% of OBL depth) as passed to [CVMix] KPP', 'm/s')
->>>>>>> 77a97ba8
+      'Langmuir number enhancement to Vt2 as used by [CVMix] KPP','nondim')
 
   allocate( CS%OBLdepthprev( SZI_(G), SZJ_(G) ) );CS%OBLdepthprev(:,:)=0.0;
   if (CS%id_OBLdepth > 0) allocate( CS%OBLdepth( SZI_(G), SZJ_(G) ) )
@@ -849,18 +845,11 @@
       enddo
 
       ! Calculate Bulk Richardson number from eq (21) of LMD94
-<<<<<<< HEAD
       BulkRi_1d = CVmix_kpp_compute_bulk_Richardson( &
                   zt_cntr = cellHeight(1:G%ke),      & ! Depth of cell center (m)
                   delta_buoy_cntr=GoRho*deltaRho,    & ! Bulk buoyancy difference, Br-B(z) (1/s)
                   delta_Vsqr_cntr=deltaU2,           & ! Square of resolved velocity difference (m2/s2)
-                  Vt_sqr_cntr=VT2_1d,                &
-=======
-      BulkRi_1d = CVMix_kpp_compute_bulk_Richardson( &
-                  cellHeight(1:G%ke),                & ! Depth of cell center (m)
-                  GoRho*deltaRho,                    & ! Bulk buoyancy difference, Br-B(z) (1/s)
-                  deltaU2,                           & ! Square of resolved velocity difference (m2/s2)
->>>>>>> 77a97ba8
+                  Vt_sqr_cntr=Vt2_1d,                &
                   ws_cntr=Ws_1d,                     & ! Turbulent velocity scale profile (m/s)
                   N_iface=N_1d)                        ! Buoyancy frequency (1/s)
 
@@ -897,7 +886,6 @@
 
 ! Following "correction" step has been found to be unnecessary.
 ! Code should be removed after further testing.
-<<<<<<< HEAD
 ! BGR: 03/15/2018-> Restructured code (Vt2 changed to compute from call in MOM_KPP now)
 !      I have not taken this restructuring into account here.
 !      Do we ever run with correctSurfLayerAvg?
@@ -969,76 +957,6 @@
        !   kOBL        = CVmix_kpp_compute_kOBL_depth( iFaceHeight, cellHeight, OBLdepth_0d )
 
        ! endif   ! endif for "correction" step
-=======
-      if (CS%correctSurfLayerAvg) then
-
-        SLdepth_0d = CS%surf_layer_ext * OBLdepth_0d
-        hTot      = h(i,j,1)
-        surfTemp  = Temp(i,j,1) ; surfHtemp = surfTemp * hTot
-        surfSalt  = Salt(i,j,1) ; surfHsalt = surfSalt * hTot
-        surfU     = 0.5*(u(i,j,1)+u(i-1,j,1)) ; surfHu = surfU * hTot
-        surfV     = 0.5*(v(i,j,1)+v(i,j-1,1)) ; surfHv = surfV * hTot
-        pRef      = 0.0
-
-        do k = 2, G%ke
-
-          ! Recalculate differences with surface layer
-          Uk = 0.5*(u(i,j,k)+u(i-1,j,k)) - surfU
-          Vk = 0.5*(v(i,j,k)+v(i,j-1,k)) - surfV
-          deltaU2(k) = Uk**2 + Vk**2
-          pRef = pRef + GV%H_to_Pa * h(i,j,k)
-          call calculate_density(surfTemp, surfSalt, pRef, rho1, EOS)
-          call calculate_density(Temp(i,j,k), Salt(i,j,k), pRef, rhoK, EOS)
-          deltaRho(k) = rhoK - rho1
-
-          ! Surface layer averaging (needed for next k+1 iteration of this loop)
-          if (hTot < SLdepth_0d) then
-            delH = min( max(0., SLdepth_0d - hTot), h(i,j,k)*GV%H_to_m )
-            hTot = hTot + delH
-            surfHtemp = surfHtemp + Temp(i,j,k) * delH ; surfTemp = surfHtemp / hTot
-            surfHsalt = surfHsalt + Salt(i,j,k) * delH ; surfSalt = surfHsalt / hTot
-            surfHu = surfHu + 0.5*(u(i,j,k)+u(i-1,j,k)) * delH ; surfU = surfHu / hTot
-            surfHv = surfHv + 0.5*(v(i,j,k)+v(i,j-1,k)) * delH ; surfV = surfHv / hTot
-          endif
-
-        enddo
-
-        BulkRi_1d = CVMix_kpp_compute_bulk_Richardson( &
-                    cellHeight(1:G%ke),                & ! Depth of cell center (m)
-                    GoRho*deltaRho,                    & ! Bulk buoyancy difference, Br-B(z) (1/s)
-                    deltaU2,                           & ! Square of resolved velocity difference (m2/s2)
-                    ws_cntr=Ws_1d,                     & ! Turbulent velocity scale profile (m/s)
-                    N_iface=N_1d )                       ! Buoyancy frequency (1/s)
-
-        surfBuoyFlux = buoyFlux(i,j,1) ! This is only used in kpp_compute_OBL_depth to limit
-                                       ! h to Monin-Obukov (default is false, ie. not used)
-
-        call CVMix_kpp_compute_OBL_depth( &
-          BulkRi_1d,              & ! (in) Bulk Richardson number
-          iFaceHeight,            & ! (in) Height of interfaces (m)
-          OBLdepth_0d,            & ! (out) OBL depth (m)
-          kOBL,                   & ! (out) level (+fraction) of OBL extent
-          zt_cntr=cellHeight,     & ! (in) Height of cell centers (m)
-          surf_fric=surfFricVel,  & ! (in) Turbulent friction velocity at surface (m/s)
-          surf_buoy=surfBuoyFlux, & ! (in) Buoyancy flux at surface (m2/s3)
-          Coriolis=Coriolis,      & ! (in) Coriolis parameter (1/s)
-          CVMix_kpp_params_user=CS%KPP_params ) ! KPP parameters
-
-        if (CS%deepOBLoffset>0.) then
-          zBottomMinusOffset = iFaceHeight(G%ke+1) + min(CS%deepOBLoffset,-0.1*iFaceHeight(G%ke+1))
-          OBLdepth_0d = min( OBLdepth_0d, -zBottomMinusOffset )
-          kOBL = CVMix_kpp_compute_kOBL_depth( iFaceHeight, cellHeight, OBLdepth_0d )
-        endif
-
-        ! apply some constraints on OBLdepth
-        if(CS%fixedOBLdepth)  OBLdepth_0d = CS%fixedOBLdepth_value
-        OBLdepth_0d = max( OBLdepth_0d, -iFaceHeight(2) )      ! no shallower than top layer
-        OBLdepth_0d = min( OBLdepth_0d, -iFaceHeight(G%ke+1) ) ! no deep than bottom
-        kOBL        = CVMix_kpp_compute_kOBL_depth( iFaceHeight, cellHeight, OBLdepth_0d )
-
-      endif   ! endif for "correction" step
-
->>>>>>> 77a97ba8
 ! smg: remove code above
 ! **********************************************************************
 
@@ -1170,30 +1088,18 @@
       ! recompute wscale for diagnostics, now that we in fact know boundary layer depth
       !BGR consider if LTEnhancement is wanted for diagnostics
       if (CS%id_Ws > 0) then
-<<<<<<< HEAD
         call CVmix_kpp_compute_turbulent_scales( &
              -CellHeight/OBLdepth_0d,            & ! (in)  Normalized boundary layer coordinate
              OBLdepth_0d,                        & ! (in)  OBL depth (m)
              surfBuoyFlux,                       & ! (in)  Buoyancy flux at surface (m2/s3)
              surfFricVel,                        & ! (in)  Turbulent friction velocity at surface (m/s)
              w_s=Ws_1d,                          & ! (out) Turbulent velocity scale profile (m/s)
-            CVmix_kpp_params_user=CS%KPP_params)     !  KPP parameters
-=======
-          call CVMix_kpp_compute_turbulent_scales( &
-            -CellHeight/OBLdepth_0d,               & ! (in)  Normalized boundary layer coordinate
-            OBLdepth_0d,                           & ! (in)  OBL depth (m)
-            surfBuoyFlux,                          & ! (in)  Buoyancy flux at surface (m2/s3)
-            surfFricVel,                           & ! (in)  Turbulent friction velocity at surface (m/s)
-            w_s=Ws_1d,                             & ! (out) Turbulent velocity scale profile (m/s)
-            CVMix_kpp_params_user=CS%KPP_params    & !       KPP parameters
-            )
->>>>>>> 77a97ba8
+             CVmix_kpp_params_user=CS%KPP_params)  !  KPP parameters
           CS%Ws(i,j,:) = Ws_1d(:)
       endif
 
       ! compute unresolved squared velocity for diagnostics
       if (CS%id_Vt2 > 0) then
-<<<<<<< HEAD
 !BGR Now computing VT2 above so can modify for LT
 !    therefore, don't repeat this operation here
 !        Vt2_1d(:) = CVmix_kpp_compute_unresolved_shear( &
@@ -1201,13 +1107,6 @@
 !                    ws_cntr=Ws_1d,                      & ! Turbulent velocity scale profile, at centers (m/s)
 !                    N_iface=N_1d,                       & ! Buoyancy frequency at interface (1/s)
 !                    CVmix_kpp_params_user=CS%KPP_params ) ! KPP parameters
-=======
-        Vt2_1d(:) = CVMix_kpp_compute_unresolved_shear( &
-                    cellHeight(1:G%ke),                 & ! Depth of cell center (m)
-                    ws_cntr=Ws_1d,                      & ! Turbulent velocity scale profile, at centers (m/s)
-                    N_iface=N_1d,                       & ! Buoyancy frequency at interface (1/s)
-                    CVMix_kpp_params_user=CS%KPP_params ) ! KPP parameters
->>>>>>> 77a97ba8
         CS%Vt2(i,j,:) = Vt2_1d(:)
       endif
 
