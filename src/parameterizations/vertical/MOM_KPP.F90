!> Provides the K-Profile Parameterization (KPP) of Large et al., 1994, via CVMix.
module MOM_KPP

! License goes here?

use MOM_coms,          only : max_across_PEs
use MOM_checksums,     only : hchksum, is_NaN
use MOM_diag_mediator, only : time_type, diag_ctrl, safe_alloc_ptr, post_data
use MOM_diag_mediator, only : query_averaging_enabled, register_diag_field
use MOM_error_handler, only : MOM_error, MOM_mesg, FATAL, WARNING, is_root_PE
use MOM_EOS,           only : EOS_type, calculate_density
use MOM_file_parser,   only : get_param, log_param, log_version, param_file_type
use MOM_file_parser,   only : openParameterBlock, closeParameterBlock
use MOM_grid,          only : ocean_grid_type, isPointInCell
use MOM_verticalGrid,  only : verticalGrid_type

use CVmix_kpp, only : CVmix_init_kpp, CVmix_put_kpp, CVmix_get_kpp_real
use CVmix_kpp, only : CVmix_coeffs_kpp
use CVmix_kpp, only : CVmix_kpp_compute_OBL_depth
use CVmix_kpp, only : CVmix_kpp_compute_turbulent_scales
use CVmix_kpp, only : CVmix_kpp_compute_bulk_Richardson
use CVmix_kpp, only : CVmix_kpp_compute_unresolved_shear
use CVmix_kpp, only : CVmix_kpp_params_type
use CVmix_kpp, only : CVmix_kpp_compute_kOBL_depth

implicit none ; private

#include "MOM_memory.h"

public :: KPP_init
public :: KPP_calculate
public :: KPP_end
public :: KPP_NonLocalTransport_temp
public :: KPP_NonLocalTransport_saln

! Enumerated constants
integer, private, parameter :: NLT_SHAPE_CVMIX     = 0 !< Use the CVmix profile
integer, private, parameter :: NLT_SHAPE_LINEAR    = 1 !< Linear, \f$ G(\sigma) = 1-\sigma \f$
integer, private, parameter :: NLT_SHAPE_PARABOLIC = 2 !< Parabolic, \f$ G(\sigma) = (1-\sigma)^2 \f$
integer, private, parameter :: NLT_SHAPE_CUBIC     = 3 !< Cubic, \f$ G(\sigma) = 1 + (2\sigma-3) \sigma^2\f$
integer, private, parameter :: NLT_SHAPE_CUBIC_LMD = 4 !< Original shape, \f$ G(\sigma) = \frac{27}{4} \sigma (1-\sigma)^2 \f$

integer, private, parameter :: SW_METHOD_ALL_SW = 0 !< Use all shortwave radiation
integer, private, parameter :: SW_METHOD_MXL_SW = 1 !< Use shortwave radiation absorbed in mixing layer
integer, private, parameter :: SW_METHOD_LV1_SW = 2 !< Use shortwave radiation absorbed in layer 1

!> Control structure for containing KPP parameters/data
type, public :: KPP_CS ; private

  ! Parameters
  real    :: Ri_crit                   !< Critical bulk Richardson number (defines OBL depth)
  real    :: vonKarman                 !< von Karman constant (dimensionless)
  real    :: cs                        !< Parameter for computing velocity scale function (dimensionless)
  logical :: enhance_diffusion         !< If True, add enhanced diffusivity at base of boundary layer.
  character(len=10) :: interpType      !< Type of interpolation in determining OBL depth
  logical :: computeEkman              !< If True, compute Ekman depth limit for OBLdepth
  logical :: computeMoninObukhov       !< If True, compute Monin-Obukhov limit for OBLdepth
  logical :: passiveMode               !< If True, makes KPP passive meaning it does NOT alter the diffusivity
  real    :: deepOBLoffset             !< If non-zero, is a distance from the bottom that the OBL can not penetrate through (m)
  real    :: minOBLdepth               !< If non-zero, is a minimum depth for the OBL (m)
  real    :: surf_layer_ext            !< Fraction of OBL depth considered in the surface layer (nondim)
  real    :: minVtsqr                  !< Min for the squared unresolved velocity used in Rib CVMix calculation (m2/s2)
  logical :: fixedOBLdepth             !< If True, will fix the OBL depth at fixedOBLdepth_value
  real    :: fixedOBLdepth_value       !< value for the fixed OBL depth when fixedOBLdepth==True.
  logical :: debug                     !< If True, calculate checksums and write debugging information
  character(len=30) :: MatchTechnique  !< Method used in CVMix for setting diffusivity and NLT profile functions
  integer :: NLT_shape                 !< MOM6 over-ride of CVMix NLT shape function
  logical :: applyNonLocalTrans        !< If True, apply non-local transport to heat and scalars
  logical :: KPPzeroDiffusivity        !< If True, will set diffusivity and viscosity from KPP to zero; for testing purposes.
  logical :: KPPisAdditive             !< If True, will add KPP diffusivity to initial diffusivity.
                                       !! If False, will replace initial diffusivity wherever KPP diffusivity is non-zero.
  ! smg: obsolete below
  logical :: correctSurfLayerAvg       !< If true, applies a correction to the averaging of surface layer properties
  real    :: surfLayerDepth            !< A guess at the depth of the surface layer (which should 0.1 of OBLdepth) (m)
  ! smg: obsolete above
  integer :: SW_METHOD                 !<Sets method for using shortwave radiation in surface buoyancy flux

  !> CVmix parameters
  type(CVmix_kpp_params_type), pointer :: KPP_params => NULL()

  ! Diagnostic handles and pointers
  type(diag_ctrl), pointer :: diag => NULL()
  integer :: id_OBLdepth = -1, id_BulkRi   = -1
  integer :: id_N        = -1, id_N2       = -1
  integer :: id_Ws       = -1, id_Vt2      = -1
  integer :: id_BulkUz2  = -1, id_BulkDrho = -1
  integer :: id_uStar    = -1, id_buoyFlux = -1
  integer :: id_QminusSW = -1, id_netS     = -1
  integer :: id_sigma    = -1, id_Kv_KPP   = -1
  integer :: id_Kt_KPP   = -1, id_Ks_KPP   = -1
  integer :: id_Tsurf    = -1, id_Ssurf    = -1
  integer :: id_Usurf    = -1, id_Vsurf    = -1
  integer :: id_Kd_in    = -1
  integer :: id_NLTt     = -1
  integer :: id_NLTs     = -1
  integer :: id_NLT_dSdt = -1
  integer :: id_NLT_dTdt = -1
  integer :: id_NLT_temp_budget = -1
  integer :: id_NLT_saln_budget = -1

  ! Diagnostics arrays
  real, allocatable, dimension(:,:)   :: OBLdepth  !< Depth (positive) of OBL (m)
  real, allocatable, dimension(:,:,:) :: dRho      !< Bulk difference in density (kg/m3)
  real, allocatable, dimension(:,:,:) :: Uz2       !< Square of bulk difference in resolved velocity (m2/s2)
  real, allocatable, dimension(:,:,:) :: BulkRi    !< Bulk Richardson number for each layer (dimensionless)
  real, allocatable, dimension(:,:,:) :: sigma     !< Sigma coordinate (dimensionless)
  real, allocatable, dimension(:,:,:) :: Ws        !< Turbulent velocity scale for scalars (m/s)
  real, allocatable, dimension(:,:,:) :: N         !< Brunt-Vaisala frequency (1/s)
  real, allocatable, dimension(:,:,:) :: N2        !< Squared Brunt-Vaisala frequency (1/s2)
  real, allocatable, dimension(:,:,:) :: Vt2       !< Unresolved squared turbulence velocity for bulk Ri (m2/s2)
  real, allocatable, dimension(:,:,:) :: Kt_KPP    !< Temp diffusivity from KPP (m2/s)
  real, allocatable, dimension(:,:,:) :: Ks_KPP    !< Scalar diffusivity from KPP (m2/s)
  real, allocatable, dimension(:,:,:) :: Kv_KPP    !< Viscosity due to KPP (m2/s)
  real, allocatable, dimension(:,:)   :: Tsurf     !< Temperature of surface layer (C)
  real, allocatable, dimension(:,:)   :: Ssurf     !< Salinity of surface layer (ppt)
  real, allocatable, dimension(:,:)   :: Usurf     !< i-velocity of surface layer (m/s)
  real, allocatable, dimension(:,:)   :: Vsurf     !< j-velocity of surface layer (m/s)

end type KPP_CS

! Module data used for debugging only
logical, parameter :: verbose = .False.
#define __DO_SAFETY_CHECKS__

contains

!> Initialize the CVmix KPP module and set up diagnostics
!! Returns True if KPP is to be used, False otherwise.
logical function KPP_init(paramFile, G, diag, Time, CS, passive)

  ! Arguments
  type(param_file_type),   intent(in)    :: paramFile !< File parser
  type(ocean_grid_type),   intent(in)    :: G         !< Ocean grid
  type(diag_ctrl), target, intent(in)    :: diag      !< Diagnostics
  type(time_type),         intent(in)    :: Time      !< Time
  type(KPP_CS),            pointer       :: CS        !< Control structure
  logical, optional,       intent(out)   :: passive   !< Copy of %passiveMode

  ! Local variables
#include "version_variable.h"
  character(len=40) :: mod = 'MOM_KPP' ! name of this module
  character(len=20) :: string          ! local temporary string

  if (associated(CS)) call MOM_error(FATAL, 'MOM_KPP, KPP_init: '// &
           'Control structure has already been initialized')
  allocate(CS)

  ! Read parameters
  call log_version(paramFile, mod, version, 'This is the MOM wrapper to CVmix:KPP\n' // &
            'See http://code.google.com/p/cvmix/')
  call get_param(paramFile, mod, "USE_KPP", KPP_init, &
                 "If true, turns on the [CVmix] KPP scheme of Large et al., 1994,\n"// &
                 "to calculate diffusivities and non-local transport in the OBL.",     &
                 default=.false.)
  ! Forego remainder of initialization if not using this scheme
  if (.not. KPP_init) return

  call openParameterBlock(paramFile,'KPP')
  call get_param(paramFile, mod, 'PASSIVE', CS%passiveMode,           &
                 'If True, puts KPP into a passive-diagnostic mode.', &
                  default=.False.)
  if (present(passive)) passive=CS%passiveMode ! This is passed back to the caller so
                                               ! the caller knows to not use KPP output
  call get_param(paramFile, mod, 'APPLY_NONLOCAL_TRANSPORT', CS%applyNonLocalTrans,  &
                 'If True, applies the non-local transport to heat and scalars.\n'//  &
                 'If False, calculates the non-local transport and tendencies but\n'//&
                 'purely for diagnostic purposes.',                                   &
                 default=.not. CS%passiveMode)
  call get_param(paramFile, mod, 'RI_CRIT', CS%Ri_crit,                            &
                 'Critical bulk Richardson number used to define depth of the\n'// &
                 'surface Ocean Boundary Layer (OBL).',                            &
                 units='nondim', default=0.3)
  call get_param(paramFile, mod, 'VON_KARMAN', CS%vonKarman, &
                 'von Karman constant.',                     &
                 units='nondim', default=0.40)
  call get_param(paramFile, mod, 'ENHANCE_DIFFUSION', CS%enhance_diffusion,              &
                 'If True, adds enhanced diffusion at the based of the boundary layer.', &
                 default=.true.)
  call get_param(paramFile, mod, 'INTERP_TYPE', CS%interpType,           &
                 'Type of interpolation to determine the OBL depth.\n'// &
                 'Allowed types are: linear, quadratic, cubic.',         &
                 default='cubic')
  call get_param(paramFile, mod, 'COMPUTE_EKMAN', CS%computeEkman,             &
                 'If True, limit OBL depth to be no deeper than Ekman depth.', &
                 default=.False.)
  call get_param(paramFile, mod, 'COMPUTE_MONIN_OBUKHOV', CS%computeMoninObukhov, &
                 'If True, limit the OBL depth to be no deeper than\n'//          &
                 'Monin-Obukhov depth.',                                          &
                 default=.False.)
  call get_param(paramFile, mod, 'CS', CS%cs,                        &
                 'Parameter for computing velocity scale function.', &
                 units='nondim', default=98.96)
  call get_param(paramFile, mod, 'DEEP_OBL_OFFSET', CS%deepOBLoffset,                             &
                 'If non-zero, the distance above the bottom to which the OBL is clipped\n'//     &
                 'if it would otherwise reach the bottom. The smaller of this and 0.1D is used.', &
                 units='m',default=0.)
  call get_param(paramFile, mod, 'FIXED_OBLDEPTH', CS%fixedOBLdepth,       &
                 'If True, fix the OBL depth to FIXED_OBLDEPTH_VALUE\n'//  &
                 'rather than using the OBL depth from CVMix.\n'//         &
                 'This option is just for testing purposes.',              &
                 default=.False.)
  call get_param(paramFile, mod, 'FIXED_OBLDEPTH_VALUE', CS%fixedOBLdepth_value,  &
                 'Value for the fixed OBL depth when fixedOBLdepth==True. \n'//   &
                 'This parameter is for just for testing purposes. \n'//          &
                 'It will over-ride the OBLdepth computed from CVMix.',           &
                 units='m',default=30.0)
  call get_param(paramFile, mod, 'SURF_LAYER_EXTENT', CS%surf_layer_ext,   &
                 'Fraction of OBL depth considered in the surface layer.', &
                 units='nondim',default=0.10)
  call get_param(paramFile, mod, 'MINIMUM_OBL_DEPTH', CS%minOBLdepth,                            &
                 'If non-zero, a minimum depth to use for KPP OBL depth. Independent of\n'//     &
                 'this parameter, the OBL depth is always at least as deep as the first layer.', &
                 units='m',default=0.)
  call get_param(paramFile, mod, 'MINIMUM_VT2', CS%minVtsqr,                                   &
                 'Min of the unresolved velocity Vt2 used in Rib CVMix calculation.     \n'//  &
                 'Scaling: MINIMUM_VT2 = const1*d*N*ws, with d=1m, N=1e-5/s, ws=1e-6 m/s.',    &
                 units='m2/s2',default=1e-10)

! smg: for removal below
  call get_param(paramFile, mod, 'CORRECT_SURFACE_LAYER_AVERAGE', CS%correctSurfLayerAvg,   &
                 'If true, applies a correction step to the averaging of surface layer\n'// &
                 'properties. This option is obsolete.', default=.False.)
  call get_param(paramFile, mod, 'FIRST_GUESS_SURFACE_LAYER_DEPTH', CS%surfLayerDepth,              &
                 'The first guess at the depth of the surface layer used for averaging\n'//         &
                 'the surface layer properties. If =0, the top model level properties\n'//          &
                 'will be used for the surface layer. If CORRECT_SURFACE_LAYER_AVERAGE=True, a\n'// &
                 'subsequent correction is applied. This parameter is obsolete', units='m', default=0.)
! smg: for removal above

  call get_param(paramFile, mod, 'NLT_SHAPE', string, &
                 'MOM6 method to set nonlocal transport profile.\n'//                          &
                 'Over-rides the result from CVMix.  Allowed values are: \n'//                 &
                 '\t CVMIX     - Uses the profiles from CVmix specified by MATCH_TECHNIQUE\n'//&
                 '\t LINEAR    - A linear profile, 1-sigma\n'//                                &
                 '\t PARABOLIC - A parablic profile, (1-sigma)^2\n'//                          &
                 '\t CUBIC     - A cubic profile, (1-sigma)^2(1+2*sigma)\n'//                  &
                 '\t CUBIC_LMD - The original KPP profile',                                    &
                 default='CVMIX')
  select case ( trim(string) )
    case ("CVMIX")     ; CS%NLT_shape = NLT_SHAPE_CVMIX
    case ("LINEAR")    ; CS%NLT_shape = NLT_SHAPE_LINEAR
    case ("PARABOLIC") ; CS%NLT_shape = NLT_SHAPE_PARABOLIC
    case ("CUBIC")     ; CS%NLT_shape = NLT_SHAPE_CUBIC
    case ("CUBIC_LMD") ; CS%NLT_shape = NLT_SHAPE_CUBIC_LMD
    case default ; call MOM_error(FATAL,"KPP_init: "// &
                   "Unrecognized NLT_SHAPE option"//trim(string))
  end select
  call get_param(paramFile, mod, 'MATCH_TECHNIQUE', CS%MatchTechnique,                                    &
                 'CVMix method to set profile function for diffusivity and NLT,\n'//                      &
                 'as well as matching across OBL base. Allowed values are: \n'//                          &
                 '\t SimpleShapes      = sigma*(1-sigma)^2 for both diffusivity and NLT\n'//              &
                 '\t MatchGradient     = sigma*(1-sigma)^2 for NLT; diffusivity profile from matching\n'//&
                 '\t MatchBoth         = match gradient for both diffusivity and NLT\n'//                 &
                 '\t ParabolicNonLocal = sigma*(1-sigma)^2 for diffusivity; (1-sigma)^2 for NLT',         &
                 default='SimpleShapes')

  call get_param(paramFile, mod, 'KPP_ZERO_DIFFUSIVITY', CS%KPPzeroDiffusivity,            &
                 'If True, zeroes the KPP diffusivity and viscosity; for testing purpose.',&
                 default=.False.)
  call get_param(paramFile, mod, 'KPP_IS_ADDITIVE', CS%KPPisAdditive,                &
                 'If true, adds KPP diffusivity to diffusivity from other schemes.'//&
                 'If false, KPP is the only diffusivity wherever KPP is non-zero.',  &
                 default=.True.)
  call get_param(paramFile, mod, 'KPP_SHORTWAVE_METHOD',string,                      &
                 'Determines contribution of shortwave radiation to KPP surface '// &
                 'buoyancy flux.  Options include:\n'//                             &
                 '  ALL_SW: use total shortwave radiation\n'//                      &
                 '  MXL_SW:  use shortwave radiation absorbed by mixing layer\n'//  &
                 '  LV1_SW:  use shortwave radiation absorbed by top model layer',  &
                 default='MXL_SW')
  select case ( trim(string) )
    case ("ALL_SW") ; CS%SW_METHOD = SW_METHOD_ALL_SW
    case ("MXL_SW") ; CS%SW_METHOD = SW_METHOD_MXL_SW
    case ("LV1_SW") ; CS%SW_METHOD = SW_METHOD_LV1_SW
    case default ; call MOM_error(FATAL,"KPP_init: "// &
                   "Unrecognized KPP_SHORTWAVE_METHOD option"//trim(string))
  end select
  call closeParameterBlock(paramFile)
  call get_param(paramFile, mod, 'DEBUG', CS%debug, default=.False., do_not_log=.True.)

  call CVmix_init_kpp( Ri_crit=CS%Ri_crit,                 &
                       minOBLdepth=CS%minOBLdepth,         &
                       minVtsqr=CS%minVtsqr,               &
                       vonKarman=CS%vonKarman,             &
                       surf_layer_ext=CS%surf_layer_ext,   &
                       interp_type=CS%interpType,          &
                       lEkman=CS%computeEkman,             &
                       lMonOb=CS%computeMoninObukhov,      &
                       MatchTechnique=CS%MatchTechnique,   &
                       lenhanced_diff=CS%enhance_diffusion,&
                       CVmix_kpp_params_user=CS%KPP_params )

  ! Register diagnostics
  CS%diag => diag
  CS%id_OBLdepth = register_diag_field('ocean_model', 'KPP_OBLdepth', diag%axesT1, Time, &
      'Thickness of the surface Ocean Boundary Layer calculated by [CVmix] KPP', 'meter', &
      cmor_field_name='oml', cmor_long_name='ocean_mixed_layer_thickness_defined_by_mixing_scheme', &
      cmor_units='m', cmor_standard_name='Ocean Mixed Layer Thickness Defined by Mixing Scheme')
      ! CMOR names are placeholders; must be modified by time period
      ! for CMOR compliance. Diag manager will be used for omlmax and
      ! omldamax.
  CS%id_BulkDrho = register_diag_field('ocean_model', 'KPP_BulkDrho', diag%axesTL, Time, &
      'Bulk difference in density used in Bulk Richardson number, as used by [CVmix] KPP', 'kg/m3')
  CS%id_BulkUz2 = register_diag_field('ocean_model', 'KPP_BulkUz2', diag%axesTL, Time, &
      'Square of bulk difference in resolved velocity used in Bulk Richardson number via [CVmix] KPP', 'm2/s2')
  CS%id_BulkRi = register_diag_field('ocean_model', 'KPP_BulkRi', diag%axesTL, Time, &
      'Bulk Richardson number used to find the OBL depth used by [CVmix] KPP', 'nondim')
  CS%id_Sigma = register_diag_field('ocean_model', 'KPP_sigma', diag%axesTi, Time, &
      'Sigma coordinate used by [CVmix] KPP', 'nondim')
  CS%id_Ws = register_diag_field('ocean_model', 'KPP_Ws', diag%axesTL, Time, &
      'Turbulent vertical velocity scale for scalars used by [CVmix] KPP', 'm/s')
  CS%id_N = register_diag_field('ocean_model', 'KPP_N', diag%axesTi, Time, &
      '(Adjusted) Brunt-Vaisala frequency used by [CVmix] KPP', '1/s')
  CS%id_N2 = register_diag_field('ocean_model', 'KPP_N2', diag%axesTi, Time, &
      'Square of Brunt-Vaisala frequency used by [CVmix] KPP', '1/s2')
  CS%id_Vt2 = register_diag_field('ocean_model', 'KPP_Vt2', diag%axesTL, Time, &
      'Unresolved shear turbulence used by [CVmix] KPP', 'm2/s2')
  CS%id_uStar = register_diag_field('ocean_model', 'KPP_uStar', diag%axesT1, Time, &
      'Friction velocity, u*, as used by [CVmix] KPP', 'm/s')
  CS%id_buoyFlux = register_diag_field('ocean_model', 'KPP_buoyFlux', diag%axesTi, Time, &
      'Surface (and penetrating) buoyancy flux, as used by [CVmix] KPP', 'm2/s3')
  CS%id_QminusSW = register_diag_field('ocean_model', 'KPP_QminusSW', diag%axesT1, Time, &
      'Net temperature flux ignoring short-wave, as used by [CVmix] KPP', 'K m/s')
  CS%id_netS = register_diag_field('ocean_model', 'KPP_netSalt', diag%axesT1, Time, &
      'Effective net surface salt flux, as used by [CVmix] KPP', 'ppt m/s')
  CS%id_Kt_KPP = register_diag_field('ocean_model', 'KPP_Kheat', diag%axesTi, Time, &
      'Heat diffusivity due to KPP, as calculated by [CVmix] KPP', 'm2/s')
  CS%id_Kd_in = register_diag_field('ocean_model', 'KPP_Kd_in', diag%axesTi, Time, &
      'Diffusivity passed to KPP', 'm2/s')
  CS%id_Ks_KPP = register_diag_field('ocean_model', 'KPP_Ksalt', diag%axesTi, Time, &
      'Salt diffusivity due to KPP, as calculated by [CVmix] KPP', 'm2/s')
  CS%id_Kv_KPP = register_diag_field('ocean_model', 'KPP_Kv', diag%axesTi, Time, &
      'Vertical viscosity due to KPP, as calculated by [CVmix] KPP', 'm2/s')
  CS%id_NLTt = register_diag_field('ocean_model', 'KPP_NLtransport_heat', diag%axesTi, Time, &
      'Non-local transport (Cs*G(sigma)) for heat, as calculated by [CVmix] KPP', 'nondim')
  CS%id_NLTs = register_diag_field('ocean_model', 'KPP_NLtransport_salt', diag%axesTi, Time, &
      'Non-local tranpsort (Cs*G(sigma)) for scalars, as calculated by [CVmix] KPP', 'nondim')
  CS%id_NLT_dTdt = register_diag_field('ocean_model', 'KPP_NLT_dTdt', diag%axesTL, Time, &
      'Temperature tendency due to non-local transport of heat, as calculated by [CVmix] KPP', 'K/s')
  CS%id_NLT_dSdt = register_diag_field('ocean_model', 'KPP_NLT_dSdt', diag%axesTL, Time, &
      'Salinity tendency due to non-local transport of salt, as calculated by [CVmix] KPP', 'ppt/s')
  CS%id_NLT_temp_budget = register_diag_field('ocean_model', 'KPP_NLT_temp_budget', diag%axesTL, Time, &
      'Heat content change due to non-local transport, as calculated by [CVmix] KPP', 'W/m^2')
  CS%id_NLT_saln_budget = register_diag_field('ocean_model', 'KPP_NLT_saln_budget', diag%axesTL, Time, &
      'Salt content change due to non-local transport, as calculated by [CVmix] KPP', 'kg/(sec*m^2)')
  CS%id_Tsurf = register_diag_field('ocean_model', 'KPP_Tsurf', diag%axesT1, Time, &
      'Temperature of surface layer (10% of OBL depth) as passed to [CVmix] KPP', 'C')
  CS%id_Ssurf = register_diag_field('ocean_model', 'KPP_Ssurf', diag%axesT1, Time, &
      'Salinity of surface layer (10% of OBL depth) as passed to [CVmix] KPP', 'ppt')
  CS%id_Usurf = register_diag_field('ocean_model', 'KPP_Usurf', diag%axesCu1, Time, &
      'i-component flow of surface layer (10% of OBL depth) as passed to [CVmix] KPP', 'm/s')
  CS%id_Vsurf = register_diag_field('ocean_model', 'KPP_Vsurf', diag%axesCv1, Time, &
      'j-component flow of surface layer (10% of OBL depth) as passed to [CVmix] KPP', 'm/s')

  if (CS%id_OBLdepth > 0) allocate( CS%OBLdepth( SZI_(G), SZJ_(G) ) )
  if (CS%id_OBLdepth > 0) CS%OBLdepth(:,:) = 0.
  if (CS%id_BulkDrho > 0) allocate( CS%dRho( SZI_(G), SZJ_(G), SZK_(G) ) )
  if (CS%id_BulkDrho > 0) CS%dRho(:,:,:) = 0.
  if (CS%id_BulkUz2 > 0)  allocate( CS%Uz2( SZI_(G), SZJ_(G), SZK_(G) ) )
  if (CS%id_BulkUz2 > 0)  CS%Uz2(:,:,:) = 0.
  if (CS%id_BulkRi > 0)   allocate( CS%BulkRi( SZI_(G), SZJ_(G), SZK_(G) ) )
  if (CS%id_BulkRi > 0)   CS%BulkRi(:,:,:) = 0.
  if (CS%id_Sigma > 0)    allocate( CS%sigma( SZI_(G), SZJ_(G), SZK_(G)+1 ) )
  if (CS%id_Sigma > 0)    CS%sigma(:,:,:) = 0.
  if (CS%id_Ws > 0)       allocate( CS%Ws( SZI_(G), SZJ_(G), SZK_(G) ) )
  if (CS%id_Ws > 0)       CS%Ws(:,:,:) = 0.
  if (CS%id_N > 0)        allocate( CS%N( SZI_(G), SZJ_(G), SZK_(G)+1 ) )
  if (CS%id_N > 0)        CS%N(:,:,:) = 0.
  if (CS%id_N2 > 0)       allocate( CS%N2( SZI_(G), SZJ_(G), SZK_(G)+1 ) )
  if (CS%id_N2 > 0)       CS%N2(:,:,:) = 0.
  if (CS%id_Vt2 > 0)      allocate( CS%Vt2( SZI_(G), SZJ_(G), SZK_(G) ) )
  if (CS%id_Vt2 > 0)      CS%Vt2(:,:,:) = 0.
  if (CS%id_Kt_KPP > 0)   allocate( CS%Kt_KPP( SZI_(G), SZJ_(G), SZK_(G)+1 ) )
  if (CS%id_Kt_KPP > 0)   CS%Kt_KPP(:,:,:) = 0.
  if (CS%id_Ks_KPP > 0)   allocate( CS%Ks_KPP( SZI_(G), SZJ_(G), SZK_(G)+1 ) )
  if (CS%id_Ks_KPP > 0)   CS%Ks_KPP(:,:,:) = 0.
  if (CS%id_Kv_KPP > 0)   allocate( CS%Kv_KPP( SZI_(G), SZJ_(G), SZK_(G)+1 ) )
  if (CS%id_Kv_KPP > 0)   CS%Kv_KPP(:,:,:) = 0.
  if (CS%id_Tsurf > 0)    allocate( CS%Tsurf( SZI_(G), SZJ_(G)) )
  if (CS%id_Tsurf > 0)    CS%Tsurf(:,:) = 0.
  if (CS%id_Ssurf > 0)    allocate( CS%Ssurf( SZI_(G), SZJ_(G)) )
  if (CS%id_Ssurf > 0)    CS%Ssurf(:,:) = 0.
  if (CS%id_Usurf > 0)    allocate( CS%Usurf( SZIB_(G), SZJ_(G)) )
  if (CS%id_Usurf > 0)    CS%Tsurf(:,:) = 0.
  if (CS%id_Vsurf > 0)    allocate( CS%Vsurf( SZI_(G), SZJB_(G)) )
  if (CS%id_Vsurf > 0)    CS%Ssurf(:,:) = 0.

end function KPP_init



!> KPP vertical diffusivity/viscosity and non-local tracer transport
subroutine KPP_calculate(CS, G, GV, h, Temp, Salt, u, v, EOS, uStar, &
                         buoyFlux, Kt, Ks, Kv, nonLocalTransHeat,&
                         nonLocalTransScalar)

  ! Arguments
  type(KPP_CS),                           pointer       :: CS             !< Control structure
  type(ocean_grid_type),                  intent(in)    :: G              !< Ocean grid
  type(verticalGrid_type),                intent(in)    :: GV             !< Ocean vertical grid
  real, dimension(SZI_(G),SZJ_(G),SZK_(G)),  intent(in)    :: h              !< Layer/level thicknesses (units of H)
  real, dimension(SZI_(G),SZJ_(G),SZK_(G)),  intent(in)    :: Temp           !< potential/cons temp (deg C)
  real, dimension(SZI_(G),SZJ_(G),SZK_(G)),  intent(in)    :: Salt           !< Salinity (ppt)
  real, dimension(SZIB_(G),SZJ_(G),SZK_(G)), intent(in)    :: u              !< Velocity i-component (m/s)
  real, dimension(SZI_(G),SZJB_(G),SZK_(G)), intent(in)    :: v              !< Velocity j-component (m/s)
  type(EOS_type),                         pointer       :: EOS            !< Equation of state
  real, dimension(SZI_(G),SZJ_(G)),         intent(in)    :: uStar          !< Surface friction velocity (m/s)
  real, dimension(SZI_(G),SZJ_(G),SZK_(G)+1), intent(in)    :: buoyFlux !< Surface buoyancy flux (m2/s3)
  real, dimension(SZI_(G),SZJ_(G),SZK_(G)+1), intent(inout) :: Kt       !< (in)  Vertical diffusivity of heat w/o KPP (m2/s)
                                                                          !< (out) Vertical diffusivity including KPP (m2/s)
  real, dimension(SZI_(G),SZJ_(G),SZK_(G)+1), intent(inout) :: Ks       !< (in)  Vertical diffusivity of salt w/o KPP (m2/s)
                                                                          !< (out) Vertical diffusivity including KPP (m2/s)
  real, dimension(SZI_(G),SZJ_(G),SZK_(G)+1), intent(inout) :: Kv       !< (in)  Vertical viscosity w/o KPP (m2/s)
                                                                          !< (out) Vertical viscosity including KPP (m2/s)
  real, dimension(SZI_(G),SZJ_(G),SZK_(G)+1), intent(inout) :: nonLocalTransHeat   !< Temp non-local transport (m/s)
  real, dimension(SZI_(G),SZJ_(G),SZK_(G)+1), intent(inout) :: nonLocalTransScalar !< scalar non-local transport (m/s)

  ! Local variables
  integer :: i, j, k, km1                        ! Loop indices
  real, dimension( G%ke )     :: cellHeight      ! Cell center heights referenced to surface (m) (negative in ocean)
  real, dimension( G%ke+1 )   :: iFaceHeight     ! Interface heights referenced to surface (m) (negative in ocean)
  real, dimension( G%ke+1 )   :: N2_1d           ! Brunt-Vaisala frequency squared, at interfaces (1/s2)
  real, dimension( G%ke+1 )   :: N_1d            ! Brunt-Vaisala frequency at interfaces (1/s) (floored at 0)
  real, dimension( G%ke )     :: Ws_1d           ! Profile of vertical velocity scale for scalars (m/s)
  real, dimension( G%ke )     :: Wm_1d           ! Profile of vertical velocity scale for momentum (m/s)
  real, dimension( G%ke )     :: Vt2_1d          ! Unresolved velocity for bulk Ri calculation/diagnostic (m2/s2)
  real, dimension( G%ke )     :: BulkRi_1d       ! Bulk Richardson number for each layer
  real, dimension( G%ke )     :: deltaRho        ! delta Rho in numerator of Bulk Ri number
  real, dimension( G%ke )     :: deltaU2         ! square of delta U (shear) in denominator of Bulk Ri (m2/s2)
  real, dimension( G%ke+1, 2) :: Kdiffusivity    ! Vertical diffusivity at interfaces (m2/s)
  real, dimension( G%ke+1 )   :: Kviscosity      ! Vertical viscosity at interfaces (m2/s)
  real, dimension( G%ke+1, 2) :: nonLocalTrans   ! Non-local transport for heat/salt at interfaces (non-dimensional)
  real, dimension( G%ke )     :: surfBuoyFlux2

  ! for EOS calculation
  real, dimension( 3*G%ke )   :: rho_1D
  real, dimension( 3*G%ke )   :: pres_1D
  real, dimension( 3*G%ke )   :: Temp_1D
  real, dimension( 3*G%ke )   :: Salt_1D

  real :: kOBL, OBLdepth_0d, surfFricVel, surfBuoyFlux, Coriolis
  real :: GoRho, pRef, rho1, rhoK, rhoKm1, Uk, Vk, sigma

  real :: zBottomMinusOffset   ! Height of bottom plus a little bit (m)
  real :: SLdepth_0d           ! Surface layer depth = surf_layer_ext*OBLdepth.
  real :: hTot                 ! Running sum of thickness used in the surface layer average (m)
  real :: delH                 ! Thickness of a layer (m)
  real :: surfHtemp, surfTemp  ! Integral and average of temp over the surface layer
  real :: surfHsalt, surfSalt  ! Integral and average of saln over the surface layer
  real :: surfHu, surfU        ! Integral and average of u over the surface layer
  real :: surfHv, surfV        ! Integral and average of v over the surface layer
  integer :: kk, ksfc, ktmp

#ifdef __DO_SAFETY_CHECKS__
  if (CS%debug) then
    call hchksum(h*GV%H_to_m, "KPP in: h",G,haloshift=0)
    call hchksum(Temp, "KPP in: T",G,haloshift=0)
    call hchksum(Salt, "KPP in: S",G,haloshift=0)
    call hchksum(u, "KPP in: u",G,haloshift=0)
    call hchksum(v, "KPP in: v",G,haloshift=0)
    call hchksum(uStar, "KPP in: uStar",G,haloshift=0)
    call hchksum(buoyFlux, "KPP in: buoyFlux",G,haloshift=0)
    call hchksum(Kt, "KPP in: Kt",G,haloshift=0)
    call hchksum(Ks, "KPP in: Ks",G,haloshift=0)
  endif
#endif

  ! some constants
  GoRho = G%g_Earth / GV%Rho0
  nonLocalTrans(:,:) = 0.0

  if (CS%id_Kd_in > 0) call post_data(CS%id_Kd_in, Kt, CS%diag)

!$OMP parallel do default(none) shared(G,GV,CS,EOS,uStar,Temp,Salt,u,v,h,GoRho,       &
!$OMP                                  buoyFlux, nonLocalTransHeat,                   &
!$OMP                                  nonLocalTransScalar,Kt,Ks,Kv)                  &
!$OMP                     firstprivate(nonLocalTrans)                                 &
!$OMP                          private(Coriolis,surfFricVel,SLdepth_0d,hTot,surfTemp, &
!$OMP                                  surfHtemp,surfSalt,surfHsalt,surfU,            &
!$OMP                                  surfHu,surfV,surfHv,iFaceHeight,               &
!$OMP                                  pRef,km1,cellHeight,Uk,Vk,deltaU2,             &
!$OMP                                  rho1,rhoK,rhoKm1,deltaRho,N2_1d,N_1d,delH,     &
!$OMP                                  surfBuoyFlux,Ws_1d,Vt2_1d,BulkRi_1d,           &
!$OMP                                  OBLdepth_0d,zBottomMinusOffset,Kdiffusivity,   &
!$OMP                                  Kviscosity,sigma,kOBL,kk,pres_1D,Temp_1D,      &
!$OMP                                  Salt_1D,rho_1D,surfBuoyFlux2,ksfc)

  ! loop over horizontal points on processor
  do j = G%jsc, G%jec
    do i = G%isc, G%iec

      ! skip calling KPP for land points
      if (G%mask2dT(i,j)==0.) cycle

      ! things independent of position within the column
      Coriolis = 0.25*( (G%CoriolisBu(i,j)   + G%CoriolisBu(i-1,j-1)) &
                       +(G%CoriolisBu(i-1,j) + G%CoriolisBu(i,j-1)) )
      surfFricVel = uStar(i,j)

      ! Bullk Richardson number computed for each cell in a column,
      ! assuming OBLdepth = grid cell depth. After Rib(k) is
      ! known for the column, then CVMix interpolates to find
      ! the actual OBLdepth. This approach avoids need to iterate
      ! on the OBLdepth calculation. It follows that used in MOM5
      ! and POP.
      iFaceHeight(1) = 0.0 ! BBL is all relative to the surface
      pRef = 0.
      do k=1,G%ke

        ! cell center and cell bottom in meters (negative values in the ocean)
        cellHeight(k)    = iFaceHeight(k) - 0.5 * h(i,j,k) * GV%H_to_m
        iFaceHeight(k+1) = iFaceHeight(k) - h(i,j,k) * GV%H_to_m

        ! find ksfc for cell where "surface layer" sits
        SLdepth_0d = CS%surf_layer_ext*max( max(-cellHeight(k),-iFaceHeight(2) ), CS%minOBLdepth )
        ksfc = k
        do ktmp = 1,k
          if (-1.0*iFaceHeight(ktmp+1) >= SLdepth_0d) then
            ksfc = ktmp
            exit
          endif
        enddo

        ! average temp, saln, u, v over surface layer
        ! use C-grid average to get u,v on T-points.
        surfHtemp=0.0
        surfHsalt=0.0
        surfHu   =0.0
        surfHv   =0.0
        hTot     =0.0
        do ktmp = 1,ksfc

          ! SLdepth_0d can be between cell interfaces
          delH = min( max(0.0, SLdepth_0d - hTot), h(i,j,ktmp)*GV%H_to_m )

          ! surface layer thickness
          hTot = hTot + delH

          ! surface averaged fields
          surfHtemp = surfHtemp + Temp(i,j,ktmp) * delH
          surfHsalt = surfHsalt + Salt(i,j,ktmp) * delH
          surfHu    = surfHu + 0.5*(u(i,j,ktmp)+u(i-1,j,ktmp)) * delH
          surfHv    = surfHv + 0.5*(v(i,j,ktmp)+v(i,j-1,ktmp)) * delH

        enddo
        surfTemp = surfHtemp / hTot
        surfSalt = surfHsalt / hTot
        surfU    = surfHu    / hTot
        surfV    = surfHv    / hTot

        ! vertical shear between present layer and
        ! surface layer averaged surfU,surfV.
        ! C-grid average to get Uk and Vk on T-points.
        Uk         = 0.5*(u(i,j,k)+u(i-1,j,k)) - surfU
        Vk         = 0.5*(v(i,j,k)+v(i,j-1,k)) - surfV
        deltaU2(k) = Uk**2 + Vk**2

        ! pressure, temp, and saln for EOS
        ! kk+1 = surface fields
        ! kk+2 = k fields
        ! kk+3 = km1 fields
        km1  = max(1, k-1)
        kk   = 3*(k-1)
        pres_1D(kk+1) = pRef
        pres_1D(kk+2) = pRef
        pres_1D(kk+3) = pRef
        Temp_1D(kk+1) = surfTemp
        Temp_1D(kk+2) = Temp(i,j,k)
        Temp_1D(kk+3) = Temp(i,j,km1)
        Salt_1D(kk+1) = surfSalt
        Salt_1D(kk+2) = Salt(i,j,k)
        Salt_1D(kk+3) = Salt(i,j,km1)

        ! pRef is pressure at interface between k and km1.
        ! iterate pRef for next pass through k-loop.
        pRef = pRef + GV%H_to_Pa * h(i,j,k)

        ! this difference accounts for penetrating SW
        surfBuoyFlux2(k) = buoyFlux(i,j,1) - buoyFlux(i,j,k+1)

      enddo ! k-loop finishes

      ! compute in-situ density
      call calculate_density(Temp_1D, Salt_1D, pres_1D, rho_1D, 1, 3*G%ke, EOS)

      ! N2 (can be negative) and N (non-negative) on interfaces.
      ! deltaRho is non-local rho difference used for bulk Richardson number.
      ! N_1d is local N (with floor) used for unresolved shear calculation.
      do k = 1, G%ke
        km1 = max(1, k-1)
        kk = 3*(k-1)
        deltaRho(k) = rho_1D(kk+2) - rho_1D(kk+1)
<<<<<<< HEAD
        N2_1d(k)    = (GoRho * (rho_1D(kk+2) - rho_1D(kk+3)) ) / ((0.5*(h(i,j,km1) + h(i,j,k))+G%GV%H_subroundoff)*G%GV%H_to_m)
=======
        N2_1d(k)    = (GoRho * (rho_1D(kk+2) - rho_1D(kk+3)) ) / &
                      ((0.5*(h(i,j,km1) + h(i,j,k))+GV%H_subroundoff)*GV%H_to_m)
>>>>>>> e048a48c
        N_1d(k)     = sqrt( max( N2_1d(k), 0.) )
      enddo
      N2_1d(G%ke+1 ) = 0.0
      N_1d(G%ke+1 )  = 0.0


      ! turbulent velocity scales w_s and w_m computed at the cell centers.
      ! Note that if sigma > CS%surf_layer_ext, then CVmix_kpp_compute_turbulent_scales
      ! computes w_s and w_m velocity scale at sigma=CS%surf_layer_ext. So we only pass
      ! sigma=CS%surf_layer_ext for this calculation.
      call CVmix_kpp_compute_turbulent_scales( &
        CS%surf_layer_ext, & ! (in)  Normalized surface layer depth; sigma = CS%surf_layer_ext
        -cellHeight,       & ! (in)  Assume here that OBL depth (m) = -cellHeight(k)
        surfBuoyFlux2,     & ! (in)  Buoyancy flux at surface (m2/s3)
        surfFricVel,       & ! (in)  Turbulent friction velocity at surface (m/s)
        w_s=Ws_1d,         & ! (out) Turbulent velocity scale profile (m/s)
        CVmix_kpp_params_user=CS%KPP_params )

      ! Calculate Bulk Richardson number from eq (21) of LMD94
      BulkRi_1d = CVmix_kpp_compute_bulk_Richardson( &
                  cellHeight(1:G%ke),                & ! Depth of cell center (m)
                  GoRho*deltaRho,                    & ! Bulk buoyancy difference, Br-B(z) (1/s)
                  deltaU2,                           & ! Square of resolved velocity difference (m2/s2)
                  ws_cntr=Ws_1d,                     & ! Turbulent velocity scale profile (m/s)
                  N_iface=N_1d)                        ! Buoyancy frequency (1/s)


      surfBuoyFlux = buoyFlux(i,j,1) ! This is only used in kpp_compute_OBL_depth to limit
                                     ! h to Monin-Obukov (default is false, ie. not used)

      call CVmix_kpp_compute_OBL_depth( &
        BulkRi_1d,              & ! (in) Bulk Richardson number
        iFaceHeight,            & ! (in) Height of interfaces (m)
        OBLdepth_0d,            & ! (out) OBL depth (m)
        kOBL,                   & ! (out) level (+fraction) of OBL extent
        zt_cntr=cellHeight,     & ! (in) Height of cell centers (m)
        surf_fric=surfFricVel,  & ! (in) Turbulent friction velocity at surface (m/s)
        surf_buoy=surfBuoyFlux, & ! (in) Buoyancy flux at surface (m2/s3)
        Coriolis=Coriolis,      & ! (in) Coriolis parameter (1/s)
        CVmix_kpp_params_user=CS%KPP_params ) ! KPP parameters

      ! A hack to avoid KPP reaching the bottom. It was needed during development
      ! because KPP was unable to handle vanishingly small layers near the bottom.
      if (CS%deepOBLoffset>0.) then
        zBottomMinusOffset = iFaceHeight(G%ke+1) + min(CS%deepOBLoffset,-0.1*iFaceHeight(G%ke+1))
        OBLdepth_0d = min( OBLdepth_0d, -zBottomMinusOffset )
      endif

      ! apply some constraints on OBLdepth
      if(CS%fixedOBLdepth)  OBLdepth_0d = CS%fixedOBLdepth_value
      OBLdepth_0d = max( OBLdepth_0d, -iFaceHeight(2) )      ! no shallower than top layer
      OBLdepth_0d = min( OBLdepth_0d, -iFaceHeight(G%ke+1) ) ! no deeper than bottom
      kOBL        = CVmix_kpp_compute_kOBL_depth( iFaceHeight, cellHeight, OBLdepth_0d )

!*************************************************************************
! smg: remove code below

! Following "correction" step has been found to be unnecessary.
! Code should be removed after further testing.
      if (CS%correctSurfLayerAvg) then

        SLdepth_0d = CS%surf_layer_ext * OBLdepth_0d
        hTot      = h(i,j,1)
        surfTemp  = Temp(i,j,1) ; surfHtemp = surfTemp * hTot
        surfSalt  = Salt(i,j,1) ; surfHsalt = surfSalt * hTot
        surfU     = 0.5*(u(i,j,1)+u(i-1,j,1)) ; surfHu = surfU * hTot
        surfV     = 0.5*(v(i,j,1)+v(i,j-1,1)) ; surfHv = surfV * hTot
        pRef      = 0.0

        do k = 2, G%ke

          ! Recalculate differences with surface layer
          Uk = 0.5*(u(i,j,k)+u(i-1,j,k)) - surfU
          Vk = 0.5*(v(i,j,k)+v(i,j-1,k)) - surfV
          deltaU2(k) = Uk**2 + Vk**2
          pRef = pRef + GV%H_to_Pa * h(i,j,k)
          call calculate_density(surfTemp, surfSalt, pRef, rho1, EOS)
          call calculate_density(Temp(i,j,k), Salt(i,j,k), pRef, rhoK, EOS)
          deltaRho(k) = rhoK - rho1

          ! Surface layer averaging (needed for next k+1 iteration of this loop)
          if (hTot < SLdepth_0d) then
            delH = min( max(0., SLdepth_0d - hTot), h(i,j,k)*GV%H_to_m )
            hTot = hTot + delH
            surfHtemp = surfHtemp + Temp(i,j,k) * delH ; surfTemp = surfHtemp / hTot
            surfHsalt = surfHsalt + Salt(i,j,k) * delH ; surfSalt = surfHsalt / hTot
            surfHu = surfHu + 0.5*(u(i,j,k)+u(i-1,j,k)) * delH ; surfU = surfHu / hTot
            surfHv = surfHv + 0.5*(v(i,j,k)+v(i,j-1,k)) * delH ; surfV = surfHv / hTot
          endif

        enddo

        BulkRi_1d = CVmix_kpp_compute_bulk_Richardson( &
                    cellHeight(1:G%ke),                & ! Depth of cell center (m)
                    GoRho*deltaRho,                    & ! Bulk buoyancy difference, Br-B(z) (1/s)
                    deltaU2,                           & ! Square of resolved velocity difference (m2/s2)
                    ws_cntr=Ws_1d,                     & ! Turbulent velocity scale profile (m/s)
                    N_iface=N_1d )                       ! Buoyancy frequency (1/s)

        surfBuoyFlux = buoyFlux(i,j,1) ! This is only used in kpp_compute_OBL_depth to limit
                                       ! h to Monin-Obukov (default is false, ie. not used)

        call CVmix_kpp_compute_OBL_depth( &
          BulkRi_1d,              & ! (in) Bulk Richardson number
          iFaceHeight,            & ! (in) Height of interfaces (m)
          OBLdepth_0d,            & ! (out) OBL depth (m)
          kOBL,                   & ! (out) level (+fraction) of OBL extent
          zt_cntr=cellHeight,     & ! (in) Height of cell centers (m)
          surf_fric=surfFricVel,  & ! (in) Turbulent friction velocity at surface (m/s)
          surf_buoy=surfBuoyFlux, & ! (in) Buoyancy flux at surface (m2/s3)
          Coriolis=Coriolis,      & ! (in) Coriolis parameter (1/s)
          CVmix_kpp_params_user=CS%KPP_params ) ! KPP parameters

        if (CS%deepOBLoffset>0.) then
          zBottomMinusOffset = iFaceHeight(G%ke+1) + min(CS%deepOBLoffset,-0.1*iFaceHeight(G%ke+1))
          OBLdepth_0d = min( OBLdepth_0d, -zBottomMinusOffset )
          kOBL = CVmix_kpp_compute_kOBL_depth( iFaceHeight, cellHeight, OBLdepth_0d )
        endif

        ! apply some constraints on OBLdepth
        if(CS%fixedOBLdepth)  OBLdepth_0d = CS%fixedOBLdepth_value
        OBLdepth_0d = max( OBLdepth_0d, -iFaceHeight(2) )      ! no shallower than top layer
        OBLdepth_0d = min( OBLdepth_0d, -iFaceHeight(G%ke+1) ) ! no deep than bottom
        kOBL        = CVmix_kpp_compute_kOBL_depth( iFaceHeight, cellHeight, OBLdepth_0d )

      endif   ! endif for "correction" step

! smg: remove code above
! **********************************************************************


      ! Call CVMix/KPP to obtain OBL diffusivities, viscosities and non-local transports

      ! Unlike LMD94, we do not match to interior diffusivities. If using the original
      ! LMD94 shape function, not matching is equivalent to matching to a zero diffusivity.
      !BGR/ Match technique is set in KPP input block, are these lines needed?
      !{
      Kdiffusivity(:,:) = 0. ! Diffusivities for heat and salt (m2/s)
      Kviscosity(:)     = 0. ! Viscosity (m2/s)
      !}
      !BGR/ Add option for use of surface buoyancy flux with total sw flux.
      if (CS%SW_METHOD .eq. SW_METHOD_ALL_SW) then
         surfBuoyFlux = buoyFlux(i,j,1)
      elseif (CS%SW_METHOD .eq. SW_METHOD_MXL_SW) then
         surfBuoyFlux  = buoyFlux(i,j,1) - buoyFlux(i,j,int(kOBL)+1) ! We know the actual buoyancy flux into the OBL
      elseif (CS%SW_METHOD .eq. SW_METHOD_LV1_SW) then
         surfBuoyFlux  = buoyFlux(i,j,1) - buoyFlux(i,j,2) 
      endif
      call cvmix_coeffs_kpp(Kviscosity,        & ! (inout) Total viscosity (m2/s)
                            Kdiffusivity(:,1), & ! (inout) Total heat diffusivity (m2/s)
                            Kdiffusivity(:,2), & ! (inout) Total salt diffusivity (m2/s)
                            iFaceHeight,       & ! (in) Height of interfaces (m)
                            cellHeight,        & ! (in) Height of level centers (m)
                            Kviscosity,        & ! (in) Original viscosity (m2/s)
                            Kdiffusivity(:,1), & ! (in) Original heat diffusivity (m2/s)
                            Kdiffusivity(:,2), & ! (in) Original salt diffusivity (m2/s)
                            OBLdepth_0d,       & ! (in) OBL depth (m)
                            kOBL,              & ! (in) level (+fraction) of OBL extent
                            nonLocalTrans(:,1),& ! (out) Non-local heat transport (non-dimensional)
                            nonLocalTrans(:,2),& ! (out) Non-local salt transport (non-dimensional)
                            surfFricVel,       & ! (in) Turbulent friction velocity at surface (m/s)
                            surfBuoyFlux,      & ! (in) Buoyancy flux at surface (m2/s3)
                            G%ke,              & ! (in) Number of levels to compute coeffs for
                            G%ke,              & ! (in) Number of levels in array shape
                            CVmix_kpp_params_user=CS%KPP_params )


      ! Over-write CVMix NLT shape function with one of the following choices.
      ! The CVMix code has yet to update for thse options, so we compute in MOM6.
      ! Note that nonLocalTrans = Cs * G(sigma) (LMD94 notation), with
      ! Cs = 6.32739901508.
      ! Start do-loop at k=2, since k=1 is ocean surface (sigma=0)
      ! and we do not wish to double-count the surface forcing.
      ! Only compute nonlocal transport for 0 <= sigma <= 1.
      ! MOM6 recommended shape is the parabolic; it gives deeper boundary layer
      ! and no spurious extrema.
      if (surfBuoyFlux < 0.0) then
        if (CS%NLT_shape == NLT_SHAPE_CUBIC) then
          do k = 2, G%ke
            sigma = min(1.0,-iFaceHeight(k)/OBLdepth_0d)
            nonLocalTrans(k,1) = (1.0 - sigma)**2 * (1.0 + 2.0*sigma)
            nonLocalTrans(k,2) = nonLocalTrans(k,1)
          enddo
        elseif (CS%NLT_shape == NLT_SHAPE_PARABOLIC) then
          do k = 2, G%ke
            sigma = min(1.0,-iFaceHeight(k)/OBLdepth_0d)
            nonLocalTrans(k,1) = (1.0 - sigma)**2
            nonLocalTrans(k,2) = nonLocalTrans(k,1)
          enddo
        elseif (CS%NLT_shape == NLT_SHAPE_LINEAR) then
          do k = 2, G%ke
            sigma = min(1.0,-iFaceHeight(k)/OBLdepth_0d)
            nonLocalTrans(k,1) = (1.0 - sigma)
            nonLocalTrans(k,2) = nonLocalTrans(k,1)
          enddo
        elseif (CS%NLT_shape == NLT_SHAPE_CUBIC_LMD) then
          ! Sanity check (should agree with CVMix result using simple matching)
          do k = 2, G%ke
            sigma = min(1.0,-iFaceHeight(k)/OBLdepth_0d)
            nonLocalTrans(k,1) = 6.32739901508 * sigma*(1.0 -sigma)**2
            nonLocalTrans(k,2) = nonLocalTrans(k,1)
          enddo
        endif
      endif

      ! we apply nonLocalTrans in subroutines
      ! KPP_NonLocalTransport_temp and KPP_NonLocalTransport_saln
      nonLocalTransHeat(i,j,:)   = nonLocalTrans(:,1) ! temp
      nonLocalTransScalar(i,j,:) = nonLocalTrans(:,2) ! saln

      ! set the KPP diffusivity and viscosity to zero for testing purposes
      if(CS%KPPzeroDiffusivity) then
         Kdiffusivity(:,1) = 0.0
         Kdiffusivity(:,2) = 0.0
         Kviscosity(:)     = 0.0
      endif

      ! recompute wscale for diagnostics, now that we in fact know boundary layer depth
      if (CS%id_Ws > 0) then
          call CVmix_kpp_compute_turbulent_scales( &
            -CellHeight/OBLdepth_0d,               & ! (in)  Normalized boundary layer coordinate
            OBLdepth_0d,                           & ! (in)  OBL depth (m)
            surfBuoyFlux,                          & ! (in)  Buoyancy flux at surface (m2/s3)
            surfFricVel,                           & ! (in)  Turbulent friction velocity at surface (m/s)
            w_s=Ws_1d,                             & ! (out) Turbulent velocity scale profile (m/s)
            CVmix_kpp_params_user=CS%KPP_params    & !       KPP parameters
            )
          CS%Ws(i,j,:) = Ws_1d(:)
      endif

      ! compute unresolved squared velocity for diagnostics
      if (CS%id_Vt2 > 0) then
        Vt2_1d(:) = CVmix_kpp_compute_unresolved_shear( &
                    cellHeight(1:G%ke),                 & ! Depth of cell center (m)
                    ws_cntr=Ws_1d,                      & ! Turbulent velocity scale profile, at centers (m/s)
                    N_iface=N_1d,                       & ! Buoyancy frequency at interface (1/s)
                    CVmix_kpp_params_user=CS%KPP_params ) ! KPP parameters
        CS%Vt2(i,j,:) = Vt2_1d(:)
      endif

      ! Copy 1d data into 3d diagnostic arrays
      if (CS%id_OBLdepth > 0) CS%OBLdepth(i,j) = OBLdepth_0d
      if (CS%id_BulkDrho > 0) CS%dRho(i,j,:)   = deltaRho(:)
      if (CS%id_BulkUz2 > 0)  CS%Uz2(i,j,:)    = deltaU2(:)
      if (CS%id_BulkRi > 0)   CS%BulkRi(i,j,:) = BulkRi_1d(:)
      if (CS%id_sigma > 0) then
        CS%sigma(i,j,:)  = 0.
        if (OBLdepth_0d>0.)   CS%sigma(i,j,:)  = -iFaceHeight/OBLdepth_0d
      endif
      if (CS%id_N      > 0)   CS%N(i,j,:)      = N_1d(:)
      if (CS%id_N2     > 0)   CS%N2(i,j,:)     = N2_1d(:)
      if (CS%id_Kt_KPP > 0)   CS%Kt_KPP(i,j,:) = Kdiffusivity(:,1)
      if (CS%id_Ks_KPP > 0)   CS%Ks_KPP(i,j,:) = Kdiffusivity(:,2)
      if (CS%id_Kv_KPP > 0)   CS%Kv_KPP(i,j,:) = Kviscosity(:)
      if (CS%id_Tsurf  > 0)   CS%Tsurf(i,j)    = surfTemp
      if (CS%id_Ssurf  > 0)   CS%Ssurf(i,j)    = surfSalt
      if (CS%id_Usurf  > 0)   CS%Usurf(i,j)    = surfU
      if (CS%id_Vsurf  > 0)   CS%Vsurf(i,j)    = surfv


       ! Update output of routine
      if (.not. CS%passiveMode) then
        if (CS%KPPisAdditive) then
          do k=1, G%ke+1
            Kt(i,j,k) = Kt(i,j,k) + Kdiffusivity(k,1)
            Ks(i,j,k) = Ks(i,j,k) + Kdiffusivity(k,2)
            Kv(i,j,k) = Kv(i,j,k) + Kviscosity(k)
          enddo
        else ! KPP replaces prior diffusivity when former is non-zero
          do k=1, G%ke+1
            if (Kdiffusivity(k,1) /= 0.) Kt(i,j,k) = Kdiffusivity(k,1)
            if (Kdiffusivity(k,2) /= 0.) Ks(i,j,k) = Kdiffusivity(k,2)
            if (Kviscosity(k) /= 0.) Kv(i,j,k) = Kviscosity(k)
          enddo
        endif
      endif


    ! end of the horizontal do-loops over the vertical columns
    enddo ! i
  enddo ! j


#ifdef __DO_SAFETY_CHECKS__
  if (CS%debug) then
    call hchksum(Kt, "KPP out: Kt",G,haloshift=0)
    call hchksum(Ks, "KPP out: Ks",G,haloshift=0)
  endif
#endif

  ! send diagnostics to post_data
  if (CS%id_OBLdepth > 0) call post_data(CS%id_OBLdepth, CS%OBLdepth,        CS%diag)
  if (CS%id_BulkDrho > 0) call post_data(CS%id_BulkDrho, CS%dRho,            CS%diag)
  if (CS%id_BulkUz2  > 0) call post_data(CS%id_BulkUz2,  CS%Uz2,             CS%diag)
  if (CS%id_BulkRi   > 0) call post_data(CS%id_BulkRi,   CS%BulkRi,          CS%diag)
  if (CS%id_sigma    > 0) call post_data(CS%id_sigma,    CS%sigma,           CS%diag)
  if (CS%id_Ws       > 0) call post_data(CS%id_Ws,       CS%Ws,              CS%diag)
  if (CS%id_N        > 0) call post_data(CS%id_N,        CS%N,               CS%diag)
  if (CS%id_N2       > 0) call post_data(CS%id_N2,       CS%N2,              CS%diag)
  if (CS%id_Vt2      > 0) call post_data(CS%id_Vt2,      CS%Vt2,             CS%diag)
  if (CS%id_uStar    > 0) call post_data(CS%id_uStar,    uStar,              CS%diag)
  if (CS%id_buoyFlux > 0) call post_data(CS%id_buoyFlux, buoyFlux,           CS%diag)
  if (CS%id_Kt_KPP   > 0) call post_data(CS%id_Kt_KPP,   CS%Kt_KPP,          CS%diag)
  if (CS%id_Ks_KPP   > 0) call post_data(CS%id_Ks_KPP,   CS%Ks_KPP,          CS%diag)
  if (CS%id_Kv_KPP   > 0) call post_data(CS%id_Kv_KPP,   CS%Kv_KPP,          CS%diag)
  if (CS%id_NLTt     > 0) call post_data(CS%id_NLTt,     nonLocalTransHeat,  CS%diag)
  if (CS%id_NLTs     > 0) call post_data(CS%id_NLTs,     nonLocalTransScalar,CS%diag)
  if (CS%id_Tsurf    > 0) call post_data(CS%id_Tsurf,    CS%Tsurf,           CS%diag)
  if (CS%id_Ssurf    > 0) call post_data(CS%id_Ssurf,    CS%Ssurf,           CS%diag)
  if (CS%id_Usurf    > 0) call post_data(CS%id_Usurf,    CS%Usurf,           CS%diag)
  if (CS%id_Vsurf    > 0) call post_data(CS%id_Vsurf,    CS%Vsurf,           CS%diag)

end subroutine KPP_calculate



!> Apply KPP non-local transport of surface fluxes for temperature.
subroutine KPP_NonLocalTransport_temp(CS, G, GV, h, nonLocalTrans, surfFlux, &
                                      dt, scalar, C_p)

  type(KPP_CS),                               intent(in)    :: CS            !< Control structure
  type(ocean_grid_type),                      intent(in)    :: G             !< Ocean grid
  type(verticalGrid_type),                    intent(in)    :: GV            !< Ocean vertical grid
  real, dimension(SZI_(G),SZJ_(G),SZK_(G)),   intent(in)    :: h             !< Layer/level thickness (units of H)
  real, dimension(SZI_(G),SZJ_(G),SZK_(G)+1), intent(in)    :: nonLocalTrans !< Non-local transport (non-dimensional)
  real, dimension(SZI_(G),SZJ_(G)),           intent(in)    :: surfFlux      !< Surface flux of scalar (H/s * scalar)
  real,                                       intent(in)    :: dt            !< Time-step (s)
  real, dimension(SZI_(G),SZJ_(G),SZK_(G)),   intent(inout) :: scalar        !< temperature
  real,                                       intent(in)    :: C_p           !< Seawater specific heat capacity (J/(kg*K))

  integer :: i, j, k
  real, dimension( SZI_(G), SZJ_(G), SZK_(G) ) :: dtracer


  dtracer(:,:,:) = 0.0
!$OMP parallel do default(none) shared(G,GV,dtracer,nonLocalTrans,h,surfFlux,CS,scalar,dt)
  do k = 1, G%ke
    do j = G%jsc, G%jec
      do i = G%isc, G%iec
<<<<<<< HEAD
        dtracer(i,j,k) = ( nonLocalTrans(i,j,k) - nonLocalTrans(i,j,k+1) ) / ( h(i,j,k) + G%GV%H_subroundoff ) * surfFlux(i,j)
=======
        dtracer(i,j,k) = ( nonLocalTrans(i,j,k) - nonLocalTrans(i,j,k+1) ) / &
                         ( h(i,j,k) + GV%H_subroundoff ) * surfFlux(i,j)
>>>>>>> e048a48c
      enddo
    enddo
  enddo

  !  Update tracer due to non-local redistribution of surface flux
  if (CS%applyNonLocalTrans) then
    do k = 1, G%ke
      do j = G%jsc, G%jec
        do i = G%isc, G%iec
          scalar(i,j,k) = scalar(i,j,k) + dt * dtracer(i,j,k)
        enddo
      enddo
    enddo
  endif

  ! Diagnostics
  if (CS%id_QminusSW        > 0) call post_data(CS%id_QminusSW, surfFlux, CS%diag)
  if (CS%id_NLT_dTdt        > 0) call post_data(CS%id_NLT_dTdt, dtracer,  CS%diag)
  if (CS%id_NLT_temp_budget > 0) then
    dtracer(:,:,:) = 0.0
    do k = 1, G%ke
      do j = G%jsc, G%jec
        do i = G%isc, G%iec
          dtracer(i,j,k) = (nonLocalTrans(i,j,k) - nonLocalTrans(i,j,k+1)) * &
                           surfFlux(i,j) * C_p * GV%H_to_kg_m2
        enddo
      enddo
    enddo
    call post_data(CS%id_NLT_temp_budget, dtracer, CS%diag)
  endif

end subroutine KPP_NonLocalTransport_temp


!> Apply KPP non-local transport of surface fluxes for salinity.
!> This routine is a useful prototype for other material tracers.
subroutine KPP_NonLocalTransport_saln(CS, G, GV, h, nonLocalTrans, surfFlux, dt, scalar)

  type(KPP_CS),                               intent(in)    :: CS            !< Control structure
  type(ocean_grid_type),                      intent(in)    :: G             !< Ocean grid
  type(verticalGrid_type),                    intent(in)    :: GV            !< Ocean vertical grid
  real, dimension(SZI_(G),SZJ_(G),SZK_(G)),   intent(in)    :: h             !< Layer/level thickness (units of H)
  real, dimension(SZI_(G),SZJ_(G),SZK_(G)+1), intent(in)    :: nonLocalTrans !< Non-local transport (non-dimensional)
  real, dimension(SZI_(G),SZJ_(G)),           intent(in)    :: surfFlux      !< Surface flux of scalar (H/s * scalar)
  real,                                       intent(in)    :: dt            !< Time-step (s)
  real, dimension(SZI_(G),SZJ_(G),SZK_(G)),   intent(inout) :: scalar        !< Scalar (scalar units)

  integer :: i, j, k
  real, dimension( SZI_(G), SZJ_(G), SZK_(G) ) :: dtracer


  dtracer(:,:,:) = 0.0
!$OMP parallel do default(none) shared(G,GV,dtracer,nonLocalTrans,h,surfFlux,CS,scalar,dt)
  do k = 1, G%ke
    do j = G%jsc, G%jec
      do i = G%isc, G%iec
<<<<<<< HEAD
        dtracer(i,j,k) = ( nonLocalTrans(i,j,k) - nonLocalTrans(i,j,k+1) ) / ( h(i,j,k) + G%GV%H_subroundoff ) * surfFlux(i,j)
=======
        dtracer(i,j,k) = ( nonLocalTrans(i,j,k) - nonLocalTrans(i,j,k+1) ) / &
                         ( h(i,j,k) + GV%H_subroundoff ) * surfFlux(i,j)
>>>>>>> e048a48c
      enddo
    enddo
  enddo

  !  Update tracer due to non-local redistribution of surface flux
  if (CS%applyNonLocalTrans) then
    do k = 1, G%ke
      do j = G%jsc, G%jec
        do i = G%isc, G%iec
          scalar(i,j,k) = scalar(i,j,k) + dt * dtracer(i,j,k)
        enddo
      enddo
    enddo
  endif

  ! Diagnostics
  if (CS%id_netS            > 0) call post_data(CS%id_netS,     surfFlux, CS%diag)
  if (CS%id_NLT_dSdt        > 0) call post_data(CS%id_NLT_dSdt, dtracer,  CS%diag)
  if (CS%id_NLT_saln_budget > 0) then
    dtracer(:,:,:) = 0.0
    do k = 1, G%ke
      do j = G%jsc, G%jec
        do i = G%isc, G%iec
          dtracer(i,j,k) = (nonLocalTrans(i,j,k) - nonLocalTrans(i,j,k+1)) * &
                           surfFlux(i,j) * GV%H_to_kg_m2
        enddo
      enddo
    enddo
    call post_data(CS%id_NLT_saln_budget, dtracer, CS%diag)
  endif

end subroutine KPP_NonLocalTransport_saln




!> Clear pointers, deallocate memory
subroutine KPP_end(CS)
  type(KPP_CS), pointer :: CS !< Control structure

  deallocate(CS)
end subroutine KPP_end

!> \namespace mom_kpp
!!
!! \section section_KPP The K-Profile Parameterization
!!
!! The K-Profile Parameterization (KPP) of Large et al., 1994, (http://dx.doi.org/10.1029/94RG01872) is
!! implemented via the Community Vertical Mixing package, [CVmix](https://code.google.com/p/cvmix),
!! which is called directly by this module.
!!
!! The formulation and implementation of KPP is described in great detail in the
!! [CVMix manual](https://cvmix.googlecode.com/svn/trunk/manual/cvmix.pdf) (written by our own Stephen Griffies).
!!
!! \subsection section_KPP_nutshell KPP in a nutshell
!!
!! Large et al., 1994, decompose the parameterized boundary layer turbulent flux of a scalar, \f$ s \f$, as
!! \f[ \overline{w^\prime s^\prime} = -K \partial_z s + K \gamma_s(\sigma), \f]
!! where \f$ \sigma = -z/h \f$ is a non-dimensional coordinate within the boundary layer of depth \f$ h \f$.
!! \f$ K \f$ is the eddy diffusivity and is a function of position within the boundary layer as well as a
!! function of the surface forcing:
!! \f[ K = h w_s(\sigma) G(\sigma) . \f]
!! Here, \f$ w_s \f$ is the vertical velocity scale of the boundary layer turbulence and \f$ G(\sigma) \f$ is
!! a "shape function" which is described later.
!! The last term is the "non-local transport" which involves a function \f$ \gamma_s(\sigma) \f$ that is matched
!! to the forcing but is not actually needed in the final implementation.
!! Instead, the entire non-local transport term can be equivalently written
!! \f[ K \gamma_s(\sigma) = C_s G(\sigma) Q_s \f]
!! where \f$ Q_s \f$ is the surface flux of \f$ s \f$ and \f$ C_s \f$ is a constant.
!! The vertical structure of the redistribution (non-local) term is solely due  to the shape function, \f$ G(\sigma) \f$.
!! In our implementation of KPP, we allow the shape functions used for \f$ K \f$ and for the non-local transport
!! to be chosen independently.
!!
!! [google_thread_NLT]: https://groups.google.com/forum/#!msg/cvmix-dev/i6rF-eHOtKI/Ti8BeyksrhAJ "Extreme values of non-local transport"
!!
!! The particular shape function most widely used in the atmospheric community is
!! \f[ G(\sigma) = \sigma (1-\sigma)^2 \f]
!! which satisfies the boundary conditions
!!  \f$ G(0) = 0 \f$,
!!  \f$ G(1) = 0 \f$,
!!  \f$ G^\prime(0) = 1 \f$, and
!!  \f$ G^\prime(1) = 0 \f$.
!! Large et al, 1994, alter the function so as to match interior diffusivities but we have found that this leads
!! to inconsistencies within the formulation (see google groups thread [Extreme values of non-local transport][google_thread_NLT]).
!! Instead, we use either the above form, or even simpler forms that use alternative upper boundary conditions.
!!
!! The KPP boundary layer depth is a function of the bulk Richardson number, Rib.
!! But to compute Rib, we need the boundary layer depth.  To address this circular
!! logic, we compute Rib for each vertical cell in a column, assuming the BL depth
!! equals to the depth of the given grid cell.  Once we have a vertical array of Rib(k),
!! we then call the OBLdepth routine from CVMix to compute the actual
!! OBLdepth. We optionally then "correct" the OBLdepth by cycling through once more,
!! this time knowing the OBLdepth from the first pass. This "correction" step is not
!! used by NCAR. It has been found in idealized MOM6 tests to not be necessary.
!!
!! \sa
!! kpp_calculate(), kpp_applynonlocaltransport()
end module MOM_KPP<|MERGE_RESOLUTION|>--- conflicted
+++ resolved
@@ -590,12 +590,8 @@
         km1 = max(1, k-1)
         kk = 3*(k-1)
         deltaRho(k) = rho_1D(kk+2) - rho_1D(kk+1)
-<<<<<<< HEAD
-        N2_1d(k)    = (GoRho * (rho_1D(kk+2) - rho_1D(kk+3)) ) / ((0.5*(h(i,j,km1) + h(i,j,k))+G%GV%H_subroundoff)*G%GV%H_to_m)
-=======
         N2_1d(k)    = (GoRho * (rho_1D(kk+2) - rho_1D(kk+3)) ) / &
                       ((0.5*(h(i,j,km1) + h(i,j,k))+GV%H_subroundoff)*GV%H_to_m)
->>>>>>> e048a48c
         N_1d(k)     = sqrt( max( N2_1d(k), 0.) )
       enddo
       N2_1d(G%ke+1 ) = 0.0
@@ -935,12 +931,8 @@
   do k = 1, G%ke
     do j = G%jsc, G%jec
       do i = G%isc, G%iec
-<<<<<<< HEAD
-        dtracer(i,j,k) = ( nonLocalTrans(i,j,k) - nonLocalTrans(i,j,k+1) ) / ( h(i,j,k) + G%GV%H_subroundoff ) * surfFlux(i,j)
-=======
         dtracer(i,j,k) = ( nonLocalTrans(i,j,k) - nonLocalTrans(i,j,k+1) ) / &
                          ( h(i,j,k) + GV%H_subroundoff ) * surfFlux(i,j)
->>>>>>> e048a48c
       enddo
     enddo
   enddo
@@ -997,12 +989,8 @@
   do k = 1, G%ke
     do j = G%jsc, G%jec
       do i = G%isc, G%iec
-<<<<<<< HEAD
-        dtracer(i,j,k) = ( nonLocalTrans(i,j,k) - nonLocalTrans(i,j,k+1) ) / ( h(i,j,k) + G%GV%H_subroundoff ) * surfFlux(i,j)
-=======
         dtracer(i,j,k) = ( nonLocalTrans(i,j,k) - nonLocalTrans(i,j,k+1) ) / &
                          ( h(i,j,k) + GV%H_subroundoff ) * surfFlux(i,j)
->>>>>>> e048a48c
       enddo
     enddo
   enddo
