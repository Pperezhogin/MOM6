module MOM_set_diffusivity

! This file is part of MOM6. See LICENSE.md for the license.

use MOM_cpu_clock,           only : cpu_clock_id, cpu_clock_begin, cpu_clock_end
use MOM_cpu_clock,           only : CLOCK_MODULE_DRIVER, CLOCK_MODULE, CLOCK_ROUTINE
use MOM_diag_mediator,       only : diag_ctrl, time_type
use MOM_diag_mediator,       only : post_data, register_diag_field
use MOM_diag_to_Z,           only : diag_to_Z_CS, register_Zint_diag, calc_Zint_diags
use MOM_debugging,           only : hchksum, uvchksum
use MOM_EOS,                 only : calculate_density, calculate_density_derivs
use MOM_error_handler,       only : MOM_error, is_root_pe, FATAL, WARNING, NOTE
use MOM_error_handler,       only : callTree_showQuery
use MOM_error_handler,       only : callTree_enter, callTree_leave, callTree_waypoint
use MOM_file_parser,         only : get_param, log_param, log_version, param_file_type
use MOM_forcing_type,        only : forcing, optics_type
use MOM_grid,                only : ocean_grid_type
use MOM_internal_tides,      only : int_tide_CS, get_lowmode_loss
use MOM_tidal_mixing,        only : tidal_mixing_CS, calculate_tidal_mixing
use MOM_tidal_mixing,        only : setup_tidal_diagnostics, post_tidal_diagnostics
use MOM_intrinsic_functions, only : invcosh
use MOM_io,                  only : slasher, vardesc, var_desc, MOM_read_data
use MOM_kappa_shear,         only : calculate_kappa_shear, kappa_shear_init, Kappa_shear_CS
use MOM_CVMix_shear,         only : calculate_CVMix_shear, CVMix_shear_init, CVMix_shear_cs
use MOM_CVMix_shear,         only : CVMix_shear_end
use MOM_CVMix_ddiff,         only : CVMix_ddiff_init, CVMix_ddiff_end, CVMix_ddiff_cs
use MOM_CVMix_ddiff,         only : compute_ddiff_coeffs
use MOM_bkgnd_mixing,        only : calculate_bkgnd_mixing, bkgnd_mixing_init, bkgnd_mixing_cs
use MOM_bkgnd_mixing,        only : bkgnd_mixing_end, sfc_bkgnd_mixing
use MOM_string_functions,    only : uppercase
use MOM_thickness_diffuse,   only : vert_fill_TS
use MOM_variables,           only : thermo_var_ptrs, vertvisc_type, p3d
use MOM_verticalGrid,        only : verticalGrid_type
use user_change_diffusivity, only : user_change_diff, user_change_diff_init
use user_change_diffusivity, only : user_change_diff_end, user_change_diff_CS


implicit none ; private

#include <MOM_memory.h>

public set_diffusivity
public set_BBL_TKE
public set_diffusivity_init
public set_diffusivity_end

type, public :: set_diffusivity_CS ; private
<<<<<<< HEAD
  logical :: debug           ! If true, write verbose checksums for debugging.

  logical :: bulkmixedlayer  ! If true, a refined bulk mixed layer is used with
                             ! GV%nk_rho_varies variable density mixed & buffer
                             ! layers.
  real    :: FluxRi_max      ! The flux Richardson number where the stratification is
                             ! large enough that N2 > omega2.  The full expression for
                             ! the Flux Richardson number is usually
                             ! FLUX_RI_MAX*N2/(N2+OMEGA2). The default is 0.2.
  logical :: bottomdraglaw   ! If true, the  bottom stress is calculated with a
                             ! drag law c_drag*|u|*u.
  logical :: BBL_mixing_as_max !  If true, take the maximum of the diffusivity
                             ! from the BBL mixing and the other diffusivities.
                             ! Otherwise, diffusivities from the BBL_mixing is
                             ! added.
  logical :: use_LOTW_BBL_diffusivity ! If true, use simpler/less precise, BBL diffusivity.
  logical :: LOTW_BBL_use_omega ! If true, use simpler/less precise, BBL diffusivity.
  real    :: BBL_effic       ! efficiency with which the energy extracted
                             ! by bottom drag drives BBL diffusion (nondim)
  real    :: cdrag           ! quadratic drag coefficient (nondim)
  real    :: IMax_decay      ! inverse of a maximum decay scale for
                             ! bottom-drag driven turbulence, (1/m)

  real    :: Kd              ! interior diapycnal diffusivity (m2/s)
  real    :: Kd_min          ! minimum diapycnal diffusivity (m2/s)
  real    :: Kd_max          ! maximum increment for diapycnal diffusivity (m2/s)
                             ! Set to a negative value to have no limit.
  real    :: Kd_add          ! uniform diffusivity added everywhere without
                             ! filtering or scaling (m2/s)
  real    :: Kv              ! interior vertical viscosity (m2/s)
  real    :: Kdml            ! mixed layer diapycnal diffusivity (m2/s)
                             ! when bulkmixedlayer==.false.
  real    :: Hmix            ! mixed layer thickness (meter) when
                             ! bulkmixedlayer==.false.
  type(diag_ctrl), pointer :: diag ! structure to regulate diagnostic output timing
=======
  logical :: debug           !< If true, write verbose checksums for debugging.

  logical :: bulkmixedlayer  !< If true, a refined bulk mixed layer is used with
                             !! GV%nk_rho_varies variable density mixed & buffer
                             !! layers.
  real    :: FluxRi_max      !< The flux Richardson number where the stratification is
                             !! large enough that N2 > omega2.  The full expression for
                             !! the Flux Richardson number is usually
                             !! FLUX_RI_MAX*N2/(N2+OMEGA2). The default is 0.2.
  logical :: bottomdraglaw   !< If true, the  bottom stress is calculated with a
                             !! drag law c_drag*|u|*u.
  logical :: BBL_mixing_as_max !<  If true, take the maximum of the diffusivity
                             !! from the BBL mixing and the other diffusivities.
                             !! Otherwise, diffusivities from the BBL_mixing is
                             !! added.
  logical :: use_LOTW_BBL_diffusivity !< If true, use simpler/less precise, BBL diffusivity.
  logical :: LOTW_BBL_use_omega !< If true, use simpler/less precise, BBL diffusivity.
  real    :: BBL_effic       !< efficiency with which the energy extracted
                             !! by bottom drag drives BBL diffusion (nondim)
  real    :: cdrag           !< quadratic drag coefficient (nondim)
  real    :: IMax_decay      !< inverse of a maximum decay scale for
                             !! bottom-drag driven turbulence, (1/m)
  real    :: Kv              !< The interior vertical viscosity (m2/s)
  real    :: Kd              !< interior diapycnal diffusivity (m2/s)
  real    :: Kd_min          !< minimum diapycnal diffusivity (m2/s)
  real    :: Kd_max          !< maximum increment for diapycnal diffusivity (m2/s)
                             !! Set to a negative value to have no limit.
  real    :: Kd_add          !< uniform diffusivity added everywhere without
                             !! filtering or scaling (m2/s)
  real    :: Kdml            !< mixed layer diapycnal diffusivity (m2/s)
                             !! when bulkmixedlayer==.false.
  real    :: Hmix            !< mixed layer thickness (meter) when
                             !! bulkmixedlayer==.false.
  type(diag_ctrl), pointer :: diag ! structure to regulate diagn output timing
>>>>>>> 0cfe1a7e

  logical :: limit_dissipation !< If enabled, dissipation is limited to be larger
                               !! than the following:
  real :: dissip_min    !< Minimum dissipation (W/m3)
  real :: dissip_N0     !< Coefficient a in minimum dissipation = a+b*N (W/m3)
  real :: dissip_N1     !< Coefficient b in minimum dissipation = a+b*N (J/m3)
  real :: dissip_N2     !< Coefficient c in minimum dissipation = c*N2 (W m-3 s2)
  real :: dissip_Kd_min !< Minimum Kd (m2/s) with dissipatio Rho0*Kd_min*N^2

  real :: TKE_itide_max !< maximum internal tide conversion (W m-2)
                        !! available to mix above the BBL
  real :: omega         !< Earth's rotation frequency (s-1)
  logical :: ML_radiation !< allow a fraction of TKE available from wind work
                          !! to penetrate below mixed layer base with a vertical
                          !! decay scale determined by the minimum of
                          !! (1) The depth of the mixed layer, or
                          !! (2) An Ekman length scale.
                          !! Energy availble to drive mixing below the mixed layer is
                          !! given by E = ML_RAD_COEFF*MSTAR*USTAR**3.  Optionally, if
                          !! ML_rad_TKE_decay is true, this is further reduced by a factor
                          !! of exp(-h_ML*Idecay_len_TkE), where Idecay_len_TKE is
                          !! calculated the same way as in the mixed layer code.
                          !! The diapycnal diffusivity is KD(k) = E/(N2(k)+OMEGA2),
                          !! where N2 is the squared buoyancy frequency (s-2) and OMEGA2
                          !! is the rotation rate of the earth squared.
  real :: ML_rad_kd_max   !< Maximum diapycnal diffusivity due to turbulence
                          !! radiated from the base of the mixed layer (m2/s)
  real :: ML_rad_efold_coeff  !< non-dim coefficient to scale penetration depth
  real :: ML_rad_coeff        !< coefficient, which scales MSTAR*USTAR^3 to
                              !! obtain energy available for mixing below
                              !! mixed layer base (nondimensional)
  logical :: ML_rad_TKE_decay !< If true, apply same exponential decay
                              !! to ML_rad as applied to the other surface
                              !! sources of TKE in the mixed layer code.
  real    :: ustar_min        !< A minimum value of ustar to avoid numerical
                              !! problems (m/s).  If the value is small enough,
                              !! this parameter should not affect the solution.
  real    :: TKE_decay        !< ratio of natural Ekman depth to TKE decay scale (nondim)
  real    :: mstar            !! ratio of friction velocity cubed to
                              !! TKE input to the mixed layer (nondim)
  logical :: ML_use_omega     !< If true, use absolute rotation rate instead
                              !! of the vertical component of rotation when
                              !! setting the decay scale for mixed layer turbulence.
  real    :: ML_omega_frac    !<   When setting the decay scale for turbulence, use
                              !! this fraction of the absolute rotation rate blended
                              !! with the local value of f, as f^2 ~= (1-of)*f^2 + of*4*omega^2.
  logical :: user_change_diff !< If true, call user-defined code to change diffusivity.
  logical :: useKappaShear    !< If true, use the kappa_shear module to find the
                              !! shear-driven diapycnal diffusivity.
  logical :: use_CVMix_shear  !< If true, use one of the CVMix modules to find
                              !! shear-driven diapycnal diffusivity.
  logical :: double_diffusion !< If true, enable double-diffusive mixing using an old method.
  logical :: use_CVMix_ddiff  !< If true, enable double-diffusive mixing via CVMix.
  logical :: simple_TKE_to_Kd !< If true, uses a simple estimate of Kd/TKE that
                              !! does not rely on a layer-formulation.
  real    :: Max_Rrho_salt_fingers      !< max density ratio for salt fingering
  real    :: Max_salt_diff_salt_fingers !< max salt diffusivity for salt fingers (m2/s)
  real    :: Kv_molecular               !< molecular visc for double diff convect (m2/s)

  character(len=200)                 :: inputdir
  type(user_change_diff_CS), pointer :: user_change_diff_CSp => NULL()
  type(diag_to_Z_CS),        pointer :: diag_to_Z_CSp        => NULL()
  type(Kappa_shear_CS),      pointer :: kappaShear_CSp       => NULL()
  type(CVMix_shear_cs),      pointer :: CVMix_shear_csp      => NULL()
  type(CVMix_ddiff_cs),      pointer :: CVMix_ddiff_csp      => NULL()
  type(bkgnd_mixing_cs),     pointer :: bkgnd_mixing_csp     => NULL()
  type(int_tide_CS),         pointer :: int_tide_CSp         => NULL()
  type(tidal_mixing_cs),     pointer :: tm_csp               => NULL()

  integer :: id_maxTKE      = -1
  integer :: id_TKE_to_Kd   = -1

  integer :: id_Kd_user        = -1
  integer :: id_Kd_layer       = -1
  integer :: id_Kd_BBL         = -1
  integer :: id_Kd_BBL_z       = -1
  integer :: id_Kd_user_z      = -1
  integer :: id_Kd_Work        = -1

  integer :: id_N2       = -1
  integer :: id_N2_z     = -1
  integer :: id_KT_extra   = -1
  integer :: id_KS_extra   = -1
  integer :: id_KT_extra_z = -1
  integer :: id_KS_extra_z = -1

end type set_diffusivity_CS

type diffusivity_diags
  real, pointer, dimension(:,:,:) :: &
    N2_3d          => NULL(),& ! squared buoyancy frequency at interfaces (1/s2)
    Kd_user        => NULL(),& ! user-added diffusivity at interfaces (m2/s)
    Kd_BBL         => NULL(),& ! BBL diffusivity at interfaces (m2/s)
    Kd_work        => NULL(),& ! layer integrated work by diapycnal mixing (W/m2)
    maxTKE         => NULL(),& ! energy required to entrain to h_max (m3/s3)
    TKE_to_Kd      => NULL(),& ! conversion rate (~1.0 / (G_Earth + dRho_lay))
                               ! between TKE dissipated within a layer and Kd
                               ! in that layer, in m2 s-1 / m3 s-3 = s2 m-1
    KT_extra       => NULL(),& ! double diffusion diffusivity for temp (m2/s)
    KS_extra       => NULL()   ! double diffusion diffusivity for saln (m2/s)

end type diffusivity_diags

! Clocks
integer :: id_clock_kappaShear, id_clock_CVMix_ddiff

contains

!> Sets the interior vertical diffusion of scalars due to the following processes:
!! 1) Shear-driven mixing: two options, Jackson et at. and KPP interior;
!! 2) Background mixing via CVMix (Bryan-Lewis profile) or the scheme described by
!! Harrison & Hallberg, JPO 2008;
!! 3) Double-diffusion aplpied via CVMix;
!! 4) Tidal mixing: many options available, see MOM_tidal_mixing.F90;
!! In addition, this subroutine has the option to set the interior vertical
!! viscosity associated with processes 2-4 listed above, which is stored in
!! visc%Kv_slow. Vertical viscosity due to shear-driven mixing is passed via
!! visc%Kv_shear
!! GMM, TODO: add contribution from tidal mixing into visc%Kv_slow
subroutine set_diffusivity(u, v, h, u_h, v_h, tv, fluxes, optics, visc, dt, &
                           G, GV, CS, Kd, Kd_int)
  type(ocean_grid_type),     intent(in)    :: G    !< The ocean's grid structure.
  type(verticalGrid_type),   intent(in)    :: GV   !< The ocean's vertical grid structure.
  real, dimension(SZIB_(G),SZJ_(G),SZK_(G)), &
                             intent(in)    :: u    !< The zonal velocity, in m s-1.
  real, dimension(SZI_(G),SZJB_(G),SZK_(G)), &
                             intent(in)    :: v    !< The meridional velocity, in m s-1.
  real, dimension(SZI_(G),SZJ_(G),SZK_(G)),  &
                             intent(in)    :: h    !< Layer thicknesses, in H (usually m or kg m-2).
  real, dimension(SZI_(G),SZJ_(G),SZK_(G)),  &
<<<<<<< HEAD
                             intent(in)    :: u_h  !< Zonal velocity interpolated to h points, in m s-1.
  real, dimension(SZI_(G),SZJ_(G),SZK_(G)),  &
                             intent(in)    :: v_h  !< Meridional velocity interpolated to h points, in m s-1.
=======
                             intent(in)    :: u_h  !< zonal thickness transport m^2/s.
  real, dimension(SZI_(G),SZJ_(G),SZK_(G)),  &
                             intent(in)    :: v_h  !< meridional thickness transport m^2/s.
>>>>>>> 0cfe1a7e
  type(thermo_var_ptrs),     intent(inout) :: tv   !< Structure with pointers to thermodynamic
                                                   !! fields. Out is for tv%TempxPmE.
  type(forcing),             intent(in)    :: fluxes !< A structure of thermodynamic surface fluxes
  type(optics_type),         pointer       :: optics !< A structure describing the optical
                                                   !!  properties of the ocean.
  type(vertvisc_type),       intent(inout) :: visc !< Structure containing vertical viscosities, bottom
                                                   !! boundary layer properies, and related fields.
  real,                      intent(in)    :: dt   !< Time increment (sec).
  type(set_diffusivity_CS),  pointer       :: CS   !< Module control structure.
  real, dimension(SZI_(G),SZJ_(G),SZK_(G)), &
                             intent(out)   :: Kd   !< Diapycnal diffusivity of each layer (m2/sec).
  real, dimension(SZI_(G),SZJ_(G),SZK_(G)+1), &
                   optional, intent(out)   :: Kd_int !< Diapycnal diffusivity at each interface (m2/sec).

  ! local variables
  real, dimension(SZI_(G)) :: &
    N2_bot        ! bottom squared buoyancy frequency (1/s2)

  type(diffusivity_diags)  :: dd ! structure w/ arrays of pointers to avail diags

  real, dimension(SZI_(G),SZJ_(G),SZK_(G)) :: &
    T_f, S_f      ! temperature and salinity (deg C and ppt)
                  ! massless layers filled vertically by diffusion.

  real, dimension(SZI_(G),SZK_(G)) :: &
    N2_lay, &     !< squared buoyancy frequency associated with layers (1/s2)
    maxTKE, &     !< energy required to entrain to h_max (m3/s3)
    TKE_to_Kd     !< conversion rate (~1.0 / (G_Earth + dRho_lay)) between
                  !< TKE dissipated within a layer and Kd in that layer, in
                  !< m2 s-1 / m3 s-3 = s2 m-1.

  real, dimension(SZI_(G),SZK_(G)+1) :: &
<<<<<<< HEAD
    N2_int,   &   ! squared buoyancy frequency associated at interfaces (1/s2)
    dRho_int, &   ! locally ref potential density difference across interfaces (kg/m3)
    KT_extra, &   ! double difusion diffusivity on temperature (m2/sec)
=======
    N2_int,   &   !< squared buoyancy frequency associated at interfaces (1/s2)
    dRho_int, &   !< locally ref potential density difference across interfaces (in s-2) smg: or kg/m3?
    KT_extra, &   !< double difusion diffusivity on temperature (m2/sec)
>>>>>>> 0cfe1a7e
    KS_extra      ! double difusion diffusivity on salinity (m2/sec)

  real :: I_Rho0        ! inverse of Boussinesq density (m3/kg)
  real :: dissip        ! local variable for dissipation calculations (W/m3)
  real :: Omega2        ! squared absolute rotation rate (1/s2)

  logical   :: use_EOS      ! If true, compute density from T/S using equation of state.
  type(p3d) :: z_ptrs(6)    ! pointers to diagns to be interpolated into depth space
  integer   :: kb(SZI_(G))  ! The index of the lightest layer denser than the
                            ! buffer layer, or -1 without a bulk mixed layer.
  integer   :: num_z_diags  ! number of diagns to be interpolated to depth space
  integer   :: z_ids(6)     ! id numbers of diagns to be interpolated to depth space
  logical   :: showCallTree ! If true, show the call tree.

  integer :: i, j, k, is, ie, js, je, nz
  integer :: isd, ied, jsd, jed

  real      :: kappa_fill   ! diffusivity used to fill massless layers
  real      :: dt_fill      ! timestep used to fill massless layers

  is  = G%isc ; ie  = G%iec ; js  = G%jsc ; je  = G%jec ; nz = G%ke
  isd = G%isd ; ied = G%ied ; jsd = G%jsd ; jed = G%jed
  showCallTree = callTree_showQuery()
  if (showCallTree) call callTree_enter("set_diffusivity(), MOM_set_diffusivity.F90")

  if (.not.associated(CS)) call MOM_error(FATAL,"set_diffusivity: "//&
         "Module must be initialized before it is used.")

  I_Rho0     = 1.0/GV%Rho0
  kappa_fill = 1.e-3 ! m2 s-1
  dt_fill    = 7200.
  Omega2     = CS%Omega*CS%Omega

  use_EOS = associated(tv%eqn_of_state)

  if ((CS%use_CVMix_ddiff .or. CS%double_diffusion) .and. .not. &
     (associated(visc%Kd_extra_T) .and. associated(visc%Kd_extra_S))) &
     call MOM_error(FATAL, "set_diffusivity: both visc%Kd_extra_T and "//&
         "visc%Kd_extra_S must be associated when USE_CVMIX_DDIFF or DOUBLE_DIFFUSION are true.")

  ! Set Kd, Kd_int and Kv_slow to constant values.
  ! If nothing else is specified, this will be the value used.
  Kd(:,:,:) = CS%Kd
  Kd_int(:,:,:) = CS%Kd
  if (associated(visc%Kv_slow)) visc%Kv_slow(:,:,:) = CS%Kv

  ! Set up arrays for diagnostics.

  if ((CS%id_N2 > 0) .or. (CS%id_N2_z > 0)) then
    allocate(dd%N2_3d(isd:ied,jsd:jed,nz+1)) ; dd%N2_3d(:,:,:) = 0.0
  endif
  if ((CS%id_Kd_user > 0) .or. (CS%id_Kd_user_z > 0)) then
    allocate(dd%Kd_user(isd:ied,jsd:jed,nz+1)) ; dd%Kd_user(:,:,:) = 0.0
  endif
  if (CS%id_Kd_work > 0) then
    allocate(dd%Kd_work(isd:ied,jsd:jed,nz)) ; dd%Kd_work(:,:,:) = 0.0
  endif
  if (CS%id_maxTKE > 0) then
    allocate(dd%maxTKE(isd:ied,jsd:jed,nz)) ; dd%maxTKE(:,:,:) = 0.0
  endif
  if (CS%id_TKE_to_Kd > 0) then
    allocate(dd%TKE_to_Kd(isd:ied,jsd:jed,nz)) ; dd%TKE_to_Kd(:,:,:) = 0.0
  endif
  if ((CS%id_KT_extra > 0) .or. (CS%id_KT_extra_z > 0)) then
    allocate(dd%KT_extra(isd:ied,jsd:jed,nz+1)) ; dd%KT_extra(:,:,:) = 0.0
  endif
  if ((CS%id_KS_extra > 0) .or. (CS%id_KS_extra_z > 0)) then
    allocate(dd%KS_extra(isd:ied,jsd:jed,nz+1)) ; dd%KS_extra(:,:,:) = 0.0
  endif
  if ((CS%id_Kd_BBL > 0) .or. (CS%id_Kd_BBL_z > 0)) then
    allocate(dd%Kd_BBL(isd:ied,jsd:jed,nz+1)) ; dd%Kd_BBL(:,:,:) = 0.0
  endif

  ! set up arrays for tidal mixing diagnostics
  call setup_tidal_diagnostics(G,CS%tm_csp)

  ! Smooth the properties through massless layers.
  if (use_EOS) then
    if (CS%debug) then
      call hchksum(tv%T, "before vert_fill_TS tv%T",G%HI)
      call hchksum(tv%S, "before vert_fill_TS tv%S",G%HI)
      call hchksum(h, "before vert_fill_TS h",G%HI, scale=GV%H_to_m)
    endif
    call vert_fill_TS(h, tv%T, tv%S, kappa_fill, dt_fill, T_f, S_f, G, GV)
    if (CS%debug) then
      call hchksum(tv%T, "after vert_fill_TS tv%T",G%HI)
      call hchksum(tv%S, "after vert_fill_TS tv%S",G%HI)
      call hchksum(h, "after vert_fill_TS h",G%HI, scale=GV%H_to_m)
    endif
  endif

  if (CS%useKappaShear) then
    if (CS%debug) then
      call hchksum(u_h, "before calc_KS u_h",G%HI)
      call hchksum(v_h, "before calc_KS v_h",G%HI)
    endif
    call cpu_clock_begin(id_clock_kappaShear)
    ! Changes: visc%Kd_shear, visc%TKE_turb (not clear that TKE_turb is used as input ????)
    ! Sets visc%Kv_shear
    call calculate_kappa_shear(u_h, v_h, h, tv, fluxes%p_surf, visc%Kd_shear, visc%TKE_turb, &
                               visc%Kv_shear, dt, G, GV, CS%kappaShear_CSp)
    call cpu_clock_end(id_clock_kappaShear)
    if (CS%debug) then
      call hchksum(visc%Kd_shear, "after calc_KS visc%Kd_shear",G%HI)
      call hchksum(visc%Kv_shear, "after calc_KS visc%Kv_shear",G%HI)
      call hchksum(visc%TKE_turb, "after calc_KS visc%TKE_turb",G%HI)
    endif
    if (showCallTree) call callTree_waypoint("done with calculate_kappa_shear (set_diffusivity)")
  elseif (CS%use_CVMix_shear) then
    !NOTE{BGR}: this needs to be cleaned up.  It works in 1D case, but has not been tested outside.
    call calculate_CVMix_shear(u_h, v_h, h, tv, visc%Kd_shear, visc%Kv_shear,G,GV,CS%CVMix_shear_csp)
    if (CS%debug) then
      call hchksum(visc%Kd_shear, "after CVMix_shear visc%Kd_shear",G%HI)
      call hchksum(visc%Kv_shear, "after CVMix_shear visc%Kv_shear",G%HI)
    endif
  elseif (associated(visc%Kv_shear)) then
    visc%Kv_shear(:,:,:) = 0. ! needed if calculate_kappa_shear is not enabled
  endif

  !   Calculate the diffusivity, Kd, for each layer.  This would be
  ! the appropriate place to add a depth-dependent parameterization or
  ! another explicit parameterization of Kd.

  ! set surface diffusivities (CS%bkgnd_mixing_csp%Kd_sfc)
  call sfc_bkgnd_mixing(G, CS%bkgnd_mixing_csp)

!$OMP parallel do default(none) shared(is,ie,js,je,nz,G,GV,CS,h,tv,T_f,S_f,fluxes,dd, &
!$OMP                                  Kd,visc,Kd_int,dt,u,v,Omega2)   &
!$OMP                          private(dRho_int, N2_lay, N2_int, N2_bot,        &
!$OMP                                  KT_extra, KS_extra, TKE_to_Kd,maxTKE,dissip,kb)
  do j=js,je

    ! Set up variables related to the stratification.
    call find_N2(h, tv, T_f, S_f, fluxes, j, G, GV, CS, dRho_int, N2_lay, N2_int, N2_bot)

    if (associated(dd%N2_3d)) then
      do K=1,nz+1 ; do i=is,ie ; dd%N2_3d(i,j,K) = N2_int(i,K) ; enddo ; enddo
    endif

    ! Add background mixing
    call calculate_bkgnd_mixing(h, tv, N2_lay, Kd, visc%Kv_slow, j, G, GV, CS%bkgnd_mixing_csp)

    ! Double-diffusion (old method)
    if (CS%double_diffusion) then
      call double_diffusion(tv, h, T_f, S_f, j, G, GV, CS, KT_extra, KS_extra)
      do K=2,nz ; do i=is,ie
        if (KS_extra(i,K) > KT_extra(i,K)) then ! salt fingering
          Kd(i,j,k-1) = Kd(i,j,k-1) + 0.5*KT_extra(i,K)
          Kd(i,j,k)   = Kd(i,j,k)   + 0.5*KT_extra(i,K)
          visc%Kd_extra_S(i,j,k) = KS_extra(i,K)-KT_extra(i,K)
          visc%Kd_extra_T(i,j,k) = 0.0
        elseif (KT_extra(i,K) > 0.0) then ! double-diffusive convection
          Kd(i,j,k-1) = Kd(i,j,k-1) + 0.5*KS_extra(i,K)
          Kd(i,j,k)   = Kd(i,j,k)   + 0.5*KS_extra(i,K)
          visc%Kd_extra_T(i,j,k) = KT_extra(i,K)-KS_extra(i,K)
          visc%Kd_extra_S(i,j,k) = 0.0
        else ! There is no double diffusion at this interface.
          visc%Kd_extra_T(i,j,k) = 0.0
          visc%Kd_extra_S(i,j,k) = 0.0
        endif
      enddo ; enddo
      if (associated(dd%KT_extra)) then ; do K=1,nz+1 ; do i=is,ie
        dd%KT_extra(i,j,K) = KT_extra(i,K)
      enddo ; enddo ; endif

      if (associated(dd%KS_extra)) then ; do K=1,nz+1 ; do i=is,ie
        dd%KS_extra(i,j,K) = KS_extra(i,K)
      enddo ; enddo ; endif
    endif

    ! Apply double diffusion via CVMix
    ! GMM, we need to pass HBL to compute_ddiff_coeffs, but it is not yet available.
    if (CS%use_CVMix_ddiff) then
      call cpu_clock_begin(id_clock_CVMix_ddiff)
      call compute_ddiff_coeffs(h, tv, G, GV, j, visc%Kd_extra_T, visc%Kd_extra_S, CS%CVMix_ddiff_csp)
      call cpu_clock_end(id_clock_CVMix_ddiff)
    endif

  ! Add the input turbulent diffusivity.
    if (CS%useKappaShear .or. CS%use_CVMix_shear) then
      if (present(Kd_int)) then
        do K=2,nz ; do i=is,ie
          Kd_int(i,j,K) = visc%Kd_shear(i,j,K) + 0.5*(Kd(i,j,k-1) + Kd(i,j,k))
        enddo ; enddo
        do i=is,ie
          Kd_int(i,j,1) = visc%Kd_shear(i,j,1) ! This isn't actually used. It could be 0.
          Kd_int(i,j,nz+1) = 0.0
        enddo
      endif
      do k=1,nz ; do i=is,ie
        Kd(i,j,k) = Kd(i,j,k) + 0.5*(visc%Kd_shear(i,j,K) + visc%Kd_shear(i,j,K+1))
      enddo ; enddo
    else
      if (present(Kd_int)) then
        do i=is,ie
          Kd_int(i,j,1) = Kd(i,j,1) ; Kd_int(i,j,nz+1) = 0.0
        enddo
        do K=2,nz ; do i=is,ie
          Kd_int(i,j,K) = 0.5*(Kd(i,j,k-1) + Kd(i,j,k))
        enddo ; enddo
      endif
    endif

    call find_TKE_to_Kd(h, tv, dRho_int, N2_lay, j, dt, G, GV, CS, TKE_to_Kd, &
                        maxTKE, kb)
    if (associated(dd%maxTKE)) then ; do k=1,nz ; do i=is,ie
      dd%maxTKE(i,j,k) = maxTKE(i,k)
    enddo ; enddo ; endif
    if (associated(dd%TKE_to_Kd)) then ; do k=1,nz ; do i=is,ie
      dd%TKE_to_Kd(i,j,k) = TKE_to_Kd(i,k)
    enddo ; enddo ; endif

    ! Add the ML_Rad diffusivity.
    if (CS%ML_radiation) &
      call add_MLrad_diffusivity(h, fluxes, j, G, GV, CS, Kd, TKE_to_Kd, Kd_int)

    ! Add the Nikurashin and / or tidal bottom-driven mixing
    call calculate_tidal_mixing(h, N2_bot, j, TKE_to_Kd, maxTKE, G, GV, CS%tm_csp, &
                                N2_lay, N2_int, Kd, Kd_int, CS%Kd_max)

    ! This adds the diffusion sustained by the energy extracted from the flow
    ! by the bottom drag.
    if (CS%bottomdraglaw .and. (CS%BBL_effic>0.0)) then
      if (CS%use_LOTW_BBL_diffusivity) then
        call add_LOTW_BBL_diffusivity(h, u, v, tv, fluxes, visc, j, N2_int, G, GV, CS,  &
                                      Kd, Kd_int, dd%Kd_BBL)
      else
        call add_drag_diffusivity(h, u, v, tv, fluxes, visc, j, TKE_to_Kd, &
                                  maxTKE, kb, G, GV, CS, Kd, Kd_int, dd%Kd_BBL)
      endif
    endif

    if (CS%limit_dissipation) then
      do k=2,nz-1 ; do i=is,ie
      ! This calculates the dissipation ONLY from Kd calculated in this routine
      ! dissip has units of W/m3 (kg/m3 * m2/s * 1/s2 = J/s/m3)
      !   1) a global constant,
      !   2) a dissipation proportional to N (aka Gargett) and
      !   3) dissipation corresponding to a (nearly) constant diffusivity.
        dissip = max( CS%dissip_min, &   ! Const. floor on dissip.
                      CS%dissip_N0 + CS%dissip_N1 * sqrt(N2_lay(i,k)), & ! Floor aka Gargett
                      CS%dissip_N2 * N2_lay(i,k) ) ! Floor of Kd_min*rho0/F_Ri
        Kd(i,j,k) = max( Kd(i,j,k) , &  ! Apply floor to Kd
           dissip * (CS%FluxRi_max / (GV%Rho0 * (N2_lay(i,k) + Omega2))) )
      enddo ; enddo

      if (present(Kd_int)) then ; do K=2,nz ; do i=is,ie
      ! This calculates the dissipation ONLY from Kd calculated in this routine
      ! dissip has units of W/m3 (kg/m3 * m2/s * 1/s2 = J/s/m3)
      !   1) a global constant,
      !   2) a dissipation proportional to N (aka Gargett) and
      !   3) dissipation corresponding to a (nearly) constant diffusivity.
        dissip = max( CS%dissip_min, &   ! Const. floor on dissip.
                      CS%dissip_N0 + CS%dissip_N1 * sqrt(N2_int(i,K)), & ! Floor aka Gargett
                      CS%dissip_N2 * N2_int(i,K) ) ! Floor of Kd_min*rho0/F_Ri
        Kd_int(i,j,K) = max( Kd_int(i,j,K) , &  ! Apply floor to Kd
           dissip * (CS%FluxRi_max / (GV%Rho0 * (N2_int(i,K) + Omega2))) )
      enddo ; enddo ; endif
    endif

    if (associated(dd%Kd_work)) then
      do k=1,nz ; do i=is,ie
        dd%Kd_Work(i,j,k)  = GV%Rho0 * Kd(i,j,k) * N2_lay(i,k) * &
                             GV%H_to_m*h(i,j,k)  ! Watt m-2 s or kg s-3
      enddo ; enddo
    endif
  enddo ! j-loop

  if (CS%debug) then
    call hchksum(Kd ,"Kd",G%HI,haloshift=0)

    if (CS%useKappaShear) call hchksum(visc%Kd_shear,"Turbulent Kd",G%HI,haloshift=0)

    if (CS%use_CVMix_ddiff) then
      call hchksum(visc%Kd_extra_T, "MOM_set_diffusivity: Kd_extra_T",G%HI,haloshift=0)
      call hchksum(visc%Kd_extra_S, "MOM_set_diffusivity: Kd_extra_S",G%HI,haloshift=0)
    endif

    if (associated(visc%kv_bbl_u) .and. associated(visc%kv_bbl_v)) then
      call uvchksum("BBL Kv_bbl_[uv]", visc%kv_bbl_u, visc%kv_bbl_v, &
                    G%HI, 0, symmetric=.true.)
    endif

    if (associated(visc%bbl_thick_u) .and. associated(visc%bbl_thick_v)) then
      call uvchksum("BBL bbl_thick_[uv]", visc%bbl_thick_u, &
                    visc%bbl_thick_v, G%HI, 0, symmetric=.true.)
    endif

    if (associated(visc%Ray_u) .and. associated(visc%Ray_v)) then
      call uvchksum("Ray_[uv]", visc%Ray_u, visc%Ray_v, G%HI, 0, symmetric=.true.)
    endif

  endif

  if (CS%Kd_add > 0.0) then
    if (present(Kd_int)) then
!$OMP parallel do default(none) shared(is,ie,js,je,nz,Kd_int,CS,Kd)
      do k=1,nz ; do j=js,je ; do i=is,ie
        Kd_int(i,j,K) = Kd_int(i,j,K) + CS%Kd_add
        Kd(i,j,k) = Kd(i,j,k) + CS%Kd_add
      enddo ; enddo ; enddo
    else
!$OMP parallel do default(none) shared(is,ie,js,je,nz,CS,Kd)
      do k=1,nz ; do j=js,je ; do i=is,ie
        Kd(i,j,k) = Kd(i,j,k) + CS%Kd_add
      enddo ; enddo ; enddo
    endif
  endif

  if (CS%user_change_diff) then
    call user_change_diff(h, tv, G, CS%user_change_diff_CSp, Kd, Kd_int, &
                          T_f, S_f, dd%Kd_user)
  endif

  ! post diagnostics

  ! background mixing
  if (CS%bkgnd_mixing_csp%id_kd_bkgnd > 0) &
    call post_data(CS%bkgnd_mixing_csp%id_kd_bkgnd, CS%bkgnd_mixing_csp%kd_bkgnd, CS%bkgnd_mixing_csp%diag)
  if (CS%bkgnd_mixing_csp%id_kv_bkgnd > 0) &
    call post_data(CS%bkgnd_mixing_csp%id_kv_bkgnd, CS%bkgnd_mixing_csp%kv_bkgnd, CS%bkgnd_mixing_csp%diag)

  ! double diffusive mixing
  if (CS%CVMix_ddiff_csp%id_KT_extra > 0) &
    call post_data(CS%CVMix_ddiff_csp%id_KT_extra, visc%Kd_extra_T, CS%CVMix_ddiff_csp%diag)
  if (CS%CVMix_ddiff_csp%id_KS_extra > 0) &
    call post_data(CS%CVMix_ddiff_csp%id_KS_extra, visc%Kd_extra_S, CS%CVMix_ddiff_csp%diag)
  if (CS%CVMix_ddiff_csp%id_R_rho > 0) &
    call post_data(CS%CVMix_ddiff_csp%id_R_rho, CS%CVMix_ddiff_csp%R_rho, CS%CVMix_ddiff_csp%diag)

  if (CS%id_Kd_layer > 0) call post_data(CS%id_Kd_layer, Kd, CS%diag)

  ! tidal mixing
  call post_tidal_diagnostics(G,GV,h,CS%tm_csp)

  num_z_diags = 0
  if (CS%tm_csp%Int_tide_dissipation .or. CS%tm_csp%Lee_wave_dissipation .or. &
      CS%tm_csp%Lowmode_itidal_dissipation) then

    if (CS%id_N2 > 0)         call post_data(CS%id_N2,        dd%N2_3d,     CS%diag)
    if (CS%id_Kd_user > 0)    call post_data(CS%id_Kd_user,   dd%Kd_user,   CS%diag)
    if (CS%id_Kd_Work > 0)    call post_data(CS%id_Kd_Work,   dd%Kd_Work,   CS%diag)
    if (CS%id_maxTKE > 0)     call post_data(CS%id_maxTKE,    dd%maxTKE,    CS%diag)
    if (CS%id_TKE_to_Kd > 0)  call post_data(CS%id_TKE_to_Kd, dd%TKE_to_Kd, CS%diag)

    if (CS%id_N2_z > 0) then
      num_z_diags = num_z_diags + 1
      z_ids(num_z_diags) = CS%id_N2_z
      z_ptrs(num_z_diags)%p => dd%N2_3d
    endif

    if (CS%id_Kd_user_z > 0) then
      num_z_diags        = num_z_diags + 1
      z_ids(num_z_diags) = CS%id_Kd_user_z
      z_ptrs(num_z_diags)%p => dd%Kd_user
    endif

  endif

  if (CS%id_KT_extra > 0) call post_data(CS%id_KT_extra, dd%KT_extra, CS%diag)
  if (CS%id_KS_extra > 0) call post_data(CS%id_KS_extra, dd%KS_extra, CS%diag)
  if (CS%id_Kd_BBL > 0)   call post_data(CS%id_Kd_BBL, dd%Kd_BBL, CS%diag)

  if (CS%id_KT_extra_z > 0) then
      num_z_diags = num_z_diags + 1
      z_ids(num_z_diags) = CS%id_KT_extra_z
      z_ptrs(num_z_diags)%p => dd%KT_extra
  endif

  if (CS%id_KS_extra_z > 0) then
      num_z_diags = num_z_diags + 1
      z_ids(num_z_diags) = CS%id_KS_extra_z
      z_ptrs(num_z_diags)%p => dd%KS_extra
  endif

  if (CS%id_Kd_BBL_z > 0) then
      num_z_diags = num_z_diags + 1
      z_ids(num_z_diags) = CS%id_Kd_BBL_z
      z_ptrs(num_z_diags)%p => dd%KS_extra
  endif

  if (num_z_diags > 0) &
    call calc_Zint_diags(h, z_ptrs, z_ids, num_z_diags, G, GV, CS%diag_to_Z_CSp)

  if (associated(dd%N2_3d)) deallocate(dd%N2_3d)
  if (associated(dd%Kd_work)) deallocate(dd%Kd_work)
  if (associated(dd%Kd_user)) deallocate(dd%Kd_user)
  if (associated(dd%maxTKE)) deallocate(dd%maxTKE)
  if (associated(dd%TKE_to_Kd)) deallocate(dd%TKE_to_Kd)
  if (associated(dd%KT_extra)) deallocate(dd%KT_extra)
  if (associated(dd%KS_extra)) deallocate(dd%KS_extra)
  if (associated(dd%Kd_BBL)) deallocate(dd%Kd_BBL)

  if (showCallTree) call callTree_leave("set_diffusivity()")

end subroutine set_diffusivity

subroutine find_TKE_to_Kd(h, tv, dRho_int, N2_lay, j, dt, G, GV, CS, &
                          TKE_to_Kd, maxTKE, kb)
  type(ocean_grid_type),            intent(in)    :: G    !< The ocean's grid structure
  type(verticalGrid_type),          intent(in)    :: GV   !< The ocean's vertical grid structure
  real, dimension(SZI_(G),SZJ_(G),SZK_(G)), &
                                    intent(in)    :: h    !< Layer thicknesses, in H (usually m or kg m-2)
  type(thermo_var_ptrs),            intent(in)    :: tv   !< Structure containing pointers to any available
                                                          !! thermodynamic fields.
  real, dimension(SZI_(G),SZK_(G)+1), intent(in)  :: dRho_int !< Change in locally referenced potential density
                                                          !! across each interface, in kg m-3.
  real, dimension(SZI_(G),SZK_(G)), intent(in)    :: N2_lay !< The squared buoyancy frequency of the
                                                          !! layers, in s-2.
  integer,                          intent(in)    :: j    !< j-index of row to work on
  real,                             intent(in)    :: dt   !< Time increment (sec).
  type(set_diffusivity_CS),         pointer       :: CS   !< Diffusivity control structure
  real, dimension(SZI_(G),SZK_(G)), intent(out)   :: TKE_to_Kd !< The conversion rate between the TKE
                                                          !! TKE dissipated within  a layer and the
                                                          !! diapycnal diffusivity witin that layer,
                                                          !! usually (~Rho_0 / (G_Earth * dRho_lay)),
                                                          !! in m2 s-1 / m3 s-3 = s2 m-1
  real, dimension(SZI_(G),SZK_(G)), intent(out)   :: maxTKE !< The energy required to for a layer to entrain
                                                          !! to its maximum realizable thickness, in m3 s-3
  integer, dimension(SZI_(G)),      intent(out)   :: kb   !< Index of lightest layer denser than the buffer
                                                          !! layer, or -1 without a bulk mixed layer.

  real, dimension(SZI_(G),SZK_(G)) :: &
    ds_dsp1, &    ! coordinate variable (sigma-2) difference across an
                  ! interface divided by the difference across the interface
                  ! below it (nondimensional)
    dsp1_ds, &    ! inverse coordinate variable (sigma-2) difference
                  ! across an interface times the difference across the
                  ! interface above it (nondimensional)
    rho_0,   &    ! Layer potential densities relative to surface pressure (kg/m3)
    maxEnt        ! maxEnt is the maximum value of entrainment from below (with
                  ! compensating entrainment from above to keep the layer
                  ! density from changing) that will not deplete all of the
                  ! layers above or below a layer within a timestep (meter)
  real, dimension(SZI_(G)) :: &
    htot,    &    ! total thickness above or below a layer, or the
                  ! integrated thickness in the BBL (meter)
    mFkb,    &    ! total thickness in the mixed and buffer layers
                  ! times ds_dsp1 (meter)
    p_ref,   &    ! array of tv%P_Ref pressures
    Rcv_kmb, &    ! coordinate density in the lowest buffer layer
    p_0           ! An array of 0 pressures

  real :: dh_max      ! maximum amount of entrainment a layer could
                      ! undergo before entraining all fluid in the layers
                      ! above or below (meter)
  real :: dRho_lay    ! density change across a layer (kg/m3)
  real :: Omega2      ! rotation rate squared (1/s2)
  real :: G_Rho0      ! gravitation accel divided by Bouss ref density (m4 s-2 kg-1)
  real :: I_Rho0      ! inverse of Boussinesq reference density (m3/kg)
  real :: I_dt        ! 1/dt (1/sec)
  real :: H_neglect   ! negligibly small thickness (units as h)
  real :: hN2pO2      ! h * (N^2 + Omega^2), in m s-2.
  logical :: do_i(SZI_(G))

  integer :: i, k, is, ie, nz, i_rem, kmb, kb_min
  is = G%isc ; ie = G%iec ; nz = G%ke

  I_dt      = 1.0/dt
  Omega2    = CS%Omega**2
  G_Rho0    = GV%g_Earth / GV%Rho0
  H_neglect = GV%H_subroundoff
  I_Rho0    = 1.0/GV%Rho0

  ! Simple but coordinate-independent estimate of Kd/TKE
  if (CS%simple_TKE_to_Kd) then
    do k=1,nz ; do i=is,ie
      hN2pO2 = ( GV%H_to_m * h(i,j,k) ) * ( N2_lay(i,k) + Omega2 ) ! Units of m s-2.
      if (hN2pO2>0.) then
        TKE_to_Kd(i,k) = 1./ hN2pO2 ! Units of s2 m-1.
      else; TKE_to_Kd(i,k) = 0.; endif
      ! The maximum TKE conversion we allow is really a statement
      ! about the upper diffusivity we allow. Kd_max must be set.
      maxTKE(i,k) = hN2pO2 * CS%Kd_max ! Units of m3 s-3.
    enddo ; enddo
    kb(is:ie) = -1 ! kb should not be used by any code in non-layered mode -AJA
    return
  endif

  ! Determine kb - the index of the shallowest active interior layer.
  if (CS%bulkmixedlayer) then
    kmb = GV%nk_rho_varies
    do i=is,ie ; p_0(i) = 0.0 ; p_ref(i) = tv%P_Ref ; enddo
    do k=1,nz
      call calculate_density(tv%T(:,j,k),tv%S(:,j,k),p_0,rho_0(:,k),&
                             is,ie-is+1,tv%eqn_of_state)
    enddo
    call calculate_density(tv%T(:,j,kmb),tv%S(:,j,kmb),p_ref,Rcv_kmb,&
                           is,ie-is+1,tv%eqn_of_state)

    kb_min = kmb+1
    do i=is,ie
      !   Determine the next denser layer than the buffer layer in the
      ! coordinate density (sigma-2).
      do k=kmb+1,nz-1 ; if (Rcv_kmb(i) <= GV%Rlay(k)) exit ; enddo
      kb(i) = k

    !   Backtrack, in case there are massive layers above that are stable
    ! in sigma-0.
      do k=kb(i)-1,kmb+1,-1
        if (rho_0(i,kmb) > rho_0(i,k)) exit
        if (h(i,j,k)>2.0*GV%Angstrom) kb(i) = k
      enddo
    enddo

    call set_density_ratios(h, tv, kb, G, GV, CS, j, ds_dsp1, rho_0)
  else ! not bulkmixedlayer
    kb_min = 2 ; kmb = 0
    do i=is,ie ; kb(i) = 1 ; enddo
    call set_density_ratios(h, tv, kb, G, GV, CS, j, ds_dsp1)
  endif

  ! Determine maxEnt - the maximum permitted entrainment from below by each
  ! interior layer.
  do k=2,nz-1 ; do i=is,ie
    dsp1_ds(i,k) = 1.0 / ds_dsp1(i,k)
  enddo ; enddo
  do i=is,ie ; dsp1_ds(i,nz) = 0.0 ; enddo

  if (CS%bulkmixedlayer) then
    kmb = GV%nk_rho_varies
    do i=is,ie
      htot(i) = GV%H_to_m*h(i,j,kmb)
      mFkb(i) = 0.0
      if (kb(i) < nz) &
        mFkb(i) = ds_dsp1(i,kb(i)) * (GV%H_to_m*(h(i,j,kmb) - GV%Angstrom))
    enddo
    do k=1,kmb-1 ; do i=is,ie
      htot(i) = htot(i) + GV%H_to_m*h(i,j,k)
      mFkb(i) = mFkb(i) + ds_dsp1(i,k+1)*(GV%H_to_m*(h(i,j,k) - GV%Angstrom))
    enddo ; enddo
  else
    do i=is,i
      maxEnt(i,1) = 0.0 ; htot(i) = GV%H_to_m*(h(i,j,1) - GV%Angstrom)
    enddo
  endif
  do k=kb_min,nz-1 ; do i=is,ie
    if (k == kb(i)) then
      maxEnt(i,kb(i))= mFkb(i)
    elseif (k > kb(i)) then
      maxEnt(i,k) = (1.0/dsp1_ds(i,k))*(maxEnt(i,k-1) + htot(i))
!        maxEnt(i,k) = ds_dsp1(i,k)*(maxEnt(i,k-1) + htot(i)) ! BITWISE CHG
      htot(i) = htot(i) + GV%H_to_m*(h(i,j,k) - GV%Angstrom)
    endif
  enddo ; enddo

  do i=is,ie
    htot(i) = GV%H_to_m*(h(i,j,nz) - GV%Angstrom) ; maxEnt(i,nz) = 0.0
    do_i(i) = (G%mask2dT(i,j) > 0.5)
  enddo
  do k=nz-1,kb_min,-1
    i_rem = 0
    do i=is,ie ; if (do_i(i)) then
      if (k<kb(i)) then ; do_i(i) = .false. ; cycle ; endif
      i_rem = i_rem + 1  ! Count the i-rows that are still being worked on.
      maxEnt(i,k) = MIN(maxEnt(i,k),dsp1_ds(i,k+1)*maxEnt(i,k+1) + htot(i))
      htot(i) = htot(i) + GV%H_to_m*(h(i,j,k) - GV%Angstrom)
    endif ; enddo
    if (i_rem == 0) exit
  enddo ! k-loop

  ! Now set maxTKE and TKE_to_Kd.
  do i=is,ie
    maxTKE(i,1) = 0.0 ; TKE_to_Kd(i,1) = 0.0
    maxTKE(i,nz) = 0.0 ; TKE_to_Kd(i,nz) = 0.0
  enddo
  do k=2,kmb ; do i=is,ie
    maxTKE(i,k) = 0.0
    TKE_to_Kd(i,k) = 1.0 / ((N2_lay(i,k) + Omega2) * &
                            (GV%H_to_m*(h(i,j,k) + H_neglect)))
  enddo ; enddo
  do k=kmb+1,kb_min-1 ; do i=is,ie
    !   These are the properties in the deeper mixed and buffer layers, and
    ! should perhaps be revisited.
    maxTKE(i,k) = 0.0 ; TKE_to_Kd(i,k) = 0.0
  enddo ; enddo
  do k=kb_min,nz-1 ; do i=is,ie
    if (k<kb(i)) then
      maxTKE(i,k) = 0.0
      TKE_to_Kd(i,k) = 0.0
    else
      ! maxTKE is found by determining the kappa that gives maxEnt.
      ! ### This should be 1 / G_Earth * (delta rho_InSitu)
      !  kappa_max = I_dt * dRho_int(i,K+1) * maxEnt(i,k) * &
      !             (GV%H_to_m*h(i,j,k) + dh_max) / dRho_lay
      !  maxTKE(i,k) = GV%g_Earth * dRho_lay * kappa_max
      ! dRho_int should already be non-negative, so the max is redundant?
      dh_max = maxEnt(i,k) * (1.0 + dsp1_ds(i,k))
      dRho_lay = 0.5 * max(dRho_int(i,K) + dRho_int(i,K+1), 0.0)
      maxTKE(i,k) = I_dt * ((GV%g_Earth * I_Rho0) * &
          (0.5*max(dRho_int(i,K+1) + dsp1_ds(i,k)*dRho_int(i,K),0.0))) * &
                   ((GV%H_to_m*h(i,j,k) + dh_max) * maxEnt(i,k))
      TKE_to_Kd(i,k) = 1.0 / (G_Rho0 * dRho_lay + &
                              CS%Omega**2 * GV%H_to_m*(h(i,j,k) + H_neglect))
    endif
  enddo ; enddo

end subroutine find_TKE_to_Kd

subroutine find_N2(h, tv, T_f, S_f, fluxes, j, G, GV, CS, dRho_int, &
                   N2_lay, N2_int, N2_bot)
  type(ocean_grid_type),    intent(in)  :: G    !< The ocean's grid structure
  type(verticalGrid_type),  intent(in)  :: GV   !< The ocean's vertical grid structure
  real, dimension(SZI_(G),SZJ_(G),SZK_(G)), &
                            intent(in)  :: h    !< Layer thicknesses, in H (usually m or kg m-2)
  type(thermo_var_ptrs),    intent(in)  :: tv   !< Structure containing pointers to any available
                                                !! thermodynamic fields.
  real, dimension(SZI_(G),SZJ_(G),SZK_(G)), &
                            intent(in)  :: T_f  !< layer temp in C with the values in massless layers
                                                !! filled vertically by diffusion.
  real, dimension(SZI_(G),SZJ_(G),SZK_(G)), &
                            intent(in)  :: S_f  !< Layer salinities in PPT with values in massless
                                                !! layers filled vertically by diffusion.
  type(forcing),            intent(in)  :: fluxes !< A structure of thermodynamic surface fluxes
  integer,                  intent(in)  :: j    !< j-index of row to work on
  type(set_diffusivity_CS), pointer     :: CS   !< Diffusivity control structure
  real, dimension(SZI_(G),SZK_(G)+1), &
                            intent(out) :: dRho_int !< Change in locally referenced potential density
                                                !! across each interface, in kg m-3.
  real, dimension(SZI_(G),SZK_(G)+1), &
                            intent(out) :: N2_int !< The squared buoyancy frequency at the interfaces, in s-2.
  real, dimension(SZI_(G),SZK_(G)), &
                            intent(out) :: N2_lay !< The squared buoyancy frequency of the layers, in s-2.
  real, dimension(SZI_(G)), intent(out) :: N2_bot !< The near-bottom squared buoyancy frequency, in s-2.

  real, dimension(SZI_(G),SZK_(G)+1) :: &
    dRho_int_unfilt, & ! unfiltered density differences across interfaces
    dRho_dT,         & ! partial derivative of density wrt temp (kg m-3 degC-1)
    dRho_dS            ! partial derivative of density wrt saln (kg m-3 PPT-1)

  real, dimension(SZI_(G)) :: &
    pres,      &  ! pressure at each interface (Pa)
    Temp_int,  &  ! temperature at each interface (degC)
    Salin_int, &  ! salinity at each interface (PPT)
    drho_bot,  &
    h_amp,     &
    hb,        &
    z_from_bot

  real :: Rml_base  ! density of the deepest variable density layer
  real :: dz_int    ! thickness associated with an interface (meter)
  real :: G_Rho0    ! gravitation acceleration divided by Bouss reference density (m4 s-2 kg-1)
  real :: H_neglect ! negligibly small thickness, in the same units as h.

  logical :: do_i(SZI_(G)), do_any
  integer :: i, k, is, ie, nz

  is = G%isc ; ie = G%iec ; nz = G%ke
  G_Rho0    = GV%g_Earth / GV%Rho0
  H_neglect = GV%H_subroundoff

  ! Find the (limited) density jump across each interface.
  do i=is,ie
    dRho_int(i,1) = 0.0 ; dRho_int(i,nz+1) = 0.0
    dRho_int_unfilt(i,1) = 0.0 ; dRho_int_unfilt(i,nz+1) = 0.0
  enddo
  if (associated(tv%eqn_of_state)) then
    if (associated(fluxes%p_surf)) then
      do i=is,ie ; pres(i) = fluxes%p_surf(i,j) ; enddo
    else
      do i=is,ie ; pres(i) = 0.0 ; enddo
    endif
    do K=2,nz
      do i=is,ie
        pres(i) = pres(i) + GV%H_to_Pa*h(i,j,k-1)
        Temp_Int(i) = 0.5 * (T_f(i,j,k) + T_f(i,j,k-1))
        Salin_Int(i) = 0.5 * (S_f(i,j,k) + S_f(i,j,k-1))
      enddo
      call calculate_density_derivs(Temp_int, Salin_int, pres, &
               dRho_dT(:,K), dRho_dS(:,K), is, ie-is+1, tv%eqn_of_state)
      do i=is,ie
        dRho_int(i,K) = max(dRho_dT(i,K)*(T_f(i,j,k) - T_f(i,j,k-1)) + &
                            dRho_dS(i,K)*(S_f(i,j,k) - S_f(i,j,k-1)), 0.0)
        dRho_int_unfilt(i,K) = max(dRho_dT(i,K)*(tv%T(i,j,k) - tv%T(i,j,k-1)) + &
                            dRho_dS(i,K)*(tv%S(i,j,k) - tv%S(i,j,k-1)), 0.0)
      enddo
    enddo
  else
    do K=2,nz ; do i=is,ie
      dRho_int(i,K) = GV%Rlay(k) - GV%Rlay(k-1)
    enddo ; enddo
  endif

  ! Set the buoyancy frequencies.
  do k=1,nz ; do i=is,ie
    N2_lay(i,k) = G_Rho0 * 0.5*(dRho_int(i,K) + dRho_int(i,K+1)) / &
                  (GV%H_to_m*(h(i,j,k) + H_neglect))
  enddo ; enddo
  do i=is,ie ; N2_int(i,1) = 0.0 ; N2_int(i,nz+1) = 0.0 ; enddo
  do K=2,nz ; do i=is,ie
    N2_int(i,K) = G_Rho0 * dRho_int(i,K) / &
                  (0.5*GV%H_to_m*(h(i,j,k-1) + h(i,j,k) + H_neglect))
  enddo ; enddo

  ! Find the bottom boundary layer stratification, and use this in the deepest layers.
  do i=is,ie
    hb(i) = 0.0 ; dRho_bot(i) = 0.0
    z_from_bot(i) = 0.5*GV%H_to_m*h(i,j,nz)
    do_i(i) = (G%mask2dT(i,j) > 0.5)

    if ( (CS%tm_csp%Int_tide_dissipation .or. CS%tm_csp%Lee_wave_dissipation) .and. &
          .not. CS%tm_csp%use_CVMix_tidal ) then
      h_amp(i) = sqrt(CS%tm_csp%h2(i,j)) ! for computing Nb
    else
      h_amp(i) = 0.0
    endif
  enddo

  do k=nz,2,-1
    do_any = .false.
    do i=is,ie ; if (do_i(i)) then
      dz_int = 0.5*GV%H_to_m*(h(i,j,k) + h(i,j,k-1))
      z_from_bot(i) = z_from_bot(i) + dz_int ! middle of the layer above

      hb(i) = hb(i) + dz_int
      dRho_bot(i) = dRho_bot(i) + dRho_int(i,K)

      if (z_from_bot(i) > h_amp(i)) then
        if (k>2) then
          ! Always include at least one full layer.
          hb(i) = hb(i) + 0.5*GV%H_to_m*(h(i,j,k-1) + h(i,j,k-2))
          dRho_bot(i) = dRho_bot(i) + dRho_int(i,K-1)
        endif
        do_i(i) = .false.
      else
        do_any = .true.
      endif
    endif ; enddo
    if (.not.do_any) exit
  enddo

  do i=is,ie
    if (hb(i) > 0.0) then
      N2_bot(i) = (G_Rho0 * dRho_bot(i)) / hb(i)
    else ;  N2_bot(i) = 0.0 ; endif
    z_from_bot(i) = 0.5*GV%H_to_m*h(i,j,nz)
    do_i(i) = (G%mask2dT(i,j) > 0.5)
  enddo

  do k=nz,2,-1
    do_any = .false.
    do i=is,ie ; if (do_i(i)) then
      dz_int = 0.5*GV%H_to_m*(h(i,j,k) + h(i,j,k-1))
      z_from_bot(i) = z_from_bot(i) + dz_int ! middle of the layer above

      N2_int(i,K) = N2_bot(i)
      if (k>2) N2_lay(i,k-1) = N2_bot(i)

      if (z_from_bot(i) > h_amp(i)) then
        if (k>2) N2_int(i,K-1) = N2_bot(i)
        do_i(i) = .false.
      else
        do_any = .true.
      endif
    endif ; enddo
    if (.not.do_any) exit
  enddo

  if (associated(tv%eqn_of_state)) then
    do K=1,nz+1 ; do i=is,ie
      dRho_int(i,K) = dRho_int_unfilt(i,K)
    enddo ; enddo
  endif

end subroutine find_N2

!> This subroutine sets the additional diffusivities of temperature and
!! salinity due to double diffusion, using the same functional form as is
!! used in MOM4.1, and taken from an NCAR technical note (REF?) that updates
!! what was in Large et al. (1994).  All the coefficients here should probably
!! be made run-time variables rather than hard-coded constants.
!!
!! \todo Find reference for NCAR tech note above.
subroutine double_diffusion(tv, h, T_f, S_f, j, G, GV, CS, Kd_T_dd, Kd_S_dd)
  type(ocean_grid_type),    intent(in)  :: G   !< The ocean's grid structure.
  type(verticalGrid_type),  intent(in)  :: GV  !< The ocean's vertical grid structure.
  type(thermo_var_ptrs),    intent(in)  :: tv  !< Structure containing pointers to any available
                                               !! thermodynamic fields; absent fields have NULL ptrs.
  real, dimension(SZI_(G),SZJ_(G),SZK_(G)), &
                            intent(in)  :: h   !< Layer thicknesses, in H (usually m or kg m-2).
  real, dimension(SZI_(G),SZJ_(G),SZK_(G)), &
                            intent(in)  :: T_f !< layer temp in C with the values in massless layers
                                               !! filled vertically by diffusion.
  real, dimension(SZI_(G),SZJ_(G),SZK_(G)), &
                            intent(in)  :: S_f !< Layer salinities in PPT with values in massless
                                               !! layers filled vertically by diffusion.
  integer,                  intent(in)  :: j   !< Meridional index upon which to work.
  type(set_diffusivity_CS), pointer     :: CS  !< Module control structure.
  real, dimension(SZI_(G),SZK_(G)+1),       &
                            intent(out) :: Kd_T_dd !< Interface double diffusion diapycnal
                                               !! diffusivity for temp (m2/sec).
  real, dimension(SZI_(G),SZK_(G)+1),       &
                            intent(out) :: Kd_S_dd !< Interface double diffusion diapycnal
                                               !! diffusivity for saln (m2/sec).

  real, dimension(SZI_(G)) :: &
    dRho_dT,  &    ! partial derivatives of density wrt temp (kg m-3 degC-1)
    dRho_dS,  &    ! partial derivatives of density wrt saln (kg m-3 PPT-1)
    pres,     &    ! pressure at each interface (Pa)
    Temp_int, &    ! temp and saln at interfaces
    Salin_int

  real ::  alpha_dT ! density difference between layers due to temp diffs (kg/m3)
  real ::  beta_dS  ! density difference between layers due to saln diffs (kg/m3)

  real  :: Rrho    ! vertical density ratio
  real  :: diff_dd ! factor for double-diffusion
  real  :: prandtl ! flux ratio for diffusive convection regime

  real, parameter :: Rrho0  = 1.9          ! limit for double-diffusive density ratio
  real, parameter :: dsfmax = 1.e-4        ! max diffusivity in case of salt fingering
  real, parameter :: Kv_molecular = 1.5e-6 ! molecular viscosity  (m2/sec)

  integer :: i, k, is, ie, nz
  is = G%isc ; ie = G%iec ; nz = G%ke

  if (associated(tv%eqn_of_state)) then
    do i=is,ie
      pres(i) = 0.0 ; Kd_T_dd(i,1) = 0.0 ; Kd_S_dd(i,1) = 0.0
      Kd_T_dd(i,nz+1) = 0.0 ; Kd_S_dd(i,nz+1) = 0.0
    enddo
    do K=2,nz
      do i=is,ie
        pres(i) = pres(i) + GV%H_to_Pa*h(i,j,k-1)
        Temp_Int(i) = 0.5 * (T_f(i,j,k-1) + T_f(i,j,k))
        Salin_Int(i) = 0.5 * (S_f(i,j,k-1) + S_f(i,j,k))
      enddo
      call calculate_density_derivs(Temp_int, Salin_int, pres, &
             dRho_dT(:), dRho_dS(:), is, ie-is+1, tv%eqn_of_state)

      do i=is,ie
        alpha_dT = -1.0*dRho_dT(i) * (T_f(i,j,k-1) - T_f(i,j,k))
        beta_dS  = dRho_dS(i) * (S_f(i,j,k-1) - S_f(i,j,k))

        if ((alpha_dT > beta_dS) .and. (beta_dS > 0.0)) then  ! salt finger case
          Rrho = min(alpha_dT/beta_dS,Rrho0)
          diff_dd = 1.0 - ((RRho-1.0)/(RRho0-1.0))
          diff_dd = dsfmax*diff_dd*diff_dd*diff_dd
          Kd_T_dd(i,K) = 0.7*diff_dd
          Kd_S_dd(i,K) = diff_dd
        elseif ((alpha_dT < 0.) .and. (beta_dS < 0.) .and. (alpha_dT > beta_dS)) then ! diffusive convection
          Rrho = alpha_dT/beta_dS
          diff_dd = Kv_molecular*0.909*exp(4.6*exp(-0.54*(1/Rrho-1)))
          prandtl = 0.15*Rrho
          if (Rrho > 0.5) prandtl = (1.85-0.85/Rrho)*Rrho
          Kd_T_dd(i,K) = diff_dd
          Kd_S_dd(i,K) = prandtl*diff_dd
        else
          Kd_T_dd(i,K) = 0.0 ; Kd_S_dd(i,K) = 0.0
        endif
      enddo
    enddo
  endif

end subroutine double_diffusion

!> This routine adds diffusion sustained by flow energy extracted by bottom drag.
subroutine add_drag_diffusivity(h, u, v, tv, fluxes, visc, j, TKE_to_Kd, &
                                maxTKE, kb, G, GV, CS, Kd, Kd_int, Kd_BBL)
  type(ocean_grid_type),            intent(in)    :: G    !< The ocean's grid structure
  type(verticalGrid_type),          intent(in)    :: GV   !< The ocean's vertical grid structure
  real, dimension(SZIB_(G),SZJ_(G),SZK_(G)), &
                                    intent(in)    :: u    !< The zonal velocity, in m s-1
  real, dimension(SZI_(G),SZJB_(G),SZK_(G)), &
                                    intent(in)    :: v    !< The meridional velocity, in m s-1
  real, dimension(SZI_(G),SZJ_(G),SZK_(G)), &
                                    intent(in)    :: h    !< Layer thicknesses, in H (usually m or kg m-2)
  type(thermo_var_ptrs),            intent(in)    :: tv   !< Structure containing pointers to any available
                                                          !! thermodynamic fields.
  type(forcing),                    intent(in)    :: fluxes !< A structure of thermodynamic surface fluxes
  type(vertvisc_type),              intent(in)    :: visc !< Structure containing vertical viscosities, bottom
                                                          !! boundary layer properies, and related fields
  integer,                          intent(in)    :: j    !< j-index of row to work on
  real, dimension(SZI_(G),SZK_(G)), intent(in)    :: TKE_to_Kd !< The conversion rate between the TKE
                                                          !! TKE dissipated within  a layer and the
                                                          !! diapycnal diffusivity witin that layer,
                                                          !! usually (~Rho_0 / (G_Earth * dRho_lay)),
                                                          !! in m2 s-1 / m3 s-3 = s2 m-1
  real, dimension(SZI_(G),SZK_(G)), intent(in)    :: maxTKE !< The energy required to for a layer to entrain
                                                          !! to its maximum realizable thickness, in m3 s-3
  integer, dimension(SZI_(G)),      intent(in)    :: kb   !< Index of lightest layer denser than the buffer
                                                          !! layer, or -1 without a bulk mixed layer
  type(set_diffusivity_CS),         pointer       :: CS   !< Diffusivity control structure
  real, dimension(SZI_(G),SZJ_(G),SZK_(G)), &
                                    intent(inout) :: Kd   !< The diapycnal diffusvity in layers, in m2 s-1
  real, dimension(SZI_(G),SZJ_(G),SZK_(G)+1), &
                                    intent(inout) :: Kd_int !< The diapycnal diffusvity at interfaces, in m2 s-1
  real, dimension(:,:,:),           pointer       :: Kd_BBL !< Interface BBL diffusivity, in m2 s-1

! This routine adds diffusion sustained by flow energy extracted by bottom drag.

  real, dimension(SZK_(G)+1) :: &
    Rint          ! coordinate density of an interface (kg/m3)
  real, dimension(SZI_(G)) :: &
    htot, &       ! total thickness above or below a layer, or the
                  ! integrated thickness in the BBL (meter)
    rho_htot, &   ! running integral with depth of density (kg/m2)
    gh_sum_top, & ! BBL value of g'h that can be supported by
                  ! the local ustar, times R0_g (kg/m2)
    Rho_top, &    ! density at top of the BBL (kg/m3)
    TKE, &        ! turbulent kinetic energy available to drive
                  ! bottom-boundary layer mixing in a layer (m3/s3)
    I2decay       ! inverse of twice the TKE decay scale (1/m)

  real    :: TKE_to_layer   ! TKE used to drive mixing in a layer (m3/s3)
  real    :: TKE_Ray        ! TKE from layer Rayleigh drag used to drive mixing in layer (m3/s3)
  real    :: TKE_here       ! TKE that goes into mixing in this layer (m3/s3)
  real    :: dRl, dRbot     ! temporaries holding density differences (kg/m3)
  real    :: cdrag_sqrt     ! square root of the drag coefficient (nondimensional)
  real    :: ustar_h        ! value of ustar at a thickness point (m/s)
  real    :: absf           ! average absolute Coriolis parameter around a thickness point (1/s)
  real    :: R0_g           ! Rho0 / G_Earth (kg s2 m-2)
  real    :: I_rho0         ! 1 / RHO0
  real    :: delta_Kd       ! increment to Kd from the bottom boundary layer mixing (m2/s)
  logical :: Rayleigh_drag  ! Set to true if Rayleigh drag velocities
                            ! defined in visc, on the assumption that this
                            ! extracted energy also drives diapycnal mixing.

  logical :: domore, do_i(SZI_(G))
  logical :: do_diag_Kd_BBL

  integer :: i, k, is, ie, nz, i_rem, kb_min
  is = G%isc ; ie = G%iec ; nz = G%ke

  do_diag_Kd_BBL = associated(Kd_BBL)

  if (.not.(CS%bottomdraglaw .and. (CS%BBL_effic>0.0))) return

  cdrag_sqrt = sqrt(CS%cdrag)
  TKE_Ray = 0.0 ; Rayleigh_drag = .false.
  if (associated(visc%Ray_u) .and. associated(visc%Ray_v)) Rayleigh_drag = .true.

  I_Rho0 = 1.0/GV%Rho0
  R0_g = GV%Rho0/GV%g_Earth

  do K=2,nz ; Rint(K) = 0.5*(GV%Rlay(k-1)+GV%Rlay(k)) ; enddo

  kb_min = max(GV%nk_rho_varies+1,2)

  ! The turbulence decay scale is 0.5*ustar/f from K&E & MOM_vertvisc.F90
  ! Any turbulence that makes it into the mixed layers is assumed
  ! to be relatively small and is discarded.
  do i=is,ie
    ustar_h = visc%ustar_BBL(i,j)
    if (associated(fluxes%ustar_tidal)) &
      ustar_h = ustar_h + fluxes%ustar_tidal(i,j)
    absf = 0.25*((abs(G%CoriolisBu(I-1,J-1)) + abs(G%CoriolisBu(I,J))) + &
                 (abs(G%CoriolisBu(I-1,J)) + abs(G%CoriolisBu(I,J-1))))
    if ((ustar_h > 0.0) .and. (absf > 0.5*CS%IMax_decay*ustar_h))  then
      I2decay(i) = absf / ustar_h
    else
      ! The maximum decay scale should be something of order 200 m.
      ! If ustar_h = 0, this is land so this value doesn't matter.
      I2decay(i) = 0.5*CS%IMax_decay
    endif
    TKE(i) = ((CS%BBL_effic * cdrag_sqrt) * &
              exp(-I2decay(i)*(GV%H_to_m*h(i,j,nz))) ) * &
             visc%TKE_BBL(i,j)

    if (associated(fluxes%TKE_tidal)) &
      TKE(i) = TKE(i) + fluxes%TKE_tidal(i,j) * I_Rho0 * &
           (CS%BBL_effic * exp(-I2decay(i)*(GV%H_to_m*h(i,j,nz))))

    ! Distribute the work over a BBL of depth 20^2 ustar^2 / g' following
    ! Killworth & Edwards (1999) and Zilitikevich & Mironov (1996).
    ! Rho_top is determined by finding the density where
    ! integral(bottom, Z) (rho(z') - rho(Z)) dz' = rho_0 400 ustar^2 / g

    gh_sum_top(i) = R0_g * 400.0 * ustar_h**2

    do_i(i) = (G%mask2dT(i,j) > 0.5)
    htot(i) = GV%H_to_m*h(i,j,nz)
    rho_htot(i) = GV%Rlay(nz)*(GV%H_to_m*h(i,j,nz))
    Rho_top(i) = GV%Rlay(1)
    if (CS%bulkmixedlayer .and. do_i(i)) Rho_top(i) = GV%Rlay(kb(i)-1)
  enddo

  do k=nz-1,2,-1 ; domore = .false.
    do i=is,ie ; if (do_i(i)) then
      htot(i) = htot(i) + GV%H_to_m*h(i,j,k)
      rho_htot(i) = rho_htot(i) + GV%Rlay(k)*(GV%H_to_m*h(i,j,k))
      if (htot(i)*GV%Rlay(k-1) <= (rho_htot(i) - gh_sum_top(i))) then
        ! The top of the mixing is in the interface atop the current layer.
        Rho_top(i) = (rho_htot(i) - gh_sum_top(i)) / htot(i)
        do_i(i) = .false.
      elseif (k <= kb(i)) then ; do_i(i) = .false.
      else ; domore = .true. ; endif
    endif ; enddo
    if (.not.domore) exit
  enddo ! k-loop

  do i=is,ie ; do_i(i) = (G%mask2dT(i,j) > 0.5) ; enddo
  do k=nz-1,kb_min,-1
    i_rem = 0
    do i=is,ie ; if (do_i(i)) then
      if (k<kb(i)) then ; do_i(i) = .false. ; cycle ; endif
      i_rem = i_rem + 1  ! Count the i-rows that are still being worked on.
      !   Apply vertical decay of the turbulent energy.  This energy is
      ! simply lost.
      TKE(i) = TKE(i) * exp(-I2decay(i) * (GV%H_to_m*(h(i,j,k) + h(i,j,k+1))))

!      if (maxEnt(i,k) <= 0.0) cycle
      if (maxTKE(i,k) <= 0.0) cycle

  ! This is an analytic integral where diffusity is a quadratic function of
  ! rho that goes asymptotically to 0 at Rho_top (vaguely following KPP?).
      if (TKE(i) > 0.0) then
        if (Rint(K) <= Rho_top(i)) then
          TKE_to_layer = TKE(i)
        else
          dRl = Rint(K+1) - Rint(K) ; dRbot = Rint(K+1) - Rho_top(i)
          TKE_to_layer = TKE(i) * dRl * (3.0*dRbot*(Rint(K) - Rho_top(i)) +&
                                         dRl**2) / dRbot**3
        endif
      else ; TKE_to_layer = 0.0 ; endif

      ! TKE_Ray has been initialized to 0 above.
      if (Rayleigh_drag) TKE_Ray = 0.5*CS%BBL_effic * G%IareaT(i,j) * &
            ((G%areaCu(I-1,j) * visc%Ray_u(I-1,j,k) * u(I-1,j,k)**2 + &
              G%areaCu(I,j)   * visc%Ray_u(I,j,k)   * u(I,j,k)**2) + &
             (G%areaCv(i,J-1) * visc%Ray_v(i,J-1,k) * v(i,J-1,k)**2 + &
              G%areaCv(i,J)   * visc%Ray_v(i,J,k)   * v(i,J,k)**2))

      if (TKE_to_layer + TKE_Ray > 0.0) then
        if (CS%BBL_mixing_as_max) then
          if (TKE_to_layer + TKE_Ray > maxTKE(i,k)) &
              TKE_to_layer = maxTKE(i,k) - TKE_Ray

          TKE(i) = TKE(i) - TKE_to_layer

          if (Kd(i,j,k) < (TKE_to_layer+TKE_Ray)*TKE_to_Kd(i,k)) then
            delta_Kd = (TKE_to_layer+TKE_Ray)*TKE_to_Kd(i,k) - Kd(i,j,k)
            if ((CS%Kd_max >= 0.0) .and. (delta_Kd > CS%Kd_max)) then
              delta_Kd = CS%Kd_Max
              Kd(i,j,k) = Kd(i,j,k) + delta_Kd
            else
              Kd(i,j,k) = (TKE_to_layer+TKE_Ray)*TKE_to_Kd(i,k)
            endif
            Kd_int(i,j,K) = Kd_int(i,j,K) + 0.5*delta_Kd
            Kd_int(i,j,K+1) = Kd_int(i,j,K+1) + 0.5*delta_Kd
            if (do_diag_Kd_BBL) then
              Kd_BBL(i,j,K) = Kd_BBL(i,j,K) + 0.5*delta_Kd
              Kd_BBL(i,j,K+1) = Kd_BBL(i,j,K+1) + 0.5*delta_Kd
            endif
          endif
        else
          if (Kd(i,j,k) >= maxTKE(i,k)*TKE_to_Kd(i,k)) then
            TKE_here = 0.0
            TKE(i) = TKE(i) + TKE_Ray
          elseif (Kd(i,j,k) + (TKE_to_layer+TKE_Ray)*TKE_to_Kd(i,k) > &
                  maxTKE(i,k)*TKE_to_Kd(i,k)) then
            TKE_here = ((TKE_to_layer+TKE_Ray) + Kd(i,j,k)/TKE_to_Kd(i,k)) - &
                       maxTKE(i,k)
            TKE(i) = TKE(i) - TKE_here + TKE_Ray
          else
            TKE_here = TKE_to_layer + TKE_ray
            TKE(i) = TKE(i) - TKE_to_Layer
          endif
          if (TKE(i) < 0.0) TKE(i) = 0.0 ! This should be unnecessary?

          if (TKE_here > 0.0) then
            delta_Kd = TKE_here*TKE_to_Kd(i,k)
            if (CS%Kd_max >= 0.0) delta_Kd = min(delta_Kd, CS%Kd_max)
            Kd(i,j,k) = Kd(i,j,k) + delta_Kd
            Kd_int(i,j,K) = Kd_int(i,j,K) + 0.5*delta_Kd
            Kd_int(i,j,K+1) = Kd_int(i,j,K+1) + 0.5*delta_Kd
            if (do_diag_Kd_BBL) then
              Kd_BBL(i,j,K) = Kd_BBL(i,j,K) + 0.5*delta_Kd
              Kd_BBL(i,j,K+1) = Kd_BBL(i,j,K+1) + 0.5*delta_Kd
            endif
          endif
        endif
      endif

      ! This may be risky - in the case that there are exactly zero
      ! velocities at 4 neighboring points, but nonzero velocities
      ! above the iterations would stop too soon. I don't see how this
      ! could happen in practice. RWH
      if ((TKE(i)<= 0.0) .and. (TKE_Ray == 0.0)) then
        do_i(i) = .false. ; i_rem = i_rem - 1
      endif

    endif ; enddo
    if (i_rem == 0) exit
  enddo ! k-loop

end subroutine add_drag_diffusivity

!> Calculates a BBL diffusivity use a Prandtl number 1 diffusivitiy with a law of the
!! wall turbulent viscosity, up to a BBL height where the energy used for mixing has
!! consumed the mechanical TKE input.
subroutine add_LOTW_BBL_diffusivity(h, u, v, tv, fluxes, visc, j, N2_int, &
                                    G, GV, CS, Kd, Kd_int, Kd_BBL)
  type(ocean_grid_type),    intent(in)    :: G  !< Grid structure
  type(verticalGrid_type),  intent(in)    :: GV !< Vertical grid structure
  real, dimension(SZIB_(G),SZJ_(G),SZK_(G)), &
                            intent(in)    :: u  !< u component of flow (m s-1)
  real, dimension(SZI_(G),SZJB_(G),SZK_(G)), &
                            intent(in)    :: v  !< v component of flow (m s-1)
  real, dimension(SZI_(G),SZJ_(G),SZK_(G)), &
                            intent(in)    :: h  !< Layer thickness (m or kg m-2)
  type(thermo_var_ptrs),    intent(in)    :: tv !< Structure containing pointers to any available
                                                !! thermodynamic fields.
  type(forcing),            intent(in)    :: fluxes !< Surface fluxes structure
  type(vertvisc_type),      intent(in)    :: visc !< Structure containing vertical viscosities, bottom
                                                  !! boundary layer properies, and related fields.
  integer,                  intent(in)    :: j  !< j-index of row to work on
  real, dimension(SZI_(G),SZK_(G)+1), &
                            intent(in)    :: N2_int !< Square of Brunt-Vaisala at interfaces (s-2)
  type(set_diffusivity_CS), pointer       :: CS !< Diffusivity control structure
  real, dimension(SZI_(G),SZJ_(G),SZK_(G)), &
                            intent(inout) :: Kd !< Layer net diffusivity (m2 s-1)
  real, dimension(SZI_(G),SZJ_(G),SZK_(G)+1), &
                            intent(inout) :: Kd_int !< Interface net diffusivity (m2 s-1)
  real, dimension(:,:,:),   pointer       :: Kd_BBL !< Interface BBL diffusivity (m2 s-1)

  ! Local variables
  real :: TKE_column       ! net TKE input into the column (m3 s-3)
  real :: TKE_to_layer     ! TKE used to drive mixing in a layer (m3 s-3)
  real :: TKE_Ray          ! TKE from a layer Rayleigh drag used to drive mixing in that layer (m3 s-3)
  real :: TKE_remaining    ! remaining TKE available for mixing in this layer and above (m3 s-3)
  real :: TKE_consumed     ! TKE used for mixing in this layer (m3 s-3)
  real :: TKE_Kd_wall      ! TKE associated with unlimited law of the wall mixing (m3 s-3)
  real :: cdrag_sqrt       ! square root of the drag coefficient (nondimensional)
  real :: ustar            ! value of ustar at a thickness point (m/s)
  real :: ustar2           ! square of ustar, for convenience (m2/s2)
  real :: absf             ! average absolute value of Coriolis parameter around a thickness point (1/sec)
  real :: dh, dhm1         ! thickness of layers k and k-1, respecitvely (meter)
  real :: z                ! distance to interface k from bottom (meter)
  real :: D_minus_z        ! distance to interface k from surface (meter)
  real :: total_thickness  ! total thickness of water column (meter)
  real :: Idecay           ! inverse of decay scale used for "Joule heating" loss of TKE with height (1/m)
  real :: Kd_wall          ! Law of the wall diffusivity (m2/s)
  real :: Kd_lower         ! diffusivity for lower interface (m2/sec)
  real :: ustar_D          ! u* x D  (m2/s)
  real :: I_Rho0           ! 1 / rho0
  real :: N2_min           ! Minimum value of N2 to use in calculation of TKE_Kd_wall (1/s2)
  logical :: Rayleigh_drag ! Set to true if there are Rayleigh drag velocities defined in visc, on
                           ! the assumption that this extracted energy also drives diapycnal mixing.
  integer :: i, k, km1
  real, parameter :: von_karm = 0.41 ! Von Karman constant (http://en.wikipedia.org/wiki/Von_Karman_constant)
  logical :: do_diag_Kd_BBL

  if (.not.(CS%bottomdraglaw .and. (CS%BBL_effic>0.0))) return
  do_diag_Kd_BBL = associated(Kd_BBL)

  N2_min = 0.
  if (CS%LOTW_BBL_use_omega) N2_min = (CS%omega**2)

  ! Determine whether to add Rayleigh drag contribution to TKE
  Rayleigh_drag = .false.
  if (associated(visc%Ray_u) .and. associated(visc%Ray_v)) Rayleigh_drag = .true.
  I_Rho0 = 1.0/GV%Rho0
  cdrag_sqrt = sqrt(CS%cdrag)

  TKE_Ray = 0. ! In case Rayleigh_drag is not used.
  do i=G%isc,G%iec ! Developed in single-column mode

    ! Column-wise parameters.
    absf = 0.25*((abs(G%CoriolisBu(I-1,J-1)) + abs(G%CoriolisBu(I,J))) + &
                 (abs(G%CoriolisBu(I-1,J)) + abs(G%CoriolisBu(I,J-1)))) ! Non-zero on equator!

    ! u* at the bottom, in m s-1.
    ustar = visc%ustar_BBL(i,j)
    ustar2 = ustar**2
    ! In add_drag_diffusivity(), fluxes%ustar_tidal is added in. This might be double counting
    ! since ustar_BBL should already include all contributions to u*? -AJA
    if (associated(fluxes%ustar_tidal)) ustar = ustar + fluxes%ustar_tidal(i,j)

    ! The maximum decay scale should be something of order 200 m. We use the smaller of u*/f and
    ! (IMax_decay)^-1 as the decay scale. If ustar = 0, this is land so this value doesn't matter.
    Idecay = CS%IMax_decay
    if ((ustar > 0.0) .and. (absf > CS%IMax_decay*ustar)) Idecay = absf / ustar

    ! Energy input at the bottom, in m3 s-3.
    ! (Note that visc%TKE_BBL is in m3 s-3, set in set_BBL_TKE().)
    ! I am still unsure about sqrt(cdrag) in this expressions - AJA
    TKE_column = cdrag_sqrt * visc%TKE_BBL(i,j)
    ! Add in tidal dissipation energy at the bottom, in m3 s-3.
    ! Note that TKE_tidal is in W m-2.
    if (associated(fluxes%TKE_tidal)) TKE_column = TKE_column + fluxes%TKE_tidal(i,j) * I_Rho0
    TKE_column = CS%BBL_effic * TKE_column ! Only use a fraction of the mechanical dissipation for mixing.

    TKE_remaining = TKE_column
    total_thickness = ( sum(h(i,j,:)) + GV%H_subroundoff )* GV%H_to_m ! Total column thickness, in m.
    ustar_D = ustar * total_thickness
    z = 0.
    Kd_lower = 0. ! Diffusivity on bottom boundary.

    ! Work upwards from the bottom, accumulating work used until it exceeds the available TKE input
    ! at the bottom.
    do k=G%ke,2,-1
      dh = GV%H_to_m * h(i,j,k) ! Thickness of this level in m.
      km1 = max(k-1, 1)
      dhm1 = GV%H_to_m * h(i,j,km1) ! Thickness of level above in m.

      ! Add in additional energy input from bottom-drag against slopes (sides)
      if (Rayleigh_drag) TKE_remaining = TKE_remaining + 0.5*CS%BBL_effic * G%IareaT(i,j) * &
            ((G%areaCu(I-1,j) * visc%Ray_u(I-1,j,k) * u(I-1,j,k)**2 + &
              G%areaCu(I,j)   * visc%Ray_u(I,j,k)   * u(I,j,k)**2) + &
             (G%areaCv(i,J-1) * visc%Ray_v(i,J-1,k) * v(i,J-1,k)**2 + &
              G%areaCv(i,J)   * visc%Ray_v(i,J,k)   * v(i,J,k)**2))

      ! Exponentially decay TKE across the thickness of the layer.
      ! This is energy loss in addition to work done as mixing, apparently to Joule heating.
      TKE_remaining = exp(-Idecay*dh) * TKE_remaining

      z = z + h(i,j,k)*GV%H_to_m ! Distance between upper interface of layer and the bottom, in m.
      D_minus_z = max(total_thickness - z, 0.) ! Thickness above layer, m.

      ! Diffusivity using law of the wall, limited by rotation, at height z, in m2/s.
      ! This calculation is at the upper interface of the layer
      if ( ustar_D + absf * ( z * D_minus_z ) == 0.) then
        Kd_wall = 0.
      else
        Kd_wall = ( ( von_karm * ustar2 ) * ( z * D_minus_z ) )/( ustar_D + absf * ( z * D_minus_z ) )
      endif

      ! TKE associated with Kd_wall, in m3 s-2.
      ! This calculation if for the volume spanning the interface.
      TKE_Kd_wall = Kd_wall * 0.5 * (dh + dhm1) * max(N2_int(i,k), N2_min)

      ! Now bound Kd such that the associated TKE is no greater than available TKE for mixing.
      if (TKE_Kd_wall>0.) then
        TKE_consumed = min(TKE_Kd_wall, TKE_remaining)
        Kd_wall = (TKE_consumed/TKE_Kd_wall) * Kd_wall ! Scale Kd so that only TKE_consumed is used.
      else
        ! Either N2=0 or dh = 0.
        if (TKE_remaining>0.) then
          Kd_wall = CS%Kd_max
        else
          Kd_wall = 0.
        endif
        TKE_consumed = 0.
      endif

      ! Now use up the appropriate about of TKE associated with the diffusivity chosen
      TKE_remaining = TKE_remaining - TKE_consumed ! Note this will be non-negative

      ! Add this BBL diffusivity to the model net diffusivity.
      Kd_int(i,j,k) = Kd_int(i,j,k) + Kd_wall
      Kd(i,j,k) = Kd(i,j,k) + 0.5*(Kd_wall + Kd_lower)
      Kd_lower = Kd_wall ! Store for next level up.
      if (do_diag_Kd_BBL) Kd_BBL(i,j,k) = Kd_wall
    enddo ! k
  enddo ! i

end subroutine add_LOTW_BBL_diffusivity

!> This routine adds effects of mixed layer radiation to the layer diffusivities.
subroutine add_MLrad_diffusivity(h, fluxes, j, G, GV, CS, Kd, TKE_to_Kd, Kd_int)
  type(ocean_grid_type),            intent(in)    :: G      !< The ocean's grid structure
  type(verticalGrid_type),          intent(in)    :: GV     !< The ocean's vertical grid structure
  real, dimension(SZI_(G),SZJ_(G),SZK_(G)), &
                                    intent(in)    :: h      !< Layer thicknesses, in H (usually m or kg m-2)
  type(forcing),                    intent(in)    :: fluxes !< Surface fluxes structure
  type(set_diffusivity_CS),         pointer       :: CS     !< Diffusivity control structure
  real, dimension(SZI_(G),SZJ_(G),SZK_(G)), &
                                    intent(inout) :: Kd     !< The diapycnal diffusvity in layers, in m2 s-1.
  integer,                          intent(in)    :: j      !< The j-index to work on
  real, dimension(SZI_(G),SZK_(G)), intent(in)    :: TKE_to_Kd !< The conversion rate between the TKE
                                                            !! TKE dissipated within  a layer and the
                                                            !! diapycnal diffusivity witin that layer,
                                                            !! usually (~Rho_0 / (G_Earth * dRho_lay)),
                                                            !! in m2 s-1 / m3 s-3 = s2 m-1
  real, dimension(SZI_(G),SZJ_(G),SZK_(G)+1), &
                          optional, intent(inout) :: Kd_int !< The diapycnal diffusvity at interfaces, in m2 s-1.

! This routine adds effects of mixed layer radiation to the layer diffusivities.

  real, dimension(SZI_(G)) ::         &
                         h_ml,        &
                         TKE_ml_flux, &
                         I_decay,     &
                         Kd_mlr_ml

  real :: f_sq, h_ml_sq, ustar_sq, Kd_mlr, C1_6
  real :: Omega2            ! rotation rate squared (1/s2)
  real :: z1                ! layer thickness times I_decay (nondim)
  real :: dzL               ! thickness converted to meter
  real :: I_decay_len2_TKE  ! squared inverse decay lengthscale for
                            ! TKE, as used in the mixed layer code (1/m2)
  real :: h_neglect         ! negligibly small thickness (meter)

  logical :: do_any, do_i(SZI_(G))
  integer :: i, k, is, ie, nz, kml
  is = G%isc ; ie = G%iec ; nz = G%ke

  Omega2    = CS%Omega**2
  C1_6      = 1.0 / 6.0
  kml       = GV%nkml
  h_neglect = GV%H_subroundoff*GV%H_to_m

  if (.not.CS%ML_radiation) return

  do i=is,ie ; h_ml(i) = 0.0 ; do_i(i) = (G%mask2dT(i,j) > 0.5) ; enddo
  do k=1,kml ; do i=is,ie ; h_ml(i) = h_ml(i) + GV%H_to_m*h(i,j,k) ; enddo ; enddo

  do i=is,ie ; if (do_i(i)) then
    if (CS%ML_omega_frac >= 1.0) then
      f_sq = 4.0*Omega2
    else
      f_sq = 0.25*((G%CoriolisBu(I,J)**2 + G%CoriolisBu(I-1,J-1)**2) + &
                   (G%CoriolisBu(I,J-1)**2 + G%CoriolisBu(I-1,J)**2))
      if (CS%ML_omega_frac > 0.0) &
        f_sq = CS%ML_omega_frac*4.0*Omega2 + (1.0-CS%ML_omega_frac)*f_sq
    endif

    ustar_sq = max(fluxes%ustar(i,j), CS%ustar_min)**2

    TKE_ml_flux(i) = (CS%mstar*CS%ML_rad_coeff)*(ustar_sq*fluxes%ustar(i,j))
    I_decay_len2_TKE = CS%TKE_decay**2 * (f_sq / ustar_sq)

    if (CS%ML_rad_TKE_decay) &
      TKE_ml_flux(i) = TKE_ml_flux(i) * exp(-h_ml(i) * sqrt(I_decay_len2_TKE))

    ! Calculate the inverse decay scale
    h_ml_sq = (CS%ML_rad_efold_coeff * (h_ml(i)+h_neglect))**2
    I_decay(i) = sqrt((I_decay_len2_TKE * h_ml_sq + 1.0) / h_ml_sq)

    ! Average the dissipation layer kml+1, using
    ! a more accurate Taylor series approximations for very thin layers.
    z1 = (GV%H_to_m*h(i,j,kml+1)) * I_decay(i)
    if (z1 > 1e-5) then
      Kd_mlr = (TKE_ml_flux(i) * TKE_to_Kd(i,kml+1)) * &
               (1.0 - exp(-z1))
    else
      Kd_mlr = (TKE_ml_flux(i) * TKE_to_Kd(i,kml+1)) * &
               (z1 * (1.0 - z1 * (0.5 - C1_6*z1)))
    endif
    Kd_mlr_ml(i) = min(Kd_mlr,CS%ML_rad_kd_max)
    TKE_ml_flux(i) = TKE_ml_flux(i) * exp(-z1)
  endif ; enddo

  do k=1,kml+1 ; do i=is,ie ; if (do_i(i)) then
    Kd(i,j,k) = Kd(i,j,k) + Kd_mlr_ml(i)
  endif ; enddo ; enddo
  if (present(Kd_int)) then
    do K=2,kml+1 ; do i=is,ie ; if (do_i(i)) then
      Kd_int(i,j,K) = Kd_int(i,j,K) + Kd_mlr_ml(i)
    endif ; enddo ; enddo
    if (kml<=nz-1) then ; do i=is,ie ; if (do_i(i)) then
      Kd_int(i,j,Kml+2) = Kd_int(i,j,Kml+2) + 0.5*Kd_mlr_ml(i)
    endif ; enddo ; endif
  endif

  do k=kml+2,nz-1
    do_any = .false.
    do i=is,ie ; if (do_i(i)) then
      dzL = GV%H_to_m*h(i,j,k) ;  z1 = dzL*I_decay(i)
      if (z1 > 1e-5) then
        Kd_mlr = (TKE_ml_flux(i) * TKE_to_Kd(i,k)) * &
                 ((1.0 - exp(-z1)) / dzL)
      else
        Kd_mlr = (TKE_ml_flux(i) * TKE_to_Kd(i,k)) * &
                 (I_decay(i) * (1.0 - z1 * (0.5 - C1_6*z1)))
      endif
      Kd_mlr = min(Kd_mlr,CS%ML_rad_kd_max)
      Kd(i,j,k) =  Kd(i,j,k) + Kd_mlr
      if (present(Kd_int)) then
        Kd_int(i,j,K) = Kd_int(i,j,K) + 0.5*Kd_mlr
        Kd_int(i,j,K+1) = Kd_int(i,j,K+1) + 0.5*Kd_mlr
      endif

      TKE_ml_flux(i) = TKE_ml_flux(i) * exp(-z1)
      if (TKE_ml_flux(i) * I_decay(i) < 0.1*CS%Kd_min*Omega2) then
        do_i(i) = .false.
      else ; do_any = .true. ; endif
    endif ; enddo
    if (.not.do_any) exit
  enddo

end subroutine add_MLrad_diffusivity

!> This subroutine calculates several properties related to bottom
!! boundary layer turbulence.
subroutine set_BBL_TKE(u, v, h, fluxes, visc, G, GV, CS)
  type(ocean_grid_type),    intent(in)    :: G    !< The ocean's grid structure
  type(verticalGrid_type),  intent(in)    :: GV   !< The ocean's vertical grid structure
  real, dimension(SZIB_(G),SZJ_(G),SZK_(G)), &
                            intent(in)    :: u    !< The zonal velocity, in m s-1
  real, dimension(SZI_(G),SZJB_(G),SZK_(G)), &
                            intent(in)    :: v    !< The meridional velocity, in m s-1
  real, dimension(SZI_(G),SZJ_(G),SZK_(G)), &
                            intent(in)    :: h    !< Layer thicknesses, in H (usually m or kg m-2)
  type(forcing),            intent(in)    :: fluxes !< A structure of thermodynamic surface fluxes
  type(vertvisc_type),      intent(in)    :: visc !< Structure containing vertical viscosities, bottom
                                                  !! boundary layer properies, and related fields.
  type(set_diffusivity_CS), pointer       :: CS   !< Diffusivity control structure

  ! This subroutine calculates several properties related to bottom
  ! boundary layer turbulence.

  real, dimension(SZI_(G)) :: &
    htot          ! total thickness above or below a layer, or the
                  ! integrated thickness in the BBL (meter)

  real, dimension(SZIB_(G)) :: &
    uhtot, &      ! running integral of u in the BBL (m2/s)
    ustar, &      ! bottom boundary layer turbulence speed (m/s)
    u2_bbl        ! square of the mean zonal velocity in the BBL (m2/s2)

  real :: vhtot(SZI_(G)) ! running integral of v in the BBL (m2/sec)

  real, dimension(SZI_(G),SZJB_(G)) :: &
    vstar, & ! ustar at at v-points in 2 j-rows (m/s)
    v2_bbl   ! square of average meridional velocity in BBL (m2/s2)

  real :: cdrag_sqrt  ! square root of the drag coefficient (nondim)
  real :: hvel        ! thickness at velocity points (meter)

  logical :: domore, do_i(SZI_(G))
  integer :: i, j, k, is, ie, js, je, nz
  is = G%isc ; ie = G%iec ; js = G%jsc ; je = G%jec ; nz = G%ke

  if (.not.associated(CS)) call MOM_error(FATAL,"set_BBL_TKE: "//&
         "Module must be initialized before it is used.")

  if (.not.CS%bottomdraglaw .or. (CS%BBL_effic<=0.0)) then
    if (associated(visc%ustar_BBL)) then
      do j=js,je ; do i=is,ie ; visc%ustar_BBL(i,j) = 0.0 ; enddo ; enddo
    endif
    if (associated(visc%TKE_BBL)) then
      do j=js,je ; do i=is,ie ; visc%TKE_BBL(i,j) = 0.0 ; enddo ; enddo
    endif
    return
  endif

  cdrag_sqrt = sqrt(CS%cdrag)

!$OMP parallel default(none) shared(cdrag_sqrt,is,ie,js,je,nz,visc,CS,G,GV,vstar,h,v, &
!$OMP                               v2_bbl,u) &
!$OMP                       private(do_i,vhtot,htot,domore,hvel,uhtot,ustar,u2_bbl)
!$OMP do
  do J=js-1,je
    ! Determine ustar and the square magnitude of the velocity in the
    ! bottom boundary layer. Together these give the TKE source and
    ! vertical decay scale.
    do i=is,ie ; if ((G%mask2dCv(i,J) > 0.5) .and. (cdrag_sqrt*visc%bbl_thick_v(i,J) > 0.0)) then
      do_i(i) = .true. ; vhtot(i) = 0.0 ; htot(i) = 0.0
      vstar(i,J) = visc%kv_bbl_v(i,J)/(cdrag_sqrt*visc%bbl_thick_v(i,J))
    else
      do_i(i) = .false. ; vstar(i,J) = 0.0 ; htot(i) = 0.0
    endif ; enddo
    do k=nz,1,-1
      domore = .false.
      do i=is,ie ; if (do_i(i)) then
        hvel = 0.5*GV%H_to_m*(h(i,j,k) + h(i,j+1,k))
        if ((htot(i) + hvel) >= visc%bbl_thick_v(i,J)) then
          vhtot(i) = vhtot(i) + (visc%bbl_thick_v(i,J) - htot(i))*v(i,J,k)
          htot(i) = visc%bbl_thick_v(i,J)
          do_i(i) = .false.
        else
          vhtot(i) = vhtot(i) + hvel*v(i,J,k)
          htot(i) = htot(i) + hvel
          domore = .true.
        endif
      endif ; enddo
      if (.not.domore) exit
    enddo
    do i=is,ie ; if ((G%mask2dCv(i,J) > 0.5) .and. (htot(i) > 0.0)) then
      v2_bbl(i,J) = (vhtot(i)*vhtot(i))/(htot(i)*htot(i))
    else
      v2_bbl(i,J) = 0.0
    endif ; enddo
  enddo
!$OMP do
  do j=js,je
    do I=is-1,ie ; if ((G%mask2dCu(I,j) > 0.5) .and. (cdrag_sqrt*visc%bbl_thick_u(I,j) > 0.0))  then
      do_i(I) = .true. ; uhtot(I) = 0.0 ; htot(I) = 0.0
      ustar(I) = visc%kv_bbl_u(I,j)/(cdrag_sqrt*visc%bbl_thick_u(I,j))
    else
      do_i(I) = .false. ; ustar(I) = 0.0 ; htot(I) = 0.0
    endif ; enddo
    do k=nz,1,-1 ; domore = .false.
      do I=is-1,ie ; if (do_i(I)) then
        hvel = 0.5*GV%H_to_m*(h(i,j,k) + h(i+1,j,k))
        if ((htot(I) + hvel) >= visc%bbl_thick_u(I,j)) then
          uhtot(I) = uhtot(I) + (visc%bbl_thick_u(I,j) - htot(I))*u(I,j,k)
          htot(I) = visc%bbl_thick_u(I,j)
          do_i(I) = .false.
        else
          uhtot(I) = uhtot(I) + hvel*u(I,j,k)
          htot(I) = htot(I) + hvel
          domore = .true.
        endif
      endif ; enddo
      if (.not.domore) exit
    enddo
    do I=is-1,ie ; if ((G%mask2dCu(I,j) > 0.5) .and. (htot(i) > 0.0)) then
      u2_bbl(I) = (uhtot(I)*uhtot(I))/(htot(I)*htot(I))
    else
      u2_bbl(I) = 0.0
    endif ; enddo

    do i=is,ie
      visc%ustar_BBL(i,j) = sqrt(0.5*G%IareaT(i,j) * &
                ((G%areaCu(I-1,j)*(ustar(I-1)*ustar(I-1)) + &
                  G%areaCu(I,j)*(ustar(I)*ustar(I))) + &
                 (G%areaCv(i,J-1)*(vstar(i,J-1)*vstar(i,J-1)) + &
                  G%areaCv(i,J)*(vstar(i,J)*vstar(i,J))) ) )
      visc%TKE_BBL(i,j) = (((G%areaCu(I-1,j)*(ustar(I-1)*u2_bbl(I-1)) + &
                    G%areaCu(I,j) * (ustar(I)*u2_bbl(I))) + &
                   (G%areaCv(i,J-1)*(vstar(i,J-1)*v2_bbl(i,J-1)) + &
                    G%areaCv(i,J) * (vstar(i,J)*v2_bbl(i,J))))*G%IareaT(i,j))
    enddo
  enddo
!$OMP end parallel

end subroutine set_BBL_TKE

subroutine set_density_ratios(h, tv, kb, G, GV, CS, j, ds_dsp1, rho_0)
  type(ocean_grid_type),            intent(in)   :: G  !< The ocean's grid structure.
  type(verticalGrid_type),          intent(in)   :: GV !< The ocean's vertical grid structure.
  real, dimension(SZI_(G),SZJ_(G),SZK_(G)), &
                                    intent(in)   :: h  !< Layer thicknesses, in H (usually m
                                                       !! or kg m-2).
  type(thermo_var_ptrs),            intent(in)   :: tv !< Structure containing pointers to any
                                                       !! available thermodynamic fields; absent
                                                       !! fields have NULL ptrs.
  integer, dimension(SZI_(G)),      intent(in)   :: kb !< Index of lightest layer denser than the buffer
                                                       !! layer, or -1 without a bulk mixed layer.
  type(set_diffusivity_CS),         pointer      :: CS !< Control structure returned by previous
                                                       !! call to diabatic_entrain_init.
  integer,                          intent(in)   :: j  !< Meridional index upon which to work.
  real, dimension(SZI_(G),SZK_(G)), intent(out)  :: ds_dsp1 !< Coordinate variable (sigma-2)
                                                       !! difference across an interface divided by
                                                       !! the difference across the interface below
                                                       !! it (nondimensional)
  real, dimension(SZI_(G),SZK_(G)), &
                          optional, intent(in)   :: rho_0 !< Layer potential densities relative to
                                                       !! surface press (kg/m3).

! Arguments:
!  (in)      h       - layer thickness (meter)
!  (in)      tv      - structure containing pointers to any available
!                      thermodynamic fields; absent fields have NULL ptrs
!  (in)      kb      - index of lightest layer denser than the buffer layer
!  (in)      G       - ocean grid structure
!  (in)      GV - The ocean's vertical grid structure.
!  (in)      CS      - control structure returned by previous call to diabatic_entrain_init
!  (in)      j       - meridional index upon which to work
!  (in)      ds_dsp1 - coordinate variable (sigma-2) difference across an
!                      interface divided by the difference across the interface
!                      below it (nondimensional)
!  (in)      rho_0   - layer potential densities relative to surface press (kg/m3)

  real :: g_R0                     ! g_R0 is g/Rho (m4 kg-1 s-2)
  real :: eps, tmp                 ! nondimensional temproray variables
  real :: a(SZK_(G)), a_0(SZK_(G)) ! nondimensional temporary variables
  real :: p_ref(SZI_(G))           ! an array of tv%P_Ref pressures
  real :: Rcv(SZI_(G),SZK_(G))     ! coordinate density in the mixed and buffer layers (kg/m3)
  real :: I_Drho                   ! temporary variable (m3/kg)

  integer :: i, k, k3, is, ie, nz, kmb
  is = G%isc ; ie = G%iec ; nz = G%ke

  do k=2,nz-1
    if (GV%g_prime(k+1)/=0.) then
      do i=is,ie
        ds_dsp1(i,k) = GV%g_prime(k) / GV%g_prime(k+1)
      enddo
    else
      do i=is,ie
        ds_dsp1(i,k) = 1.
      enddo
    endif
  enddo

  if (CS%bulkmixedlayer) then
    g_R0 = GV%g_Earth/GV%Rho0
    kmb = GV%nk_rho_varies
    eps = 0.1
    do i=is,ie ; p_ref(i) = tv%P_Ref ; enddo
    do k=1,kmb
      call calculate_density(tv%T(:,j,k),tv%S(:,j,k),p_ref,Rcv(:,k),&
                             is,ie-is+1,tv%eqn_of_state)
    enddo
    do i=is,ie
      if (kb(i) <= nz-1) then
!   Set up appropriately limited ratios of the reduced gravities of the
! interfaces above and below the buffer layer and the next denser layer.
        k = kb(i)

        I_Drho = g_R0 / GV%g_prime(k+1)
        ! The indexing convention for a is appropriate for the interfaces.
        do k3=1,kmb
          a(k3+1) = (GV%Rlay(k) - Rcv(i,k3)) * I_Drho
        enddo
        if ((present(rho_0)) .and. (a(kmb+1) < 2.0*eps*ds_dsp1(i,k))) then
!   If the buffer layer nearly matches the density of the layer below in the
! coordinate variable (sigma-2), use the sigma-0-based density ratio if it is
! greater (and stable).
          if ((rho_0(i,k) > rho_0(i,kmb)) .and. &
              (rho_0(i,k+1) > rho_0(i,k))) then
            I_Drho = 1.0 / (rho_0(i,k+1)-rho_0(i,k))
            a_0(kmb+1) = min((rho_0(i,k)-rho_0(i,kmb)) * I_Drho, ds_dsp1(i,k))
            if (a_0(kmb+1) > a(kmb+1)) then
              do k3=2,kmb
                a_0(k3) = a_0(kmb+1) + (rho_0(i,kmb)-rho_0(i,k3-1)) * I_Drho
              enddo
              if (a(kmb+1) <= eps*ds_dsp1(i,k)) then
                do k3=2,kmb+1 ; a(k3) = a_0(k3) ; enddo
              else
! Alternative...  tmp = 0.5*(1.0 - cos(PI*(a(K2+1)/(eps*ds_dsp1(i,k)) - 1.0)) )
                tmp = a(kmb+1)/(eps*ds_dsp1(i,k)) - 1.0
                do k3=2,kmb+1 ; a(k3) = tmp*a(k3) + (1.0-tmp)*a_0(k3) ; enddo
              endif
            endif
          endif
        endif

        ds_dsp1(i,k) = MAX(a(kmb+1),1e-5)

        do k3=2,kmb
!           ds_dsp1(i,k3) = MAX(a(k3),1e-5)
          ! Deliberately treat convective instabilies of the upper mixed
          ! and buffer layers with respect to the deepest buffer layer as
          ! though they don't exist.  They will be eliminated by the upcoming
          ! call to the mixedlayer code anyway.
          ! The indexing convention is appropriate for the interfaces.
          ds_dsp1(i,k3) = MAX(a(k3),ds_dsp1(i,k))
        enddo
      endif ! (kb(i) <= nz-1)
    enddo ! I-loop.
  endif ! bulkmixedlayer

end subroutine set_density_ratios

subroutine set_diffusivity_init(Time, G, GV, param_file, diag, CS, diag_to_Z_CSp, int_tide_CSp, &
                                tm_CSp)
  type(time_type),          intent(in)    :: Time !< The current model time
  type(ocean_grid_type),    intent(inout) :: G    !< The ocean's grid structure.
  type(verticalGrid_type),  intent(in)    :: GV   !< The ocean's vertical grid structure.
  type(param_file_type),    intent(in)    :: param_file !< A structure to parse for run-time
                                                  !! parameters.
  type(diag_ctrl), target,  intent(inout) :: diag !< A structure used to regulate diagnostic output.
  type(set_diffusivity_CS), pointer       :: CS   !< pointer set to point to the module control
                                                  !! structure.
  type(diag_to_Z_CS),       pointer       :: diag_to_Z_CSp !< pointer to the Z-diagnostics control
                                                  !! structure.
  type(int_tide_CS),        pointer       :: int_tide_CSp  !< pointer to the internal tides control
                                                  !! structure (BDM)
  type(tidal_mixing_cs),    pointer       :: tm_csp  !< pointer to tidal mixing control
                                                  !! structure

  ! local variables
  real :: decay_length
  type(vardesc) :: vd
  logical :: ML_use_omega

! This include declares and sets the variable "version".
#include "version_variable.h"

  character(len=40)  :: mdl = "MOM_set_diffusivity"  ! This module's name.
  real :: omega_frac_dflt
  integer :: i, j, is, ie, js, je
  integer :: isd, ied, jsd, jed

  if (associated(CS)) then
    call MOM_error(WARNING, "diabatic_entrain_init called with an associated "// &
                            "control structure.")
    return
  endif
  allocate(CS)

  is  = G%isc ; ie  = G%iec ; js  = G%jsc ; je  = G%jec
  isd = G%isd ; ied = G%ied ; jsd = G%jsd ; jed = G%jed

  CS%diag => diag
  if (associated(int_tide_CSp))  CS%int_tide_CSp  => int_tide_CSp
  if (associated(tm_csp))        CS%tm_csp  => tm_csp
  if (associated(diag_to_Z_CSp)) CS%diag_to_Z_CSp => diag_to_Z_CSp

  ! These default values always need to be set.
  CS%BBL_mixing_as_max = .true.
  CS%Kdml = 0.0 ; CS%cdrag = 0.003 ; CS%BBL_effic = 0.0
  CS%bulkmixedlayer = (GV%nkml > 0)


  ! Read all relevant parameters and write them to the model log.
  call log_version(param_file, mdl, version, "")

  call get_param(param_file, mdl, "INPUTDIR", CS%inputdir, default=".")
  CS%inputdir = slasher(CS%inputdir)
  call get_param(param_file, mdl, "FLUX_RI_MAX", CS%FluxRi_max, &
                 "The flux Richardson number where the stratification is \n"//&
                 "large enough that N2 > omega2.  The full expression for \n"//&
                 "the Flux Richardson number is usually \n"//&
                 "FLUX_RI_MAX*N2/(N2+OMEGA2).", default=0.2)
  call get_param(param_file, mdl, "OMEGA", CS%omega, &
                 "The rotation rate of the earth.", units="s-1", &
                 default=7.2921e-5)

  call get_param(param_file, mdl, "ML_RADIATION", CS%ML_radiation, &
                 "If true, allow a fraction of TKE available from wind \n"//&
                 "work to penetrate below the base of the mixed layer \n"//&
                 "with a vertical decay scale determined by the minimum \n"//&
                 "of: (1) The depth of the mixed layer, (2) an Ekman \n"//&
                 "length scale.", default=.false.)
  if (CS%ML_radiation) then
    ! This give a minimum decay scale that is typically much less than Angstrom.
    CS%ustar_min = 2e-4*CS%omega*(GV%Angstrom_z + GV%H_subroundoff*GV%H_to_m)

    call get_param(param_file, mdl, "ML_RAD_EFOLD_COEFF", CS%ML_rad_efold_coeff, &
                 "A coefficient that is used to scale the penetration \n"//&
                 "depth for turbulence below the base of the mixed layer. \n"//&
                 "This is only used if ML_RADIATION is true.", units="nondim", &
                 default=0.2)
    call get_param(param_file, mdl, "ML_RAD_KD_MAX", CS%ML_rad_kd_max, &
                 "The maximum diapycnal diffusivity due to turbulence \n"//&
                 "radiated from the base of the mixed layer. \n"//&
                 "This is only used if ML_RADIATION is true.", units="m2 s-1", &
                 default=1.0e-3)
    call get_param(param_file, mdl, "ML_RAD_COEFF", CS%ML_rad_coeff, &
                 "The coefficient which scales MSTAR*USTAR^3 to obtain \n"//&
                 "the energy available for mixing below the base of the \n"//&
                 "mixed layer. This is only used if ML_RADIATION is true.", &
                 units="nondim", default=0.2)
    call get_param(param_file, mdl, "ML_RAD_APPLY_TKE_DECAY", CS%ML_rad_TKE_decay, &
                 "If true, apply the same exponential decay to ML_rad as \n"//&
                 "is applied to the other surface sources of TKE in the \n"//&
                 "mixed layer code. This is only used if ML_RADIATION is true.",&
                 default=.true.)
    call get_param(param_file, mdl, "MSTAR", CS%mstar, &
                 "The ratio of the friction velocity cubed to the TKE \n"//&
                 "input to the mixed layer.", "units=nondim", default=1.2)
    call get_param(param_file, mdl, "TKE_DECAY", CS%TKE_decay, &
                 "The ratio of the natural Ekman depth to the TKE decay scale.", &
                 units="nondim", default=2.5)
    call get_param(param_file, mdl, "ML_USE_OMEGA", ML_use_omega, &
                 "If true, use the absolute rotation rate instead of the \n"//&
                 "vertical component of rotation when setting the decay \n"//&
                 "scale for turbulence.", default=.false., do_not_log=.true.)
    omega_frac_dflt = 0.0
    if (ML_use_omega) then
      call MOM_error(WARNING, "ML_USE_OMEGA is depricated; use ML_OMEGA_FRAC=1.0 instead.")
      omega_frac_dflt = 1.0
    endif
    call get_param(param_file, mdl, "ML_OMEGA_FRAC", CS%ML_omega_frac, &
                   "When setting the decay scale for turbulence, use this \n"//&
                   "fraction of the absolute rotation rate blended with the \n"//&
                   "local value of f, as sqrt((1-of)*f^2 + of*4*omega^2).", &
                   units="nondim", default=omega_frac_dflt)
  endif

  call get_param(param_file, mdl, "BOTTOMDRAGLAW", CS%bottomdraglaw, &
                 "If true, the bottom stress is calculated with a drag \n"//&
                 "law of the form c_drag*|u|*u. The velocity magnitude \n"//&
                 "may be an assumed value or it may be based on the \n"//&
                 "actual velocity in the bottommost HBBL, depending on \n"//&
                 "LINEAR_DRAG.", default=.true.)
  if  (CS%bottomdraglaw) then
    call get_param(param_file, mdl, "CDRAG", CS%cdrag, &
                 "The drag coefficient relating the magnitude of the \n"//&
                 "velocity field to the bottom stress. CDRAG is only used \n"//&
                 "if BOTTOMDRAGLAW is true.", units="nondim", default=0.003)
    call get_param(param_file, mdl, "BBL_EFFIC", CS%BBL_effic, &
                 "The efficiency with which the energy extracted by \n"//&
                 "bottom drag drives BBL diffusion.  This is only \n"//&
                 "used if BOTTOMDRAGLAW is true.", units="nondim", default=0.20)
    call get_param(param_file, mdl, "BBL_MIXING_MAX_DECAY", decay_length, &
                 "The maximum decay scale for the BBL diffusion, or 0 \n"//&
                 "to allow the mixing to penetrate as far as \n"//&
                 "stratification and rotation permit.  The default is 0. \n"//&
                 "This is only used if BOTTOMDRAGLAW is true.", units="m", &
                 default=0.0)

    CS%IMax_decay = 1.0/200.0
    if (decay_length > 0.0) CS%IMax_decay = 1.0/decay_length
    call get_param(param_file, mdl, "BBL_MIXING_AS_MAX", CS%BBL_mixing_as_max, &
                 "If true, take the maximum of the diffusivity from the \n"//&
                 "BBL mixing and the other diffusivities. Otherwise, \n"//&
                 "diffusiviy from the BBL_mixing is simply added.", &
                 default=.true.)
    call get_param(param_file, mdl, "USE_LOTW_BBL_DIFFUSIVITY", CS%use_LOTW_BBL_diffusivity, &
                 "If true, uses a simple, imprecise but non-coordinate dependent, model\n"//&
                 "of BBL mixing diffusivity based on Law of the Wall. Otherwise, uses\n"//&
                 "the original BBL scheme.", default=.false.)
    if (CS%use_LOTW_BBL_diffusivity) then
      call get_param(param_file, mdl, "LOTW_BBL_USE_OMEGA", CS%LOTW_BBL_use_omega, &
                 "If true, use the maximum of Omega and N for the TKE to diffusion\n"//&
                 "calculation. Otherwise, N is N.", default=.true.)
    endif
  else
    CS%use_LOTW_BBL_diffusivity = .false. ! This parameterization depends on a u* from viscous BBL
  endif
  CS%id_Kd_BBL = register_diag_field('ocean_model','Kd_BBL',diag%axesTi,Time, &
       'Bottom Boundary Layer Diffusivity', 'm2 s-1')
  call get_param(param_file, mdl, "SIMPLE_TKE_TO_KD", CS%simple_TKE_to_Kd, &
                 "If true, uses a simple estimate of Kd/TKE that will\n"//&
                 "work for arbitrary vertical coordinates. If false,\n"//&
                 "calculates Kd/TKE and bounds based on exact energetics/n"//&
                 "for an isopycnal layer-formulation.", &
                 default=.false.)

  ! set params releted to the background mixing
  call bkgnd_mixing_init(Time, G, GV, param_file, CS%diag, CS%bkgnd_mixing_csp)

  call get_param(param_file, mdl, "KV", CS%Kv, &
                 "The background kinematic viscosity in the interior. \n"//&
                 "The molecular value, ~1e-6 m2 s-1, may be used.", &
                 units="m2 s-1", fail_if_missing=.true.)

  call get_param(param_file, mdl, "KD", CS%Kd, &
                 "The background diapycnal diffusivity of density in the \n"//&
                 "interior. Zero or the molecular value, ~1e-7 m2 s-1, \n"//&
                 "may be used.", units="m2 s-1", fail_if_missing=.true.)
  call get_param(param_file, mdl, "KD_MIN", CS%Kd_min, &
                 "The minimum diapycnal diffusivity.", &
                 units="m2 s-1", default=0.01*CS%Kd)
  call get_param(param_file, mdl, "KD_MAX", CS%Kd_max, &
                 "The maximum permitted increment for the diapycnal \n"//&
                 "diffusivity from TKE-based parameterizations, or a \n"//&
                 "negative value for no limit.", units="m2 s-1", default=-1.0)
  if (CS%simple_TKE_to_Kd .and. CS%Kd_max<=0.) call MOM_error(FATAL, &
         "set_diffusivity_init: To use SIMPLE_TKE_TO_KD, KD_MAX must be set to >0.")
  call get_param(param_file, mdl, "KD_ADD", CS%Kd_add, &
                 "A uniform diapycnal diffusivity that is added \n"//&
                 "everywhere without any filtering or scaling.", &
                 units="m2 s-1", default=0.0)
  if (CS%use_LOTW_BBL_diffusivity .and. CS%Kd_max<=0.) call MOM_error(FATAL, &
                 "set_diffusivity_init: KD_MAX must be set (positive) when "// &
                 "USE_LOTW_BBL_DIFFUSIVITY=True.")

  if (CS%bulkmixedlayer) then
    ! Check that Kdml is not set when using bulk mixed layer
    call get_param(param_file, mdl, "KDML", CS%Kdml, default=-1.)
    if (CS%Kdml>0.) call MOM_error(FATAL, &
                 "set_diffusivity_init: KDML cannot be set when using"// &
                 "bulk mixed layer.")
    CS%Kdml = CS%Kd ! This is not used with a bulk mixed layer, but also
                    ! cannot be a NaN.
  else
    call get_param(param_file, mdl, "KDML", CS%Kdml, &
                 "If BULKMIXEDLAYER is false, KDML is the elevated \n"//&
                 "diapycnal diffusivity in the topmost HMIX of fluid. \n"//&
                 "KDML is only used if BULKMIXEDLAYER is false.", &
                 units="m2 s-1", default=CS%Kd)
    call get_param(param_file, mdl, "HMIX_FIXED", CS%Hmix, &
                 "The prescribed depth over which the near-surface \n"//&
                 "viscosity and diffusivity are elevated when the bulk \n"//&
                 "mixed layer is not used.", units="m", fail_if_missing=.true.)
  endif
  call get_param(param_file, mdl, "DEBUG", CS%debug, &
                 "If true, write out verbose debugging data.", &
                 default=.false., debuggingParam=.true.)

  call get_param(param_file, mdl, "USER_CHANGE_DIFFUSIVITY", CS%user_change_diff, &
                 "If true, call user-defined code to change the diffusivity.", &
                 default=.false.)

  call get_param(param_file, mdl, "DISSIPATION_MIN", CS%dissip_min, &
                 "The minimum dissipation by which to determine a lower \n"//&
                 "bound of Kd (a floor).", units="W m-3", default=0.0)
  call get_param(param_file, mdl, "DISSIPATION_N0", CS%dissip_N0, &
                 "The intercept when N=0 of the N-dependent expression \n"//&
                 "used to set a minimum dissipation by which to determine \n"//&
                 "a lower bound of Kd (a floor): A in eps_min = A + B*N.", &
                 units="W m-3", default=0.0)
  call get_param(param_file, mdl, "DISSIPATION_N1", CS%dissip_N1, &
                 "The coefficient multiplying N, following Gargett, used to \n"//&
                 "set a minimum dissipation by which to determine a lower \n"//&
                 "bound of Kd (a floor): B in eps_min = A + B*N", &
                 units="J m-3", default=0.0)
  call get_param(param_file, mdl, "DISSIPATION_KD_MIN", CS%dissip_Kd_min, &
                 "The minimum vertical diffusivity applied as a floor.", &
                 units="m2 s-1", default=0.0)

  CS%limit_dissipation = (CS%dissip_min>0.) .or. (CS%dissip_N1>0.) .or. &
                         (CS%dissip_N0>0.) .or. (CS%dissip_Kd_min>0.)
  CS%dissip_N2 = 0.0
  if (CS%FluxRi_max > 0.0) &
    CS%dissip_N2 = CS%dissip_Kd_min * GV%Rho0 / CS%FluxRi_max

  CS%id_Kd_layer = register_diag_field('ocean_model', 'Kd_layer', diag%axesTL, Time, &
      'Diapycnal diffusivity of layers (as set)', 'm2 s-1')


  if (CS%tm_csp%Int_tide_dissipation .or. CS%tm_csp%Lee_wave_dissipation .or. &
      CS%tm_csp%Lowmode_itidal_dissipation) then

    CS%id_Kd_Work = register_diag_field('ocean_model','Kd_Work',diag%axesTL,Time, &
         'Work done by Diapycnal Mixing', 'W m-2')
    CS%id_maxTKE = register_diag_field('ocean_model','maxTKE',diag%axesTL,Time, &
           'Maximum layer TKE', 'm3 s-3')
    CS%id_TKE_to_Kd = register_diag_field('ocean_model','TKE_to_Kd',diag%axesTL,Time, &
           'Convert TKE to Kd', 's2 m')
    CS%id_N2 = register_diag_field('ocean_model','N2',diag%axesTi,Time,            &
         'Buoyancy frequency squared', 's-2', cmor_field_name='obvfsq',          &
          cmor_long_name='Square of seawater buoyancy frequency',&
          cmor_standard_name='square_of_brunt_vaisala_frequency_in_sea_water')

    if (CS%user_change_diff) &
      CS%id_Kd_user = register_diag_field('ocean_model','Kd_user',diag%axesTi,Time, &
           'User-specified Extra Diffusivity', 'm2 s-1')

    if (associated(diag_to_Z_CSp)) then
      vd = var_desc("N2", "s-2",&
                    "Buoyancy frequency, interpolated to z", z_grid='z')
      CS%id_N2_z = register_Zint_diag(vd, CS%diag_to_Z_CSp, Time)
      if (CS%user_change_diff) &
        CS%id_Kd_user_z = register_Zint_diag(vd, CS%diag_to_Z_CSp, Time)
    endif
  endif

  call get_param(param_file, mdl, "DOUBLE_DIFFUSION", CS%double_diffusion, &
                 "If true, increase diffusivitives for temperature or salt \n"//&
                 "based on double-diffusive paramaterization from MOM4/KPP.", &
                 default=.false.)

  if (CS%double_diffusion) then
    call get_param(param_file, mdl, "MAX_RRHO_SALT_FINGERS", CS%Max_Rrho_salt_fingers, &
                 "Maximum density ratio for salt fingering regime.", &
                 default=2.55, units="nondim")
    call get_param(param_file, mdl, "MAX_SALT_DIFF_SALT_FINGERS", CS%Max_salt_diff_salt_fingers, &
                 "Maximum salt diffusivity for salt fingering regime.", &
                 default=1.e-4, units="m2 s-1")
    call get_param(param_file, mdl, "KV_MOLECULAR", CS%Kv_molecular, &
                 "Molecular viscosity for calculation of fluxes under \n"//&
                 "double-diffusive convection.", default=1.5e-6, units="m2 s-1")
    ! The default molecular viscosity follows the CCSM4.0 and MOM4p1 defaults.

    CS%id_KT_extra = register_diag_field('ocean_model','KT_extra',diag%axesTi,Time, &
         'Double-diffusive diffusivity for temperature', 'm2 s-1')

    CS%id_KS_extra = register_diag_field('ocean_model','KS_extra',diag%axesTi,Time, &
         'Double-diffusive diffusivity for salinity', 'm2 s-1')

    if (associated(diag_to_Z_CSp)) then
      vd = var_desc("KT_extra", "m2 s-1", &
                    "Double-Diffusive Temperature Diffusivity, interpolated to z", &
                    z_grid='z')
      CS%id_KT_extra_z = register_Zint_diag(vd, CS%diag_to_Z_CSp, Time)
      vd = var_desc("KS_extra", "m2 s-1", &
                    "Double-Diffusive Salinity Diffusivity, interpolated to z",&
                    z_grid='z')
      CS%id_KS_extra_z = register_Zint_diag(vd, CS%diag_to_Z_CSp, Time)
      vd = var_desc("Kd_BBL", "m2 s-1", &
                    "Bottom Boundary Layer Diffusivity", z_grid='z')
      CS%id_Kd_BBL_z = register_Zint_diag(vd, CS%diag_to_Z_CSp, Time)
    endif
  endif

  if (CS%user_change_diff) then
    call user_change_diff_init(Time, G, param_file, diag, CS%user_change_diff_CSp)
  endif

  if (CS%tm_csp%Int_tide_dissipation .and. CS%bkgnd_mixing_csp%Bryan_Lewis_diffusivity) &
    call MOM_error(FATAL,"MOM_Set_Diffusivity: "// &
         "Bryan-Lewis and internal tidal dissipation are both enabled. Choose one.")

  CS%useKappaShear = kappa_shear_init(Time, G, GV, param_file, CS%diag, CS%kappaShear_CSp)
  if (CS%useKappaShear) &
    id_clock_kappaShear = cpu_clock_id('(Ocean kappa_shear)', grain=CLOCK_MODULE)

  ! CVMix shear-driven mixing
  CS%use_CVMix_shear = CVMix_shear_init(Time, G, GV, param_file, CS%diag, CS%CVMix_shear_csp)

  ! CVMix double diffusion mixing
  CS%use_CVMix_ddiff = CVMix_ddiff_init(Time, G, GV, param_file, CS%diag, CS%CVMix_ddiff_csp)
  if (CS%use_CVMix_ddiff) &
    id_clock_CVMix_ddiff = cpu_clock_id('(Double diffusion via CVMix)', grain=CLOCK_MODULE)

end subroutine set_diffusivity_init

!> Clear pointers and dealocate memory
subroutine set_diffusivity_end(CS)
  type(set_diffusivity_CS), pointer :: CS !< Control structure for this module

  if (.not.associated(CS)) return

  call bkgnd_mixing_end(CS%bkgnd_mixing_csp)

  if (CS%user_change_diff) &
    call user_change_diff_end(CS%user_change_diff_CSp)

  if (CS%use_CVMix_shear) &
    call CVMix_shear_end(CS%CVMix_shear_csp)

  if (CS%use_CVMix_ddiff) &
    call CVMix_ddiff_end(CS%CVMix_ddiff_csp)

  if (associated(CS)) deallocate(CS)

end subroutine set_diffusivity_end

end module MOM_set_diffusivity<|MERGE_RESOLUTION|>--- conflicted
+++ resolved
@@ -45,43 +45,6 @@
 public set_diffusivity_end
 
 type, public :: set_diffusivity_CS ; private
-<<<<<<< HEAD
-  logical :: debug           ! If true, write verbose checksums for debugging.
-
-  logical :: bulkmixedlayer  ! If true, a refined bulk mixed layer is used with
-                             ! GV%nk_rho_varies variable density mixed & buffer
-                             ! layers.
-  real    :: FluxRi_max      ! The flux Richardson number where the stratification is
-                             ! large enough that N2 > omega2.  The full expression for
-                             ! the Flux Richardson number is usually
-                             ! FLUX_RI_MAX*N2/(N2+OMEGA2). The default is 0.2.
-  logical :: bottomdraglaw   ! If true, the  bottom stress is calculated with a
-                             ! drag law c_drag*|u|*u.
-  logical :: BBL_mixing_as_max !  If true, take the maximum of the diffusivity
-                             ! from the BBL mixing and the other diffusivities.
-                             ! Otherwise, diffusivities from the BBL_mixing is
-                             ! added.
-  logical :: use_LOTW_BBL_diffusivity ! If true, use simpler/less precise, BBL diffusivity.
-  logical :: LOTW_BBL_use_omega ! If true, use simpler/less precise, BBL diffusivity.
-  real    :: BBL_effic       ! efficiency with which the energy extracted
-                             ! by bottom drag drives BBL diffusion (nondim)
-  real    :: cdrag           ! quadratic drag coefficient (nondim)
-  real    :: IMax_decay      ! inverse of a maximum decay scale for
-                             ! bottom-drag driven turbulence, (1/m)
-
-  real    :: Kd              ! interior diapycnal diffusivity (m2/s)
-  real    :: Kd_min          ! minimum diapycnal diffusivity (m2/s)
-  real    :: Kd_max          ! maximum increment for diapycnal diffusivity (m2/s)
-                             ! Set to a negative value to have no limit.
-  real    :: Kd_add          ! uniform diffusivity added everywhere without
-                             ! filtering or scaling (m2/s)
-  real    :: Kv              ! interior vertical viscosity (m2/s)
-  real    :: Kdml            ! mixed layer diapycnal diffusivity (m2/s)
-                             ! when bulkmixedlayer==.false.
-  real    :: Hmix            ! mixed layer thickness (meter) when
-                             ! bulkmixedlayer==.false.
-  type(diag_ctrl), pointer :: diag ! structure to regulate diagnostic output timing
-=======
   logical :: debug           !< If true, write verbose checksums for debugging.
 
   logical :: bulkmixedlayer  !< If true, a refined bulk mixed layer is used with
@@ -115,8 +78,7 @@
                              !! when bulkmixedlayer==.false.
   real    :: Hmix            !< mixed layer thickness (meter) when
                              !! bulkmixedlayer==.false.
-  type(diag_ctrl), pointer :: diag ! structure to regulate diagn output timing
->>>>>>> 0cfe1a7e
+  type(diag_ctrl), pointer :: diag => NULL() !< structure to regulate diagnostic output timing
 
   logical :: limit_dissipation !< If enabled, dissipation is limited to be larger
                                !! than the following:
@@ -247,15 +209,9 @@
   real, dimension(SZI_(G),SZJ_(G),SZK_(G)),  &
                              intent(in)    :: h    !< Layer thicknesses, in H (usually m or kg m-2).
   real, dimension(SZI_(G),SZJ_(G),SZK_(G)),  &
-<<<<<<< HEAD
                              intent(in)    :: u_h  !< Zonal velocity interpolated to h points, in m s-1.
   real, dimension(SZI_(G),SZJ_(G),SZK_(G)),  &
                              intent(in)    :: v_h  !< Meridional velocity interpolated to h points, in m s-1.
-=======
-                             intent(in)    :: u_h  !< zonal thickness transport m^2/s.
-  real, dimension(SZI_(G),SZJ_(G),SZK_(G)),  &
-                             intent(in)    :: v_h  !< meridional thickness transport m^2/s.
->>>>>>> 0cfe1a7e
   type(thermo_var_ptrs),     intent(inout) :: tv   !< Structure with pointers to thermodynamic
                                                    !! fields. Out is for tv%TempxPmE.
   type(forcing),             intent(in)    :: fluxes !< A structure of thermodynamic surface fluxes
@@ -288,16 +244,10 @@
                   !< m2 s-1 / m3 s-3 = s2 m-1.
 
   real, dimension(SZI_(G),SZK_(G)+1) :: &
-<<<<<<< HEAD
-    N2_int,   &   ! squared buoyancy frequency associated at interfaces (1/s2)
-    dRho_int, &   ! locally ref potential density difference across interfaces (kg/m3)
-    KT_extra, &   ! double difusion diffusivity on temperature (m2/sec)
-=======
     N2_int,   &   !< squared buoyancy frequency associated at interfaces (1/s2)
-    dRho_int, &   !< locally ref potential density difference across interfaces (in s-2) smg: or kg/m3?
-    KT_extra, &   !< double difusion diffusivity on temperature (m2/sec)
->>>>>>> 0cfe1a7e
-    KS_extra      ! double difusion diffusivity on salinity (m2/sec)
+    dRho_int, &   !< locally ref potential density difference across interfaces (kg/m3)
+    KT_extra, &   !< double difusion diffusivity of temperature (m2/sec)
+    KS_extra      !< double difusion diffusivity of salinity (m2/sec)
 
   real :: I_Rho0        ! inverse of Boussinesq density (m3/kg)
   real :: dissip        ! local variable for dissipation calculations (W/m3)
