--- conflicted
+++ resolved
@@ -23,11 +23,8 @@
 use MOM_kappa_shear,         only : calculate_kappa_shear, kappa_shear_init, Kappa_shear_CS
 use MOM_CVMix_shear,         only : calculate_CVMix_shear, CVMix_shear_init, CVMix_shear_cs
 use MOM_CVMix_shear,         only : CVMix_shear_end
-<<<<<<< HEAD
 use MOM_CVMix_ddiff,         only : CVMix_ddiff_init, CVMix_ddiff_end, CVMix_ddiff_cs
 use MOM_CVMix_ddiff,         only : compute_ddiff_coeffs
-=======
->>>>>>> 5a58c345
 use MOM_bkgnd_mixing,        only : calculate_bkgnd_mixing, bkgnd_mixing_init, bkgnd_mixing_cs
 use MOM_bkgnd_mixing,        only : bkgnd_mixing_end, sfc_bkgnd_mixing
 use MOM_string_functions,    only : uppercase
@@ -143,10 +140,7 @@
   type(diag_to_Z_CS),        pointer :: diag_to_Z_CSp        => NULL()
   type(Kappa_shear_CS),      pointer :: kappaShear_CSp       => NULL()
   type(CVMix_shear_cs),      pointer :: CVMix_shear_csp      => NULL()
-<<<<<<< HEAD
   type(CVMix_ddiff_cs),      pointer :: CVMix_ddiff_csp      => NULL()
-=======
->>>>>>> 5a58c345
   type(bkgnd_mixing_cs),     pointer :: bkgnd_mixing_csp     => NULL()
   type(int_tide_CS),         pointer :: int_tide_CSp         => NULL()
   type(tidal_mixing_cs),     pointer :: tm_csp               => NULL()
@@ -369,39 +363,10 @@
     ! Add background mixing
     call calculate_bkgnd_mixing(h, tv, N2_lay, Kd, visc%Kv_slow, j, G, GV, CS%bkgnd_mixing_csp)
 
-<<<<<<< HEAD
     ! Apply double diffusion
     ! GMM, we need to pass HBL to compute_ddiff_coeffs, but it is not yet available.
     if (CS%use_CVMix_ddiff) then
       call compute_ddiff_coeffs(h, tv, G, GV, j, visc%Kd_extra_T, visc%Kd_extra_S, CS%CVMix_ddiff_csp)
-=======
-    ! GMM, the following will go into the MOM_CVMix_double_diffusion module
-    if (CS%double_diffusion) then
-      call double_diffusion(tv, h, T_f, S_f, j, G, GV, CS, KT_extra, KS_extra)
-      do K=2,nz ; do i=is,ie
-        if (KS_extra(i,K) > KT_extra(i,K)) then ! salt fingering
-          Kd(i,j,k-1) = Kd(i,j,k-1) + 0.5*KT_extra(i,K)
-          Kd(i,j,k)   = Kd(i,j,k)   + 0.5*KT_extra(i,K)
-          visc%Kd_extra_S(i,j,k) = KS_extra(i,K)-KT_extra(i,K)
-          visc%Kd_extra_T(i,j,k) = 0.0
-        elseif (KT_extra(i,K) > 0.0) then ! double-diffusive convection
-          Kd(i,j,k-1) = Kd(i,j,k-1) + 0.5*KS_extra(i,K)
-          Kd(i,j,k)   = Kd(i,j,k)   + 0.5*KS_extra(i,K)
-          visc%Kd_extra_T(i,j,k) = KT_extra(i,K)-KS_extra(i,K)
-          visc%Kd_extra_S(i,j,k) = 0.0
-        else ! There is no double diffusion at this interface.
-          visc%Kd_extra_T(i,j,k) = 0.0
-          visc%Kd_extra_S(i,j,k) = 0.0
-        endif
-      enddo ; enddo
-      if (associated(dd%KT_extra)) then ; do K=1,nz+1 ; do i=is,ie
-        dd%KT_extra(i,j,K) = KT_extra(i,K)
-      enddo ; enddo ; endif
-
-      if (associated(dd%KS_extra)) then ; do K=1,nz+1 ; do i=is,ie
-        dd%KS_extra(i,j,K) = KS_extra(i,K)
-      enddo ; enddo ; endif
->>>>>>> 5a58c345
     endif
 
   ! Add the input turbulent diffusivity.
@@ -1977,12 +1942,9 @@
 
   ! CVMix shear-driven mixing
   CS%use_CVMix_shear = CVMix_shear_init(Time, G, GV, param_file, CS%diag, CS%CVMix_shear_csp)
-<<<<<<< HEAD
 
   ! CVMix double diffusion mixing
   CS%use_CVMix_ddiff = CVMix_ddiff_init(Time, G, GV, param_file, CS%diag, CS%CVMix_ddiff_csp)
-=======
->>>>>>> 5a58c345
 
 end subroutine set_diffusivity_init
 
@@ -1999,12 +1961,9 @@
 
   if (CS%use_CVMix_shear) &
     call CVMix_shear_end(CS%CVMix_shear_csp)
-<<<<<<< HEAD
 
   if (CS%use_CVMix_ddiff) &
     call CVMix_ddiff_end(CS%CVMix_ddiff_csp)
-=======
->>>>>>> 5a58c345
 
   if (associated(CS)) deallocate(CS)
 
