--- conflicted
+++ resolved
@@ -2075,11 +2075,7 @@
   call get_param(param_file, mdl, "KD_SMOOTH", CS%Kd_smooth, &
                  "A diapycnal diffusivity that is used to interpolate "//&
                  "more sensible values of T & S into thin layers.", &
-<<<<<<< HEAD
                  units="m2 s-1", default=1.0e-6, scale=US%m2_s_to_Z2_T)
-=======
-                 units="m2 s-1", default=1.0e-6, scale=US%m_to_Z**2*US%T_to_s)
->>>>>>> fc9dfd07
 
   call get_param(param_file, mdl, "DEBUG", CS%debug, &
                  "If true, write out verbose debugging data.", &
@@ -2096,11 +2092,7 @@
                  "The intercept when N=0 of the N-dependent expression "//&
                  "used to set a minimum dissipation by which to determine "//&
                  "a lower bound of Kd (a floor): A in eps_min = A + B*N.", &
-<<<<<<< HEAD
                  units="W m-3", default=0.0, scale=US%W_m2_to_RZ3_T3*US%Z_to_m)
-=======
-                 units="W m-3", default=0.0, scale=US%kg_m3_to_R*US%m2_s_to_Z2_T*(US%T_to_s**2))
->>>>>>> fc9dfd07
   call get_param(param_file, mdl, "DISSIPATION_N1", CS%dissip_N1, &
                  "The coefficient multiplying N, following Gargett, used to "//&
                  "set a minimum dissipation by which to determine a lower "//&
