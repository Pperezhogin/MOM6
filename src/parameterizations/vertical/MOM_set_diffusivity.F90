--- conflicted
+++ resolved
@@ -714,19 +714,11 @@
     kmb = GV%nk_rho_varies
     do i=is,ie ; p_0(i) = 0.0 ; p_ref(i) = tv%P_Ref ; enddo
     do k=1,nz
-<<<<<<< HEAD
-      call calculate_density(tv%T(:,j,k), tv%S(:,j,k), p_0, rho_0(:,k), G%HI, &
-                             tv%eqn_of_state)
-    enddo
-    call calculate_density(tv%T(:,j,kmb), tv%S(:,j,kmb), p_ref, Rcv_kmb, G%HI, &
-                           tv%eqn_of_state)
-=======
       call calculate_density(tv%T(:,j,k), tv%S(:,j,k), p_0, rho_0(:,k), &
-                             tv%eqn_of_state, US, dom=EOS_domain(G%HI))
+                             tv%eqn_of_state, dom=EOS_domain(G%HI))
     enddo
     call calculate_density(tv%T(:,j,kmb), tv%S(:,j,kmb), p_ref, Rcv_kmb, &
-                           tv%eqn_of_state, US, dom=EOS_domain(G%HI))
->>>>>>> acf23a41
+                           tv%eqn_of_state, dom=EOS_domain(G%HI))
 
     kb_min = kmb+1
     do i=is,ie
@@ -914,13 +906,8 @@
         Temp_Int(i) = 0.5 * (T_f(i,j,k) + T_f(i,j,k-1))
         Salin_Int(i) = 0.5 * (S_f(i,j,k) + S_f(i,j,k-1))
       enddo
-<<<<<<< HEAD
-      call calculate_density_derivs(Temp_int, Salin_int, pres, dRho_dT(:,K), dRho_dS(:,K), G%HI, &
-                                    tv%eqn_of_state)
-=======
       call calculate_density_derivs(Temp_int, Salin_int, pres, dRho_dT(:,K), dRho_dS(:,K), &
-                                    tv%eqn_of_state, US, dom=EOS_domain(G%HI))
->>>>>>> acf23a41
+                                    tv%eqn_of_state, dom=EOS_domain(G%HI))
       do i=is,ie
         dRho_int(i,K) = max(dRho_dT(i,K)*(T_f(i,j,k) - T_f(i,j,k-1)) + &
                             dRho_dS(i,K)*(S_f(i,j,k) - S_f(i,j,k-1)), 0.0)
@@ -1078,13 +1065,8 @@
         Temp_Int(i) = 0.5 * (T_f(i,j,k-1) + T_f(i,j,k))
         Salin_Int(i) = 0.5 * (S_f(i,j,k-1) + S_f(i,j,k))
       enddo
-<<<<<<< HEAD
-      call calculate_density_derivs(Temp_int, Salin_int, pres, dRho_dT, dRho_dS, G%HI, &
-                                    tv%eqn_of_state)
-=======
       call calculate_density_derivs(Temp_int, Salin_int, pres, dRho_dT, dRho_dS, &
-                                    tv%eqn_of_state, US, dom=EOS_domain(G%HI))
->>>>>>> acf23a41
+                                    tv%eqn_of_state, dom=EOS_domain(G%HI))
 
       do i=is,ie
         alpha_dT = -1.0*dRho_dT(i) * (T_f(i,j,k-1) - T_f(i,j,k))
@@ -1837,12 +1819,8 @@
     eps = 0.1
     do i=is,ie ; p_ref(i) = tv%P_Ref ; enddo
     do k=1,kmb
-<<<<<<< HEAD
-      call calculate_density(tv%T(:,j,k), tv%S(:,j,k), p_ref, Rcv(:,k), G%HI, tv%eqn_of_state)
-=======
-      call calculate_density(tv%T(:,j,k), tv%S(:,j,k), p_ref, Rcv(:,k), tv%eqn_of_state, US, &
+      call calculate_density(tv%T(:,j,k), tv%S(:,j,k), p_ref, Rcv(:,k), tv%eqn_of_state, &
                              dom=EOS_domain(G%HI))
->>>>>>> acf23a41
     enddo
     do i=is,ie
       if (kb(i) <= nz-1) then
