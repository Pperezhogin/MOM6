--- conflicted
+++ resolved
@@ -130,11 +130,6 @@
                               !! shear-driven diapycnal diffusivity.
   logical :: use_CVMix_shear  !< If true, use one of the CVMix modules to find
                               !! shear-driven diapycnal diffusivity.
-<<<<<<< HEAD
-  logical :: use_CVMix_ddiff  !< If true, enable double-diffusive mixing via CVMix.
-  logical :: simple_TKE_to_Kd !< If true, uses a simple estimate of Kd/TKE that
-                              !! does not rely on a layer-formulation.
-=======
   logical :: double_diffusion !< If true, enable double-diffusive mixing using an old method.
   logical :: use_CVMix_ddiff  !< If true, enable double-diffusive mixing via CVMix.
   logical :: simple_TKE_to_Kd !< If true, uses a simple estimate of Kd/TKE that
@@ -142,7 +137,6 @@
   real    :: Max_Rrho_salt_fingers      !< max density ratio for salt fingering
   real    :: Max_salt_diff_salt_fingers !< max salt diffusivity for salt fingers (m2/s)
   real    :: Kv_molecular               !< molecular visc for double diff convect (m2/s)
->>>>>>> 542be91d
 
   character(len=200)                 :: inputdir
   type(user_change_diff_CS), pointer :: user_change_diff_CSp => NULL()
@@ -166,13 +160,10 @@
 
   integer :: id_N2       = -1
   integer :: id_N2_z     = -1
-<<<<<<< HEAD
-=======
   integer :: id_KT_extra   = -1
   integer :: id_KS_extra   = -1
   integer :: id_KT_extra_z = -1
   integer :: id_KS_extra_z = -1
->>>>>>> 542be91d
 
 end type set_diffusivity_CS
 
@@ -183,9 +174,12 @@
     Kd_BBL         => NULL(),& ! BBL diffusivity at interfaces (m2/s)
     Kd_work        => NULL(),& ! layer integrated work by diapycnal mixing (W/m2)
     maxTKE         => NULL(),& ! energy required to entrain to h_max (m3/s3)
-    TKE_to_Kd      => NULL()   ! conversion rate (~1.0 / (G_Earth + dRho_lay))
+    TKE_to_Kd      => NULL(),& ! conversion rate (~1.0 / (G_Earth + dRho_lay))
                                ! between TKE dissipated within a layer and Kd
                                ! in that layer, in m2 s-1 / m3 s-3 = s2 m-1
+    KT_extra       => NULL(),& ! double diffusion diffusivity for temp (m2/s)
+    KS_extra       => NULL()   ! double diffusion diffusivity for saln (m2/s)
+
 end type diffusivity_diags
 
 ! Clocks
@@ -253,13 +247,9 @@
 
   real, dimension(SZI_(G),SZK_(G)+1) :: &
     N2_int,   &   !< squared buoyancy frequency associated at interfaces (1/s2)
-<<<<<<< HEAD
-    dRho_int      !< locally ref potential density difference across interfaces (in s-2) smg: or kg/m3?
-=======
     dRho_int, &   !< locally ref potential density difference across interfaces (in s-2) smg: or kg/m3?
     KT_extra, &   !< double difusion diffusivity on temperature (m2/sec)
     KS_extra      ! double difusion diffusivity on salinity (m2/sec)
->>>>>>> 542be91d
 
   real :: I_Rho0        ! inverse of Boussinesq density (m3/kg)
   real :: dissip        ! local variable for dissipation calculations (W/m3)
@@ -294,17 +284,10 @@
 
   use_EOS = associated(tv%eqn_of_state)
 
-<<<<<<< HEAD
-  if ((CS%use_CVMix_ddiff) .and. &
-      .not.(associated(visc%Kd_extra_T) .and. associated(visc%Kd_extra_S)) ) &
-    call MOM_error(FATAL, "set_diffusivity: visc%Kd_extra_T and "//&
-         "visc%Kd_extra_S must be associated when USE_CVMIX_DDIFF is true.")
-=======
   if ((CS%use_CVMix_ddiff .or. CS%double_diffusion) .and. .not. &
      (associated(visc%Kd_extra_T) .and. associated(visc%Kd_extra_S))) &
      call MOM_error(FATAL, "set_diffusivity: both visc%Kd_extra_T and "//&
          "visc%Kd_extra_S must be associated when USE_CVMIX_DDIFF or DOUBLE_DIFFUSION are true.")
->>>>>>> 542be91d
 
   ! Set Kd, Kd_int and Kv_slow to constant values.
   ! If nothing else is specified, this will be the value used.
@@ -328,6 +311,12 @@
   endif
   if (CS%id_TKE_to_Kd > 0) then
     allocate(dd%TKE_to_Kd(isd:ied,jsd:jed,nz)) ; dd%TKE_to_Kd(:,:,:) = 0.0
+  endif
+  if ((CS%id_KT_extra > 0) .or. (CS%id_KT_extra_z > 0)) then
+    allocate(dd%KT_extra(isd:ied,jsd:jed,nz+1)) ; dd%KT_extra(:,:,:) = 0.0
+  endif
+  if ((CS%id_KS_extra > 0) .or. (CS%id_KS_extra_z > 0)) then
+    allocate(dd%KS_extra(isd:ied,jsd:jed,nz+1)) ; dd%KS_extra(:,:,:) = 0.0
   endif
   if ((CS%id_Kd_BBL > 0) .or. (CS%id_Kd_BBL_z > 0)) then
     allocate(dd%Kd_BBL(isd:ied,jsd:jed,nz+1)) ; dd%Kd_BBL(:,:,:) = 0.0
@@ -405,12 +394,6 @@
     ! Add background mixing
     call calculate_bkgnd_mixing(h, tv, N2_lay, Kd, visc%Kv_slow, j, G, GV, CS%bkgnd_mixing_csp)
 
-<<<<<<< HEAD
-    ! Apply double diffusion
-    ! GMM, we need to pass HBL to compute_ddiff_coeffs, but it is not yet available.
-    if (CS%use_CVMix_ddiff) then
-      call compute_ddiff_coeffs(h, tv, G, GV, j, visc%Kd_extra_T, visc%Kd_extra_S, CS%CVMix_ddiff_csp)
-=======
     ! Double-diffusion (old method)
     if (CS%double_diffusion) then
       call double_diffusion(tv, h, T_f, S_f, j, G, GV, CS, KT_extra, KS_extra)
@@ -437,7 +420,6 @@
       if (associated(dd%KS_extra)) then ; do K=1,nz+1 ; do i=is,ie
         dd%KS_extra(i,j,K) = KS_extra(i,K)
       enddo ; enddo ; endif
->>>>>>> 542be91d
     endif
 
     ! Apply double diffusion via CVMix
@@ -591,7 +573,6 @@
     call post_data(CS%bkgnd_mixing_csp%id_kd_bkgnd, CS%bkgnd_mixing_csp%kd_bkgnd, CS%bkgnd_mixing_csp%diag)
   if (CS%bkgnd_mixing_csp%id_kv_bkgnd > 0) &
     call post_data(CS%bkgnd_mixing_csp%id_kv_bkgnd, CS%bkgnd_mixing_csp%kv_bkgnd, CS%bkgnd_mixing_csp%diag)
-<<<<<<< HEAD
 
   ! double diffusive mixing
   if (CS%CVMix_ddiff_csp%id_KT_extra > 0) &
@@ -601,17 +582,6 @@
   if (CS%CVMix_ddiff_csp%id_R_rho > 0) &
     call post_data(CS%CVMix_ddiff_csp%id_R_rho, CS%CVMix_ddiff_csp%R_rho, CS%CVMix_ddiff_csp%diag)
 
-=======
-
-  ! double diffusive mixing
-  if (CS%CVMix_ddiff_csp%id_KT_extra > 0) &
-    call post_data(CS%CVMix_ddiff_csp%id_KT_extra, visc%Kd_extra_T, CS%CVMix_ddiff_csp%diag)
-  if (CS%CVMix_ddiff_csp%id_KS_extra > 0) &
-    call post_data(CS%CVMix_ddiff_csp%id_KS_extra, visc%Kd_extra_S, CS%CVMix_ddiff_csp%diag)
-  if (CS%CVMix_ddiff_csp%id_R_rho > 0) &
-    call post_data(CS%CVMix_ddiff_csp%id_R_rho, CS%CVMix_ddiff_csp%R_rho, CS%CVMix_ddiff_csp%diag)
-
->>>>>>> 542be91d
   if (CS%id_Kd_layer > 0) call post_data(CS%id_Kd_layer, Kd, CS%diag)
 
   ! tidal mixing
@@ -641,11 +611,26 @@
 
   endif
 
+  if (CS%id_KT_extra > 0) call post_data(CS%id_KT_extra, dd%KT_extra, CS%diag)
+  if (CS%id_KS_extra > 0) call post_data(CS%id_KS_extra, dd%KS_extra, CS%diag)
   if (CS%id_Kd_BBL > 0)   call post_data(CS%id_Kd_BBL, dd%Kd_BBL, CS%diag)
+
+  if (CS%id_KT_extra_z > 0) then
+      num_z_diags = num_z_diags + 1
+      z_ids(num_z_diags) = CS%id_KT_extra_z
+      z_ptrs(num_z_diags)%p => dd%KT_extra
+  endif
+
+  if (CS%id_KS_extra_z > 0) then
+      num_z_diags = num_z_diags + 1
+      z_ids(num_z_diags) = CS%id_KS_extra_z
+      z_ptrs(num_z_diags)%p => dd%KS_extra
+  endif
 
   if (CS%id_Kd_BBL_z > 0) then
       num_z_diags = num_z_diags + 1
       z_ids(num_z_diags) = CS%id_Kd_BBL_z
+      z_ptrs(num_z_diags)%p => dd%KS_extra
   endif
 
   if (num_z_diags > 0) &
@@ -656,6 +641,8 @@
   if (associated(dd%Kd_user)) deallocate(dd%Kd_user)
   if (associated(dd%maxTKE)) deallocate(dd%maxTKE)
   if (associated(dd%TKE_to_Kd)) deallocate(dd%TKE_to_Kd)
+  if (associated(dd%KT_extra)) deallocate(dd%KT_extra)
+  if (associated(dd%KS_extra)) deallocate(dd%KS_extra)
   if (associated(dd%Kd_BBL)) deallocate(dd%Kd_BBL)
 
   if (showCallTree) call callTree_leave("set_diffusivity()")
@@ -1008,8 +995,6 @@
 
 end subroutine find_N2
 
-<<<<<<< HEAD
-=======
 !> This subroutine sets the additional diffusivities of temperature and
 !! salinity due to double diffusion, using the same functional form as is
 !! used in MOM4.1, and taken from an NCAR technical note (REF?) that updates
@@ -1101,7 +1086,6 @@
 
 end subroutine double_diffusion
 
->>>>>>> 542be91d
 !> This routine adds diffusion sustained by flow energy extracted by bottom drag.
 subroutine add_drag_diffusivity(h, u, v, tv, fluxes, visc, j, TKE_to_Kd, &
                                 maxTKE, kb, G, GV, CS, Kd, Kd_int, Kd_BBL)
@@ -2118,8 +2102,6 @@
     endif
   endif
 
-<<<<<<< HEAD
-=======
   call get_param(param_file, mdl, "DOUBLE_DIFFUSION", CS%double_diffusion, &
                  "If true, increase diffusivitives for temperature or salt \n"//&
                  "based on double-diffusive paramaterization from MOM4/KPP.", &
@@ -2158,7 +2140,6 @@
     endif
   endif
 
->>>>>>> 542be91d
   if (CS%user_change_diff) then
     call user_change_diff_init(Time, G, param_file, diag, CS%user_change_diff_CSp)
   endif
@@ -2176,11 +2157,8 @@
 
   ! CVMix double diffusion mixing
   CS%use_CVMix_ddiff = CVMix_ddiff_init(Time, G, GV, param_file, CS%diag, CS%CVMix_ddiff_csp)
-<<<<<<< HEAD
-=======
   if (CS%use_CVMix_ddiff) &
     id_clock_CVMix_ddiff = cpu_clock_id('(Double diffusion via CVMix)', grain=CLOCK_MODULE)
->>>>>>> 542be91d
 
 end subroutine set_diffusivity_init
 
