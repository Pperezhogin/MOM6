--- conflicted
+++ resolved
@@ -1834,11 +1834,7 @@
   real    :: omega_frac_dflt
   integer :: isd, ied, jsd, jed, IsdB, IedB, JsdB, JedB, nz, i, j, n
   logical :: use_kappa_shear, adiabatic, use_omega
-<<<<<<< HEAD
-  logical :: use_CVMix_ddiff
-=======
   logical :: use_CVMix_ddiff, differential_diffusion
->>>>>>> 542be91d
   type(OBC_segment_type), pointer :: segment  ! pointer to OBC segment type
 ! This include declares and sets the variable "version".
 #include "version_variable.h"
@@ -1863,10 +1859,7 @@
   call log_version(param_file, mdl, version, "")
   CS%RiNo_mix = .false. ; use_CVMix_ddiff = .false.
   use_kappa_shear = .false. !; adiabatic = .false.  ! Needed? -AJA
-<<<<<<< HEAD
-=======
   differential_diffusion = .false.
->>>>>>> 542be91d
   call get_param(param_file, mdl, "BOTTOMDRAGLAW", CS%bottomdraglaw, &
                  "If true, the bottom stress is calculated with a drag \n"//&
                  "law of the form c_drag*|u|*u. The velocity magnitude \n"//&
@@ -1893,13 +1886,10 @@
   if (.not.adiabatic) then
     use_kappa_shear = kappa_shear_is_used(param_file)
     CS%RiNo_mix = use_kappa_shear
-<<<<<<< HEAD
-=======
     call get_param(param_file, mdl, "DOUBLE_DIFFUSION", differential_diffusion, &
                  "If true, increase diffusivitives for temperature or salt \n"//&
                  "based on double-diffusive paramaterization from MOM4/KPP.", &
                  default=.false.)
->>>>>>> 542be91d
     use_CVMix_ddiff = CVMix_ddiff_is_used(param_file)
   endif
 
@@ -2053,11 +2043,7 @@
        Time, 'Rayleigh drag velocity at v points', 'm s-1')
   endif
 
-<<<<<<< HEAD
-  if (use_CVMix_ddiff) then
-=======
   if (use_CVMix_ddiff .or. differential_diffusion) then
->>>>>>> 542be91d
     allocate(visc%Kd_extra_T(isd:ied,jsd:jed,nz+1)) ; visc%Kd_extra_T = 0.0
     allocate(visc%Kd_extra_S(isd:ied,jsd:jed,nz+1)) ; visc%Kd_extra_S = 0.0
   endif
