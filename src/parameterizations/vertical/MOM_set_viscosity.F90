module MOM_set_visc
!***********************************************************************
!*                   GNU General Public License                        *
!* This file is a part of MOM.                                         *
!*                                                                     *
!* MOM is free software; you can redistribute it and/or modify it and  *
!* are expected to follow the terms of the GNU General Public License  *
!* as published by the Free Software Foundation; either version 2 of   *
!* the License, or (at your option) any later version.                 *
!*                                                                     *
!* MOM is distributed in the hope that it will be useful, but WITHOUT  *
!* ANY WARRANTY; without even the implied warranty of MERCHANTABILITY  *
!* or FITNESS FOR A PARTICULAR PURPOSE.  See the GNU General Public    *
!* License for more details.                                           *
!*                                                                     *
!* For the full text of the GNU General Public License,                *
!* write to: Free Software Foundation, Inc.,                           *
!*           675 Mass Ave, Cambridge, MA 02139, USA.                   *
!* or see:   http://www.gnu.org/licenses/gpl.html                      *
!***********************************************************************

!********+*********+*********+*********+*********+*********+*********+**
!*                                                                     *
!*  By Robert Hallberg, April 1994 - October 2006                      *
!*  Quadratic Bottom Drag by James Stephens and R. Hallberg.           *
!*                                                                     *
!*    This file contains the subroutine that calculates various values *
!*  related to the bottom boundary layer, such as the viscosity and    *
!*  thickness of the BBL (set_viscous_BBL).  This would also be the    *
!*  module in which other viscous quantities that are flow-independent *
!*  might be set.  This information is transmitted to other modules    *
!*  via a vertvisc type structure.                                     *
!*                                                                     *
!*    The same code is used for the two velocity components, by        *
!*  indirectly referencing the velocities and defining a handful of    *
!*  direction-specific defined variables.                              *
!*                                                                     *
!*  Macros written all in capital letters are defined in MOM_memory.h. *
!*                                                                     *
!*     A small fragment of the grid is shown below:                    *
!*                                                                     *
!*    j+1  x ^ x ^ x   At x:  q                                        *
!*    j+1  > o > o >   At ^:  v, frhatv, tauy                          *
!*    j    x ^ x ^ x   At >:  u, frhatu, taux                          *
!*    j    > o > o >   At o:  h                                        *
!*    j-1  x ^ x ^ x                                                   *
!*        i-1  i  i+1  At x & ^:                                       *
!*           i  i+1    At > & o:                                       *
!*                                                                     *
!*  The boundaries always run through q grid points (x).               *
!*                                                                     *
!********+*********+*********+*********+*********+*********+*********+**

use MOM_checksums, only : uchksum, vchksum
use MOM_cpu_clock, only : cpu_clock_id, cpu_clock_begin, cpu_clock_end, CLOCK_ROUTINE
use MOM_diag_mediator, only : post_data, register_diag_field, safe_alloc_ptr
use MOM_diag_mediator, only : diag_ctrl, time_type
use MOM_error_handler, only : MOM_error, FATAL, WARNING
use MOM_file_parser, only : get_param, log_param, log_version, param_file_type
use MOM_forcing_type, only : forcing
use MOM_grid, only : ocean_grid_type
use MOM_kappa_shear, only : kappa_shear_is_used
use MOM_io, only : vardesc, var_desc
use MOM_restart, only : register_restart_field, MOM_restart_CS
use MOM_variables, only : thermo_var_ptrs
use MOM_variables, only : vertvisc_type, ocean_OBC_type
use MOM_EOS, only : calculate_density, calculate_density_derivs

implicit none ; private

#include <MOM_memory.h>

public set_viscous_BBL, set_viscous_ML, set_visc_init, set_visc_end
public set_visc_register_restarts

type, public :: set_visc_CS ; private
  real    :: Hbbl           ! The static bottom boundary layer thickness, in
                            ! the same units as thickness (m or kg m-2).
  real    :: cdrag          ! The quadratic drag coefficient.
  real    :: c_Smag         ! The Laplacian Smagorinsky coefficient for
                            ! calculating the drag in channels.
  real    :: drag_bg_vel    ! An assumed unresolved background velocity for
                            ! calculating the bottom drag, in m s-1.
  real    :: BBL_thick_min  ! The minimum bottom boundary layer thickness in
                            ! the same units as thickness (m or kg m-2).
                            ! This might be Kv / (cdrag * drag_bg_vel) to give
                            ! Kv as the minimum near-bottom viscosity.
  real    :: Htbl_shelf     ! A nominal thickness of the surface boundary layer
                            ! for use in calculating the near-surface velocity,
                            ! in units of m.
  real    :: Htbl_shelf_min ! The minimum surface boundary layer thickness in m.
  real    :: KV_BBL_min     ! The minimum viscosities in the bottom and top
  real    :: KV_TBL_min     ! boundary layers, both in m2 s-1.

  logical :: bottomdraglaw  ! If true, the  bottom stress is calculated with a
                            ! drag law c_drag*|u|*u. The velocity magnitude
                            ! may be an assumed value or it may be based on the
                            ! actual velocity in the bottommost HBBL, depending
                            ! on whether linear_drag is true.
  logical :: BBL_use_EOS    ! If true, use the equation of state in determining
                            ! the properties of the bottom boundary layer.
  logical :: linear_drag    ! If true, the drag law is cdrag*DRAG_BG_VEL*u.
  logical :: Channel_drag   ! If true, the drag is exerted directly on each
                            ! layer according to what fraction of the bottom
                            ! they overlie.
  logical :: RiNo_mix       ! If true, use Richardson number dependent mixing.
  logical :: dynamic_viscous_ML  ! If true, use a bulk Richardson number criterion to
                            ! determine the mixed layer thickness for viscosity.
  real    :: bulk_Ri_ML     ! The bulk mixed layer used to determine the
                            ! thickness of the viscous mixed layer.  Nondim.
  real    :: omega          !   The Earth's rotation rate, in s-1.
  real    :: ustar_min      ! A minimum value of ustar to avoid numerical
                            ! problems, in m s-1.  If the value is small enough,
                            ! this should not affect the solution.
  real    :: TKE_decay      ! The ratio of the natural Ekman depth to the TKE
                            ! decay scale, nondimensional.
  logical :: use_omega      !   If true, use the absolute rotation rate instead
                            ! of the vertical component of rotation when
                            ! setting the decay scale for turbulence.
  logical :: debug          ! If true, write verbose checksums for debugging purposes.
  type(diag_ctrl), pointer :: diag ! A structure that is used to regulate the
                            ! timing of diagnostic output.
  integer :: id_bbl_thick_u = -1, id_kv_bbl_u = -1
  integer :: id_bbl_thick_v = -1, id_kv_bbl_v = -1
  integer :: id_Ray_u = -1, id_Ray_v = -1
  integer :: id_nkml_visc_u = -1, id_nkml_visc_v = -1

end type set_visc_CS

contains

subroutine set_viscous_BBL(u, v, h, tv, visc, G, CS)
  real, dimension(NIMEMB_,NJMEM_,NKMEM_), intent(in) :: u
  real, dimension(NIMEM_,NJMEMB_,NKMEM_), intent(in) :: v
  real, dimension(NIMEM_,NJMEM_,NKMEM_),  intent(in) :: h
  type(thermo_var_ptrs),                  intent(in) :: tv
  type(vertvisc_type),                 intent(inout) :: visc
  type(ocean_grid_type),               intent(inout) :: G
  type(set_visc_CS),                      pointer    :: CS
!   The following subroutine calculates the thickness of the bottom
! boundary layer and the viscosity within that layer.  A drag law is
! used, either linearized about an assumed bottom velocity or using
! the actual near-bottom velocities combined with an assumed
! unresolved velocity.  The bottom boundary layer thickness is
! limited by a combination of stratification and rotation, as in the
! paper of Killworth and Edwards, JPO 1999.  It is not necessary to
! calculate the thickness and viscosity every time step; instead
! previous values may be used.
!
! Arguments: u - Zonal velocity, in m s-1.
!  (in)      v - Meridional velocity, in m s-1.
!  (in)      h - Layer thickness, in m or kg m-2.  In the comments below,
!                the units of h are denoted as H.
!  (in)      tv - A structure containing pointers to any available
!                 thermodynamic fields. Absent fields have NULL ptrs.
!  (out)     visc - A structure containing vertical viscosities and related
!                   fields.
!  (in)      G - The ocean's grid structure.
!  (in)      CS - The control structure returned by a previous call to
!                 vertvisc_init.
  real, dimension(SZIB_(G)) :: &
    ustar, &    !   The bottom friction velocity, in m s-1.
    T_EOS, &    !   The temperature used to calculate the partial derivatives
                ! of density with T and S, in deg C.
    S_EOS, &    !   The salinity used to calculate the partial derivatives
                ! of density with T and S, in PSU.
    dR_dT, &    !   Partial derivative of the density in the bottom boundary
                ! layer with temperature, in units of kg m-3 K-1.
    dR_dS, &    !   Partial derivative of the density in the bottom boundary
                ! layer with salinity, in units of kg m-3 psu-1.
    press       !   The pressure at which dR_dT and dR_dS are evaluated, in Pa.
  real :: htot             ! Sum of the layer thicknesses up to some
                           ! point, in H (i.e., m or kg m-2).
  real :: htot_vel         ! Sum of the layer thicknesses up to some
                           ! point, in H (i.e., m or kg m-2).

  real :: Rhtot            ! Running sum of thicknesses times the
                           ! layer potential densities in H kg m-3.
  real :: h_at_vel(SZIB_(G),SZK_(G))! Layer thickness at a velocity point,
                           ! using an upwind-biased second order
                           ! accurate estimate based on the previous
                           ! velocity direction, in H.
  real :: h_vel            ! The arithmetic mean thickness at a velocity point,
                           ! in H.
  real :: ustarsq          ! 400 times the square of ustar, times
                           ! Rho0 divided by G_Earth and the conversion
                           ! from m to thickness units, in kg m-2 or kg2 m-5.
  real :: cdrag_sqrt       ! Square root of the drag coefficient, nd.
  real :: oldfn            ! The integrated energy required to
                           ! entrain up to the bottom of the layer,
                           ! divided by G_Earth, in H kg m-3.
  real :: Dfn              ! The increment in oldfn for entraining
                           ! the layer, in H kg m-3.
  real :: Dh               ! The increment in layer thickness from
                           ! the present layer, in H.
  real :: bbl_thick        ! The thickness of the bottom boundary layer in m.
  real :: Rl               ! The potential density of the current layer and the
  real :: Rla              ! layer above, in kg m-3.
  real :: TLay, Tabove     ! The temperature and salinity of the current layer
  real :: SLay, Sabove     ! and the layer above, in deg C and PSU.
  real :: C2f              ! C2f = 2*f at velocity points.

  real :: U_bg_sq          ! The square of an assumed background
                           ! velocity, for calculating the mean
                           ! magnitude near the bottom for use in the
                           ! quadratic bottom drag, in m2.
  real :: hwtot            ! Sum of the thicknesses used to calculate
                           ! the near-bottom velocity magnitude, in H.
  real :: hutot            ! Running sum of thicknesses times the
                           ! velocity magnitudes, in H m s-1.
  real :: Thtot            ! Running sum of thickness times temperature, in H C.
  real :: Shtot            ! Running sum of thickness times salinity, in H psu.
  real :: hweight          ! The thickness of a layer that is within Hbbl
                           ! of the bottom, in H.
  real :: v_at_u, u_at_v   ! v at a u point or vice versa, m s-1.
  real :: Rho0x400_G       ! 400*Rho0/G_Earth, in kg s2 m-4.  The 400 is a
                           ! constant proposed by Killworth and Edwards, 1999.
  real, dimension(SZI_(G),SZJ_(G),max(G%GV%nk_rho_varies,1)) :: &
    Rml                    ! The mixed layer coordinate density, in kg m-3.
  real :: p_ref(SZI_(G))   !   The pressure used to calculate the coordinate
                           ! density, in Pa (usually set to 2e7 Pa = 2000 dbar).

  ! The units H in the following are thickness units - typically m or kg m-2.
  real :: D_vel            ! The bottom depth at a velocity point, in H.
  real :: Dp, Dm           ! The depths at the edges of a velocity cell, in H.
  real :: a                ! a is the curvature of the bottom depth across a
                           ! cell, times the cell width squared, in H.
  real :: a_3, a_12, C24_a ! a/3, a/12, and 24/a, in H, H, and H-1.
  real :: slope            ! The absolute value of the bottom depth slope across
                           ! a cell times the cell width, in H.
  real :: apb_4a, ax2_3apb ! Various nondimensional ratios of a and slope.
  real :: a2x48_apb3, Iapb, Ibma_2 ! Combinations of a and slope with units of H-1.
  ! All of the following "volumes" have units of meters as they are normalized
  ! by the full horizontal area of a velocity cell.
  real :: Vol_open         ! The cell volume above which it is open, in H.
  real :: Vol_direct       ! With less than Vol_direct (in H), there is a direct
                           ! solution of a cubic equation for L.
  real :: Vol_2_reg        ! The cell volume above which there are two separate
                           ! open areas that must be integrated, in H.
  real :: vol              ! The volume below the interface whose normalized
                           ! width is being sought, in H.
  real :: vol_below        ! The volume below the interface below the one that
                           ! is currently under consideration, in H.
  real :: Vol_err          ! The error in the volume with the latest estimate of
                           ! L, or the error for the interface below, in H.
  real :: Vol_quit         ! The volume error below which to quit iterating, in H.
  real :: Vol_tol          ! A volume error tolerance, in H.
  real :: L(SZK_(G)+1)     ! The fraction of the full cell width that is open at
                           ! the depth of each interface, nondimensional.
  real :: L_direct         ! The value of L above volume Vol_direct, nondim.
  real :: L_max, L_min     ! Upper and lower bounds on the correct value for L.
  real :: Vol_err_max      ! The volume errors for the upper and lower bounds on
  real :: Vol_err_min      ! the correct value for L, in H.
  real :: Vol_0            ! A deeper volume with known width L0, in H.
  real :: L0               ! The value of L above volume Vol_0, nondim.
  real :: dVol             ! vol - Vol_0, in H.
  real :: dV_dL2           ! The partial derivative of volume with L squared
                           ! evaluated at L=L0, in H.
  real :: h_neglect        ! A thickness that is so small it is usually lost
                           ! in roundoff and can be neglected, in H.
  real :: ustH             ! ustar converted to units of H s-1.
  real :: root             ! A temporary variable with units of H s-1.
  real :: H_to_m, m_to_H   ! Local copies of unit conversion factors.

  real :: Cell_width       ! The transverse width of the velocity cell, in m.
  real :: Rayleigh         ! A nondimensional value that is multiplied by the
                           ! layer's velocity magnitude to give the Rayleigh
                           ! drag velocity.
  real :: gam              ! The ratio of the change in the open interface width
                           ! to the open interface width atop a cell, nondim.
  real :: BBL_frac         ! The fraction of a layer's drag that goes into the
                           ! viscous bottom boundary layer, nondim.
  real :: BBL_visc_frac    ! The fraction of all the drag that is expressed as
                           ! a viscous bottom boundary layer, nondim.
  real, parameter :: C1_3 = 1.0/3.0, C1_6 = 1.0/6.0, C1_12 = 1.0/12.0
  real :: C2pi_3           ! An irrational constant, 2/3 pi.
  real :: tmp              ! A temporary variable.
  logical :: use_BBL_EOS, do_i(SZIB_(G))
  integer :: i, j, k, is, ie, js, je, Isq, Ieq, Jsq, Jeq, nz, m, K2, nkmb, nkml
  integer :: itt, maxitt=20
  is = G%isc ; ie = G%iec ; js = G%jsc ; je = G%jec ; nz = G%ke
  Isq = G%IscB ; Ieq = G%IecB ; Jsq = G%JscB ; Jeq = G%JecB
  nkmb = G%GV%nk_rho_varies ; nkml = G%GV%nkml
  h_neglect = G%GV%H_subroundoff
  Rho0x400_G = 400.0*(G%GV%Rho0/G%g_Earth)*G%GV%m_to_H
  Vol_quit = 0.9*G%GV%Angstrom + h_neglect
  H_to_m = G%GV%H_to_m ; m_to_H = G%GV%m_to_H
  C2pi_3 = 8.0*atan(1.0)/3.0

  if (.not.associated(CS)) call MOM_error(FATAL,"MOM_vert_friction(BBL): "//&
         "Module must be initialized before it is used.")
  if (.not.CS%bottomdraglaw) return

  use_BBL_EOS = associated(tv%eqn_of_state) .and. CS%BBL_use_EOS

  U_bg_sq = CS%drag_bg_vel * CS%drag_bg_vel
  cdrag_sqrt=sqrt(CS%cdrag)
  K2 = max(nkmb+1, 2)

!  With a linear drag law, the friction velocity is already known.
!  if (CS%linear_drag) ustar(:) = cdrag_sqrt*CS%drag_bg_vel

  if ((nkml>0) .and. .not.use_BBL_EOS) then
    do i=G%IscB,G%IecB+1 ; p_ref(i) = tv%P_ref ; enddo
!$OMP parallel do default(none) shared(Jsq,Jeq,Isq,Ieq,nkmb,tv,p_ref,Rml)
    do j=Jsq,Jeq+1 ; do k=1,nkmb
      call calculate_density(tv%T(:,j,k), tv%S(:,j,k), p_ref, &
                      Rml(:,j,k), Isq, Ieq-Isq+2, tv%eqn_of_state)
    enddo ; enddo
  endif

!$OMP parallel do default(none) shared(u, v, h, tv, visc, G, CS, Rml, is, ie, js, je, nz,  &
!$OMP                                     Isq, Ieq, Jsq, Jeq, nkmb, h_neglect, Rho0x400_G, &
<<<<<<< HEAD
!$OMP                                     C2pi_3, U_bg_sq, cdrag_sqrt,                     &
!$OMP                                     K2,use_BBL_EOS,maxitt)                           &
=======
!$OMP                                     Vol_quit, C2pi_3, U_bg_sq, cdrag_sqrt,           &
!$OMP                                     K2,use_BBL_EOS,maxitt,nkml)                      &
>>>>>>> 69d9e15e
!$OMP                          private(do_i,h_at_vel,htot_vel,hwtot,hutot,Thtot,Shtot,     &
!$OMP                                  hweight,v_at_u,u_at_v,ustar,T_EOS,S_EOS,press,      &
!$OMP                                  dR_dT, dR_dS,ustarsq,htot,TLay,SLay,Tabove,Sabove,  &
!$OMP                                  oldfn,Dfn,Dh,Rhtot,Rla,Rl,C2f,ustH,root,bbl_thick,  &
!$OMP                                  D_vel,tmp,Dp,Dm,a_3,a,a_12,slope,Vol_open,Vol_2_reg,&
!$OMP                                  C24_a,apb_4a,Iapb,a2x48_apb3,ax2_3apb,Vol_direct,   &
!$OMP                                  L_direct,Ibma_2,L,vol,vol_below,Vol_err,            &
!$OMP                                  BBL_visc_frac,h_vel,L0,Vol_0,dV_dL2,dVol,L_max,     &
!$OMP                                  L_min,Vol_err_min,Vol_err_max,BBL_frac,Cell_width,  &
!$OMP                                  gam,Rayleigh, Vol_tol, Vol_quit)
  do j=G%JscB,G%JecB ; do m=1,2

    if (m==1) then
      if (j<G%Jsc) cycle
      is = G%IscB ; ie = G%IecB
      do i=is,ie
        do_i(i) = .false.
        if (G%mask2dCu(i,j) > 0) do_i(i) = .true.
      enddo
    else
      is = G%isc ; ie = G%iec
      do i=is,ie
        do_i(i) = .false.
        if (G%mask2dCv(i,j) > 0) do_i(i) = .true.
      enddo
    endif

    if (m==1) then
      do k=1,nz ; do i=is,ie ; if (do_i(i)) then
        if (u(i,j,k) *(h(i+1,j,k) - h(i,j,k)) >= 0) then
          h_at_vel(i,k) = 2.0*h(i,j,k)*h(i+1,j,k) / &
                          (h(i,j,k) + h(i+1,j,k) + h_neglect)
        else
          h_at_vel(i,k) =  0.5 * (h(i,j,k) + h(i+1,j,k))
        endif
      endif ; enddo ; enddo
    else
      do k=1,nz ; do i=is,ie ; if (do_i(i)) then
        if (v(i,j,k) * (h(i,j+1,k) - h(i,j,k)) >= 0) then
          h_at_vel(i,k) = 2.0*h(i,j,k)*h(i,j+1,k) / &
                          (h(i,j,k) + h(i,j+1,k) + h_neglect)
        else
          h_at_vel(i,k) = 0.5 * (h(i,j,k) + h(i,j+1,k))
        endif
      endif ; enddo ; enddo
    endif

    if (use_BBL_EOS .or. .not.CS%linear_drag) then
      do i=is,ie ; if (do_i(i)) then
!   This block of code calculates the mean velocity magnitude over
! the bottommost CS%Hbbl of the water column for determining
! the quadratic bottom drag.
        htot_vel = 0.0 ; hwtot = 0.0 ; hutot = 0.0
        Thtot = 0.0 ; Shtot = 0.0
        do k=nz,1,-1

          if (htot_vel>=CS%Hbbl) exit ! terminate the k loop

          hweight = MIN(CS%Hbbl - htot_vel, h_at_vel(i,k))
          if (hweight < 1.5*G%GV%Angstrom + h_neglect) cycle

          htot_vel  = htot_vel + h_at_vel(i,k)
          hwtot = hwtot + hweight

          if ((.not.CS%linear_drag) .and. (hweight >= 0.0)) then ; if (m==1) then
            v_at_u = set_v_at_u(v, h, G, i, j, k)
            hutot = hutot + hweight * sqrt(u(i,j,k)*u(i,j,k) + &
                                           v_at_u*v_at_u + U_bg_sq)
          else
            u_at_v = set_u_at_v(u, h, G, i, j, k)
            hutot = hutot + hweight * sqrt(v(i,j,k)*v(i,j,k) + &
                                           u_at_v*u_at_v + U_bg_sq)
          endif ; endif

          if (use_BBL_EOS .and. (hweight >= 0.0)) then ; if (m==1) then
            Thtot = Thtot + hweight * 0.5 * (tv%T(i,j,k) + tv%T(i+1,j,k))
            Shtot = Shtot + hweight * 0.5 * (tv%S(i,j,k) + tv%S(i+1,j,k))
          else
            Thtot = Thtot + hweight * 0.5 * (tv%T(i,j,k) + tv%T(i,j+1,k))
            Shtot = Shtot + hweight * 0.5 * (tv%S(i,j,k) + tv%S(i,j+1,k))
          endif ; endif
        enddo ! end of k loop

        if (.not.CS%linear_drag .and. (hwtot > 0.0)) then
          ustar(i) = cdrag_sqrt*hutot/hwtot
        else
          ustar(i) = cdrag_sqrt*CS%drag_bg_vel
        endif

        if (use_BBL_EOS) then ; if (hwtot > 0.0) then
          T_EOS(i) = Thtot/hwtot ; S_EOS(i) = Shtot/hwtot
        else
          T_EOS(i) = 0.0 ; S_EOS(i) = 0.0
        endif ; endif
      endif ; enddo
    else
      do i=is,ie ; ustar(i) = cdrag_sqrt*CS%drag_bg_vel ; enddo
    endif ! Not linear_drag

    if (use_BBL_EOS) then
      do i=is,ie
        press(i) = 0.0 ! or = fluxes%p_surf(i,j)
        if (.not.do_i(i)) then ; T_EOS(i) = 0.0 ; S_EOS(i) = 0.0 ; endif
      enddo
      if (m==1) then ; do k=1,nz ; do i=is,ie
        press(I) = press(I) + G%GV%H_to_Pa * 0.5 * (h(i,j,k) + h(i+1,j,k))
      enddo ; enddo ; else ; do k=1,nz ; do i=is,ie
        press(i) = press(i) + G%GV%H_to_Pa * 0.5 * (h(i,j,k) + h(i,j+1,k))
      enddo ; enddo ; endif
      call calculate_density_derivs(T_EOS, S_EOS, press, dR_dT, dR_dS, &
                                    is-G%IsdB+1, ie-is+1, tv%eqn_of_state)
    endif

    do i=is,ie ; if (do_i(i)) then
!  The 400.0 in this expression is the square of a constant proposed
!  by Killworth and Edwards, 1999, in equation (2.20).
      ustarsq = Rho0x400_G * ustar(i)**2
      htot = 0.0

!   This block of code calculates the thickness of a stratification
! limited bottom boundary layer, using the prescription from
! Killworth and Edwards, 1999, as described in Stephens and Hallberg
! 2000 (unpublished and lost manuscript).
      if (use_BBL_EOS) then
        Thtot = 0.0 ; Shtot = 0.0 ; oldfn = 0.0
        do k=nz,2,-1
          if (h_at_vel(i,k) <= 0.0) cycle

          if (m==1) then ! Work on a u-point
            ! Perhaps these should be thickness weighted?
            TLay = 0.5 * (tv%T(i,j,k) + tv%T(i+1,j,k))
            SLay = 0.5 * (tv%S(i,j,k) + tv%S(i+1,j,k))
            Tabove = 0.5 * (tv%T(i,j,k-1) + tv%T(i+1,j,k-1))
            Sabove = 0.5 * (tv%S(i,j,k-1) + tv%S(i+1,j,k-1))
          else ! Work on a v-point
            TLay = 0.5 * (tv%T(i,j,k) + tv%T(i,j+1,k))
            SLay = 0.5 * (tv%S(i,j,k) + tv%S(i,j+1,k))
            Tabove = 0.5 * (tv%T(i,j,k-1) + tv%T(i,j+1,k-1))
            Sabove = 0.5 * (tv%S(i,j,k-1) + tv%S(i,j+1,k-1))
          endif
          oldfn = dR_dT(i)*(Thtot - TLay*htot) + dR_dS(i)*(Shtot - SLay*htot)
          if (oldfn >= ustarsq) exit

          Dfn = (dR_dT(i)*(TLay - Tabove) + dR_dS(i)*(SLay-Sabove)) * &
                (h_at_vel(i,k)+htot)

          if ((oldfn + Dfn) <= ustarsq) then
            Dh = h_at_vel(i,k)
          else
            Dh = h_at_vel(i,k) * sqrt((ustarsq-oldfn)/Dfn)
          endif

          htot = htot + Dh
          Thtot = Thtot + TLay*Dh ; Shtot = Shtot + SLay*Dh
        enddo
        if ((oldfn < ustarsq) .and. h_at_vel(i,1) > 0.0) then
          ! Layer 1 might be part of the BBL.
          if (m==1) then ! Work on a u-point
            TLay = 0.5 * (tv%T(i,j,1) + tv%T(i+1,j,1))
            SLay = 0.5 * (tv%S(i,j,1) + tv%S(i+1,j,1))
          else ! Work on a v-point
            TLay = 0.5 * (tv%T(i,j,1) +tv%T(i,j+1,1))
            SLay = 0.5 * (tv%S(i,j,1) +tv%S(i,j+1,1))
          endif
          if (dR_dT(i)*(Thtot-TLay*htot) + dR_dS(i)*(Shtot-SLay*htot) < ustarsq) &
            htot = htot + h_at_vel(i,1)
        endif ! Examination of layer 1.
      else  ! Use Rlay and/or the coordinate density as density variables.
        Rhtot = 0.0
        do k=nz,K2,-1
          oldfn = Rhtot - G%GV%Rlay(k)*htot
          Dfn = (G%GV%Rlay(k) - G%GV%Rlay(k-1))*(h_at_vel(i,k)+htot)

          if (oldfn >= ustarsq) then
            cycle
          else if ((oldfn + Dfn) <= ustarsq) then
            Dh = h_at_vel(i,k)
          else
            Dh = h_at_vel(i,k) * sqrt((ustarsq-oldfn)/Dfn)
          endif

          htot = htot + Dh
          Rhtot = Rhtot + G%GV%Rlay(k)*Dh
        enddo
        if (nkml>0) then
          if (m==1) then
            Rla = 0.5*(Rml(i,j,nkmb) + Rml(i+1,j,nkmb))
          else
            Rla = 0.5*(Rml(i,j,nkmb) + Rml(i,j+1,nkmb))
          endif
          do k=nkmb,2,-1
            Rl = Rla
            if (m==1) then
              Rla = 0.5*(Rml(i,j,k-1) + Rml(i+1,j,k-1))
            else
              Rla = 0.5*(Rml(i,j,k-1) + Rml(i,j+1,k-1))
            endif

            oldfn = Rhtot - Rl*htot
            Dfn = (Rl - Rla)*(h_at_vel(i,k)+htot)

            if (oldfn >= ustarsq) then
              cycle
            else if ((oldfn + Dfn) <= ustarsq) then
              Dh = h_at_vel(i,k)
            else
              Dh = h_at_vel(i,k) * sqrt((ustarsq-oldfn)/Dfn)
            endif

            htot = htot + Dh
            Rhtot = Rhtot + Rl*Dh
          enddo
          if (Rhtot - Rla*htot < ustarsq) htot = htot + h_at_vel(i,1)
        else
          if (Rhtot - G%GV%Rlay(1)*htot < ustarsq) htot = htot + h_at_vel(i,1)
        endif
      endif ! use_BBL_EOS

! The Coriolis limit is 0.5*ustar/f. The buoyancy limit here is htot.
! The  bottom boundary layer thickness is found by solving the same
! equation as in Killworth and Edwards:    (h/h_f)^2 + h/h_N = 1.

      if (m==1) then ; C2f = (G%CoriolisBu(i,j-1)+G%CoriolisBu(i,j))
      else ; C2f = (G%CoriolisBu(i-1,j)+G%CoriolisBu(i,j)) ; endif

      if (CS%cdrag * U_bg_sq <= 0.0) then
        ! This avoids NaNs and overflows, and could be used in all cases,
        ! but is not bitwise identical to the current code.
        ustH = ustar(i)*m_to_H ; root = sqrt(0.25*ustH**2 + (htot*C2f)**2)
        if (htot*ustH <= (CS%BBL_thick_min+h_neglect) * (0.5*ustH + root)) then
          bbl_thick = CS%BBL_thick_min
        else
          bbl_thick = (htot * ustH) / (0.5*ustH + root)
        endif
      else
        bbl_thick = htot / (0.5 + sqrt(0.25 + htot*htot*C2f*C2f/ &
          ((ustar(i)*ustar(i)) * (m_to_H**2) )))

        if (bbl_thick < CS%BBL_thick_min) bbl_thick = CS%BBL_thick_min
      endif
! If there is Richardson number dependent mixing, that determines
! the vertical extent of the bottom boundary layer, and there is no
! need to set that scale here.  In fact, viscously reducing the
! shears over an excessively large region reduces the efficacy of
! the Richardson number dependent mixing.
      if ((bbl_thick > 0.5*CS%Hbbl) .and. (CS%RiNo_mix)) bbl_thick = 0.5*CS%Hbbl

      if (CS%Channel_drag) then
        ! The drag within the bottommost bbl_thick is applied as a part of
        ! an enhanced bottom viscosity, while above this the drag is applied
        ! directly to the layers in question as a Rayleigh drag term.
        if (m==1) then
          D_vel = 0.5*(G%bathyT(i,j) + G%bathyT(i+1,j))
          tmp = G%mask2dCu(i,j+1) * 0.5*(G%bathyT(i,j+1) + G%bathyT(i+1,j+1))
          Dp = 2.0 * D_vel * tmp / (D_vel + tmp)
          tmp = G%mask2dCu(i,j-1) * 0.5*(G%bathyT(i,j-1) + G%bathyT(i+1,j-1))
          Dm = 2.0 * D_vel * tmp / (D_vel + tmp)
        else
          D_vel = 0.5*(G%bathyT(i,j) + G%bathyT(i,j+1))
          tmp = G%mask2dCv(i+1,j) * 0.5*(G%bathyT(i+1,j) + G%bathyT(i+1,j+1))
          Dp = 2.0 * D_vel * tmp / (D_vel + tmp)
          tmp = G%mask2dCv(i,j-1) * 0.5*(G%bathyT(i-1,j) + G%bathyT(i-1,j+1))
          Dm = 2.0 * D_vel * tmp / (D_vel + tmp)
        endif
        if (Dm > Dp) then ; tmp = Dp ; Dp = Dm ; Dm = tmp ; endif

        ! Convert the D's to the units of thickness.
        Dp = m_to_H*Dp ; Dm = m_to_H*Dm ; D_vel = m_to_H*D_vel

        a_3 = (Dp + Dm - 2.0*D_vel) ; a = 3.0*a_3 ; a_12 = 0.25*a_3
        slope = Dp - Dm
        ! If the curvature is small enough, there is no reason not to assume
        ! a uniformly sloping or flat bottom.
        if (abs(a) < 1e-2*(slope + CS%BBL_thick_min)) a = 0.0
        ! Each cell extends from x=-1/2 to 1/2, and has a topography
        ! given by D(x) = a*x^2 + b*x + D - a/12.

        ! Calculate the volume above which the entire cell is open and the
        ! other volumes at which the equation that is solved for L changes.
        if (a > 0.0) then
          if (slope >= a) then
            Vol_open = D_vel - Dm ; Vol_2_reg = Vol_open
          else
            tmp = slope/a
            Vol_open = 0.25*slope*tmp + C1_12*a
            Vol_2_reg = 0.5*tmp**2 * (a - C1_3*slope)
          endif
          ! Define some combinations of a & b for later use.
          C24_a = 24.0/a ; Iapb = 1.0/(a+slope)
          apb_4a = (slope+a)/(4.0*a) ; a2x48_apb3 = (48.0*(a*a))*(Iapb**3)
          ax2_3apb = 2.0*C1_3*a*Iapb
        elseif (a == 0.0) then
          Vol_open = 0.5*slope
          if (slope > 0) Iapb = 1.0/slope
        else ! a < 0.0
          Vol_open = D_vel - Dm
          if (slope >= -a) then
            Iapb = 1.0e30 ; if (slope+a /= 0.0) Iapb = 1.0/(a+slope)
            Vol_direct = 0.0 ; L_direct = 0.0 ; C24_a = 0.0
          else
            C24_a = 24.0/a ; Iapb = 1.0/(a+slope)
            L_direct = 1.0 + slope/a ! L_direct < 1 because a < 0
            Vol_direct = -C1_6*a*L_direct**3
          endif
          Ibma_2 = 2.0 / (slope - a)
        endif

        L(nz+1) = 0.0 ; vol = 0.0 ; Vol_err = 0.0 ; BBL_visc_frac = 0.0
        ! Determine the normalized open length at each interface.
        do K=nz,1,-1
          vol_below = vol
          if (m==1) then ; h_vel = 0.5*(h(i,j,k) + h(i+1,j,k))
          else ; h_vel = 0.5*(h(i,j,k) + h(i,j+1,k)) ; endif
          vol = vol + h_vel
          h_vel = h_vel + h_neglect

          if (vol >= Vol_open) then ; L(K) = 1.0
          elseif (a == 0) then ! The bottom has no curvature.
            L(K) = sqrt(2.0*vol*Iapb)
          elseif (a > 0) then
            ! There may be a minimum depth, and there are
            ! analytic expressions for L for all cases.
            if (vol < Vol_2_reg) then
              ! In this case, there is a contiguous open region and
              !   vol = 0.5*L^2*(slope + a/3*(3-4L)).
               if (a2x48_apb3*vol < 1e-8) then ! Could be 1e-7?
                ! There is a very good approximation here for massless layers.
                L0 = sqrt(2.0*vol*Iapb) ; L(K) = L0*(1.0 + ax2_3apb*L0)
              else
                L(K) = apb_4a * (1.0 - &
                         2.0 * cos(C1_3*acos(a2x48_apb3*vol - 1.0) - C2pi_3))
              endif
              ! To check the answers.
              ! Vol_err = 0.5*(L(K)*L(K))*(slope + a_3*(3.0-4.0*L(K))) - vol
            else ! There are two separate open regions.
              !   vol = slope^2/4a + a/12 - (a/12)*(1-L)^2*(1+2L)
              ! At the deepest volume, L = slope/a, at the top L = 1.
              L(K) = 0.5 - cos(C1_3*acos(1.0 - C24_a*(Vol_open - vol)) - C2pi_3)
              ! To check the answers.
              ! Vol_err = Vol_open - a_12*(1.0+2.0*L(K)) * (1.0-L(K))**2 - vol
            endif
          else ! a < 0.
            if (vol <= Vol_direct) then
              ! Both edges of the cell are bounded by walls.
              L(K) = (-0.25*C24_a*vol)**C1_3
            else
              ! x_R is at 1/2 but x_L is in the interior & L is found by solving
              !   vol = 0.5*L^2*(slope + a/3*(3-4L))

              !  Vol_err = 0.5*(L(K+1)*L(K+1))*(slope + a_3*(3.0-4.0*L(K+1))) - vol_below
              ! Change to ... 
              !   if (min(Vol_below + Vol_err, vol) <= Vol_direct) then ?
              if (vol_below + Vol_err <= Vol_direct) then
                L0 = L_direct ; Vol_0 = Vol_direct
              else
                L0 = L(K+1) ; Vol_0 = Vol_below + Vol_err
                ! Change to   Vol_0 = min(Vol_below + Vol_err, vol) ?
              endif

              !   Try a relatively simple solution that usually works well
              ! for massless layers.
              dV_dL2 = 0.5*(slope+a) - a*L0 ; dVol = (vol-Vol_0)
           !  dV_dL2 = 0.5*(slope+a) - a*L0 ; dVol = max(vol-Vol_0, 0.0)

           !### The following code is more robust when GV%Angstrom=0, but it
           !### changes answers.
           !   Vol_tol = max(0.5*GV%Angstrom + GV%H_subroundoff, 1e-14*vol)
           !   Vol_quit = max(0.9*GV%Angstrom + GV%H_subroundoff, 1e-14*vol)

           !   if (dVol <= 0.0) then
           !     L(K) = L0
           !     Vol_err = 0.5*(L(K)*L(K))*(slope + a_3*(3.0-4.0*L(K))) - vol
           !   elseif (a*a*dVol**3 < Vol_tol*dV_dL2**2 * &
           !                     (dV_dL2*Vol_tol - 2.0*a*L0*dVol)) then
              if (a*a*dVol**3 < G%GV%Angstrom*dV_dL2**2 * &
                                (0.25*dV_dL2*G%GV%Angstrom - a*L0*dVol)) then
                ! One iteration of Newton's method should give an estimate
                ! that is accurate to within Vol_tol.
                L(K) = sqrt(L0*L0 + dVol / dV_dL2)
                Vol_err = 0.5*(L(K)*L(K))*(slope + a_3*(3.0-4.0*L(K))) - vol
              else
                if (dV_dL2*(1.0-L0*L0) < dVol + &
                    dV_dL2 * (Vol_open - Vol)*Ibma_2) then
                  L_max = sqrt(1.0 - (Vol_open - Vol)*Ibma_2)
                else
                  L_max = sqrt(L0*L0 + dVol / dV_dL2)
                endif
                L_min = sqrt(L0*L0 + dVol / (0.5*(slope+a) - a*L_max))

                Vol_err_min = 0.5*(L_min**2)*(slope + a_3*(3.0-4.0*L_min)) - vol
                Vol_err_max = 0.5*(L_max**2)*(slope + a_3*(3.0-4.0*L_max)) - vol
           !    if ((abs(Vol_err_min) <= Vol_quit) .or. (Vol_err_min >= Vol_err_max)) then
                if (abs(Vol_err_min) <= Vol_quit) then
                  L(K) = L_min ; Vol_err = Vol_err_min
                else
                  L(K) = sqrt((L_min**2*Vol_err_max - L_max**2*Vol_err_min) / &
                              (Vol_err_max - Vol_err_min))
                  do itt=1,maxitt
                    Vol_err = 0.5*(L(K)*L(K))*(slope + a_3*(3.0-4.0*L(K))) - vol
                    if (abs(Vol_err) <= Vol_quit) exit
                    ! Take a Newton's method iteration. This equation has proven
                    ! robust enough not to need bracketing.
                    L(K) = L(K) - Vol_err / (L(K)* (slope + a - 2.0*a*L(K)))
                    ! This would be a Newton's method iteration for L^2:
                    !   L(K) = sqrt(L(K)*L(K) - Vol_err / (0.5*(slope+a) - a*L(K)))
                  enddo
                endif ! end of iterative solver
              endif ! end of 1-boundary alternatives.
            endif ! end of a<0 cases.
          endif

          ! Determine the drag contributing to the bottom boundary layer
          ! and the Raleigh drag that acting on each layer.
          if (L(K) > L(K+1)) then
            if (vol_below < bbl_thick) then
              BBL_frac = (1.0-vol_below/bbl_thick)**2
              BBL_visc_frac = BBL_visc_frac + BBL_frac*(L(K) - L(K+1))
            else
              BBL_frac = 0.0
            endif

            if (m==1) then ; Cell_width = G%dy_Cu(i,j)
            else ; Cell_width = G%dx_Cv(i,j) ; endif
            gam = 1.0 - L(K+1)/L(K)
            Rayleigh = CS%cdrag * (L(K)-L(K+1)) * (1.0-BBL_frac) * &
                (12.0*CS%c_Smag*h_vel) /  (12.0*CS%c_Smag*h_vel + m_to_H * &
                 CS%cdrag * gam*(1.0-gam)*(1.0-1.5*gam) * L(K)**2 * Cell_width)
          else ! This layer feels no drag.
            Rayleigh = 0.0
          endif

          if (m==1) then
            if (Rayleigh > 0.0) then
              v_at_u = set_v_at_u(v, h, G, i, j, k)
              visc%Ray_u(i,j,k) = Rayleigh*sqrt(u(i,j,k)*u(i,j,k) + &
                                                v_at_u*v_at_u + U_bg_sq)
            else ; visc%Ray_u(i,j,k) = 0.0 ; endif
          else
            if (Rayleigh > 0.0) then
              u_at_v = set_u_at_v(u, h, G, i, j, k)
              visc%Ray_v(i,j,k) = Rayleigh*sqrt(v(i,j,k)*v(i,j,k) + &
                                                u_at_v*u_at_v + U_bg_sq)
            else ; visc%Ray_v(i,j,k) = 0.0 ; endif
          endif

        enddo ! k loop to determine L(K).

        bbl_thick = bbl_thick * H_to_m
        if (m==1) then
          visc%kv_bbl_u(i,j) = max(CS%KV_BBL_min, &
                                   cdrag_sqrt*ustar(i)*bbl_thick*BBL_visc_frac)
          visc%bbl_thick_u(i,j) = bbl_thick
        else
          visc%kv_bbl_v(i,j) = max(CS%KV_BBL_min, &
                                   cdrag_sqrt*ustar(i)*bbl_thick*BBL_visc_frac)
          visc%bbl_thick_v(i,j) = bbl_thick
        endif

      else ! Not Channel_drag.
!   Here the near-bottom viscosity is set to a value which will give
! the correct stress when the shear occurs over bbl_thick.
        bbl_thick = bbl_thick * H_to_m
        if (m==1) then
          visc%kv_bbl_u(i,j) = max(CS%KV_BBL_min, cdrag_sqrt*ustar(i)*bbl_thick)
          visc%bbl_thick_u(i,j) = bbl_thick
        else
          visc%kv_bbl_v(i,j) = max(CS%KV_BBL_min, cdrag_sqrt*ustar(i)*bbl_thick)
          visc%bbl_thick_v(i,j) = bbl_thick
        endif
      endif
    endif ; enddo ! end of i loop
  enddo ; enddo ! end of m & j loops

! Offer diagnostics for averaging
  if (CS%id_bbl_thick_u > 0) &
    call post_data(CS%id_bbl_thick_u, visc%bbl_thick_u, CS%diag)
  if (CS%id_kv_bbl_u > 0) &
    call post_data(CS%id_kv_bbl_u, visc%kv_bbl_u, CS%diag)
  if (CS%id_bbl_thick_v > 0) &
    call post_data(CS%id_bbl_thick_v, visc%bbl_thick_v, CS%diag)
  if (CS%id_kv_bbl_v > 0) &
    call post_data(CS%id_kv_bbl_v, visc%kv_bbl_v, CS%diag)
  if (CS%id_Ray_u > 0) &
    call post_data(CS%id_Ray_u, visc%Ray_u, CS%diag)
  if (CS%id_Ray_v > 0) &
    call post_data(CS%id_Ray_v, visc%Ray_v, CS%diag)

  if (CS%debug) then
    if (associated(visc%Ray_u)) call uchksum(visc%Ray_u,"Ray u",G,haloshift=0)
    if (associated(visc%Ray_v)) call vchksum(visc%Ray_v,"Ray v",G,haloshift=0)
    if (associated(visc%kv_bbl_u)) call uchksum(visc%kv_bbl_u,"kv_bbl_u",G,haloshift=0)
    if (associated(visc%kv_bbl_v)) call vchksum(visc%kv_bbl_v,"kv_bbl_v",G,haloshift=0)
    if (associated(visc%bbl_thick_u)) call uchksum(visc%bbl_thick_u,"bbl_thick_u",G,haloshift=0)
    if (associated(visc%bbl_thick_v)) call vchksum(visc%bbl_thick_v,"bbl_thick_v",G,haloshift=0)
  endif

end subroutine set_viscous_BBL

function set_v_at_u(v, h, G, i, j, k)
  real, dimension(NIMEM_,NJMEMB_,NKMEM_), intent(in) :: v
  real, dimension(NIMEM_,NJMEM_,NKMEM_),  intent(in) :: h
  type(ocean_grid_type),                  intent(in) :: G
  integer,                                intent(in) :: i, j, k
  real                                               :: set_v_at_u
  ! This subroutine finds a thickness-weighted value of v at the u-points.
  real :: hwt(4)           ! Masked weights used to average v onto u, in H.
  real :: hwt_tot          ! The sum of the masked thicknesses, in H.

  hwt(1) = (h(i,j-1,k) + h(i,j,k)) * G%mask2dCv(i,j-1)
  hwt(2) = (h(i+1,j-1,k) + h(i+1,j,k)) * G%mask2dCv(i+1,j-1)
  hwt(3) = (h(i,j,k) + h(i,j+1,k)) * G%mask2dCv(i,j)
  hwt(4) = (h(i+1,j,k) + h(i+1,j+1,k)) * G%mask2dCv(i+1,j)
  hwt_tot = (hwt(1) + hwt(4)) + (hwt(2) + hwt(3))
  set_v_at_u = 0.0
  if (hwt_tot > 0.0) set_v_at_u = &
          ((hwt(3) * v(i,j,k) + hwt(2) * v(i+1,j-1,k)) + &
           (hwt(4) * v(i+1,j,k) + hwt(1) * v(i,j-1,k))) / hwt_tot
end function set_v_at_u

function set_u_at_v(u, h, G, i, j, k)
  real, dimension(NIMEMB_,NJMEM_,NKMEM_), intent(in) :: u
  real, dimension(NIMEM_,NJMEM_,NKMEM_),  intent(in) :: h
  type(ocean_grid_type),                  intent(in) :: G
  integer,                                intent(in) :: i, j, k
  real                                               :: set_u_at_v
  ! This subroutine finds a thickness-weighted value of u at the v-points.
  real :: hwt(4)           ! Masked weights used to average u onto v, in H.
  real :: hwt_tot          ! The sum of the masked thicknesses, in H.

  hwt(1) = (h(i-1,j,k) + h(i,j,k)) * G%mask2dCu(i-1,j)
  hwt(2) = (h(i,j,k) + h(i+1,j,k)) * G%mask2dCu(i,j)
  hwt(3) = (h(i-1,j+1,k) + h(i,j+1,k)) * G%mask2dCu(i-1,j+1)
  hwt(4) = (h(i,j+1,k) + h(i+1,j+1,k)) * G%mask2dCu(i,j+1)
  hwt_tot = (hwt(1) + hwt(4)) + (hwt(2) + hwt(3))
  set_u_at_v = 0.0
  if (hwt_tot > 0.0) set_u_at_v = &
          ((hwt(2) * u(i,j,k) + hwt(3) * u(i-1,j+1,k)) + &
           (hwt(1) * u(i-1,j,k) + hwt(4) * u(i,j+1,k))) / hwt_tot
end function set_u_at_v

subroutine set_viscous_ML(u, v, h, tv, fluxes, visc, dt, G, CS)
  real, dimension(NIMEMB_,NJMEM_,NKMEM_), intent(in) :: u
  real, dimension(NIMEM_,NJMEMB_,NKMEM_), intent(in) :: v
  real, dimension(NIMEM_,NJMEM_,NKMEM_),  intent(in) :: h
  type(thermo_var_ptrs),               intent(in)    :: tv
  type(forcing),                       intent(in)    :: fluxes
  type(vertvisc_type),                 intent(inout) :: visc
  real,                                intent(in)    :: dt
  type(ocean_grid_type),               intent(inout) :: G
  type(set_visc_CS),                   pointer       :: CS
!   The following subroutine calculates the thickness of the surface boundary
! layer for applying an elevated viscosity.  A bulk Richardson criterion or
! the thickness of the topmost NKML layers (with a bulk mixed layer) are
! currently used.  The thicknesses are given in terms of fractional layers, so
! that this thickness will move as the thickness of the topmost layers change.
!
! Arguments: u - Zonal velocity, in m s-1.
!  (in)      v - Meridional velocity, in m s-1.
!  (in)      h - Layer thickness, in m or kg m-2.  In the comments below,
!                the units of h are denoted as H.
!  (in)      tv - A structure containing pointers to any available
!                 thermodynamic fields. Absent fields have NULL ptrs.
!  (in)      fluxes - A structure containing pointers to any possible
!                     forcing fields.  Unused fields have NULL ptrs.
!  (out)     visc - A structure containing vertical viscosities and related
!                   fields.
!  (in)      dt - Time increment in s.
!  (in)      G - The ocean's grid structure.
!  (in)      CS - The control structure returned by a previous call to
!                 vertvisc_init.

  real, dimension(SZIB_(G)) :: &
    htot, &     !   The total depth of the layers being that are within the
                ! surface mixed layer, in H.
    Thtot, &    !   The integrated temperature of layers that are within the
                ! surface mixed layer, in H degC.
    Shtot, &    !   The integrated salt of layers that are within the
                ! surface mixed layer H PSU.
    Rhtot, &    !   The integrated density of layers that are within the
                ! surface mixed layer,  in H kg m-3.  Rhtot is only used if no
                ! equation of state is used.
    uhtot, &    !   The depth integrated zonal and meridional velocities within
    vhtot, &    ! the surface mixed layer, in H m s-1.
    Idecay_len_TKE, &  ! The inverse of a turbulence decay length scale, in H-1.
    dR_dT, &    !   Partial derivative of the density at the base of layer nkml
                ! (roughly the base of the mixed layer) with temperature, in
                ! units of kg m-3 K-1.
    dR_dS, &    !   Partial derivative of the density at the base of layer nkml
                ! (roughly the base of the mixed layer) with salinity, in units
                ! of kg m-3 psu-1.
    ustar, &    !   The surface friction velocity under ice shelves, in m s-1.
    press, &    ! The pressure at which dR_dT and dR_dS are evaluated, in Pa.
    T_EOS, &    ! T_EOS and S_EOS are the potential temperature and salnity at which dR_dT and dR_dS
    S_EOS       ! which dR_dT and dR_dS are evaluated, in degC and PSU.
  real :: h_at_vel(SZIB_(G),SZK_(G))! Layer thickness at velocity points,
                ! using an upwind-biased second order accurate estimate based
                ! on the previous velocity direction, in H.
  integer :: k_massive(SZIB_(G)) ! The k-index of the deepest layer yet found
                ! that has more than h_tiny thickness and will be in the
                ! viscous mixed layer.
  real :: Uh2   ! The squared magnitude of the difference between the velocity
                ! integrated through the mixed layer and the velocity of the
                ! interior layer layer times the depth of the the mixed layer,
                ! in H2 m2 s-2.
  real :: htot_vel  ! Sum of the layer thicknesses up to some
                    ! point, in H (i.e., m or kg m-2).
  real :: hwtot     ! Sum of the thicknesses used to calculate
                    ! the near-bottom velocity magnitude, in H.
  real :: hutot     ! Running sum of thicknesses times the
                    ! velocity magnitudes, in H m s-1.
  real :: hweight   ! The thickness of a layer that is within Hbbl
                    ! of the bottom, in H.

  real :: hlay      ! The layer thickness at velocity points, in H.
  real :: I_2hlay   ! 1 / 2*hlay, in H-1.
  real :: T_lay     ! The layer temperature at velocity points, in deg C.
  real :: S_lay     ! The layer salinity at velocity points, in PSU.
  real :: Rlay      ! The layer potential density at velocity points, in kg m-3.
  real :: Rlb       ! The potential density of the layer below, in kg m-3.
  real :: v_at_u    ! The meridonal velocity at a zonal velocity point in m s-1.
  real :: u_at_v    ! The zonal velocity at a meridonal velocity point in m s-1.
  real :: gHprime   ! The mixed-layer internal gravity wave speed squared, based
                    ! on the mixed layer thickness and density difference across
                    ! the base of the mixed layer, in m2 s-2.
  real :: RiBulk    ! The bulk Richardson number below which water is in the
                    ! viscous mixed layer, including reduction for turbulent
                    ! decay. Nondimensional.
  real :: dt_Rho0   ! The time step divided by the conversion from the layer
                    ! thickness to layer mass, in s H m2 kg-1.
  real :: g_H_Rho0  !   The gravitational acceleration times the conversion from
                    ! H to m divided by the mean density, in m5 s-2 H-1 kg-1.
  real :: ustarsq     ! 400 times the square of ustar, times
                      ! Rho0 divided by G_Earth and the conversion
                      ! from m to thickness units, in kg m-2 or kg2 m-5.
  real :: cdrag_sqrt  ! Square root of the drag coefficient, nd.
  real :: oldfn       ! The integrated energy required to
                      ! entrain up to the bottom of the layer,
                      ! divided by G_Earth, in H kg m-3.
  real :: Dfn         ! The increment in oldfn for entraining
                      ! the layer, in H kg m-3.
  real :: Dh          ! The increment in layer thickness from
                      ! the present layer, in H.
  real :: U_bg_sq   ! The square of an assumed background velocity, for
                    ! calculating the mean magnitude near the top for use in
                    ! the quadratic surface drag, in m2.
  real :: h_tiny    ! A very small thickness, in H. Layers that are less than
                    ! h_tiny can not be the deepest in the viscous mixed layer.
  real :: absf      ! The absolute value of f averaged to velocity points, s-1.
  real :: U_star    ! The friction velocity at velocity points, in m s-1.
  real :: h_neglect ! A thickness that is so small it is usually lost
                    ! in roundoff and can be neglected, in H.
  real :: Rho0x400_G  ! 400*Rho0/G_Earth, in kg s2 m-4.  The 400 is a
                      ! constant proposed by Killworth and Edwards, 1999.
  real :: H_to_m, m_to_H   ! Local copies of unit conversion factors.
  logical :: use_EOS, do_any, do_any_shelf, do_i(SZIB_(G))
  integer :: i, j, k, is, ie, js, je, Isq, Ieq, Jsq, Jeq, nz, K2, nkmb, nkml

  is = G%isc ; ie = G%iec ; js = G%jsc ; je = G%jec ; nz = G%ke
  Isq = G%IscB ; Ieq = G%IecB ; Jsq = G%JscB ; Jeq = G%JecB
  nkmb = G%GV%nk_rho_varies ; nkml = G%GV%nkml

  if (.not.associated(CS)) call MOM_error(FATAL,"MOM_vert_friction(visc_ML): "//&
         "Module must be initialized before it is used.")
  if (.not.(CS%dynamic_viscous_ML .or. associated(fluxes%frac_shelf_h))) return

  Rho0x400_G = 400.0*(G%GV%Rho0/G%g_Earth)*G%GV%m_to_H
  U_bg_sq = CS%drag_bg_vel * CS%drag_bg_vel
  cdrag_sqrt=sqrt(CS%cdrag)

  use_EOS = associated(tv%eqn_of_state)
  dt_Rho0 = dt/G%GV%H_to_kg_m2
  h_neglect = G%GV%H_subroundoff
  h_tiny = 2.0*G%GV%Angstrom + h_neglect
  g_H_Rho0 = (G%g_Earth * G%GV%H_to_m) / G%GV%Rho0
  H_to_m = G%GV%H_to_m ; m_to_H = G%GV%m_to_H

  if (associated(fluxes%frac_shelf_h)) then
    ! This configuration has ice shelves, and the appropriate variables need to
    ! be allocated.
    if (.not.associated(fluxes%frac_shelf_u)) call MOM_error(FATAL, &
      "set_viscous_ML: fluxes%frac_shelf_h is associated, but " // &
      "fluxes%frac_shelf_u is not.")
    if (.not.associated(fluxes%frac_shelf_v)) call MOM_error(FATAL, &
      "set_viscous_ML: fluxes%frac_shelf_h is associated, but " // &
      "fluxes%frac_shelf_v is not.")
    if (.not.associated(visc%taux_shelf)) then
      allocate(visc%taux_shelf(G%IsdB:G%IedB,G%jsd:G%jed))
      visc%taux_shelf(:,:) = 0.0
    endif
    if (.not.associated(visc%tauy_shelf)) then
      allocate(visc%tauy_shelf(G%isd:G%ied,G%JsdB:G%JedB))
      visc%tauy_shelf(:,:) = 0.0
    endif
    if (.not.associated(visc%tbl_thick_shelf_u)) then
      allocate(visc%tbl_thick_shelf_u(G%IsdB:G%IedB,G%jsd:G%jed))
      visc%tbl_thick_shelf_u(:,:) = 0.0
    endif
    if (.not.associated(visc%tbl_thick_shelf_v)) then
      allocate(visc%tbl_thick_shelf_v(G%isd:G%ied,G%JsdB:G%JedB))
      visc%tbl_thick_shelf_v(:,:) = 0.0
    endif
    if (.not.associated(visc%kv_tbl_shelf_u)) then
      allocate(visc%kv_tbl_shelf_u(G%IsdB:G%IedB,G%jsd:G%jed))
      visc%kv_tbl_shelf_u(:,:) = 0.0
    endif
    if (.not.associated(visc%kv_tbl_shelf_v)) then
      allocate(visc%kv_tbl_shelf_v(G%isd:G%ied,G%JsdB:G%JedB))
      visc%kv_tbl_shelf_v(:,:) = 0.0
    endif

    !  With a linear drag law, the friction velocity is already known.
!    if (CS%linear_drag) ustar(:) = cdrag_sqrt*CS%drag_bg_vel
  endif

!$OMP parallel do default(none) shared(u, v, h, tv, fluxes, visc, dt, G, CS, use_EOS, &
!$OMP                                  dt_Rho0, h_neglect, h_tiny, g_H_Rho0,js,je,    &
!$OMP                                  Isq,Ieq,nz,U_bg_sq,cdrag_sqrt,Rho0x400_G,nkml) &
!$OMP                          private(do_any,htot,do_i,k_massive,Thtot,uhtot,vhtot,U_Star, &
!$OMP                                  Idecay_len_TKE,press,k2,I_2hlay,T_EOS,S_EOS,dR_dT,   &
!$OMP                                  dR_dS,hlay,v_at_u,Uh2,T_lay,S_lay,gHprime,           &
!$OMP                                  RiBulk,Shtot,Rhtot,absf,do_any_shelf,                &
!$OMP                                  h_at_vel,ustar,htot_vel,hwtot,hutot,hweight,ustarsq, &
!$OMP                                  oldfn,Dfn,Dh,Rlay,Rlb)
  do j=js,je  ! u-point loop
    if (CS%dynamic_viscous_ML) then
      do_any = .false.
      do I=Isq,Ieq
        htot(I) = 0.0
        if (G%mask2dCu(I,j) < 0.5) then
          do_i(I) = .false. ; visc%nkml_visc_u(I,j) = nkml
        else
          do_i(I) = .true. ; do_any = .true.
          k_massive(I) = nkml
          Thtot(I) = 0.0 ; Shtot(I) = 0.0 ; Rhtot(i) = 0.0
          uhtot(I) = dt_Rho0 * fluxes%taux(I,j)
          vhtot(I) = 0.25 * dt_Rho0 * ((fluxes%tauy(i,J) + fluxes%tauy(i+1,J-1)) + &
                                       (fluxes%tauy(i,J-1) + fluxes%tauy(i+1,J)))

          if (CS%use_omega) then ; absf = 2.0*CS%omega
          else ; absf = 0.5*(abs(G%CoriolisBu(I,J)) + abs(G%CoriolisBu(I,J-1))) ; endif
          U_Star = max(CS%ustar_min, 0.5 * (fluxes%ustar(i,j) + fluxes%ustar(i+1,j)))
          Idecay_len_TKE(I) = ((absf / U_Star) * CS%TKE_decay) * H_to_m
        endif
      enddo

      if (do_any) then ; do k=1,nz
        if (k > nkml) then
          do_any = .false.
          if (use_EOS .and. (k==nkml+1)) then
            ! Find dRho/dT and dRho_dS.
            do I=Isq,Ieq
              press(I) = G%GV%H_to_Pa * htot(I)
              k2 = max(1,nkml)
              I_2hlay = 1.0 / (h(i,j,k2) + h(i+1,j,k2) + h_neglect)
              T_EOS(I) = (h(i,j,k2)*tv%T(i,j,k2) + h(i+1,j,k2)*tv%T(i+1,j,k2)) * I_2hlay
              S_EOS(I) = (h(i,j,k2)*tv%S(i,j,k2) + h(i+1,j,k2)*tv%S(i+1,j,k2)) * I_2hlay
            enddo
            call calculate_density_derivs(T_EOS, S_EOS, press, dR_dT, dR_dS, &
                                          Isq-G%IsdB+1, Ieq-Isq+1, tv%eqn_of_state)
          endif

          do I=Isq,Ieq ; if (do_i(I)) then

            hlay = 0.5*(h(i,j,k) + h(i+1,j,k))
            if (hlay > h_tiny) then ! Only consider non-vanished layers.
              I_2hlay = 1.0 / (h(i,j,k) + h(i+1,j,k))
              v_at_u = 0.5 * (h(i,j,k)   * (v(i,J,k) + v(i,J-1,k)) + &
                              h(i+1,j,k) * (v(i+1,J,k) + v(i+1,J-1,k))) * I_2hlay
              Uh2 = (uhtot(I) - htot(I)*u(I,j,k))**2 + (vhtot(I) - htot(I)*v_at_u)**2

              if (use_EOS) then
                T_lay = (h(i,j,k)*tv%T(i,j,k) + h(i+1,j,k)*tv%T(i+1,j,k)) * I_2hlay
                S_lay = (h(i,j,k)*tv%S(i,j,k) + h(i+1,j,k)*tv%S(i+1,j,k)) * I_2hlay
                gHprime = g_H_Rho0 * (dR_dT(I) * (T_lay*htot(I) - Thtot(I)) + &
                                      dR_dS(I) * (S_lay*htot(I) - Shtot(I)))
              else
                gHprime = g_H_Rho0 * (G%GV%Rlay(k)*htot(I) - Rhtot(I))
              endif

              if (gHprime > 0.0) then
                RiBulk = CS%bulk_Ri_ML * exp(-htot(I) * Idecay_len_TKE(I))
                if (RiBulk * Uh2 <= (htot(I)**2) * gHprime) then
                  visc%nkml_visc_u(I,j) = real(k_massive(I))
                  do_i(I) = .false.
                elseif (RiBulk * Uh2 <= (htot(I) + hlay)**2 * gHprime) then
                  visc%nkml_visc_u(I,j) = real(k-1) + &
                    ( sqrt(RiBulk * Uh2 / gHprime) - htot(I) ) / hlay
                  do_i(I) = .false.
                endif
              endif
              k_massive(I) = k
            endif ! hlay > h_tiny

            if (do_i(I)) do_any = .true.
          endif ; enddo

          if (.not.do_any) exit ! All columns are done.
        endif

        do I=Isq,Ieq ; if (do_i(I)) then
          htot(I) = htot(I) + 0.5 * (h(i,j,k) + h(i+1,j,k))
          uhtot(I) = uhtot(I) + 0.5 * (h(i,j,k) + h(i+1,j,k)) * u(I,j,k)
          vhtot(I) = vhtot(I) + 0.25 * (h(i,j,k) * (v(i,J,k) + v(i,J-1,k)) + &
                                        h(i+1,j,k) * (v(i+1,J,k) + v(i+1,J-1,k)))
          if (use_EOS) then
            Thtot(I) = Thtot(I) + 0.5 * (h(i,j,k)*tv%T(i,j,k) + h(i+1,j,k)*tv%T(i+1,j,k))
            Shtot(I) = Shtot(I) + 0.5 * (h(i,j,k)*tv%S(i,j,k) + h(i+1,j,k)*tv%S(i+1,j,k))
          else
            Rhtot(i) = Rhtot(i) + 0.5 * (h(i,j,k) + h(i+1,j,k)) * G%GV%Rlay(k)
          endif
        endif ; enddo
      enddo ; endif

      if (do_any) then ; do I=Isq,Ieq ; if (do_i(I)) then
        visc%nkml_visc_u(I,j) = k_massive(I)
      endif ; enddo ; endif
    endif ! dynamic_viscous_ML

    do_any_shelf = .false.
    if (associated(fluxes%frac_shelf_h)) then
      do I=Isq,Ieq
        if (fluxes%frac_shelf_u(I,j)*G%mask2dCu(I,j) == 0.0) then
          do_i(I) = .false.
          visc%tbl_thick_shelf_u(I,j) = 0.0 ; visc%kv_tbl_shelf_u(I,j) = 0.0
        else
          do_i(I) = .true. ; do_any_shelf = .true.
        endif
      enddo
    endif

    if (do_any_shelf) then
      do k=1,nz ; do I=Isq,Ieq ; if (do_i(I)) then
        if (u(i,j,k) *(h(i+1,j,k) - h(i,j,k)) >= 0) then
          h_at_vel(i,k) = 2.0*h(i,j,k)*h(i+1,j,k) / &
                          (h(i,j,k) + h(i+1,j,k) + h_neglect)
        else
          h_at_vel(i,k) =  0.5 * (h(i,j,k) + h(i+1,j,k))
        endif
      else
        h_at_vel(I,k) = 0.0 ; ustar(I) = 0.0
      endif ; enddo ; enddo

      do I=Isq,Ieq ; if (do_i(I)) then
        htot_vel = 0.0 ; hwtot = 0.0 ; hutot = 0.0
        Thtot(I) = 0.0 ; Shtot(I) = 0.0
        if (use_EOS .or. .not.CS%linear_drag) then ; do k=1,nz
          if (htot_vel>=CS%Htbl_shelf) exit ! terminate the k loop
          hweight = MIN(CS%Htbl_shelf - htot_vel, h_at_vel(i,k))
          if (hweight <= 1.5*G%GV%Angstrom + h_neglect) cycle

          htot_vel  = htot_vel + h_at_vel(i,k)
          hwtot = hwtot + hweight

          if (.not.CS%linear_drag) then
            v_at_u = set_v_at_u(v, h, G, i, j, k)
            hutot = hutot + hweight * sqrt(u(i,j,k)**2 + &
                                           v_at_u**2 + U_bg_sq)
          endif
          if (use_EOS) then
            Thtot(I) = Thtot(I) + hweight * 0.5 * (tv%T(i,j,k) + tv%T(i+1,j,k))
            Shtot(I) = Shtot(I) + hweight * 0.5 * (tv%S(i,j,k) + tv%S(i+1,j,k))
          endif
        enddo ; endif

        if ((.not.CS%linear_drag) .and. (hwtot > 0.0)) then
          ustar(I) = cdrag_sqrt*hutot/hwtot
        else
          ustar(I) = cdrag_sqrt*CS%drag_bg_vel
        endif

        if (use_EOS) then ; if (hwtot > 0.0) then
          T_EOS(I) = Thtot(I)/hwtot ; S_EOS(I) = Shtot(I)/hwtot
        else
          T_EOS(I) = 0.0 ; S_EOS(I) = 0.0
        endif ; endif
      endif ; enddo ! I-loop

      if (use_EOS) then
        call calculate_density_derivs(T_EOS, S_EOS, fluxes%p_surf(:,j), &
                     dR_dT, dR_dS, Isq-G%IsdB+1, Ieq-Isq+1, tv%eqn_of_state)
      endif

      do I=Isq,Ieq ; if (do_i(I)) then
  !  The 400.0 in this expression is the square of a constant proposed
  !  by Killworth and Edwards, 1999, in equation (2.20).
        ustarsq = Rho0x400_G * ustar(i)**2
        htot(i) = 0.0
        if (use_EOS) then
          Thtot(i) = 0.0 ; Shtot(i) = 0.0
          do k=1,nz-1
            if (h_at_vel(i,k) <= 0.0) cycle
            T_Lay = 0.5 * (tv%T(i,j,k) + tv%T(i+1,j,k))
            S_Lay = 0.5 * (tv%S(i,j,k) + tv%S(i+1,j,k))
            oldfn = dR_dT(i)*(T_Lay*htot(i) - Thtot(i)) + dR_dS(i)*(S_Lay*htot(i) - Shtot(i))
            if (oldfn >= ustarsq) exit

            Dfn = (dR_dT(i)*(0.5*(tv%T(i,j,k+1)+tv%T(i+1,j,k+1)) - T_Lay) + &
                   dR_dS(i)*(0.5*(tv%S(i,j,k+1)+tv%S(i+1,j,k+1)) - S_Lay)) * &
                  (h_at_vel(i,k)+htot(i))
            if ((oldfn + Dfn) <= ustarsq) then
              Dh = h_at_vel(i,k)
            else
              Dh = h_at_vel(i,k) * sqrt((ustarsq-oldfn)/Dfn)
            endif

            htot(i) = htot(i) + Dh
            Thtot(i) = Thtot(i) + T_Lay*Dh ; Shtot(i) = Shtot(i) + S_Lay*Dh
          enddo
          if ((oldfn < ustarsq) .and. (h_at_vel(i,nz) > 0.0)) then
            T_Lay = 0.5*(tv%T(i,j,nz) + tv%T(i+1,j,nz))
            S_Lay = 0.5*(tv%S(i,j,nz) + tv%S(i+1,j,nz))
            if (dR_dT(i)*(T_Lay*htot(i) - Thtot(i)) + &
                dR_dS(i)*(S_Lay*htot(i) - Shtot(i)) < ustarsq) &
              htot(i) = htot(i) + h_at_vel(i,nz)
          endif ! Examination of layer nz.
        else  ! Use Rlay as the density variable.
          Rhtot = 0.0
          do k=1,nz-1
            Rlay = G%GV%Rlay(k) ; Rlb = G%GV%Rlay(k+1)

            oldfn = Rlay*htot(i) - Rhtot(i)
            if (oldfn >= ustarsq) exit

            Dfn = (Rlb - Rlay)*(h_at_vel(i,k)+htot(i))
            if ((oldfn + Dfn) <= ustarsq) then
              Dh = h_at_vel(i,k)
            else
              Dh = h_at_vel(i,k) * sqrt((ustarsq-oldfn)/Dfn)
            endif

            htot(i) = htot(i) + Dh
            Rhtot(i) = Rhtot(i) + Rlay*Dh
          enddo
          if (G%GV%Rlay(nz)*htot(i) - Rhtot(i) < ustarsq) &
            htot(i) = htot(i) + h_at_vel(i,nz)
        endif ! use_EOS

        visc%tbl_thick_shelf_u(I,j) = max(CS%Htbl_shelf_min, &
            htot(I) / (0.5 + sqrt(0.25 + &
                         (htot(i)*(G%CoriolisBu(I,J-1)+G%CoriolisBu(I,J)))**2 / &
                         (ustar(i)*m_to_H)**2 )) )
        visc%kv_tbl_shelf_u(I,j) = max(CS%KV_TBL_min, &
                       cdrag_sqrt*ustar(I)*visc%tbl_thick_shelf_u(I,j))
      endif ; enddo ! I-loop
    endif ! do_any_shelf

  enddo ! j-loop at u-points

!$OMP parallel do default(none) shared(u, v, h, tv, fluxes, visc, dt, G, CS, use_EOS,    &
!$OMP                                     dt_Rho0, h_neglect, h_tiny, g_H_Rho0,is,ie,    &
!$OMP                                     Jsq,Jeq,nz,U_bg_sq,cdrag_sqrt,Rho0x400_G,nkml) &
!$OMP                          private(do_any,htot,do_i,k_massive,Thtot,vhtot,uhtot,absf,&
!$OMP                                  U_Star,Idecay_len_TKE,press,k2,I_2hlay,T_EOS,     &
!$OMP                                  S_EOS,dR_dT, dR_dS,hlay,u_at_v,Uh2,               &
!$OMP                                  T_lay,S_lay,gHprime,RiBulk,do_any_shelf,          &
!$OMP                                  Shtot,Rhtot,ustar,h_at_vel,htot_vel,hwtot,        &
!$OMP                                  hutot,hweight,ustarsq,oldfn,Dh,Rlay,Rlb,Dfn)
  do J=Jsq,Jeq  ! v-point loop
    if (CS%dynamic_viscous_ML) then
      do_any = .false.
      do i=is,ie
        htot(i) = 0.0
        if (G%mask2dCv(i,J) < 0.5) then
          do_i(i) = .false. ; visc%nkml_visc_v(i,J) = nkml
        else
          do_i(i) = .true. ; do_any = .true.
          k_massive(i) = nkml
          Thtot(i) = 0.0 ; Shtot(i) = 0.0 ; Rhtot(i) = 0.0
          vhtot(i) = dt_Rho0 * fluxes%tauy(i,J)
          uhtot(i) = 0.25 * dt_Rho0 * ((fluxes%taux(I,j) + fluxes%tauy(I-1,j+1)) + &
                                       (fluxes%taux(I-1,j) + fluxes%tauy(I,j+1)))

         if (CS%use_omega) then ; absf = 2.0*CS%omega
         else ; absf = 0.5*(abs(G%CoriolisBu(I-1,J)) + abs(G%CoriolisBu(I,J))) ; endif
         U_Star = max(CS%ustar_min, 0.5 * (fluxes%ustar(i,j) + fluxes%ustar(i,j+1)))
         Idecay_len_TKE(i) = ((absf / U_Star) * CS%TKE_decay) * H_to_m

        endif
      enddo

      if (do_any) then ; do k=1,nz
        if (k > nkml) then
          do_any = .false.
          if (use_EOS .and. (k==nkml+1)) then
            ! Find dRho/dT and dRho_dS.
            do i=is,ie
              press(i) = G%GV%H_to_Pa * htot(i)
              k2 = max(1,nkml)
              I_2hlay = 1.0 / (h(i,j,k2) + h(i,j+1,k2) + h_neglect)
              T_EOS(i) = (h(i,j,k2)*tv%T(i,j,k2) + h(i,j+1,k2)*tv%T(i,j+1,k2)) * I_2hlay
              S_EOS(i) = (h(i,j,k2)*tv%S(i,j,k2) + h(i,j+1,k2)*tv%S(i,j+1,k2)) * I_2hlay
            enddo
            call calculate_density_derivs(T_EOS, S_EOS, press, dR_dT, dR_dS, &
                                          is-G%IsdB+1, ie-is+1, tv%eqn_of_state)
          endif

          do i=is,ie ; if (do_i(i)) then

            hlay = 0.5*(h(i,j,k) + h(i,j+1,k))
            if (hlay > h_tiny) then ! Only consider non-vanished layers.
              I_2hlay = 1.0 / (h(i,j,k) + h(i,j+1,k))
              u_at_v = 0.5 * (h(i,j,k)   * (u(I-1,j,k)   + u(I,j,k)) + &
                              h(i,j+1,k) * (u(I-1,j+1,k) + u(I,j+1,k))) * I_2hlay
              Uh2 = (uhtot(I) - htot(I)*u_at_v)**2 + (vhtot(I) - htot(I)*v(i,J,k))**2

              if (use_EOS) then
                T_lay = (h(i,j,k)*tv%T(i,j,k) + h(i,j+1,k)*tv%T(i,j+1,k)) * I_2hlay
                S_lay = (h(i,j,k)*tv%S(i,j,k) + h(i,j+1,k)*tv%S(i,j+1,k)) * I_2hlay
                gHprime = g_H_Rho0 * (dR_dT(i) * (T_lay*htot(i) - Thtot(i)) + &
                                      dR_dS(i) * (S_lay*htot(i) - Shtot(i)))
              else
                gHprime = g_H_Rho0 * (G%GV%Rlay(k)*htot(i) - Rhtot(i))
              endif

              if (gHprime > 0.0) then
                RiBulk = CS%bulk_Ri_ML * exp(-htot(i) * Idecay_len_TKE(i))
                if (RiBulk * Uh2 <= htot(i)**2 * gHprime) then
                  visc%nkml_visc_v(i,J) = real(k_massive(i))
                  do_i(i) = .false.
                elseif (RiBulk * Uh2 <= (htot(i) + hlay)**2 * gHprime) then
                  visc%nkml_visc_v(i,J) = real(k-1) + &
                    ( sqrt(RiBulk * Uh2 / gHprime) - htot(i) ) / hlay
                  do_i(i) = .false.
                endif
              endif
              k_massive(i) = k
            endif ! hlay > h_tiny

            if (do_i(i)) do_any = .true.
          endif ; enddo

          if (.not.do_any) exit ! All columns are done.
        endif

        do i=is,ie ; if (do_i(i)) then
          htot(i) = htot(i) + 0.5 * (h(i,J,k) + h(i,j+1,k))
          vhtot(i) = vhtot(i) + 0.5 * (h(i,j,k) + h(i,j+1,k)) * v(i,J,k)
          uhtot(i) = uhtot(i) + 0.25 * (h(i,j,k) * (u(I-1,j,k) + u(I,j,k)) + &
                                        h(i,j+1,k) * (u(I-1,j+1,k) + u(I,j+1,k)))
          if (use_EOS) then
            Thtot(i) = Thtot(i) + 0.5 * (h(i,j,k)*tv%T(i,j,k) + h(i,j+1,k)*tv%T(i,j+1,k))
            Shtot(i) = Shtot(i) + 0.5 * (h(i,j,k)*tv%S(i,j,k) + h(i,j+1,k)*tv%S(i,j+1,k))
          else
            Rhtot(i) = Rhtot(i) + 0.5 * (h(i,j,k) + h(i,j+1,k)) * G%GV%Rlay(k)
          endif
        endif ; enddo
      enddo ; endif

      if (do_any) then ; do i=is,ie ; if (do_i(i)) then
        visc%nkml_visc_v(i,J) = k_massive(i)
      endif ; enddo ; endif
    endif ! dynamic_viscous_ML

    do_any_shelf = .false.
    if (associated(fluxes%frac_shelf_h)) then
      do I=Is,Ie
        if (fluxes%frac_shelf_v(i,J)*G%mask2dCv(i,J) == 0.0) then
          do_i(I) = .false.
          visc%tbl_thick_shelf_v(i,J) = 0.0 ; visc%kv_tbl_shelf_v(i,J) = 0.0
        else
          do_i(I) = .true. ; do_any_shelf = .true.
        endif
      enddo
    endif

    if (do_any_shelf) then
      do k=1,nz ; do i=is,ie ; if (do_i(i)) then
        if (v(i,j,k) * (h(i,j+1,k) - h(i,j,k)) >= 0) then
          h_at_vel(i,k) = 2.0*h(i,j,k)*h(i,j+1,k) / &
                          (h(i,j,k) + h(i,j+1,k) + h_neglect)
        else
          h_at_vel(i,k) =  0.5 * (h(i,j,k) + h(i,j+1,k))
        endif
      else
        h_at_vel(I,k) = 0.0 ; ustar(i) = 0.0
      endif ; enddo ; enddo

      do i=is,ie ; if (do_i(i)) then
        htot_vel = 0.0 ; hwtot = 0.0 ; hutot = 0.0
        Thtot(i) = 0.0 ; Shtot(i) = 0.0
        if (use_EOS .or. .not.CS%linear_drag) then ; do k=1,nz
          if (htot_vel>=CS%Htbl_shelf) exit ! terminate the k loop
          hweight = MIN(CS%Htbl_shelf - htot_vel, h_at_vel(i,k))
          if (hweight <= 1.5*G%GV%Angstrom + h_neglect) cycle

          htot_vel  = htot_vel + h_at_vel(i,k)
          hwtot = hwtot + hweight

          if (.not.CS%linear_drag) then
            u_at_v = set_u_at_v(u, h, G, i, J, k)
            hutot = hutot + hweight * sqrt(v(i,J,k)**2 + &
                                           u_at_v**2 + U_bg_sq)
          endif
          if (use_EOS) then
            Thtot(i) = Thtot(i) + hweight * 0.5 * (tv%T(i,j,k) + tv%T(i,j+1,k))
            Shtot(i) = Shtot(i) + hweight * 0.5 * (tv%S(i,j,k) + tv%S(i,j+1,k))
          endif
        enddo ; endif

        if (.not.CS%linear_drag) then ; if (hwtot > 0.0) then
          ustar(i) = cdrag_sqrt*hutot/hwtot
        else
          ustar(i) = cdrag_sqrt*CS%drag_bg_vel
        endif ; endif

        if (use_EOS) then ; if (hwtot > 0.0) then
          T_EOS(i) = Thtot(i)/hwtot ; S_EOS(i) = Shtot(i)/hwtot
        else
          T_EOS(i) = 0.0 ; S_EOS(i) = 0.0
        endif ; endif
      endif ; enddo ! I-loop

      if (use_EOS) then
        call calculate_density_derivs(T_EOS, S_EOS, fluxes%p_surf(:,j), &
                     dR_dT, dR_dS, is-G%IsdB+1, ie-is+1, tv%eqn_of_state)
      endif

      do i=is,ie ; if (do_i(i)) then
  !  The 400.0 in this expression is the square of a constant proposed
  !  by Killworth and Edwards, 1999, in equation (2.20).
        ustarsq = Rho0x400_G * ustar(i)**2
        htot(i) = 0.0
        if (use_EOS) then
          Thtot(i) = 0.0 ; Shtot(i) = 0.0
          do k=1,nz-1
            if (h_at_vel(i,k) <= 0.0) cycle
            T_Lay = 0.5 * (tv%T(i,j,k) + tv%T(i,j+1,k))
            S_Lay = 0.5 * (tv%S(i,j,k) + tv%S(i,j+1,k))
            oldfn = dR_dT(i)*(T_Lay*htot(i) - Thtot(i)) + dR_dS(i)*(S_Lay*htot(i) - Shtot(i))
            if (oldfn >= ustarsq) exit

            Dfn = (dR_dT(i)*(0.5*(tv%T(i,j,k+1)+tv%T(i,j+1,k+1)) - T_Lay) + &
                   dR_dS(i)*(0.5*(tv%S(i,j,k+1)+tv%S(i,j+1,k+1)) - S_Lay)) * &
                  (h_at_vel(i,k)+htot(i))
            if ((oldfn + Dfn) <= ustarsq) then
              Dh = h_at_vel(i,k)
            else
              Dh = h_at_vel(i,k) * sqrt((ustarsq-oldfn)/Dfn)
            endif

            htot(i) = htot(i) + Dh
            Thtot(i) = Thtot(i) + T_Lay*Dh ; Shtot(i) = Shtot(i) + S_Lay*Dh
          enddo
          if ((oldfn < ustarsq) .and. (h_at_vel(i,nz) > 0.0)) then
            T_Lay = 0.5*(tv%T(i,j,nz) + tv%T(i,j+1,nz))
            S_Lay = 0.5*(tv%S(i,j,nz) + tv%S(i,j+1,nz))
            if (dR_dT(i)*(T_Lay*htot(i) - Thtot(i)) + &
                dR_dS(i)*(S_Lay*htot(i) - Shtot(i)) < ustarsq) &
              htot(i) = htot(i) + h_at_vel(i,nz)
          endif ! Examination of layer nz.
        else  ! Use Rlay as the density variable.
          Rhtot = 0.0
          do k=1,nz-1
            Rlay = G%GV%Rlay(k) ; Rlb = G%GV%Rlay(k+1)

            oldfn = Rlay*htot(i) - Rhtot(i)
            if (oldfn >= ustarsq) exit

            Dfn = (Rlb - Rlay)*(h_at_vel(i,k)+htot(i))
            if ((oldfn + Dfn) <= ustarsq) then
              Dh = h_at_vel(i,k)
            else
              Dh = h_at_vel(i,k) * sqrt((ustarsq-oldfn)/Dfn)
            endif

            htot(i) = htot(i) + Dh
            Rhtot = Rhtot + Rlay*Dh
          enddo
          if (G%GV%Rlay(nz)*htot(i) - Rhtot(i) < ustarsq) &
            htot(i) = htot(i) + h_at_vel(i,nz)
        endif ! use_EOS

        visc%tbl_thick_shelf_v(i,J) = max(CS%Htbl_shelf_min, &
            htot(i) / (0.5 + sqrt(0.25 + &
                (htot(i)*(G%CoriolisBu(I-1,J)+G%CoriolisBu(I,J)))**2 / &
                (ustar(i)*m_to_H)**2 )) )
        visc%kv_tbl_shelf_v(i,J) = max(CS%KV_TBL_min, &
                       cdrag_sqrt*ustar(i)*visc%tbl_thick_shelf_v(i,J))
      endif ; enddo ! i-loop
    endif ! do_any_shelf

  enddo ! J-loop at v-points

  if (CS%debug) then
    if (associated(visc%nkml_visc_u)) &
      call uchksum(visc%nkml_visc_u,"nkml_visc_u",G,haloshift=0)
    if (associated(visc%nkml_visc_v)) &
      call vchksum(visc%nkml_visc_v,"nkml_visc_v",G,haloshift=0)
  endif
  if (CS%id_nkml_visc_u > 0) &
    call post_data(CS%id_nkml_visc_u, visc%nkml_visc_u, CS%diag)
  if (CS%id_nkml_visc_v > 0) &
    call post_data(CS%id_nkml_visc_v, visc%nkml_visc_v, CS%diag)

end subroutine set_viscous_ML

subroutine set_visc_register_restarts(G, param_file, visc, restart_CS)
  type(ocean_grid_type),   intent(in)    :: G
  type(param_file_type),   intent(in)    :: param_file
  type(vertvisc_type),     intent(inout) :: visc
  type(MOM_restart_CS),    pointer       :: restart_CS
!   This subroutine is used to register any fields associated with the
! vertvisc_type.
! Arguments: G - The ocean's grid structure.
!  (in)      param_file - A structure indicating the open file to parse for
!                         model parameter values.
!  (out)     visc - A structure containing vertical viscosities and related
!                   fields.  Allocated here.
!  (in)      restart_CS - A pointer to the restart control structure.
  type(vardesc) :: vd
  logical :: use_kappa_shear, adiabatic, useKPP, useEPBL, MLE_use_PBL_MLD
  integer :: isd, ied, jsd, jed, nz
  character(len=40)  :: mod = "MOM_set_visc"  ! This module's name.
  isd = G%isd ; ied = G%ied ; jsd = G%jsd ; jed = G%jed ; nz = G%ke

  call get_param(param_file, mod, "ADIABATIC", adiabatic, default=.false., &
                 do_not_log=.true.)
  use_kappa_shear = .false. ; useKPP = .false. ; useEPBL = .false.
  if (.not.adiabatic) then
    use_kappa_shear = kappa_shear_is_used(param_file)
    call get_param(param_file, mod, "USE_KPP", useKPP, &
                 "If true, turns on the [CVmix] KPP scheme of Large et al., 1984,\n"// &
                 "to calculate diffusivities and non-local transport in the OBL.", &
                 default=.false., do_not_log=.true.)
    call get_param(param_file, mod, "ENERGETICS_SFC_PBL", useEPBL, &
                 "If true, use an implied energetics planetary boundary \n"//&
                 "layer scheme to determine the diffusivity and viscosity \n"//&
                 "in the surface boundary layer.", default=.false., do_not_log=.true.)
  endif

  if (use_kappa_shear .or. useKPP .or. useEPBL) then
    allocate(visc%Kd_turb(isd:ied,jsd:jed,nz+1)) ; visc%Kd_turb(:,:,:) = 0.0
    allocate(visc%TKE_turb(isd:ied,jsd:jed,nz+1)) ; visc%TKE_turb(:,:,:) = 0.0
    allocate(visc%Kv_turb(isd:ied,jsd:jed,nz+1)) ; visc%Kv_turb(:,:,:) = 0.0

    vd = var_desc("Kd_turb","m2 s-1","Turbulent diffusivity at interfaces", &
                  hor_grid='h', z_grid='i')
    call register_restart_field(visc%Kd_turb, vd, .false., restart_CS)

    vd = var_desc("TKE_turb","m2 s-2","Turbulent kinetic energy per unit mass at interfaces", &
                  hor_grid='h', z_grid='i')
    call register_restart_field(visc%TKE_turb, vd, .false., restart_CS)
    vd = var_desc("Kv_turb","m2 s-1","Turbulent viscosity at interfaces", &
                  hor_grid='h', z_grid='i')
    call register_restart_field(visc%Kv_turb, vd, .false., restart_CS)
  endif

  ! visc%MLD is used to communicate the state of the (e)PBL to the rest of the model
  call get_param(param_file, mod, "MLE_USE_PBL_MLD", MLE_use_PBL_MLD, &
                 default=.false., do_not_log=.true.)
  if (MLE_use_PBL_MLD) then
    allocate(visc%MLD(isd:ied,jsd:jed)) ; visc%MLD(:,:) = 0.0
    vd = var_desc("MLD","m","Instantaneous active mixing layer depth", &
                  hor_grid='h', z_grid='1')
    call register_restart_field(visc%MLD, vd, .false., restart_CS)
  endif

end subroutine set_visc_register_restarts

subroutine set_visc_init(Time, G, param_file, diag, visc, CS)
  type(time_type), target, intent(in)    :: Time
  type(ocean_grid_type),   intent(in)    :: G
  type(param_file_type),   intent(in)    :: param_file
  type(diag_ctrl), target, intent(inout) :: diag
  type(vertvisc_type),     intent(inout) :: visc
  type(set_visc_CS),       pointer       :: CS
! Arguments: Time - The current model time.
!  (in)      G - The ocean's grid structure.
!  (in)      param_file - A structure indicating the open file to parse for
!                         model parameter values.
!  (in)      diag - A structure that is used to regulate diagnostic output.
!  (out)     visc - A structure containing vertical viscosities and related
!                   fields.  Allocated here.
!  (in/out)  CS - A pointer that is set to point to the control structure
!                 for this module
  real    :: Csmag_chan_dflt, smag_const1, TKE_decay_dflt, bulk_Ri_ML_dflt
  integer :: isd, ied, jsd, jed, IsdB, IedB, JsdB, JedB, nz
  logical :: use_kappa_shear, adiabatic, differential_diffusion
! This include declares and sets the variable "version".
#include "version_variable.h"
  character(len=40)  :: mod = "MOM_set_visc"  ! This module's name.

  if (associated(CS)) then
    call MOM_error(WARNING, "set_visc_init called with an associated "// &
                            "control structure.")
    return
  endif
  allocate(CS)

  isd = G%isd ; ied = G%ied ; jsd = G%jsd ; jed = G%jed ; nz = G%ke
  IsdB = G%IsdB ; IedB = G%IedB ; JsdB = G%JsdB ; JedB = G%JedB

  CS%diag => diag

! Set default, read and log parameters
  call log_version(param_file, mod, version, "")
  CS%RiNo_mix = .false.
  use_kappa_shear = .false. ; differential_diffusion = .false. !; adiabatic = .false.  ! Needed? -AJA
  call get_param(param_file, mod, "BOTTOMDRAGLAW", CS%bottomdraglaw, &
                 "If true, the bottom stress is calculated with a drag \n"//&
                 "law of the form c_drag*|u|*u. The velocity magnitude \n"//&
                 "may be an assumed value or it may be based on the \n"//&
                 "actual velocity in the bottommost HBBL, depending on \n"//&
                 "LINEAR_DRAG.", default=.true.)
  call get_param(param_file, mod, "CHANNEL_DRAG", CS%Channel_drag, &
                 "If true, the bottom drag is exerted directly on each \n"//&
                 "layer proportional to the fraction of the bottom it \n"//&
                 "overlies.", default=.false.)
  call get_param(param_file, mod, "LINEAR_DRAG", CS%linear_drag, &
                 "If LINEAR_DRAG and BOTTOMDRAGLAW are defined the drag \n"//&
                 "law is cdrag*DRAG_BG_VEL*u.", default=.false.)
  call get_param(param_file, mod, "ADIABATIC", adiabatic, default=.false., &
                 do_not_log=.true.)
  if (adiabatic) then
    call log_param(param_file, mod, "ADIABATIC",adiabatic, &
                 "There are no diapycnal mass fluxes if ADIABATIC is \n"//&
                 "true. This assumes that KD = KDML = 0.0 and that \n"//&
                 "there is no buoyancy forcing, but makes the model \n"//&
                 "faster by eliminating subroutine calls.", default=.false.)
  endif

  if (.not.adiabatic) then
    use_kappa_shear = kappa_shear_is_used(param_file)
    CS%RiNo_mix = use_kappa_shear
    call get_param(param_file, mod, "DOUBLE_DIFFUSION", differential_diffusion, &
                 "If true, increase diffusivitives for temperature or salt \n"//&
                 "based on double-diffusive paramaterization from MOM4/KPP.", &
                 default=.false.)
  endif
  call get_param(param_file, mod, "PRANDTL_TURB", visc%Prandtl_turb, &
                 "The turbulent Prandtl number applied to shear \n"//&
                 "instability.", units="nondim", default=0.0)
  call get_param(param_file, mod, "DEBUG", CS%debug, default=.false.)

  call get_param(param_file, mod, "DYNAMIC_VISCOUS_ML", CS%dynamic_viscous_ML, &
                 "If true, use a bulk Richardson number criterion to \n"//&
                 "determine the mixed layer thickness for viscosity.", &
                 default=.false.)
  if (CS%dynamic_viscous_ML) then
    call get_param(param_file, mod, "BULK_RI_ML", bulk_Ri_ML_dflt, default=0.0)
    call get_param(param_file, mod, "BULK_RI_ML_VISC", CS%bulk_Ri_ML, &
                 "The efficiency with which mean kinetic energy released \n"//&
                 "by mechanically forced entrainment of the mixed layer \n"//&
                 "is converted to turbulent kinetic energy.  By default, \n"//&
                 "BULK_RI_ML_VISC = BULK_RI_ML or 0.", units="nondim", &
                 default=bulk_Ri_ML_dflt)
    call get_param(param_file, mod, "TKE_DECAY", TKE_decay_dflt, default=0.0)
    call get_param(param_file, mod, "TKE_DECAY_VISC", CS%TKE_decay, &
                 "TKE_DECAY_VISC relates the vertical rate of decay of \n"//&
                 "the TKE available for mechanical entrainment to the \n"//&
                 "natural Ekman depth for use in calculating the dynamic \n"//&
                 "mixed layer viscosity.  By default, \n"//&
                 "TKE_DECAY_VISC = TKE_DECAY or 0.", units="nondim", &
                 default=TKE_decay_dflt)
    call get_param(param_file, mod, "ML_USE_OMEGA", CS%use_omega, &
                 "If true, use the absolute rotation rate instead of the \n"//&
                 "vertical component of rotation when setting the decay \n"//&
                 "scale for turbulence.", default=.false.)
    call get_param(param_file, mod, "OMEGA", CS%omega, &
                 "The rotation rate of the earth.", units="s-1", &
                 default=7.2921e-5)
    ! This give a minimum decay scale that is typically much less than Angstrom.
    CS%ustar_min = 2e-4*CS%omega*(G%GV%Angstrom_z + G%GV%H_to_m*G%GV%H_subroundoff)
  endif

  call get_param(param_file, mod, "HBBL", CS%Hbbl, &
                 "The thickness of a bottom boundary layer with a \n"//&
                 "viscosity of KVBBL if BOTTOMDRAGLAW is not defined, or \n"//&
                 "the thickness over which near-bottom velocities are \n"//&
                 "averaged for the drag law if BOTTOMDRAGLAW is defined \n"//&
                 "but LINEAR_DRAG is not.", units="m", fail_if_missing=.true.)
  if (CS%bottomdraglaw) then
    call get_param(param_file, mod, "CDRAG", CS%cdrag, &
                 "CDRAG is the drag coefficient relating the magnitude of \n"//&
                 "the velocity field to the bottom stress. CDRAG is only \n"//&
                 "used if BOTTOMDRAGLAW is defined.", units="nondim", &
                 default=0.003)
    call get_param(param_file, mod, "DRAG_BG_VEL", CS%drag_bg_vel, &
                 "DRAG_BG_VEL is either the assumed bottom velocity (with \n"//&
                 "LINEAR_DRAG) or an unresolved  velocity that is \n"//&
                 "combined with the resolved velocity to estimate the \n"//&
                 "velocity magnitude.  DRAG_BG_VEL is only used when \n"//&
                 "BOTTOMDRAGLAW is defined.", units="m s-1", default=0.0)
    call get_param(param_file, mod, "BBL_USE_EOS", CS%BBL_use_EOS, &
                 "If true, use the equation of state in determining the \n"//&
                 "properties of the bottom boundary layer.  Otherwise use \n"//&
                 "the layer target potential densities.", default=.false.)
  endif
  call get_param(param_file, mod, "BBL_THICK_MIN", CS%BBL_thick_min, &
                 "The minimum bottom boundary layer thickness that can be \n"//&
                 "used with BOTTOMDRAGLAW. This might be \n"//&
                 "Kv / (cdrag * drag_bg_vel) to give Kv as the minimum \n"//&
                 "near-bottom viscosity.", units="m", default=0.0)
  call get_param(param_file, mod, "HTBL_SHELF_MIN", CS%Htbl_shelf_min, &
                 "The minimum top boundary layer thickness that can be \n"//&
                 "used with BOTTOMDRAGLAW. This might be \n"//&
                 "Kv / (cdrag * drag_bg_vel) to give Kv as the minimum \n"//&
                 "near-top viscosity.", units="m", default=CS%BBL_thick_min)
  call get_param(param_file, mod, "HTBL_SHELF", CS%Htbl_shelf, &
                 "The thickness over which near-surface velocities are \n"//&
                 "averaged for the drag law under an ice shelf.  By \n"//&
                 "default this is the same as HBBL", units="m", default=CS%Hbbl)
  ! ###  Change the default values of ,CS%KV_BBL_min and CS%KV_TBL_min to "KV"?
  call get_param(param_file, mod, "KV_BBL_MIN", CS%KV_BBL_min, &
                 "The minimum viscosities in the bottom boundary layer.", &
                 units="m2 s-1", default=0.0)
  call get_param(param_file, mod, "KV_TBL_MIN", CS%KV_TBL_min, &
                 "The minimum viscosities in the top boundary layer.", &
                 units="m2 s-1", default=0.0)

  if (CS%Channel_drag) then
    call get_param(param_file, mod, "SMAG_LAP_CONST", smag_const1, default=-1.0)

    cSmag_chan_dflt = 0.15
    if (smag_const1 >= 0.0) cSmag_chan_dflt = smag_const1

    call get_param(param_file, mod, "SMAG_CONST_CHANNEL", CS%c_Smag, &
                 "The nondimensional Laplacian Smagorinsky constant used \n"//&
                 "in calculating the channel drag if it is enabled.  The \n"//&
                 "default is to use the same value as SMAG_LAP_CONST if \n"//&
                 "it is defined, or 0.15 if it is not. The value used is \n"//&
                 "also 0.15 if the specified value is negative.", &
                 units="nondim", default=cSmag_chan_dflt)
    if (CS%c_Smag < 0.0) CS%c_Smag = 0.15
  endif

  if (CS%bottomdraglaw) then
    allocate(visc%bbl_thick_u(IsdB:IedB,jsd:jed)) ; visc%bbl_thick_u = 0.0
    allocate(visc%kv_bbl_u(IsdB:IedB,jsd:jed)) ; visc%kv_bbl_u = 0.0
    allocate(visc%bbl_thick_v(isd:ied,JsdB:JedB)) ; visc%bbl_thick_v = 0.0
    allocate(visc%kv_bbl_v(isd:ied,JsdB:JedB)) ; visc%kv_bbl_v = 0.0
    allocate(visc%ustar_bbl(isd:ied,jsd:jed)) ; visc%ustar_bbl = 0.0
    allocate(visc%TKE_bbl(isd:ied,jsd:jed)) ; visc%TKE_bbl = 0.0

    CS%id_bbl_thick_u = register_diag_field('ocean_model', 'bbl_thick_u', &
       diag%axesCu1, Time, 'BBL thickness at u points', 'meter')
    CS%id_kv_bbl_u = register_diag_field('ocean_model', 'kv_bbl_u', diag%axesCu1, &
       Time, 'BBL viscosity at u points', 'meter2 second-1')
    CS%id_bbl_thick_v = register_diag_field('ocean_model', 'bbl_thick_v', &
       diag%axesCv1, Time, 'BBL thickness at v points', 'meter')
    CS%id_kv_bbl_v = register_diag_field('ocean_model', 'kv_bbl_v', diag%axesCv1, &
       Time, 'BBL viscosity at v points', 'meter2 second-1')
  endif
  if (CS%Channel_drag) then
    allocate(visc%Ray_u(IsdB:IedB,jsd:jed,nz)) ; visc%Ray_u = 0.0
    allocate(visc%Ray_v(isd:ied,JsdB:JedB,nz)) ; visc%Ray_v = 0.0
    CS%id_Ray_u = register_diag_field('ocean_model', 'Rayleigh_u', diag%axesCuL, &
       Time, 'Rayleigh drag velocity at u points', 'meter second-1')
    CS%id_Ray_v = register_diag_field('ocean_model', 'Rayleigh_v', diag%axesCvL, &
       Time, 'Rayleigh drag velocity at v points', 'meter second-1')
  endif

  if (differential_diffusion) then
    allocate(visc%Kd_extra_T(isd:ied,jsd:jed,nz+1)) ; visc%Kd_extra_T = 0.0
    allocate(visc%Kd_extra_S(isd:ied,jsd:jed,nz+1)) ; visc%Kd_extra_S = 0.0
  endif

  if (CS%dynamic_viscous_ML) then
    allocate(visc%nkml_visc_u(IsdB:IedB,jsd:jed)) ; visc%nkml_visc_u = 0.0
    allocate(visc%nkml_visc_v(isd:ied,JsdB:JedB)) ; visc%nkml_visc_v = 0.0
    CS%id_nkml_visc_u = register_diag_field('ocean_model', 'nkml_visc_u', &
       diag%axesCu1, Time, 'Number of layers in viscous mixed layer at u points', 'meter')
    CS%id_nkml_visc_v = register_diag_field('ocean_model', 'nkml_visc_v', &
       diag%axesCv1, Time, 'Number of layers in viscous mixed layer at v points', 'meter')
  endif

  CS%Hbbl = CS%Hbbl * G%GV%m_to_H
  CS%BBL_thick_min = CS%BBL_thick_min * G%GV%m_to_H

end subroutine set_visc_init

subroutine set_visc_end(visc, CS)
  type(vertvisc_type), intent(inout) :: visc
  type(set_visc_CS),   pointer       :: CS
  if (CS%bottomdraglaw) then
    deallocate(visc%bbl_thick_u) ; deallocate(visc%bbl_thick_v)
    deallocate(visc%kv_bbl_u) ; deallocate(visc%kv_bbl_v)
  endif
  if (CS%Channel_drag) then
    deallocate(visc%Ray_u) ; deallocate(visc%Ray_v)
  endif
  if (CS%dynamic_viscous_ML) then
    deallocate(visc%nkml_visc_u) ; deallocate(visc%nkml_visc_v)
  endif
  if (associated(visc%Kd_turb)) deallocate(visc%Kd_turb)
  if (associated(visc%TKE_turb)) deallocate(visc%TKE_turb)
  if (associated(visc%Kv_turb)) deallocate(visc%Kv_turb)
  if (associated(visc%ustar_bbl)) deallocate(visc%ustar_bbl)
  if (associated(visc%TKE_bbl)) deallocate(visc%TKE_bbl)
  if (associated(visc%taux_shelf)) deallocate(visc%taux_shelf)
  if (associated(visc%tauy_shelf)) deallocate(visc%tauy_shelf)
  if (associated(visc%tbl_thick_shelf_u)) deallocate(visc%tbl_thick_shelf_u)
  if (associated(visc%tbl_thick_shelf_v)) deallocate(visc%tbl_thick_shelf_v)
  if (associated(visc%kv_tbl_shelf_u)) deallocate(visc%kv_tbl_shelf_u)
  if (associated(visc%kv_tbl_shelf_v)) deallocate(visc%kv_tbl_shelf_v)

  deallocate(CS)
end subroutine set_visc_end

end module MOM_set_visc<|MERGE_RESOLUTION|>--- conflicted
+++ resolved
@@ -311,13 +311,8 @@
 
 !$OMP parallel do default(none) shared(u, v, h, tv, visc, G, CS, Rml, is, ie, js, je, nz,  &
 !$OMP                                     Isq, Ieq, Jsq, Jeq, nkmb, h_neglect, Rho0x400_G, &
-<<<<<<< HEAD
 !$OMP                                     C2pi_3, U_bg_sq, cdrag_sqrt,                     &
-!$OMP                                     K2,use_BBL_EOS,maxitt)                           &
-=======
-!$OMP                                     Vol_quit, C2pi_3, U_bg_sq, cdrag_sqrt,           &
 !$OMP                                     K2,use_BBL_EOS,maxitt,nkml)                      &
->>>>>>> 69d9e15e
 !$OMP                          private(do_i,h_at_vel,htot_vel,hwtot,hutot,Thtot,Shtot,     &
 !$OMP                                  hweight,v_at_u,u_at_v,ustar,T_EOS,S_EOS,press,      &
 !$OMP                                  dR_dT, dR_dS,ustarsq,htot,TLay,SLay,Tabove,Sabove,  &
