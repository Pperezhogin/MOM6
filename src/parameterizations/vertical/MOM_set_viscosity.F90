!> Calculates various values related to the bottom boundary layer, such as the viscosity and
!! thickness of the BBL (set_viscous_BBL).
module MOM_set_visc

! This file is part of MOM6. See LICENSE.md for the license.

use MOM_debugging, only : uvchksum, hchksum
use MOM_cpu_clock, only : cpu_clock_id, cpu_clock_begin, cpu_clock_end, CLOCK_ROUTINE
use MOM_diag_mediator, only : post_data, register_diag_field, safe_alloc_ptr
use MOM_diag_mediator, only : diag_ctrl, time_type
use MOM_domains, only : pass_var, CORNER
use MOM_error_handler, only : MOM_error, FATAL, WARNING
use MOM_file_parser, only : get_param, log_param, log_version, param_file_type
use MOM_forcing_type, only : forcing, mech_forcing
use MOM_grid, only : ocean_grid_type
use MOM_hor_index, only : hor_index_type
use MOM_io, only : slasher, MOM_read_data
use MOM_kappa_shear, only : kappa_shear_is_used, kappa_shear_at_vertex
use MOM_cvmix_shear, only : cvmix_shear_is_used
use MOM_cvmix_conv,  only : cvmix_conv_is_used
use MOM_CVMix_ddiff, only : CVMix_ddiff_is_used
use MOM_restart, only : register_restart_field, query_initialized, MOM_restart_CS
use MOM_restart, only : register_restart_field_as_obsolete
use MOM_safe_alloc, only : safe_alloc_ptr, safe_alloc_alloc
use MOM_unit_scaling, only : unit_scale_type
use MOM_variables, only : thermo_var_ptrs, vertvisc_type
use MOM_verticalGrid, only : verticalGrid_type
use MOM_EOS, only : calculate_density, calculate_density_derivs
use MOM_open_boundary, only : ocean_OBC_type, OBC_NONE, OBC_DIRECTION_E
use MOM_open_boundary, only : OBC_DIRECTION_W, OBC_DIRECTION_N, OBC_DIRECTION_S
use MOM_open_boundary, only : OBC_segment_type
implicit none ; private

#include <MOM_memory.h>

public set_viscous_BBL, set_viscous_ML, set_visc_init, set_visc_end
public set_visc_register_restarts

! A note on unit descriptions in comments: MOM6 uses units that can be rescaled for dimensional
! consistency testing. These are noted in comments with units like Z, H, L, and T, along with
! their mks counterparts with notation like "a velocity [Z T-1 ~> m s-1]".  If the units
! vary with the Boussinesq approximation, the Boussinesq variant is given first.

!> Control structure for MOM_set_visc
type, public :: set_visc_CS ; private
  real    :: Hbbl           !< The static bottom boundary layer thickness [H ~> m or kg m-2]
  real    :: cdrag          !< The quadratic drag coefficient.
  real    :: c_Smag         !< The Laplacian Smagorinsky coefficient for
                            !! calculating the drag in channels.
  real    :: drag_bg_vel    !< An assumed unresolved background velocity for
                            !! calculating the bottom drag [L T-1 ~> m s-1].
  real    :: BBL_thick_min  !< The minimum bottom boundary layer thickness [H ~> m or kg m-2].
                            !! This might be Kv / (cdrag * drag_bg_vel) to give
                            !! Kv as the minimum near-bottom viscosity.
  real    :: Htbl_shelf     !< A nominal thickness of the surface boundary layer for use
                            !! in calculating the near-surface velocity [H ~> m or kg m-2].
  real    :: Htbl_shelf_min !< The minimum surface boundary layer thickness [H ~> m or kg m-2].
  real    :: KV_BBL_min     !< The minimum viscosity in the bottom boundary layer [Z2 T-1 ~> m2 s-1].
  real    :: KV_TBL_min     !< The minimum viscosity in the top boundary layer [Z2 T-1 ~> m2 s-1].
  logical :: bottomdraglaw  !< If true, the  bottom stress is calculated with a
                            !! drag law c_drag*|u|*u. The velocity magnitude
                            !! may be an assumed value or it may be based on the
                            !! actual velocity in the bottommost HBBL, depending
                            !! on whether linear_drag is true.
  logical :: BBL_use_EOS    !< If true, use the equation of state in determining
                            !! the properties of the bottom boundary layer.
  logical :: linear_drag    !< If true, the drag law is cdrag*DRAG_BG_VEL*u.
  logical :: Channel_drag   !< If true, the drag is exerted directly on each
                            !! layer according to what fraction of the bottom
                            !! they overlie.
  logical :: RiNo_mix       !< If true, use Richardson number dependent mixing.
  logical :: dynamic_viscous_ML !< If true, use a bulk Richardson number criterion to
                            !! determine the mixed layer thickness for viscosity.
  real    :: bulk_Ri_ML     !< The bulk mixed layer used to determine the
                            !! thickness of the viscous mixed layer.  Nondim.
  real    :: omega          !<   The Earth's rotation rate [T-1 ~> s-1].
  real    :: ustar_min      !< A minimum value of ustar to avoid numerical
                            !! problems [Z T-1 ~> m s-1].  If the value is small enough,
                            !! this should not affect the solution.
  real    :: TKE_decay      !< The ratio of the natural Ekman depth to the TKE
                            !! decay scale, nondimensional.
  real    :: omega_frac     !<   When setting the decay scale for turbulence, use
                            !! this fraction of the absolute rotation rate blended
                            !! with the local value of f, as sqrt((1-of)*f^2 + of*4*omega^2).
  logical :: answers_2018   !< If true, use the order of arithmetic and expressions that recover the
                            !! answers from the end of 2018.  Otherwise, use updated and more robust
                            !! forms of the same expressions.
  logical :: debug          !< If true, write verbose checksums for debugging purposes.
  logical :: BBL_use_tidal_bg !< If true, use a tidal background amplitude for the bottom velocity
                            !! when computing the bottom stress
  character(len=200) :: inputdir !< The directory for input files.
  type(ocean_OBC_type), pointer :: OBC => NULL() !< Open boundaries control structure
  type(diag_ctrl), pointer :: diag => NULL() !< A structure that is used to
                            !! regulate the timing of diagnostic output.
  ! Allocatable data arrays
  real, allocatable, dimension(:,:) :: tideamp !< RMS tidal amplitude at h points [Z T-1 ~> m s-1]
  ! Diagnostic arrays
  real, allocatable, dimension(:,:) :: bbl_u !< BBL mean U current [L T-1 ~> m s-1]
  real, allocatable, dimension(:,:) :: bbl_v !< BBL mean V current [L T-1 ~> m s-1]
  !>@{ Diagnostics handles
  integer :: id_bbl_thick_u = -1, id_kv_bbl_u = -1, id_bbl_u = -1
  integer :: id_bbl_thick_v = -1, id_kv_bbl_v = -1, id_bbl_v = -1
  integer :: id_Ray_u = -1, id_Ray_v = -1
  integer :: id_nkml_visc_u = -1, id_nkml_visc_v = -1
  !>@}
end type set_visc_CS

contains

!> Calculates the thickness of the bottom boundary layer and the viscosity within that layer.
!! A drag law is used, either linearized about an assumed bottom velocity or using
!! the actual near-bottom velocities combined with an assumed
!! unresolved velocity.  The bottom boundary layer thickness is
!! limited by a combination of stratification and rotation, as in the
!! paper of Killworth and Edwards, JPO 1999.  It is not necessary to
!! calculate the thickness and viscosity every time step; instead
!! previous values may be used.
subroutine set_viscous_BBL(u, v, h, tv, visc, G, GV, US, CS, symmetrize)
  type(ocean_grid_type),    intent(inout) :: G    !< The ocean's grid structure.
  type(verticalGrid_type),  intent(in)    :: GV   !< The ocean's vertical grid structure.
  type(unit_scale_type),    intent(in)    :: US   !< A dimensional unit scaling type
  real, dimension(SZIB_(G),SZJ_(G),SZK_(G)), &
                            intent(in)    :: u    !< The zonal velocity [L T-1 ~> m s-1].
  real, dimension(SZI_(G),SZJB_(G),SZK_(G)), &
                            intent(in)    :: v    !< The meridional velocity [L T-1 ~> m s-1].
  real, dimension(SZI_(G),SZJ_(G),SZK_(G)),  &
                            intent(in)    :: h    !< Layer thicknesses [H ~> m or kg m-2].
  type(thermo_var_ptrs),    intent(in)    :: tv   !< A structure containing pointers to any
                                                  !! available thermodynamic fields. Absent fields
                                                  !! have NULL ptrs..
  type(vertvisc_type),      intent(inout) :: visc !< A structure containing vertical viscosities and
                                                  !! related fields.
  type(set_visc_CS),        pointer       :: CS   !< The control structure returned by a previous
                                                  !! call to set_visc_init.
  logical,        optional, intent(in)    :: symmetrize !< If present and true, do extra calculations
                                                  !! of those values in visc that would be
                                                  !! calculated with symmetric memory.

  ! Local variables
  real, dimension(SZIB_(G)) :: &
    ustar, &    !   The bottom friction velocity [Z T-1 ~> m s-1].
    T_EOS, &    !   The temperature used to calculate the partial derivatives
                ! of density with T and S [degC].
    S_EOS, &    !   The salinity used to calculate the partial derivatives
                ! of density with T and S [ppt].
    dR_dT, &    !   Partial derivative of the density in the bottom boundary
                ! layer with temperature [R degC-1 ~> kg m-3 degC-1].
    dR_dS, &    !   Partial derivative of the density in the bottom boundary
                ! layer with salinity [R ppt-1 ~> kg m-3 ppt-1].
    press       !   The pressure at which dR_dT and dR_dS are evaluated [R L2 T-2 ~> Pa].
  real :: htot      ! Sum of the layer thicknesses up to some point [H ~> m or kg m-2].
  real :: htot_vel  ! Sum of the layer thicknesses up to some point [H ~> m or kg m-2].

  real :: Rhtot ! Running sum of thicknesses times the layer potential
                ! densities [H R ~> kg m-2 or kg2 m-5].
  real, dimension(SZIB_(G),SZJ_(G)) :: &
    D_u, &      ! Bottom depth interpolated to u points [Z ~> m].
    mask_u      ! A mask that disables any contributions from u points that
                ! are land or past open boundary conditions [nondim], 0 or 1.
  real, dimension(SZI_(G),SZJB_(G)) :: &
    D_v, &      ! Bottom depth interpolated to v points [Z ~> m].
    mask_v      ! A mask that disables any contributions from v points that
                ! are land or past open boundary conditions [nondim], 0 or 1.
  real, dimension(SZIB_(G),SZK_(G)) :: &
    h_at_vel, & ! Layer thickness at a velocity point, using an upwind-biased
                ! second order accurate estimate based on the previous velocity
                ! direction [H ~> m or kg m-2].
    h_vel, &    ! Arithmetic mean of the layer thicknesses adjacent to a
                ! velocity point [H ~> m or kg m-2].
    T_vel, &    ! Arithmetic mean of the layer temperatures adjacent to a
                ! velocity point [degC].
    S_vel, &    ! Arithmetic mean of the layer salinities adjacent to a
                ! velocity point [ppt].
    Rml_vel     ! Arithmetic mean of the layer coordinate densities adjacent
                ! to a velocity point [R ~> kg m-3].

  real :: h_vel_pos        ! The arithmetic mean thickness at a velocity point
                           ! plus H_neglect to avoid 0 values [H ~> m or kg m-2].
  real :: ustarsq          ! 400 times the square of ustar, times
                           ! Rho0 divided by G_Earth and the conversion
                           ! from m to thickness units [H R ~> kg m-2 or kg2 m-5].
  real :: cdrag_sqrt_Z     ! Square root of the drag coefficient, times a unit conversion
                           ! factor from lateral lengths to vertical depths [Z L-1 ~> 1].
  real :: cdrag_sqrt       ! Square root of the drag coefficient [nondim].
  real :: oldfn            ! The integrated energy required to
                           ! entrain up to the bottom of the layer,
                           ! divided by G_Earth [H R ~> kg m-2 or kg2 m-5].
  real :: Dfn              ! The increment in oldfn for entraining
                           ! the layer [H R ~> kg m-2 or kg2 m-5].
  real :: Dh               ! The increment in layer thickness from
                           ! the present layer [H ~> m or kg m-2].
  real :: bbl_thick        ! The thickness of the bottom boundary layer [H ~> m or kg m-2].
  real :: bbl_thick_Z      ! The thickness of the bottom boundary layer [Z ~> m].
  real :: C2f              ! C2f = 2*f at velocity points [T-1 ~> s-1].

  real :: U_bg_sq          ! The square of an assumed background
                           ! velocity, for calculating the mean
                           ! magnitude near the bottom for use in the
                           ! quadratic bottom drag [L2 T-2 ~> m2 s-2].
  real :: hwtot            ! Sum of the thicknesses used to calculate
                           ! the near-bottom velocity magnitude [H ~> m or kg m-2].
  real :: hutot            ! Running sum of thicknesses times the
                           ! velocity magnitudes [H T T-1 ~> m2 s-1 or kg m-1 s-1].
  real :: Thtot            ! Running sum of thickness times temperature [degC H ~> degC m or degC kg m-2].
  real :: Shtot            ! Running sum of thickness times salinity [ppt H ~> ppt m or ppt kg m-2].
  real :: hweight          ! The thickness of a layer that is within Hbbl
                           ! of the bottom [H ~> m or kg m-2].
  real :: v_at_u, u_at_v   ! v at a u point or vice versa [L T-1 ~> m s-1].
  real :: Rho0x400_G       ! 400*Rho0/G_Earth, times unit conversion factors
                           ! [R T2 H Z-2 ~> kg s2 m-4 or kg2 s2 m-7].
                           ! The 400 is a constant proposed by Killworth and Edwards, 1999.
  real, dimension(SZI_(G),SZJ_(G),max(GV%nk_rho_varies,1)) :: &
    Rml                    ! The mixed layer coordinate density [R ~> kg m-3].
  real :: p_ref(SZI_(G))   !   The pressure used to calculate the coordinate
                           ! density [R L2 T-2 ~> Pa] (usually set to 2e7 Pa = 2000 dbar).

  real :: D_vel            ! The bottom depth at a velocity point [H ~> m or kg m-2].
  real :: Dp, Dm           ! The depths at the edges of a velocity cell [H ~> m or kg m-2].
  real :: a                ! a is the curvature of the bottom depth across a
                           ! cell, times the cell width squared [H ~> m or kg m-2].
  real :: a_3, a_12        ! a/3 and a/12 [H ~> m or kg m-2].
  real :: C24_a            ! 24/a [H-1 ~> m-1 or m2 kg-1].
  real :: slope            ! The absolute value of the bottom depth slope across
                           ! a cell times the cell width [H ~> m or kg m-2].
  real :: apb_4a, ax2_3apb ! Various nondimensional ratios of a and slope.
  real :: a2x48_apb3, Iapb, Ibma_2 ! Combinations of a and slope [H-1 ~> m-1 or m2 kg-1].
  ! All of the following "volumes" have units of thickness because they are normalized
  ! by the full horizontal area of a velocity cell.
  real :: Vol_open         ! The cell volume above which it is open [H ~> m or kg m-2].
  real :: Vol_direct       ! With less than Vol_direct [H ~> m or kg m-2], there is a direct
                           ! solution of a cubic equation for L.
  real :: Vol_2_reg        ! The cell volume above which there are two separate
                           ! open areas that must be integrated [H ~> m or kg m-2].
  real :: vol              ! The volume below the interface whose normalized
                           ! width is being sought [H ~> m or kg m-2].
  real :: vol_below        ! The volume below the interface below the one that
                           ! is currently under consideration [H ~> m or kg m-2].
  real :: Vol_err          ! The error in the volume with the latest estimate of
                           ! L, or the error for the interface below [H ~> m or kg m-2].
  real :: Vol_quit         ! The volume error below which to quit iterating [H ~> m or kg m-2].
  real :: Vol_tol          ! A volume error tolerance [H ~> m or kg m-2].
  real :: L(SZK_(G)+1)     ! The fraction of the full cell width that is open at
                           ! the depth of each interface [nondim].
  real :: L_direct         ! The value of L above volume Vol_direct [nondim].
  real :: L_max, L_min     ! Upper and lower bounds on the correct value for L  [nondim].
  real :: Vol_err_max      ! The volume errors for the upper and lower bounds on
  real :: Vol_err_min      ! the correct value for L [H ~> m or kg m-2].
  real :: Vol_0            ! A deeper volume with known width L0 [H ~> m or kg m-2].
  real :: L0               ! The value of L above volume Vol_0 [nondim].
  real :: dVol             ! vol - Vol_0 [H ~> m or kg m-2].
  real :: dV_dL2           ! The partial derivative of volume with L squared
                           ! evaluated at L=L0 [H ~> m or kg m-2].
  real :: h_neglect        ! A thickness that is so small it is usually lost
                           ! in roundoff and can be neglected [H ~> m or kg m-2].
  real :: ustH             ! ustar converted to units of H T-1 [H T-1 ~> m s-1 or kg m-2 s-1].
  real :: root             ! A temporary variable [H T-1 ~> m s-1 or kg m-2 s-1].

  real :: Cell_width       ! The transverse width of the velocity cell [L ~> m].
  real :: Rayleigh         ! A nondimensional value that is multiplied by the layer's
                           ! velocity magnitude to give the Rayleigh drag velocity, times
                           ! a lateral to vertical distance conversion factor [Z L-1 ~> 1].
  real :: gam              ! The ratio of the change in the open interface width
                           ! to the open interface width atop a cell [nondim].
  real :: BBL_frac         ! The fraction of a layer's drag that goes into the
                           ! viscous bottom boundary layer [nondim].
  real :: BBL_visc_frac    ! The fraction of all the drag that is expressed as
                           ! a viscous bottom boundary layer [nondim].
  real, parameter :: C1_3 = 1.0/3.0, C1_6 = 1.0/6.0, C1_12 = 1.0/12.0
  real :: C2pi_3           ! An irrational constant, 2/3 pi.
  real :: tmp              ! A temporary variable.
  real :: tmp_val_m1_to_p1
  real :: curv_tol         ! Numerator of curvature cubed, used to estimate
                           ! accuracy of a single L(:) Newton iteration
  logical :: use_L0, do_one_L_iter    ! Control flags for L(:) Newton iteration
  logical :: use_BBL_EOS, do_i(SZIB_(G))
  integer, dimension(2) :: EOSdom ! The computational domain for the equation of state
  integer :: i, j, k, is, ie, js, je, Isq, Ieq, Jsq, Jeq, nz, m, n, K2, nkmb, nkml
  integer :: itt, maxitt=20
  type(ocean_OBC_type), pointer :: OBC => NULL()

  is = G%isc ; ie = G%iec ; js = G%jsc ; je = G%jec ; nz = G%ke
  Isq = G%IscB ; Ieq = G%IecB ; Jsq = G%JscB ; Jeq = G%JecB
  nkmb = GV%nk_rho_varies ; nkml = GV%nkml
  h_neglect = GV%H_subroundoff
  Rho0x400_G = 400.0*(GV%Rho0 / (US%L_to_Z**2 * GV%g_Earth)) * GV%Z_to_H
  Vol_quit = 0.9*GV%Angstrom_H + h_neglect
  C2pi_3 = 8.0*atan(1.0)/3.0

  if (.not.associated(CS)) call MOM_error(FATAL,"MOM_set_viscosity(BBL): "//&
         "Module must be initialized before it is used.")
  if (.not.CS%bottomdraglaw) return

  if (present(symmetrize)) then ; if (symmetrize) then
    Jsq = js-1 ; Isq = is-1
  endif ; endif

  if (CS%debug) then
    call uvchksum("Start set_viscous_BBL [uv]", u, v, G%HI, haloshift=1, scale=US%L_T_to_m_s)
    call hchksum(h,"Start set_viscous_BBL h", G%HI, haloshift=1, scale=GV%H_to_m)
    if (associated(tv%T)) call hchksum(tv%T, "Start set_viscous_BBL T", G%HI, haloshift=1)
    if (associated(tv%S)) call hchksum(tv%S, "Start set_viscous_BBL S", G%HI, haloshift=1)
  endif

  use_BBL_EOS = associated(tv%eqn_of_state) .and. CS%BBL_use_EOS
  OBC => CS%OBC

  U_bg_sq = CS%drag_bg_vel * CS%drag_bg_vel
  cdrag_sqrt = sqrt(CS%cdrag)
  cdrag_sqrt_Z = US%L_to_Z * sqrt(CS%cdrag)
  K2 = max(nkmb+1, 2)

!  With a linear drag law, the friction velocity is already known.
!  if (CS%linear_drag) ustar(:) = cdrag_sqrt_Z*CS%drag_bg_vel

  if ((nkml>0) .and. .not.use_BBL_EOS) then
    EOSdom(1) = Isq - (G%isd-1) ;  EOSdom(2) = G%iec+1 - (G%isd-1)
    do i=Isq,Ieq+1 ; p_ref(i) = tv%P_Ref ; enddo
    !$OMP parallel do default(shared)
    do k=1,nkmb ; do j=Jsq,Jeq+1
<<<<<<< HEAD
      call calculate_density(tv%T(:,j,k), tv%S(:,j,k), p_ref, Rml(:,j,k), start, npts, &
                             tv%eqn_of_state)
=======
      call calculate_density(tv%T(:,j,k), tv%S(:,j,k), p_ref, Rml(:,j,k), tv%eqn_of_state, &
                             US=US, dom=EOSdom)
>>>>>>> acf23a41
    enddo ; enddo
  endif

  !$OMP parallel do default(shared)
  do J=js-1,je ; do i=is-1,ie+1
    D_v(i,J) = 0.5*(G%bathyT(i,j) + G%bathyT(i,j+1))
    mask_v(i,J) = G%mask2dCv(i,J)
  enddo ; enddo
  !$OMP parallel do default(shared)
  do j=js-1,je+1 ; do I=is-1,ie
    D_u(I,j) = 0.5*(G%bathyT(i,j) + G%bathyT(i+1,j))
    mask_u(I,j) = G%mask2dCu(I,j)
  enddo ; enddo

  if (associated(OBC)) then ; do n=1,OBC%number_of_segments
    if (.not. OBC%segment(n)%on_pe) cycle
    ! Use a one-sided projection of bottom depths at OBC points.
    I = OBC%segment(n)%HI%IsdB ; J = OBC%segment(n)%HI%JsdB
    if (OBC%segment(n)%is_N_or_S .and. (J >= js-1) .and. (J <= je)) then
      do i = max(is-1,OBC%segment(n)%HI%isd), min(ie+1,OBC%segment(n)%HI%ied)
        if (OBC%segment(n)%direction == OBC_DIRECTION_N) D_v(i,J) = G%bathyT(i,j)
        if (OBC%segment(n)%direction == OBC_DIRECTION_S) D_v(i,J) = G%bathyT(i,j+1)
      enddo
    elseif (OBC%segment(n)%is_E_or_W .and. (I >= is-1) .and. (I <= ie)) then
      do j = max(js-1,OBC%segment(n)%HI%jsd), min(je+1,OBC%segment(n)%HI%jed)
        if (OBC%segment(n)%direction == OBC_DIRECTION_E) D_u(I,j) = G%bathyT(i,j)
        if (OBC%segment(n)%direction == OBC_DIRECTION_W) D_u(I,j) = G%bathyT(i+1,j)
      enddo
    endif
  enddo ; endif
  if (associated(OBC)) then ; do n=1,OBC%number_of_segments
    ! Now project bottom depths across cell-corner points in the OBCs.  The two
    ! projections have to occur in sequence and can not be combined easily.
    if (.not. OBC%segment(n)%on_pe) cycle
    ! Use a one-sided projection of bottom depths at OBC points.
    I = OBC%segment(n)%HI%IsdB ; J = OBC%segment(n)%HI%JsdB
    if (OBC%segment(n)%is_N_or_S .and. (J >= js-1) .and. (J <= je)) then
      do I = max(is-1,OBC%segment(n)%HI%IsdB), min(ie,OBC%segment(n)%HI%IedB)
        if (OBC%segment(n)%direction == OBC_DIRECTION_N) then
          D_u(I,j+1) = D_u(I,j) ;  mask_u(I,j+1) = 0.0
        elseif (OBC%segment(n)%direction == OBC_DIRECTION_S) then
          D_u(I,j) = D_u(I,j+1) ; mask_u(I,j) = 0.0
        endif
      enddo
    elseif (OBC%segment(n)%is_E_or_W .and. (I >= is-1) .and. (I <= ie)) then
      do J = max(js-1,OBC%segment(n)%HI%JsdB), min(je,OBC%segment(n)%HI%JedB)
        if (OBC%segment(n)%direction == OBC_DIRECTION_E) then
          D_v(i+1,J) = D_v(i,J) ; mask_v(i+1,J) = 0.0
        elseif (OBC%segment(n)%direction == OBC_DIRECTION_W) then
          D_v(i,J) = D_v(i+1,J) ;  mask_v(i,J) = 0.0
        endif
      enddo
    endif
  enddo ; endif

  if (.not.use_BBL_EOS) Rml_vel(:,:) = 0.0

  !$OMP parallel do default(private) shared(u,v,h,tv,visc,G,GV,US,CS,Rml,nz,nkmb, &
  !$OMP                                     nkml,Isq,Ieq,Jsq,Jeq,h_neglect,Rho0x400_G,C2pi_3, &
  !$OMP                                     U_bg_sq,cdrag_sqrt_Z,cdrag_sqrt,K2,use_BBL_EOS,   &
  !$OMP                                     OBC,maxitt,D_u,D_v,mask_u,mask_v) &
  !$OMP                              firstprivate(Vol_quit)
  do j=Jsq,Jeq ; do m=1,2

    if (m==1) then
      if (j<G%Jsc) cycle
      is = Isq ; ie = Ieq
      do i=is,ie
        do_i(i) = .false.
        if (G%mask2dCu(I,j) > 0) do_i(i) = .true.
      enddo
    else
      is = G%isc ; ie = G%iec
      do i=is,ie
        do_i(i) = .false.
        if (G%mask2dCv(i,J) > 0) do_i(i) = .true.
      enddo
    endif

    if (m==1) then
      do k=1,nz ; do I=is,ie
        if (do_i(I)) then
          if (u(I,j,k) *(h(i+1,j,k) - h(i,j,k)) >= 0) then
            h_at_vel(I,k) = 2.0*h(i,j,k)*h(i+1,j,k) / &
                            (h(i,j,k) + h(i+1,j,k) + h_neglect)
          else
            h_at_vel(I,k) = 0.5 * (h(i,j,k) + h(i+1,j,k))
          endif
        endif
        h_vel(I,k) = 0.5 * (h(i,j,k) + h(i+1,j,k))
      enddo ; enddo
      if (use_BBL_EOS) then ; do k=1,nz ; do I=is,ie
        ! Perhaps these should be thickness weighted.
        T_vel(I,k) = 0.5 * (tv%T(i,j,k) + tv%T(i+1,j,k))
        S_vel(I,k) = 0.5 * (tv%S(i,j,k) + tv%S(i+1,j,k))
      enddo ; enddo ; else ; do k=1,nkmb ; do I=is,ie
        Rml_vel(I,k) = 0.5 * (Rml(i,j,k) + Rml(i+1,j,k))
      enddo ; enddo ; endif
    else
      do k=1,nz ; do i=is,ie
        if (do_i(i)) then
          if (v(i,J,k) * (h(i,j+1,k) - h(i,j,k)) >= 0) then
            h_at_vel(i,k) = 2.0*h(i,j,k)*h(i,j+1,k) / &
                            (h(i,j,k) + h(i,j+1,k) + h_neglect)
          else
            h_at_vel(i,k) = 0.5 * (h(i,j,k) + h(i,j+1,k))
          endif
        endif
        h_vel(i,k) = 0.5 * (h(i,j,k) + h(i,j+1,k))
      enddo ; enddo
      if (use_BBL_EOS) then ; do k=1,nz ; do i=is,ie
        T_vel(i,k) = 0.5 * (tv%T(i,j,k) + tv%T(i,j+1,k))
        S_vel(i,k) = 0.5 * (tv%S(i,j,k) + tv%S(i,j+1,k))
      enddo ; enddo ; else ; do k=1,nkmb ; do i=is,ie
        Rml_vel(i,k) = 0.5 * (Rml(i,j,k) + Rml(i,j+1,k))
      enddo ; enddo ; endif
    endif

    if (associated(OBC)) then ; if (OBC%number_of_segments > 0) then
      ! Apply a zero gradient projection of thickness across OBC points.
      if (m==1) then
        do I=is,ie ; if (do_i(I) .and. (OBC%segnum_u(I,j) /= OBC_NONE)) then
          if (OBC%segment(OBC%segnum_u(I,j))%direction == OBC_DIRECTION_E) then
            do k=1,nz
              h_at_vel(I,k) = h(i,j,k) ; h_vel(I,k) = h(i,j,k)
            enddo
            if (use_BBL_EOS) then
              do k=1,nz
                T_vel(I,k) = tv%T(i,j,k) ; S_vel(I,k) = tv%S(i,j,k)
              enddo
            else
              do k=1,nkmb
                Rml_vel(I,k) = Rml(i,j,k)
              enddo
            endif
          elseif (OBC%segment(OBC%segnum_u(I,j))%direction == OBC_DIRECTION_W) then
            do k=1,nz
              h_at_vel(I,k) = h(i+1,j,k) ; h_vel(I,k) = h(i+1,j,k)
            enddo
            if (use_BBL_EOS) then
              do k=1,nz
                T_vel(I,k) = tv%T(i+1,j,k) ; S_vel(I,k) = tv%S(i+1,j,k)
              enddo
            else
              do k=1,nkmb
                Rml_vel(I,k) = Rml(i+1,j,k)
              enddo
            endif
          endif
        endif ; enddo
      else
        do i=is,ie ; if (do_i(i) .and. (OBC%segnum_v(i,J) /= OBC_NONE)) then
          if (OBC%segment(OBC%segnum_v(i,J))%direction == OBC_DIRECTION_N) then
            do k=1,nz
              h_at_vel(i,k) = h(i,j,k) ; h_vel(i,k) = h(i,j,k)
            enddo
            if (use_BBL_EOS) then
              do k=1,nz
                T_vel(i,k) = tv%T(i,j,k) ; S_vel(i,k) = tv%S(i,j,k)
              enddo
            else
              do k=1,nkmb
                Rml_vel(i,k) = Rml(i,j,k)
              enddo
            endif
          elseif (OBC%segment(OBC%segnum_v(i,J))%direction == OBC_DIRECTION_S) then
            do k=1,nz
              h_at_vel(i,k) = h(i,j+1,k) ; h_vel(i,k) = h(i,j+1,k)
            enddo
            if (use_BBL_EOS) then
              do k=1,nz
                T_vel(i,k) = tv%T(i,j+1,k) ; S_vel(i,k) = tv%S(i,j+1,k)
              enddo
            else
              do k=1,nkmb
                Rml_vel(i,k) = Rml(i,j+1,k)
              enddo
            endif
          endif
        endif ; enddo
      endif
    endif ; endif

    if (use_BBL_EOS .or. .not.CS%linear_drag) then
      do i=is,ie ; if (do_i(i)) then
!   This block of code calculates the mean velocity magnitude over
! the bottommost CS%Hbbl of the water column for determining
! the quadratic bottom drag.
        htot_vel = 0.0 ; hwtot = 0.0 ; hutot = 0.0
        Thtot = 0.0 ; Shtot = 0.0
        do k=nz,1,-1

          if (htot_vel>=CS%Hbbl) exit ! terminate the k loop

          hweight = MIN(CS%Hbbl - htot_vel, h_at_vel(i,k))
          if (hweight < 1.5*GV%Angstrom_H + h_neglect) cycle

          htot_vel  = htot_vel + h_at_vel(i,k)
          hwtot = hwtot + hweight

          if ((.not.CS%linear_drag) .and. (hweight >= 0.0)) then ; if (m==1) then
            v_at_u = set_v_at_u(v, h, G, i, j, k, mask_v, OBC)
            if (CS%BBL_use_tidal_bg) then
              U_bg_sq = 0.5*( G%mask2dT(i,j)*(CS%tideamp(i,j)*CS%tideamp(i,j))+ &
                              G%mask2dT(i+1,j)*(CS%tideamp(i+1,j)*CS%tideamp(i+1,j)) )
            endif
            hutot = hutot + hweight * sqrt(u(I,j,k)*u(I,j,k) + &
                                           v_at_u*v_at_u + U_bg_sq)
          else
            u_at_v = set_u_at_v(u, h, G, i, j, k, mask_u, OBC)
            if (CS%BBL_use_tidal_bg) then
              U_bg_sq = 0.5*( G%mask2dT(i,j)*(CS%tideamp(i,j)*CS%tideamp(i,j))+ &
                              G%mask2dT(i,j+1)*(CS%tideamp(i,j+1)*CS%tideamp(i,j+1)) )
            endif
            hutot = hutot + hweight * sqrt(v(i,J,k)*v(i,J,k) + &
                                           u_at_v*u_at_v + U_bg_sq)
          endif ; endif

          if (use_BBL_EOS .and. (hweight >= 0.0)) then
            Thtot = Thtot + hweight * T_vel(i,k)
            Shtot = Shtot + hweight * S_vel(i,k)
          endif
        enddo ! end of k loop

        if (.not.CS%linear_drag .and. (hwtot > 0.0)) then
          ustar(i) = cdrag_sqrt_Z*hutot/hwtot
        else
          ustar(i) = cdrag_sqrt_Z*CS%drag_bg_vel
        endif

        if (use_BBL_EOS) then ; if (hwtot > 0.0) then
          T_EOS(i) = Thtot/hwtot ; S_EOS(i) = Shtot/hwtot
        else
          T_EOS(i) = 0.0 ; S_EOS(i) = 0.0
        endif ; endif

        if (CS%id_bbl_u>0 .and. m==1) then
          if (hwtot > 0.0) CS%bbl_u(I,j) = hutot/hwtot
        elseif (CS%id_bbl_v>0 .and. m==2) then
          if (hwtot > 0.0) CS%bbl_v(i,J) = hutot/hwtot
        endif

      endif ; enddo
    else
      do i=is,ie ; ustar(i) = cdrag_sqrt_Z*CS%drag_bg_vel ; enddo
    endif ! Not linear_drag

    if (use_BBL_EOS) then
      do i=is,ie
        press(i) = 0.0 ! or = forces%p_surf(i) !###
        if (.not.do_i(i)) then ; T_EOS(i) = 0.0 ; S_EOS(i) = 0.0 ; endif
      enddo
      do k=1,nz ; do i=is,ie
        press(i) = press(i) + (GV%H_to_RZ*GV%g_Earth) * h_vel(i,k)
      enddo ; enddo
<<<<<<< HEAD
      call calculate_density_derivs(T_EOS, S_EOS, press, dR_dT, dR_dS, &
                                    is-G%IsdB+1, ie-is+1, tv%eqn_of_state)
=======
      call calculate_density_derivs(T_EOS, S_EOS, press, dR_dT, dR_dS, tv%eqn_of_state, &
                                    US=US, dom=(/is-G%IsdB+1,ie-G%IsdB+1/))
>>>>>>> acf23a41
    endif

    do i=is,ie ; if (do_i(i)) then
!  The 400.0 in this expression is the square of a constant proposed
!  by Killworth and Edwards, 1999, in equation (2.20).
      ustarsq = Rho0x400_G * ustar(i)**2
      htot = 0.0

!   This block of code calculates the thickness of a stratification
! limited bottom boundary layer, using the prescription from
! Killworth and Edwards, 1999, as described in Stephens and Hallberg
! 2000 (unpublished and lost manuscript).
      if (use_BBL_EOS) then
        Thtot = 0.0 ; Shtot = 0.0 ; oldfn = 0.0
        do k=nz,2,-1
          if (h_at_vel(i,k) <= 0.0) cycle

          oldfn = dR_dT(i)*(Thtot - T_vel(i,k)*htot) + &
                  dR_dS(i)*(Shtot - S_vel(i,k)*htot)
          if (oldfn >= ustarsq) exit

          Dfn = (dR_dT(i)*(T_vel(i,k) - T_vel(i,k-1)) + &
                 dR_dS(i)*(S_vel(i,k) - S_vel(i,k-1))) * &
                (h_at_vel(i,k) + htot)

          if ((oldfn + Dfn) <= ustarsq) then
            Dh = h_at_vel(i,k)
          else
            Dh = h_at_vel(i,k) * sqrt((ustarsq-oldfn) / (Dfn))
          endif

          htot = htot + Dh
          Thtot = Thtot + T_vel(i,k)*Dh ; Shtot = Shtot + S_vel(i,k)*Dh
        enddo
        if ((oldfn < ustarsq) .and. h_at_vel(i,1) > 0.0) then
          ! Layer 1 might be part of the BBL.
          if (dR_dT(i) * (Thtot - T_vel(i,1)*htot) + &
              dR_dS(i) * (Shtot - S_vel(i,1)*htot) < ustarsq) &
            htot = htot + h_at_vel(i,1)
        endif ! Examination of layer 1.
      else  ! Use Rlay and/or the coordinate density as density variables.
        Rhtot = 0.0
        do k=nz,K2,-1
          oldfn = Rhtot - GV%Rlay(k)*htot
          Dfn = (GV%Rlay(k) - GV%Rlay(k-1))*(h_at_vel(i,k)+htot)

          if (oldfn >= ustarsq) then
            cycle
          elseif ((oldfn + Dfn) <= ustarsq) then
            Dh = h_at_vel(i,k)
          else
            Dh = h_at_vel(i,k) * sqrt((ustarsq-oldfn) / (Dfn))
          endif

          htot = htot + Dh
          Rhtot = Rhtot + GV%Rlay(k)*Dh
        enddo
        if (nkml>0) then
          do k=nkmb,2,-1
            oldfn = Rhtot - Rml_vel(i,k)*htot
            Dfn = (Rml_vel(i,k) - Rml_vel(i,k-1)) * (h_at_vel(i,k)+htot)

            if (oldfn >= ustarsq) then
              cycle
            elseif ((oldfn + Dfn) <= ustarsq) then
              Dh = h_at_vel(i,k)
            else
              Dh = h_at_vel(i,k) * sqrt((ustarsq-oldfn) / (Dfn))
            endif

            htot = htot + Dh
            Rhtot = Rhtot + Rml_vel(i,k)*Dh
          enddo
          if (Rhtot - Rml_vel(i,1)*htot < ustarsq) htot = htot + h_at_vel(i,1)
        else
          if (Rhtot - GV%Rlay(1)*htot < ustarsq) htot = htot + h_at_vel(i,1)
        endif
      endif ! use_BBL_EOS

! The Coriolis limit is 0.5*ustar/f. The buoyancy limit here is htot.
! The  bottom boundary layer thickness is found by solving the same
! equation as in Killworth and Edwards:    (h/h_f)^2 + h/h_N = 1.

      if (m==1) then ; C2f = G%CoriolisBu(I,J-1) + G%CoriolisBu(I,J)
      else ; C2f = G%CoriolisBu(I-1,J) + G%CoriolisBu(I,J) ; endif

      if (CS%cdrag * U_bg_sq <= 0.0) then
        ! This avoids NaNs and overflows, and could be used in all cases,
        ! but is not bitwise identical to the current code.
        ustH = ustar(i)*GV%Z_to_H ; root = sqrt(0.25*ustH**2 + (htot*C2f)**2)
        if (htot*ustH <= (CS%BBL_thick_min+h_neglect) * (0.5*ustH + root)) then
          bbl_thick = CS%BBL_thick_min
        else
          bbl_thick = (htot * ustH) / (0.5*ustH + root)
        endif
      else
        bbl_thick = htot / (0.5 + sqrt(0.25 + htot*htot*C2f*C2f/ &
                                       ((ustar(i)*ustar(i)) * (GV%Z_to_H**2)) ) )

        if (bbl_thick < CS%BBL_thick_min) bbl_thick = CS%BBL_thick_min
      endif
! If there is Richardson number dependent mixing, that determines
! the vertical extent of the bottom boundary layer, and there is no
! need to set that scale here.  In fact, viscously reducing the
! shears over an excessively large region reduces the efficacy of
! the Richardson number dependent mixing.
      if ((bbl_thick > 0.5*CS%Hbbl) .and. (CS%RiNo_mix)) bbl_thick = 0.5*CS%Hbbl

      if (CS%Channel_drag) then
        ! The drag within the bottommost bbl_thick is applied as a part of
        ! an enhanced bottom viscosity, while above this the drag is applied
        ! directly to the layers in question as a Rayleigh drag term.
        if (m==1) then
          D_vel = D_u(I,j)
          tmp = G%mask2dCu(I,j+1) * D_u(I,j+1)
          Dp = 2.0 * D_vel * tmp / (D_vel + tmp)
          tmp = G%mask2dCu(I,j-1) * D_u(I,j-1)
          Dm = 2.0 * D_vel * tmp / (D_vel + tmp)
        else
          D_vel = D_v(i,J)
          tmp = G%mask2dCv(i+1,J) * D_v(i+1,J)
          Dp = 2.0 * D_vel * tmp / (D_vel + tmp)
          tmp = G%mask2dCv(i-1,J) * D_v(i-1,J)
          Dm = 2.0 * D_vel * tmp / (D_vel + tmp)
        endif
        if (Dm > Dp) then ; tmp = Dp ; Dp = Dm ; Dm = tmp ; endif

        ! Convert the D's to the units of thickness.
        Dp = GV%Z_to_H*Dp ; Dm = GV%Z_to_H*Dm ; D_vel = GV%Z_to_H*D_vel

        a_3 = (Dp + Dm - 2.0*D_vel) ; a = 3.0*a_3 ; a_12 = 0.25*a_3
        slope = Dp - Dm
        ! If the curvature is small enough, there is no reason not to assume
        ! a uniformly sloping or flat bottom.
        if (abs(a) < 1e-2*(slope + CS%BBL_thick_min)) a = 0.0
        ! Each cell extends from x=-1/2 to 1/2, and has a topography
        ! given by D(x) = a*x^2 + b*x + D - a/12.

        ! Calculate the volume above which the entire cell is open and the
        ! other volumes at which the equation that is solved for L changes.
        if (a > 0.0) then
          if (slope >= a) then
            Vol_open = D_vel - Dm ; Vol_2_reg = Vol_open
          else
            tmp = slope/a
            Vol_open = 0.25*slope*tmp + C1_12*a
            Vol_2_reg = 0.5*tmp**2 * (a - C1_3*slope)
          endif
          ! Define some combinations of a & b for later use.
          C24_a = 24.0/a ; Iapb = 1.0/(a+slope)
          apb_4a = (slope+a)/(4.0*a) ; a2x48_apb3 = (48.0*(a*a))*(Iapb**3)
          ax2_3apb = 2.0*C1_3*a*Iapb
        elseif (a == 0.0) then
          Vol_open = 0.5*slope
          if (slope > 0) Iapb = 1.0/slope
        else ! a < 0.0
          Vol_open = D_vel - Dm
          if (slope >= -a) then
            Iapb = 1.0e30 ; if (slope+a /= 0.0) Iapb = 1.0/(a+slope)
            Vol_direct = 0.0 ; L_direct = 0.0 ; C24_a = 0.0
          else
            C24_a = 24.0/a ; Iapb = 1.0/(a+slope)
            L_direct = 1.0 + slope/a ! L_direct < 1 because a < 0
            Vol_direct = -C1_6*a*L_direct**3
          endif
          Ibma_2 = 2.0 / (slope - a)
        endif

        L(nz+1) = 0.0 ; vol = 0.0 ; Vol_err = 0.0 ; BBL_visc_frac = 0.0
        ! Determine the normalized open length at each interface.
        do K=nz,1,-1
          vol_below = vol

          vol = vol + h_vel(i,k)
          h_vel_pos = h_vel(i,k) + h_neglect

          if (vol >= Vol_open) then ; L(K) = 1.0
          elseif (a == 0) then ! The bottom has no curvature.
            L(K) = sqrt(2.0*vol*Iapb)
          elseif (a > 0) then
            ! There may be a minimum depth, and there are
            ! analytic expressions for L for all cases.
            if (vol < Vol_2_reg) then
              ! In this case, there is a contiguous open region and
              !   vol = 0.5*L^2*(slope + a/3*(3-4L)).
              if (a2x48_apb3*vol < 1e-8) then ! Could be 1e-7?
                ! There is a very good approximation here for massless layers.
                L0 = sqrt(2.0*vol*Iapb) ; L(K) = L0*(1.0 + ax2_3apb*L0)
              else
                L(K) = apb_4a * (1.0 - &
                         2.0 * cos(C1_3*acos(a2x48_apb3*vol - 1.0) - C2pi_3))
              endif
              ! To check the answers.
              ! Vol_err = 0.5*(L(K)*L(K))*(slope + a_3*(3.0-4.0*L(K))) - vol
            else ! There are two separate open regions.
              !   vol = slope^2/4a + a/12 - (a/12)*(1-L)^2*(1+2L)
              ! At the deepest volume, L = slope/a, at the top L = 1.
              !L(K) = 0.5 - cos(C1_3*acos(1.0 - C24_a*(Vol_open - vol)) - C2pi_3)
              tmp_val_m1_to_p1 = 1.0 - C24_a*(Vol_open - vol)
              tmp_val_m1_to_p1 = max(-1., min(1., tmp_val_m1_to_p1))
              L(K) = 0.5 - cos(C1_3*acos(tmp_val_m1_to_p1) - C2pi_3)
              ! To check the answers.
              ! Vol_err = Vol_open - a_12*(1.0+2.0*L(K)) * (1.0-L(K))**2 - vol
            endif
          else ! a < 0.
            if (vol <= Vol_direct) then
              ! Both edges of the cell are bounded by walls.
              L(K) = (-0.25*C24_a*vol)**C1_3
            else
              ! x_R is at 1/2 but x_L is in the interior & L is found by solving
              !   vol = 0.5*L^2*(slope + a/3*(3-4L))

              !  Vol_err = 0.5*(L(K+1)*L(K+1))*(slope + a_3*(3.0-4.0*L(K+1))) - vol_below
              ! Change to ...
              !   if (min(Vol_below + Vol_err, vol) <= Vol_direct) then ?
              if (vol_below + Vol_err <= Vol_direct) then
                L0 = L_direct ; Vol_0 = Vol_direct
              else
                L0 = L(K+1) ; Vol_0 = Vol_below + Vol_err
                ! Change to   Vol_0 = min(Vol_below + Vol_err, vol) ?
              endif

              !   Try a relatively simple solution that usually works well
              ! for massless layers.
              dV_dL2 = 0.5*(slope+a) - a*L0 ; dVol = (vol-Vol_0)
           !  dV_dL2 = 0.5*(slope+a) - a*L0 ; dVol = max(vol-Vol_0, 0.0)

              use_L0 = .false.
              do_one_L_iter = .false.
              if (CS%answers_2018) then
                curv_tol = GV%Angstrom_H*dV_dL2**2 &
                           * (0.25 * dV_dL2 * GV%Angstrom_H - a * L0 * dVol)
                do_one_L_iter = (a * a * dVol**3) < curv_tol
              else
                ! The following code is more robust when GV%Angstrom_H=0, but
                ! it changes answers.
                use_L0 = (dVol <= 0.)

                Vol_tol = max(0.5 * GV%Angstrom_H + GV%H_subroundoff, 1e-14 * vol)
                Vol_quit = max(0.9 * GV%Angstrom_H + GV%H_subroundoff, 1e-14 * vol)

                curv_tol = Vol_tol * dV_dL2**2 &
                           * (dV_dL2 * Vol_tol - 2.0 * a * L0 * dVol)
                do_one_L_iter = (a * a * dVol**3) < curv_tol
              endif

              if (use_L0) then
                L(K) = L0
                Vol_err = 0.5*(L(K)*L(K))*(slope + a_3*(3.0-4.0*L(K))) - vol
              elseif (do_one_L_iter) then
                ! One iteration of Newton's method should give an estimate
                ! that is accurate to within Vol_tol.
                L(K) = sqrt(L0*L0 + dVol / dV_dL2)
                Vol_err = 0.5*(L(K)*L(K))*(slope + a_3*(3.0-4.0*L(K))) - vol
              else
                if (dV_dL2*(1.0-L0*L0) < dVol + &
                    dV_dL2 * (Vol_open - Vol)*Ibma_2) then
                  L_max = sqrt(1.0 - (Vol_open - Vol)*Ibma_2)
                else
                  L_max = sqrt(L0*L0 + dVol / dV_dL2)
                endif
                L_min = sqrt(L0*L0 + dVol / (0.5*(slope+a) - a*L_max))

                Vol_err_min = 0.5*(L_min**2)*(slope + a_3*(3.0-4.0*L_min)) - vol
                Vol_err_max = 0.5*(L_max**2)*(slope + a_3*(3.0-4.0*L_max)) - vol
           !    if ((abs(Vol_err_min) <= Vol_quit) .or. (Vol_err_min >= Vol_err_max)) then
                if (abs(Vol_err_min) <= Vol_quit) then
                  L(K) = L_min ; Vol_err = Vol_err_min
                else
                  L(K) = sqrt((L_min**2*Vol_err_max - L_max**2*Vol_err_min) / &
                              (Vol_err_max - Vol_err_min))
                  do itt=1,maxitt
                    Vol_err = 0.5*(L(K)*L(K))*(slope + a_3*(3.0-4.0*L(K))) - vol
                    if (abs(Vol_err) <= Vol_quit) exit
                    ! Take a Newton's method iteration. This equation has proven
                    ! robust enough not to need bracketing.
                    L(K) = L(K) - Vol_err / (L(K)* (slope + a - 2.0*a*L(K)))
                    ! This would be a Newton's method iteration for L^2:
                    !   L(K) = sqrt(L(K)*L(K) - Vol_err / (0.5*(slope+a) - a*L(K)))
                  enddo
                endif ! end of iterative solver
              endif ! end of 1-boundary alternatives.
            endif ! end of a<0 cases.
          endif

          ! Determine the drag contributing to the bottom boundary layer
          ! and the Raleigh drag that acts on each layer.
          if (L(K) > L(K+1)) then
            if (vol_below < bbl_thick) then
              BBL_frac = (1.0-vol_below/bbl_thick)**2
              BBL_visc_frac = BBL_visc_frac + BBL_frac*(L(K) - L(K+1))
            else
              BBL_frac = 0.0
            endif

            if (m==1) then ; Cell_width = G%dy_Cu(I,j)
            else ; Cell_width = G%dx_Cv(i,J) ; endif
            gam = 1.0 - L(K+1)/L(K)
            Rayleigh = US%L_to_Z * CS%cdrag * (L(K)-L(K+1)) * (1.0-BBL_frac) * &
                (12.0*CS%c_Smag*h_vel_pos) /  (12.0*CS%c_Smag*h_vel_pos + &
                 US%L_to_Z*GV%Z_to_H * CS%cdrag * gam*(1.0-gam)*(1.0-1.5*gam) * L(K)**2 * Cell_width)
          else ! This layer feels no drag.
            Rayleigh = 0.0
          endif

          if (m==1) then
            if (Rayleigh > 0.0) then
              v_at_u = set_v_at_u(v, h, G, i, j, k, mask_v, OBC)
              visc%Ray_u(I,j,k) = Rayleigh*sqrt(u(I,j,k)*u(I,j,k) + &
                                                v_at_u*v_at_u + U_bg_sq)
            else ; visc%Ray_u(I,j,k) = 0.0 ; endif
          else
            if (Rayleigh > 0.0) then
              u_at_v = set_u_at_v(u, h, G, i, j, k, mask_u, OBC)
              visc%Ray_v(i,J,k) = Rayleigh*sqrt(v(i,J,k)*v(i,J,k) + &
                                                u_at_v*u_at_v + U_bg_sq)
            else ; visc%Ray_v(i,J,k) = 0.0 ; endif
          endif

        enddo ! k loop to determine L(K).

        bbl_thick_Z = bbl_thick * GV%H_to_Z
        if (m==1) then
          visc%Kv_bbl_u(I,j) = max(CS%Kv_BBL_min, &
                                   cdrag_sqrt*ustar(i)*bbl_thick_Z*BBL_visc_frac)
          visc%bbl_thick_u(I,j) = bbl_thick_Z
        else
          visc%Kv_bbl_v(i,J) = max(CS%Kv_BBL_min, &
                                   cdrag_sqrt*ustar(i)*bbl_thick_Z*BBL_visc_frac)
          visc%bbl_thick_v(i,J) = bbl_thick_Z
        endif

      else ! Not Channel_drag.
!   Here the near-bottom viscosity is set to a value which will give
! the correct stress when the shear occurs over bbl_thick.
        bbl_thick_Z = bbl_thick * GV%H_to_Z
        if (m==1) then
          visc%Kv_bbl_u(I,j) = max(CS%Kv_BBL_min, cdrag_sqrt*ustar(i)*bbl_thick_Z)
          visc%bbl_thick_u(I,j) = bbl_thick_Z
        else
          visc%Kv_bbl_v(i,J) = max(CS%Kv_BBL_min, cdrag_sqrt*ustar(i)*bbl_thick_Z)
          visc%bbl_thick_v(i,J) = bbl_thick_Z
        endif
      endif
    endif ; enddo ! end of i loop
  enddo ; enddo ! end of m & j loops

! Offer diagnostics for averaging
  if (CS%id_bbl_thick_u > 0) &
    call post_data(CS%id_bbl_thick_u, visc%bbl_thick_u, CS%diag)
  if (CS%id_kv_bbl_u > 0) &
    call post_data(CS%id_kv_bbl_u, visc%kv_bbl_u, CS%diag)
  if (CS%id_bbl_u > 0) &
    call post_data(CS%id_bbl_u, CS%bbl_u, CS%diag)
  if (CS%id_bbl_thick_v > 0) &
    call post_data(CS%id_bbl_thick_v, visc%bbl_thick_v, CS%diag)
  if (CS%id_kv_bbl_v > 0) &
    call post_data(CS%id_kv_bbl_v, visc%kv_bbl_v, CS%diag)
  if (CS%id_bbl_v > 0) &
    call post_data(CS%id_bbl_v, CS%bbl_v, CS%diag)
  if (CS%id_Ray_u > 0) &
    call post_data(CS%id_Ray_u, visc%Ray_u, CS%diag)
  if (CS%id_Ray_v > 0) &
    call post_data(CS%id_Ray_v, visc%Ray_v, CS%diag)

  if (CS%debug) then
    if (associated(visc%Ray_u) .and. associated(visc%Ray_v)) &
        call uvchksum("Ray [uv]", visc%Ray_u, visc%Ray_v, G%HI, haloshift=0, scale=US%Z_to_m)
    if (associated(visc%kv_bbl_u) .and. associated(visc%kv_bbl_v)) &
        call uvchksum("kv_bbl_[uv]", visc%kv_bbl_u, visc%kv_bbl_v, G%HI, &
                      haloshift=0, scale=US%Z2_T_to_m2_s, scalar_pair=.true.)
    if (associated(visc%bbl_thick_u) .and. associated(visc%bbl_thick_v)) &
        call uvchksum("bbl_thick_[uv]", visc%bbl_thick_u, visc%bbl_thick_v, &
                      G%HI, haloshift=0, scale=US%Z_to_m, scalar_pair=.true.)
  endif

end subroutine set_viscous_BBL

!> This subroutine finds a thickness-weighted value of v at the u-points.
function set_v_at_u(v, h, G, i, j, k, mask2dCv, OBC)
  type(ocean_grid_type), intent(in) :: G    !< The ocean's grid structure
  real, dimension(SZI_(G),SZJB_(G),SZK_(G)), &
                         intent(in) :: v    !< The meridional velocity [L T-1 ~> m s-1]
  real, dimension(SZI_(G),SZJ_(G),SZK_(G)), &
                         intent(in) :: h    !< Layer thicknesses [H ~> m or kg m-2]
  integer,               intent(in) :: i    !< The i-index of the u-location to work on.
  integer,               intent(in) :: j    !< The j-index of the u-location to work on.
  integer,               intent(in) :: k    !< The k-index of the u-location to work on.
  real, dimension(SZI_(G),SZJB_(G)),&
                         intent(in) :: mask2dCv !< A multiplicative mask of the v-points
  type(ocean_OBC_type),  pointer    :: OBC  !< A pointer to an open boundary condition structure
  real                              :: set_v_at_u !< The return value of v at u points points in the
                                            !! same units as u, i.e. [L T-1 ~> m s-1] or other units.

  ! This subroutine finds a thickness-weighted value of v at the u-points.
  real :: hwt(0:1,-1:0)    ! Masked weights used to average u onto v [H ~> m or kg m-2].
  real :: hwt_tot          ! The sum of the masked thicknesses [H ~> m or kg m-2].
  integer :: i0, j0, i1, j1

  do j0 = -1,0 ; do i0 = 0,1 ; i1 = i+i0 ; J1 = J+j0
    hwt(i0,j0) = (h(i1,j1,k) + h(i1,j1+1,k)) * mask2dCv(i1,J1)
  enddo ; enddo

  if (associated(OBC)) then ; if (OBC%number_of_segments > 0) then
    do j0 = -1,0 ; do i0 = 0,1 ; if ((OBC%segnum_v(i+i0,J+j0) /= OBC_NONE)) then
      i1 = i+i0 ; J1 = J+j0
      if (OBC%segment(OBC%segnum_v(i1,j1))%direction == OBC_DIRECTION_N) then
        hwt(i0,j0) = 2.0 * h(i1,j1,k) * mask2dCv(i1,J1)
      elseif (OBC%segment(OBC%segnum_v(i1,J1))%direction == OBC_DIRECTION_S) then
        hwt(i0,j0) = 2.0 * h(i1,J1+1,k) * mask2dCv(i1,J1)
      endif
    endif ; enddo ; enddo
  endif ; endif

  hwt_tot = (hwt(0,-1) + hwt(1,0)) + (hwt(1,-1) + hwt(0,0))
  set_v_at_u = 0.0
  if (hwt_tot > 0.0) set_v_at_u = &
          ((hwt(0,0) * v(i,J,k) + hwt(1,-1) * v(i+1,J-1,k)) + &
           (hwt(1,0) * v(i+1,J,k) + hwt(0,-1) * v(i,J-1,k))) / hwt_tot

end function set_v_at_u

!> This subroutine finds a thickness-weighted value of u at the v-points.
function set_u_at_v(u, h, G, i, j, k, mask2dCu, OBC)
  type(ocean_grid_type),                     intent(in) :: G    !< The ocean's grid structure
  real, dimension(SZIB_(G),SZJ_(G),SZK_(G)), &
                         intent(in) :: u    !< The zonal velocity [L T-1 ~> m s-1] or other units.
  real, dimension(SZI_(G),SZJ_(G),SZK_(G)), &
                         intent(in) :: h    !< Layer thicknesses [H ~> m or kg m-2]
  integer,               intent(in) :: i    !< The i-index of the u-location to work on.
  integer,               intent(in) :: j    !< The j-index of the u-location to work on.
  integer,               intent(in) :: k    !< The k-index of the u-location to work on.
  real, dimension(SZIB_(G),SZJ_(G)), &
                         intent(in) :: mask2dCu !< A multiplicative mask of the u-points
  type(ocean_OBC_type),  pointer    :: OBC  !< A pointer to an open boundary condition structure
  real                              :: set_u_at_v !< The return value of u at v points in the
                                            !! same units as u, i.e. [L T-1 ~> m s-1] or other units.

  ! This subroutine finds a thickness-weighted value of u at the v-points.
  real :: hwt(-1:0,0:1)    ! Masked weights used to average u onto v [H ~> m or kg m-2].
  real :: hwt_tot          ! The sum of the masked thicknesses [H ~> m or kg m-2].
  integer :: i0, j0, i1, j1

  do j0 = 0,1 ; do i0 = -1,0 ; I1 = I+i0 ; j1 = j+j0
    hwt(i0,j0) = (h(i1,j1,k) + h(i1+1,j1,k)) * mask2dCu(I1,j1)
  enddo ; enddo

  if (associated(OBC)) then ; if (OBC%number_of_segments > 0) then
    do j0 = 0,1 ; do i0 = -1,0 ; if ((OBC%segnum_u(I+i0,j+j0) /= OBC_NONE)) then
      I1 = I+i0 ; j1 = j+j0
      if (OBC%segment(OBC%segnum_u(I1,j1))%direction == OBC_DIRECTION_E) then
        hwt(i0,j0) = 2.0 * h(I1,j1,k) * mask2dCu(I1,j1)
      elseif (OBC%segment(OBC%segnum_u(I1,j1))%direction == OBC_DIRECTION_W) then
        hwt(i0,j0) = 2.0 * h(I1+1,j1,k) * mask2dCu(I1,j1)
      endif
    endif ; enddo ; enddo
  endif ; endif

  hwt_tot = (hwt(-1,0) + hwt(0,1)) + (hwt(0,0) + hwt(-1,1))
  set_u_at_v = 0.0
  if (hwt_tot > 0.0) set_u_at_v = &
          ((hwt(0,0) * u(I,j,k) + hwt(-1,1) * u(I-1,j+1,k)) + &
           (hwt(-1,0) * u(I-1,j,k) + hwt(0,1) * u(I,j+1,k))) / hwt_tot

end function set_u_at_v

!> Calculates the thickness of the surface boundary layer for applying an elevated viscosity.
!!
!! A bulk Richardson criterion or the thickness of the topmost NKML layers (with a bulk mixed layer)
!! are currently used.  The thicknesses are given in terms of fractional layers, so that this
!! thickness will move as the thickness of the topmost layers change.
subroutine set_viscous_ML(u, v, h, tv, forces, visc, dt, G, GV, US, CS, symmetrize)
  type(ocean_grid_type),   intent(inout) :: G    !< The ocean's grid structure.
  type(verticalGrid_type), intent(in)    :: GV   !< The ocean's vertical grid structure.
  type(unit_scale_type),   intent(in)    :: US   !< A dimensional unit scaling type
  real, dimension(SZIB_(G),SZJ_(G),SZK_(G)), &
                           intent(in)    :: u    !< The zonal velocity [L T-1 ~> m s-1].
  real, dimension(SZI_(G),SZJB_(G),SZK_(G)), &
                           intent(in)    :: v    !< The meridional velocity [L T-1 ~> m s-1].
  real, dimension(SZI_(G),SZJ_(G),SZK_(G)),  &
                           intent(in)    :: h    !< Layer thicknesses [H ~> m or kg m-2].
  type(thermo_var_ptrs),   intent(in)    :: tv   !< A structure containing pointers to any available
                                                 !! thermodynamic fields. Absent fields have
                                                 !! NULL ptrs.
  type(mech_forcing),      intent(in)    :: forces !< A structure with the driving mechanical forces
  type(vertvisc_type),     intent(inout) :: visc !< A structure containing vertical viscosities and
                                                 !! related fields.
  real,                    intent(in)    :: dt   !< Time increment [T ~> s].
  type(set_visc_CS),       pointer       :: CS   !< The control structure returned by a previous
                                                 !! call to set_visc_init.
  logical,        optional, intent(in)    :: symmetrize !< If present and true, do extra calculations
                                                 !! of those values in visc that would be
                                                 !! calculated with symmetric memory.

  ! Local variables
  real, dimension(SZIB_(G)) :: &
    htot, &     !   The total depth of the layers being that are within the
                ! surface mixed layer [H ~> m or kg m-2].
    Thtot, &    !   The integrated temperature of layers that are within the
                ! surface mixed layer [H degC ~> m degC or kg degC m-2].
    Shtot, &    !   The integrated salt of layers that are within the
                ! surface mixed layer [H ppt ~> m ppt or kg ppt m-2].
    Rhtot, &    !   The integrated density of layers that are within the surface mixed layer
                ! [H R ~> kg m-2 or kg2 m-5].  Rhtot is only used if no
                ! equation of state is used.
    uhtot, &    !   The depth integrated zonal and meridional velocities within
    vhtot, &    ! the surface mixed layer [H L T-1 ~> m2 s-1 or kg m-1 s-1].
    Idecay_len_TKE, & ! The inverse of a turbulence decay length scale [H-1 ~> m-1 or m2 kg-1].
    dR_dT, &    !   Partial derivative of the density at the base of layer nkml
                ! (roughly the base of the mixed layer) with temperature [R degC-1 ~> kg m-3 degC-1].
    dR_dS, &    !   Partial derivative of the density at the base of layer nkml
                ! (roughly the base of the mixed layer) with salinity [R ppt-1 ~> kg m-3 ppt-1].
    ustar, &    !   The surface friction velocity under ice shelves [Z T-1 ~> m s-1].
    press, &    ! The pressure at which dR_dT and dR_dS are evaluated [R L2 T-2 ~> Pa].
    T_EOS, &    ! The potential temperature at which dR_dT and dR_dS are evaluated [degC]
    S_EOS       ! The salinity at which dR_dT and dR_dS are evaluated [ppt].
  real, dimension(SZIB_(G),SZJ_(G)) :: &
    mask_u      ! A mask that disables any contributions from u points that
                ! are land or past open boundary conditions [nondim], 0 or 1.
  real, dimension(SZI_(G),SZJB_(G)) :: &
    mask_v      ! A mask that disables any contributions from v points that
                ! are land or past open boundary conditions [nondim], 0 or 1.
  real :: h_at_vel(SZIB_(G),SZK_(G))! Layer thickness at velocity points,
                ! using an upwind-biased second order accurate estimate based
                ! on the previous velocity direction [H ~> m or kg m-2].
  integer :: k_massive(SZIB_(G)) ! The k-index of the deepest layer yet found
                ! that has more than h_tiny thickness and will be in the
                ! viscous mixed layer.
  real :: Uh2   ! The squared magnitude of the difference between the velocity
                ! integrated through the mixed layer and the velocity of the
                ! interior layer layer times the depth of the the mixed layer
                ! [H2 Z2 T-2 ~> m4 s-2 or kg2 m-2 s-2].
  real :: htot_vel  ! Sum of the layer thicknesses up to some point [H ~> m or kg m-2].
  real :: hwtot     ! Sum of the thicknesses used to calculate
                    ! the near-bottom velocity magnitude [H ~> m or kg m-2].
  real :: hutot     ! Running sum of thicknesses times the
                    ! velocity magnitudes [H L T-1 ~> m2 s-1 or kg m-1 s-1].
  real :: hweight   ! The thickness of a layer that is within Hbbl
                    ! of the bottom [H ~> m or kg m-2].
  real :: tbl_thick_Z  ! The thickness of the top boundary layer [Z ~> m].

  real :: hlay      ! The layer thickness at velocity points [H ~> m or kg m-2].
  real :: I_2hlay   ! 1 / 2*hlay [H-1 ~> m-1 or m2 kg-1].
  real :: T_lay     ! The layer temperature at velocity points [degC].
  real :: S_lay     ! The layer salinity at velocity points [ppt].
  real :: Rlay      ! The layer potential density at velocity points [R ~> kg m-3].
  real :: Rlb       ! The potential density of the layer below [R ~> kg m-3].
  real :: v_at_u    ! The meridonal velocity at a zonal velocity point [L T-1 ~> m s-1].
  real :: u_at_v    ! The zonal velocity at a meridonal velocity point [L T-1 ~> m s-1].
  real :: gHprime   ! The mixed-layer internal gravity wave speed squared, based
                    ! on the mixed layer thickness and density difference across
                    ! the base of the mixed layer [L2 T-2 ~> m2 s-2].
  real :: RiBulk    ! The bulk Richardson number below which water is in the
                    ! viscous mixed layer, including reduction for turbulent
                    ! decay. Nondimensional.
  real :: dt_Rho0   ! The time step divided by the conversion from the layer
                    ! thickness to layer mass [T H Z-1 R-1 ~> s m3 kg-1 or s].
  real :: g_H_Rho0  !   The gravitational acceleration times the conversion from H to m divided
                    ! by the mean density [L2 T-2 H-1 R-1 ~> m4 s-2 kg-1 or m7 s-2 kg-2].
  real :: ustarsq     ! 400 times the square of ustar, times
                      ! Rho0 divided by G_Earth and the conversion
                      ! from m to thickness units [H R ~> kg m-2 or kg2 m-5].
  real :: cdrag_sqrt_Z  ! Square root of the drag coefficient, times a unit conversion
                      ! factor from lateral lengths to vertical depths [Z L-1 ~> 1].
  real :: cdrag_sqrt  ! Square root of the drag coefficient [nondim].
  real :: oldfn       ! The integrated energy required to
                      ! entrain up to the bottom of the layer,
                      ! divided by G_Earth [H R ~> kg m-2 or kg2 m-5].
  real :: Dfn         ! The increment in oldfn for entraining
                      ! the layer [H R ~> kg m-2 or kg2 m-5].
  real :: Dh          ! The increment in layer thickness from
                      ! the present layer [H ~> m or kg m-2].
  real :: U_bg_sq   ! The square of an assumed background velocity, for
                    ! calculating the mean magnitude near the top for use in
                    ! the quadratic surface drag [L2 T-2 ~> m2 s-2].
  real :: h_tiny    ! A very small thickness [H ~> m or kg m-2]. Layers that are less than
                    ! h_tiny can not be the deepest in the viscous mixed layer.
  real :: absf      ! The absolute value of f averaged to velocity points [T-1 ~> s-1].
  real :: U_star    ! The friction velocity at velocity points [Z T-1 ~> m s-1].
  real :: h_neglect ! A thickness that is so small it is usually lost
                    ! in roundoff and can be neglected [H ~> m or kg m-2].
  real :: Rho0x400_G ! 400*Rho0/G_Earth, times unit conversion factors
                     ! [R T2 H Z-2 ~> kg s2 m-4 or kg2 s2 m-7].
                     ! The 400 is a constant proposed by Killworth and Edwards, 1999.
  real :: ustar1    ! ustar [H T-1 ~> m s-1 or kg m-2 s-1]
  real :: h2f2      ! (h*2*f)^2 [H2 T-2 ~> m2 s-2 or kg2 m-4 s-2]
  logical :: use_EOS, do_any, do_any_shelf, do_i(SZIB_(G))
  integer :: i, j, k, is, ie, js, je, Isq, Ieq, Jsq, Jeq, nz, K2, nkmb, nkml, n
  type(ocean_OBC_type), pointer :: OBC => NULL()

  is = G%isc ; ie = G%iec ; js = G%jsc ; je = G%jec ; nz = G%ke
  Isq = G%IscB ; Ieq = G%IecB ; Jsq = G%JscB ; Jeq = G%JecB
  nkmb = GV%nk_rho_varies ; nkml = GV%nkml

  if (.not.associated(CS)) call MOM_error(FATAL,"MOM_set_viscosity(visc_ML): "//&
         "Module must be initialized before it is used.")
  if (.not.(CS%dynamic_viscous_ML .or. associated(forces%frac_shelf_u) .or. &
            associated(forces%frac_shelf_v)) ) return

  if (present(symmetrize)) then ; if (symmetrize) then
    Jsq = js-1 ; Isq = is-1
  endif ; endif

  Rho0x400_G = 400.0*(GV%Rho0/(US%L_to_Z**2 * GV%g_Earth)) * GV%Z_to_H
  U_bg_sq = CS%drag_bg_vel * CS%drag_bg_vel
  cdrag_sqrt = sqrt(CS%cdrag)
  cdrag_sqrt_Z = US%L_to_Z * sqrt(CS%cdrag)

  OBC => CS%OBC
  use_EOS = associated(tv%eqn_of_state)
  dt_Rho0 = dt / GV%H_to_RZ
  h_neglect = GV%H_subroundoff
  h_tiny = 2.0*GV%Angstrom_H + h_neglect
  g_H_Rho0 = (GV%g_Earth*GV%H_to_Z) / (GV%Rho0)

  if (associated(forces%frac_shelf_u) .neqv. associated(forces%frac_shelf_v)) &
    call MOM_error(FATAL, "set_viscous_ML: one of forces%frac_shelf_u and "//&
                   "forces%frac_shelf_v is associated, but the other is not.")

  if (associated(forces%frac_shelf_u)) then
    ! This configuration has ice shelves, and the appropriate variables need to be
    ! allocated.  If the arrays have already been allocated, these calls do nothing.
    call safe_alloc_ptr(visc%tauy_shelf, G%isd, G%ied, G%JsdB, G%JedB)
    call safe_alloc_ptr(visc%tbl_thick_shelf_u, G%IsdB, G%IedB, G%jsd, G%jed)
    call safe_alloc_ptr(visc%tbl_thick_shelf_v, G%isd, G%ied, G%JsdB, G%JedB)
    call safe_alloc_ptr(visc%kv_tbl_shelf_u, G%IsdB, G%IedB, G%jsd, G%jed)
    call safe_alloc_ptr(visc%kv_tbl_shelf_v, G%isd, G%ied, G%JsdB, G%JedB)
    call safe_alloc_ptr(visc%taux_shelf, G%IsdB, G%IedB, G%jsd, G%jed)
    call safe_alloc_ptr(visc%tauy_shelf, G%isd, G%ied, G%JsdB, G%JedB)

    !  With a linear drag law under shelves, the friction velocity is already known.
!    if (CS%linear_drag) ustar(:) = cdrag_sqrt_Z*CS%drag_bg_vel
  endif

  !$OMP parallel do default(shared)
  do J=js-1,je ; do i=is-1,ie+1
    mask_v(i,J) = G%mask2dCv(i,J)
  enddo ; enddo
  !$OMP parallel do default(shared)
  do j=js-1,je+1 ; do I=is-1,ie
    mask_u(I,j) = G%mask2dCu(I,j)
  enddo ; enddo

  if (associated(OBC)) then ; do n=1,OBC%number_of_segments
    ! Now project bottom depths across cell-corner points in the OBCs.  The two
    ! projections have to occur in sequence and can not be combined easily.
    if (.not. OBC%segment(n)%on_pe) cycle
    ! Use a one-sided projection of bottom depths at OBC points.
    I = OBC%segment(n)%HI%IsdB ; J = OBC%segment(n)%HI%JsdB
    if (OBC%segment(n)%is_N_or_S .and. (J >= js-1) .and. (J <= je)) then
      do I = max(is-1,OBC%segment(n)%HI%IsdB), min(ie,OBC%segment(n)%HI%IedB)
        if (OBC%segment(n)%direction == OBC_DIRECTION_N) mask_u(I,j+1) = 0.0
        if (OBC%segment(n)%direction == OBC_DIRECTION_S) mask_u(I,j) = 0.0
      enddo
    elseif (OBC%segment(n)%is_E_or_W .and. (I >= is-1) .and. (I <= je)) then
      do J = max(js-1,OBC%segment(n)%HI%JsdB), min(je,OBC%segment(n)%HI%JedB)
        if (OBC%segment(n)%direction == OBC_DIRECTION_E) mask_v(i+1,J) = 0.0
        if (OBC%segment(n)%direction == OBC_DIRECTION_W) mask_v(i,J) = 0.0
      enddo
    endif
  enddo ; endif

  !$OMP parallel do default(private) shared(u,v,h,tv,forces,visc,dt,G,GV,US,CS,use_EOS,dt_Rho0, &
  !$OMP                                     h_neglect,h_tiny,g_H_Rho0,js,je,OBC,Isq,Ieq,nz,  &
  !$OMP                                     U_bg_sq,mask_v,cdrag_sqrt,cdrag_sqrt_Z,Rho0x400_G,nkml)
  do j=js,je  ! u-point loop
    if (CS%dynamic_viscous_ML) then
      do_any = .false.
      do I=Isq,Ieq
        htot(I) = 0.0
        if (G%mask2dCu(I,j) < 0.5) then
          do_i(I) = .false. ; visc%nkml_visc_u(I,j) = nkml
        else
          do_i(I) = .true. ; do_any = .true.
          k_massive(I) = nkml
          Thtot(I) = 0.0 ; Shtot(I) = 0.0 ; Rhtot(i) = 0.0
          uhtot(I) = dt_Rho0 * forces%taux(I,j)
          vhtot(I) = 0.25 * dt_Rho0 * ((forces%tauy(i,J) + forces%tauy(i+1,J-1)) + &
                                       (forces%tauy(i,J-1) + forces%tauy(i+1,J)))

          if (CS%omega_frac >= 1.0) then ; absf = 2.0*CS%omega ; else
            absf = 0.5*(abs(G%CoriolisBu(I,J)) + abs(G%CoriolisBu(I,J-1)))
            if (CS%omega_frac > 0.0) &
              absf = sqrt(CS%omega_frac*4.0*CS%omega**2 + (1.0-CS%omega_frac)*absf**2)
          endif
          U_star = max(CS%ustar_min, 0.5 * (forces%ustar(i,j) + forces%ustar(i+1,j)))
          Idecay_len_TKE(I) = ((absf / U_star) * CS%TKE_decay) * GV%H_to_Z
        endif
      enddo

      if (do_any) then ; do k=1,nz
        if (k > nkml) then
          do_any = .false.
          if (use_EOS .and. (k==nkml+1)) then
            ! Find dRho/dT and dRho_dS.
            do I=Isq,Ieq
              press(I) = (GV%H_to_RZ*GV%g_Earth) * htot(I)
              k2 = max(1,nkml)
              I_2hlay = 1.0 / (h(i,j,k2) + h(i+1,j,k2) + h_neglect)
              T_EOS(I) = (h(i,j,k2)*tv%T(i,j,k2) + h(i+1,j,k2)*tv%T(i+1,j,k2)) * I_2hlay
              S_EOS(I) = (h(i,j,k2)*tv%S(i,j,k2) + h(i+1,j,k2)*tv%S(i+1,j,k2)) * I_2hlay
            enddo
<<<<<<< HEAD
            call calculate_density_derivs(T_EOS, S_EOS, press, dR_dT, dR_dS, &
                                          Isq-G%IsdB+1, Ieq-Isq+1, tv%eqn_of_state)
=======
            call calculate_density_derivs(T_EOS, S_EOS, press, dR_dT, dR_dS, tv%eqn_of_state, &
                                          US=US, dom=(/Isq-G%IsdB+1,Ieq-G%IsdB+1/))
>>>>>>> acf23a41
          endif

          do I=Isq,Ieq ; if (do_i(I)) then

            hlay = 0.5*(h(i,j,k) + h(i+1,j,k))
            if (hlay > h_tiny) then ! Only consider non-vanished layers.
              I_2hlay = 1.0 / (h(i,j,k) + h(i+1,j,k))
              v_at_u = 0.5 * (h(i,j,k)   * (v(i,J,k) + v(i,J-1,k)) + &
                              h(i+1,j,k) * (v(i+1,J,k) + v(i+1,J-1,k))) * I_2hlay
              Uh2 = ((uhtot(I) - htot(I)*u(I,j,k))**2 + (vhtot(I) - htot(I)*v_at_u)**2)

              if (use_EOS) then
                T_lay = (h(i,j,k)*tv%T(i,j,k) + h(i+1,j,k)*tv%T(i+1,j,k)) * I_2hlay
                S_lay = (h(i,j,k)*tv%S(i,j,k) + h(i+1,j,k)*tv%S(i+1,j,k)) * I_2hlay
                gHprime = g_H_Rho0 * (dR_dT(I) * (T_lay*htot(I) - Thtot(I)) + &
                                      dR_dS(I) * (S_lay*htot(I) - Shtot(I)))
              else
                gHprime = g_H_Rho0 * (GV%Rlay(k)*htot(I) - Rhtot(I))
              endif

              if (gHprime > 0.0) then
                RiBulk = CS%bulk_Ri_ML * exp(-htot(I) * Idecay_len_TKE(I))
                if (RiBulk * Uh2 <= (htot(I)**2) * gHprime) then
                  visc%nkml_visc_u(I,j) = real(k_massive(I))
                  do_i(I) = .false.
                elseif (RiBulk * Uh2 <= (htot(I) + hlay)**2 * gHprime) then
                  visc%nkml_visc_u(I,j) = real(k-1) + &
                    ( sqrt(RiBulk * Uh2 / gHprime) - htot(I) ) / hlay
                  do_i(I) = .false.
                endif
              endif
              k_massive(I) = k
            endif ! hlay > h_tiny

            if (do_i(I)) do_any = .true.
          endif ; enddo

          if (.not.do_any) exit ! All columns are done.
        endif

        do I=Isq,Ieq ; if (do_i(I)) then
          htot(I) = htot(I) + 0.5 * (h(i,j,k) + h(i+1,j,k))
          uhtot(I) = uhtot(I) + 0.5 * (h(i,j,k) + h(i+1,j,k)) * u(I,j,k)
          vhtot(I) = vhtot(I) + 0.25 * (h(i,j,k) * (v(i,J,k) + v(i,J-1,k)) + &
                                        h(i+1,j,k) * (v(i+1,J,k) + v(i+1,J-1,k)))
          if (use_EOS) then
            Thtot(I) = Thtot(I) + 0.5 * (h(i,j,k)*tv%T(i,j,k) + h(i+1,j,k)*tv%T(i+1,j,k))
            Shtot(I) = Shtot(I) + 0.5 * (h(i,j,k)*tv%S(i,j,k) + h(i+1,j,k)*tv%S(i+1,j,k))
          else
            Rhtot(i) = Rhtot(i) + 0.5 * (h(i,j,k) + h(i+1,j,k)) * GV%Rlay(k)
          endif
        endif ; enddo
      enddo ; endif

      if (do_any) then ; do I=Isq,Ieq ; if (do_i(I)) then
        visc%nkml_visc_u(I,j) = k_massive(I)
      endif ; enddo ; endif
    endif ! dynamic_viscous_ML

    do_any_shelf = .false.
    if (associated(forces%frac_shelf_u)) then
      do I=Isq,Ieq
        if (forces%frac_shelf_u(I,j)*G%mask2dCu(I,j) == 0.0) then
          do_i(I) = .false.
          visc%tbl_thick_shelf_u(I,j) = 0.0 ; visc%kv_tbl_shelf_u(I,j) = 0.0
        else
          do_i(I) = .true. ; do_any_shelf = .true.
        endif
      enddo
    endif

    if (do_any_shelf) then
      do k=1,nz ; do I=Isq,Ieq ; if (do_i(I)) then
        if (u(I,j,k) *(h(i+1,j,k) - h(i,j,k)) >= 0) then
          h_at_vel(i,k) = 2.0*h(i,j,k)*h(i+1,j,k) / &
                          (h(i,j,k) + h(i+1,j,k) + h_neglect)
        else
          h_at_vel(i,k) =  0.5 * (h(i,j,k) + h(i+1,j,k))
        endif
      else
        h_at_vel(I,k) = 0.0 ; ustar(I) = 0.0
      endif ; enddo ; enddo

      do I=Isq,Ieq ; if (do_i(I)) then
        htot_vel = 0.0 ; hwtot = 0.0 ; hutot = 0.0
        Thtot(I) = 0.0 ; Shtot(I) = 0.0
        if (use_EOS .or. .not.CS%linear_drag) then ; do k=1,nz
          if (htot_vel>=CS%Htbl_shelf) exit ! terminate the k loop
          hweight = MIN(CS%Htbl_shelf - htot_vel, h_at_vel(i,k))
          if (hweight <= 1.5*GV%Angstrom_H + h_neglect) cycle

          htot_vel  = htot_vel + h_at_vel(i,k)
          hwtot = hwtot + hweight

          if (.not.CS%linear_drag) then
            v_at_u = set_v_at_u(v, h, G, i, j, k, mask_v, OBC)
            hutot = hutot + hweight * sqrt(u(I,j,k)**2 + &
                                           v_at_u**2 + U_bg_sq)
          endif
          if (use_EOS) then
            Thtot(I) = Thtot(I) + hweight * 0.5 * (tv%T(i,j,k) + tv%T(i+1,j,k))
            Shtot(I) = Shtot(I) + hweight * 0.5 * (tv%S(i,j,k) + tv%S(i+1,j,k))
          endif
        enddo ; endif

        if ((.not.CS%linear_drag) .and. (hwtot > 0.0)) then
          ustar(I) = cdrag_sqrt_Z * hutot/hwtot
        else
          ustar(I) = cdrag_sqrt_Z * CS%drag_bg_vel
        endif

        if (use_EOS) then ; if (hwtot > 0.0) then
          T_EOS(I) = Thtot(I)/hwtot ; S_EOS(I) = Shtot(I)/hwtot
        else
          T_EOS(I) = 0.0 ; S_EOS(I) = 0.0
        endif ; endif
      endif ; enddo ! I-loop

      if (use_EOS) then
        call calculate_density_derivs(T_EOS, S_EOS, forces%p_surf(:,j), dR_dT, dR_dS, &
<<<<<<< HEAD
                 Isq-G%IsdB+1, Ieq-Isq+1, tv%eqn_of_state)
=======
                                      tv%eqn_of_state, US=US, dom=(/Isq-G%IsdB+1,Ieq-G%IsdB+1/))
>>>>>>> acf23a41
      endif

      do I=Isq,Ieq ; if (do_i(I)) then
  !  The 400.0 in this expression is the square of a constant proposed
  !  by Killworth and Edwards, 1999, in equation (2.20).
        ustarsq = Rho0x400_G * ustar(i)**2
        htot(i) = 0.0
        if (use_EOS) then
          Thtot(i) = 0.0 ; Shtot(i) = 0.0
          do k=1,nz-1
            if (h_at_vel(i,k) <= 0.0) cycle
            T_Lay = 0.5 * (tv%T(i,j,k) + tv%T(i+1,j,k))
            S_Lay = 0.5 * (tv%S(i,j,k) + tv%S(i+1,j,k))
            oldfn = dR_dT(i)*(T_Lay*htot(i) - Thtot(i)) + dR_dS(i)*(S_Lay*htot(i) - Shtot(i))
            if (oldfn >= ustarsq) exit

            Dfn = (dR_dT(i)*(0.5*(tv%T(i,j,k+1)+tv%T(i+1,j,k+1)) - T_Lay) + &
                   dR_dS(i)*(0.5*(tv%S(i,j,k+1)+tv%S(i+1,j,k+1)) - S_Lay)) * &
                  (h_at_vel(i,k)+htot(i))
            if ((oldfn + Dfn) <= ustarsq) then
              Dh = h_at_vel(i,k)
            else
              Dh = h_at_vel(i,k) * sqrt((ustarsq-oldfn) / (Dfn))
            endif

            htot(i) = htot(i) + Dh
            Thtot(i) = Thtot(i) + T_Lay*Dh ; Shtot(i) = Shtot(i) + S_Lay*Dh
          enddo
          if ((oldfn < ustarsq) .and. (h_at_vel(i,nz) > 0.0)) then
            T_Lay = 0.5*(tv%T(i,j,nz) + tv%T(i+1,j,nz))
            S_Lay = 0.5*(tv%S(i,j,nz) + tv%S(i+1,j,nz))
            if (dR_dT(i)*(T_Lay*htot(i) - Thtot(i)) + &
                dR_dS(i)*(S_Lay*htot(i) - Shtot(i)) < ustarsq) &
              htot(i) = htot(i) + h_at_vel(i,nz)
          endif ! Examination of layer nz.
        else  ! Use Rlay as the density variable.
          Rhtot = 0.0
          do k=1,nz-1
            Rlay = GV%Rlay(k) ; Rlb = GV%Rlay(k+1)

            oldfn = Rlay*htot(i) - Rhtot(i)
            if (oldfn >= ustarsq) exit

            Dfn = (Rlb - Rlay)*(h_at_vel(i,k)+htot(i))
            if ((oldfn + Dfn) <= ustarsq) then
              Dh = h_at_vel(i,k)
            else
              Dh = h_at_vel(i,k) * sqrt((ustarsq-oldfn) / (Dfn))
            endif

            htot(i) = htot(i) + Dh
            Rhtot(i) = Rhtot(i) + Rlay*Dh
          enddo
          if (GV%Rlay(nz)*htot(i) - Rhtot(i) < ustarsq) &
            htot(i) = htot(i) + h_at_vel(i,nz)
        endif ! use_EOS

       !visc%tbl_thick_shelf_u(I,j) = GV%H_to_Z * max(CS%Htbl_shelf_min, &
       !    htot(I) / (0.5 + sqrt(0.25 + &
       !                 (htot(i)*(G%CoriolisBu(I,J-1)+G%CoriolisBu(I,J)))**2 / &
       !                 (ustar(i)*GV%Z_to_H)**2 )) )
        ustar1 = ustar(i)*GV%Z_to_H
        h2f2 = (htot(i)*(G%CoriolisBu(I,J-1)+G%CoriolisBu(I,J)) + h_neglect*CS%omega)**2
        tbl_thick_Z = GV%H_to_Z * max(CS%Htbl_shelf_min, &
            ( htot(I)*ustar1 ) / ( 0.5*ustar1 + sqrt((0.5*ustar1)**2 + h2f2 ) ) )
        visc%tbl_thick_shelf_u(I,j) = tbl_thick_Z
        visc%Kv_tbl_shelf_u(I,j) = max(CS%Kv_TBL_min, cdrag_sqrt*ustar(i)*tbl_thick_Z)
      endif ; enddo ! I-loop
    endif ! do_any_shelf

  enddo ! j-loop at u-points

  !$OMP parallel do default(private) shared(u,v,h,tv,forces,visc,dt,G,GV,US,CS,use_EOS,dt_Rho0, &
  !$OMP                                     h_neglect,h_tiny,g_H_Rho0,is,ie,OBC,Jsq,Jeq,nz, &
  !$OMP                                     U_bg_sq,cdrag_sqrt,cdrag_sqrt_Z,Rho0x400_G,nkml,mask_u)
  do J=Jsq,Jeq  ! v-point loop
    if (CS%dynamic_viscous_ML) then
      do_any = .false.
      do i=is,ie
        htot(i) = 0.0
        if (G%mask2dCv(i,J) < 0.5) then
          do_i(i) = .false. ; visc%nkml_visc_v(i,J) = nkml
        else
          do_i(i) = .true. ; do_any = .true.
          k_massive(i) = nkml
          Thtot(i) = 0.0 ; Shtot(i) = 0.0 ; Rhtot(i) = 0.0
          vhtot(i) = dt_Rho0 * forces%tauy(i,J)
          uhtot(i) = 0.25 * dt_Rho0 * ((forces%taux(I,j) + forces%taux(I-1,j+1)) + &
                                       (forces%taux(I-1,j) + forces%taux(I,j+1)))

         if (CS%omega_frac >= 1.0) then ; absf = 2.0*CS%omega ; else
           absf = 0.5*(abs(G%CoriolisBu(I-1,J)) + abs(G%CoriolisBu(I,J)))
           if (CS%omega_frac > 0.0) &
             absf = sqrt(CS%omega_frac*4.0*CS%omega**2 + (1.0-CS%omega_frac)*absf**2)
         endif

         U_star = max(CS%ustar_min, 0.5 * (forces%ustar(i,j) + forces%ustar(i,j+1)))
         Idecay_len_TKE(i) = ((absf / U_star) * CS%TKE_decay) * GV%H_to_Z

        endif
      enddo

      if (do_any) then ; do k=1,nz
        if (k > nkml) then
          do_any = .false.
          if (use_EOS .and. (k==nkml+1)) then
            ! Find dRho/dT and dRho_dS.
            do i=is,ie
              press(i) = (GV%H_to_RZ * GV%g_Earth) * htot(i)
              k2 = max(1,nkml)
              I_2hlay = 1.0 / (h(i,j,k2) + h(i,j+1,k2) + h_neglect)
              T_EOS(i) = (h(i,j,k2)*tv%T(i,j,k2) + h(i,j+1,k2)*tv%T(i,j+1,k2)) * I_2hlay
              S_EOS(i) = (h(i,j,k2)*tv%S(i,j,k2) + h(i,j+1,k2)*tv%S(i,j+1,k2)) * I_2hlay
            enddo
            call calculate_density_derivs(T_EOS, S_EOS, press, dR_dT, dR_dS, &
<<<<<<< HEAD
                                          is-G%IsdB+1, ie-is+1, tv%eqn_of_state)
=======
                                          tv%eqn_of_state, US=US, dom=(/is-G%IsdB+1,ie-G%IsdB+1/))
>>>>>>> acf23a41
          endif

          do i=is,ie ; if (do_i(i)) then

            hlay = 0.5*(h(i,j,k) + h(i,j+1,k))
            if (hlay > h_tiny) then ! Only consider non-vanished layers.
              I_2hlay = 1.0 / (h(i,j,k) + h(i,j+1,k))
              u_at_v = 0.5 * (h(i,j,k)   * (u(I-1,j,k)   + u(I,j,k)) + &
                              h(i,j+1,k) * (u(I-1,j+1,k) + u(I,j+1,k))) * I_2hlay
              Uh2 = ((uhtot(I) - htot(I)*u_at_v)**2 + (vhtot(I) - htot(I)*v(i,J,k))**2)

              if (use_EOS) then
                T_lay = (h(i,j,k)*tv%T(i,j,k) + h(i,j+1,k)*tv%T(i,j+1,k)) * I_2hlay
                S_lay = (h(i,j,k)*tv%S(i,j,k) + h(i,j+1,k)*tv%S(i,j+1,k)) * I_2hlay
                gHprime = g_H_Rho0 * (dR_dT(i) * (T_lay*htot(i) - Thtot(i)) + &
                                      dR_dS(i) * (S_lay*htot(i) - Shtot(i)))
              else
                gHprime = g_H_Rho0 * (GV%Rlay(k)*htot(i) - Rhtot(i))
              endif

              if (gHprime > 0.0) then
                RiBulk = CS%bulk_Ri_ML * exp(-htot(i) * Idecay_len_TKE(i))
                if (RiBulk * Uh2 <= htot(i)**2 * gHprime) then
                  visc%nkml_visc_v(i,J) = real(k_massive(i))
                  do_i(i) = .false.
                elseif (RiBulk * Uh2 <= (htot(i) + hlay)**2 * gHprime) then
                  visc%nkml_visc_v(i,J) = real(k-1) + &
                    ( sqrt(RiBulk * Uh2 / gHprime) - htot(i) ) / hlay
                  do_i(i) = .false.
                endif
              endif
              k_massive(i) = k
            endif ! hlay > h_tiny

            if (do_i(i)) do_any = .true.
          endif ; enddo

          if (.not.do_any) exit ! All columns are done.
        endif

        do i=is,ie ; if (do_i(i)) then
          htot(i) = htot(i) + 0.5 * (h(i,J,k) + h(i,j+1,k))
          vhtot(i) = vhtot(i) + 0.5 * (h(i,j,k) + h(i,j+1,k)) * v(i,J,k)
          uhtot(i) = uhtot(i) + 0.25 * (h(i,j,k) * (u(I-1,j,k) + u(I,j,k)) + &
                                        h(i,j+1,k) * (u(I-1,j+1,k) + u(I,j+1,k)))
          if (use_EOS) then
            Thtot(i) = Thtot(i) + 0.5 * (h(i,j,k)*tv%T(i,j,k) + h(i,j+1,k)*tv%T(i,j+1,k))
            Shtot(i) = Shtot(i) + 0.5 * (h(i,j,k)*tv%S(i,j,k) + h(i,j+1,k)*tv%S(i,j+1,k))
          else
            Rhtot(i) = Rhtot(i) + 0.5 * (h(i,j,k) + h(i,j+1,k)) * GV%Rlay(k)
          endif
        endif ; enddo
      enddo ; endif

      if (do_any) then ; do i=is,ie ; if (do_i(i)) then
        visc%nkml_visc_v(i,J) = k_massive(i)
      endif ; enddo ; endif
    endif ! dynamic_viscous_ML

    do_any_shelf = .false.
    if (associated(forces%frac_shelf_v)) then
      do i=is,ie
        if (forces%frac_shelf_v(i,J)*G%mask2dCv(i,J) == 0.0) then
          do_i(i) = .false.
          visc%tbl_thick_shelf_v(i,J) = 0.0 ; visc%kv_tbl_shelf_v(i,J) = 0.0
        else
          do_i(i) = .true. ; do_any_shelf = .true.
        endif
      enddo
    endif

    if (do_any_shelf) then
      do k=1,nz ; do i=is,ie ; if (do_i(i)) then
        if (v(i,J,k) * (h(i,j+1,k) - h(i,j,k)) >= 0) then
          h_at_vel(i,k) = 2.0*h(i,j,k)*h(i,j+1,k) / &
                          (h(i,j,k) + h(i,j+1,k) + h_neglect)
        else
          h_at_vel(i,k) =  0.5 * (h(i,j,k) + h(i,j+1,k))
        endif
      else
        h_at_vel(I,k) = 0.0 ; ustar(i) = 0.0
      endif ; enddo ; enddo

      do i=is,ie ; if (do_i(i)) then
        htot_vel = 0.0 ; hwtot = 0.0 ; hutot = 0.0
        Thtot(i) = 0.0 ; Shtot(i) = 0.0
        if (use_EOS .or. .not.CS%linear_drag) then ; do k=1,nz
          if (htot_vel>=CS%Htbl_shelf) exit ! terminate the k loop
          hweight = MIN(CS%Htbl_shelf - htot_vel, h_at_vel(i,k))
          if (hweight <= 1.5*GV%Angstrom_H + h_neglect) cycle

          htot_vel  = htot_vel + h_at_vel(i,k)
          hwtot = hwtot + hweight

          if (.not.CS%linear_drag) then
            u_at_v = set_u_at_v(u, h, G, i, J, k, mask_u, OBC)
            hutot = hutot + hweight * sqrt(v(i,J,k)**2 + &
                                           u_at_v**2 + U_bg_sq)
          endif
          if (use_EOS) then
            Thtot(i) = Thtot(i) + hweight * 0.5 * (tv%T(i,j,k) + tv%T(i,j+1,k))
            Shtot(i) = Shtot(i) + hweight * 0.5 * (tv%S(i,j,k) + tv%S(i,j+1,k))
          endif
        enddo ; endif

        if (.not.CS%linear_drag) then ; if (hwtot > 0.0) then
          ustar(i) = cdrag_sqrt_Z * hutot/hwtot
        else
          ustar(i) = cdrag_sqrt_Z * CS%drag_bg_vel
        endif ; endif

        if (use_EOS) then ; if (hwtot > 0.0) then
          T_EOS(i) = Thtot(i)/hwtot ; S_EOS(i) = Shtot(i)/hwtot
        else
          T_EOS(i) = 0.0 ; S_EOS(i) = 0.0
        endif ; endif
      endif ; enddo ! I-loop

      if (use_EOS) then
        call calculate_density_derivs(T_EOS, S_EOS, forces%p_surf(:,j), dR_dT, dR_dS, &
<<<<<<< HEAD
                                      is-G%IsdB+1, ie-is+1, tv%eqn_of_state)
=======
                                      tv%eqn_of_state, US=US, dom=(/is-G%IsdB+1,ie-G%IsdB+1/))
>>>>>>> acf23a41
      endif

      do i=is,ie ; if (do_i(i)) then
  !  The 400.0 in this expression is the square of a constant proposed
  !  by Killworth and Edwards, 1999, in equation (2.20).
        ustarsq = Rho0x400_G * ustar(i)**2
        htot(i) = 0.0
        if (use_EOS) then
          Thtot(i) = 0.0 ; Shtot(i) = 0.0
          do k=1,nz-1
            if (h_at_vel(i,k) <= 0.0) cycle
            T_Lay = 0.5 * (tv%T(i,j,k) + tv%T(i,j+1,k))
            S_Lay = 0.5 * (tv%S(i,j,k) + tv%S(i,j+1,k))
            oldfn = dR_dT(i)*(T_Lay*htot(i) - Thtot(i)) + dR_dS(i)*(S_Lay*htot(i) - Shtot(i))
            if (oldfn >= ustarsq) exit

            Dfn = (dR_dT(i)*(0.5*(tv%T(i,j,k+1)+tv%T(i,j+1,k+1)) - T_Lay) + &
                   dR_dS(i)*(0.5*(tv%S(i,j,k+1)+tv%S(i,j+1,k+1)) - S_Lay)) * &
                  (h_at_vel(i,k)+htot(i))
            if ((oldfn + Dfn) <= ustarsq) then
              Dh = h_at_vel(i,k)
            else
              Dh = h_at_vel(i,k) * sqrt((ustarsq-oldfn) / (Dfn))
            endif

            htot(i) = htot(i) + Dh
            Thtot(i) = Thtot(i) + T_Lay*Dh ; Shtot(i) = Shtot(i) + S_Lay*Dh
          enddo
          if ((oldfn < ustarsq) .and. (h_at_vel(i,nz) > 0.0)) then
            T_Lay = 0.5*(tv%T(i,j,nz) + tv%T(i,j+1,nz))
            S_Lay = 0.5*(tv%S(i,j,nz) + tv%S(i,j+1,nz))
            if (dR_dT(i)*(T_Lay*htot(i) - Thtot(i)) + &
                dR_dS(i)*(S_Lay*htot(i) - Shtot(i)) < ustarsq) &
              htot(i) = htot(i) + h_at_vel(i,nz)
          endif ! Examination of layer nz.
        else  ! Use Rlay as the density variable.
          Rhtot = 0.0
          do k=1,nz-1
            Rlay = GV%Rlay(k) ; Rlb = GV%Rlay(k+1)

            oldfn = Rlay*htot(i) - Rhtot(i)
            if (oldfn >= ustarsq) exit

            Dfn = (Rlb - Rlay)*(h_at_vel(i,k)+htot(i))
            if ((oldfn + Dfn) <= ustarsq) then
              Dh = h_at_vel(i,k)
            else
              Dh = h_at_vel(i,k) * sqrt((ustarsq-oldfn) / (Dfn))
            endif

            htot(i) = htot(i) + Dh
            Rhtot = Rhtot + Rlay*Dh
          enddo
          if (GV%Rlay(nz)*htot(i) - Rhtot(i) < ustarsq) &
            htot(i) = htot(i) + h_at_vel(i,nz)
        endif ! use_EOS

       !visc%tbl_thick_shelf_v(i,J) = GV%H_to_Z * max(CS%Htbl_shelf_min, &
       !    htot(i) / (0.5 + sqrt(0.25 + &
       !        (htot(i)*(G%CoriolisBu(I-1,J)+G%CoriolisBu(I,J)))**2 / &
       !        (ustar(i)*GV%Z_to_H)**2 )) )
        ustar1 = ustar(i)*GV%Z_to_H
        h2f2 = (htot(i)*(G%CoriolisBu(I-1,J)+G%CoriolisBu(I,J)) + h_neglect*CS%omega)**2
        tbl_thick_Z = GV%H_to_Z * max(CS%Htbl_shelf_min, &
            ( htot(i)*ustar1 ) / ( 0.5*ustar1 + sqrt((0.5*ustar1)**2 + h2f2 ) ) )
        visc%tbl_thick_shelf_v(i,J) = tbl_thick_Z
        visc%Kv_tbl_shelf_v(i,J) = max(CS%Kv_TBL_min, cdrag_sqrt*ustar(i)*tbl_thick_Z)

      endif ; enddo ! i-loop
    endif ! do_any_shelf

  enddo ! J-loop at v-points

  if (CS%debug) then
    if (associated(visc%nkml_visc_u) .and. associated(visc%nkml_visc_v)) &
      call uvchksum("nkml_visc_[uv]", visc%nkml_visc_u, visc%nkml_visc_v, &
                    G%HI, haloshift=0, scalar_pair=.true.)
  endif
  if (CS%id_nkml_visc_u > 0) &
    call post_data(CS%id_nkml_visc_u, visc%nkml_visc_u, CS%diag)
  if (CS%id_nkml_visc_v > 0) &
    call post_data(CS%id_nkml_visc_v, visc%nkml_visc_v, CS%diag)

end subroutine set_viscous_ML

!> Register any fields associated with the vertvisc_type.
subroutine set_visc_register_restarts(HI, GV, param_file, visc, restart_CS)
  type(hor_index_type),    intent(in)    :: HI         !< A horizontal index type structure.
  type(verticalGrid_type), intent(in)    :: GV         !< The ocean's vertical grid structure.
  type(param_file_type),   intent(in)    :: param_file !< A structure to parse for run-time
                                                       !! parameters.
  type(vertvisc_type),     intent(inout) :: visc       !< A structure containing vertical
                                                       !! viscosities and related fields.
                                                       !! Allocated here.
  type(MOM_restart_CS),    pointer       :: restart_CS !< A pointer to the restart control structure.
  ! Local variables
  logical :: use_kappa_shear, KS_at_vertex
  logical :: adiabatic, useKPP, useEPBL
  logical :: use_CVMix_shear, MLE_use_PBL_MLD, use_CVMix_conv
  integer :: isd, ied, jsd, jed, nz
  real :: hfreeze !< If hfreeze > 0 [m], melt potential will be computed.
  character(len=40)  :: mdl = "MOM_set_visc"  ! This module's name.
  isd = HI%isd ; ied = HI%ied ; jsd = HI%jsd ; jed = HI%jed ; nz = GV%ke

  call get_param(param_file, mdl, "ADIABATIC", adiabatic, default=.false., &
                 do_not_log=.true.)

  use_kappa_shear = .false. ; KS_at_vertex = .false. ; use_CVMix_shear = .false.
  useKPP = .false. ; useEPBL = .false. ; use_CVMix_conv = .false.

  if (.not.adiabatic) then
    use_kappa_shear = kappa_shear_is_used(param_file)
    KS_at_vertex    = kappa_shear_at_vertex(param_file)
    use_CVMix_shear = CVMix_shear_is_used(param_file)
    use_CVMix_conv  = CVMix_conv_is_used(param_file)
    call get_param(param_file, mdl, "USE_KPP", useKPP, &
                 "If true, turns on the [CVMix] KPP scheme of Large et al., 1994, "//&
                 "to calculate diffusivities and non-local transport in the OBL.", &
                 default=.false., do_not_log=.true.)
    call get_param(param_file, mdl, "ENERGETICS_SFC_PBL", useEPBL, &
                 "If true, use an implied energetics planetary boundary "//&
                 "layer scheme to determine the diffusivity and viscosity "//&
                 "in the surface boundary layer.", default=.false., do_not_log=.true.)
  endif

  if (use_kappa_shear .or. useKPP .or. useEPBL .or. use_CVMix_shear .or. use_CVMix_conv) then
    call safe_alloc_ptr(visc%Kd_shear, isd, ied, jsd, jed, nz+1)
    call register_restart_field(visc%Kd_shear, "Kd_shear", .false., restart_CS, &
                  "Shear-driven turbulent diffusivity at interfaces", "m2 s-1", z_grid='i')
  endif
  if (useKPP .or. useEPBL .or. use_CVMix_shear .or. use_CVMix_conv .or. &
      (use_kappa_shear .and. .not.KS_at_vertex )) then
    call safe_alloc_ptr(visc%Kv_shear, isd, ied, jsd, jed, nz+1)
    call register_restart_field(visc%Kv_shear, "Kv_shear", .false., restart_CS, &
                  "Shear-driven turbulent viscosity at interfaces", "m2 s-1", z_grid='i')
  endif
  if (use_kappa_shear .and. KS_at_vertex) then
    call safe_alloc_ptr(visc%TKE_turb, HI%IsdB, HI%IedB, HI%JsdB, HI%JedB, nz+1)
    call safe_alloc_ptr(visc%Kv_shear_Bu, HI%IsdB, HI%IedB, HI%JsdB, HI%JedB, nz+1)
    call register_restart_field(visc%Kv_shear_Bu, "Kv_shear_Bu", .false., restart_CS, &
                  "Shear-driven turbulent viscosity at vertex interfaces", "m2 s-1", &
                  hor_grid="Bu", z_grid='i')
  elseif (use_kappa_shear) then
    call safe_alloc_ptr(visc%TKE_turb, isd, ied, jsd, jed, nz+1)
  endif

  if (useKPP) then
    ! MOM_bkgnd_mixing uses Kv_slow when KPP is defined.
    call safe_alloc_ptr(visc%Kv_slow, isd, ied, jsd, jed, nz+1)
  endif

  ! visc%MLD is used to communicate the state of the (e)PBL or KPP to the rest of the model
  call get_param(param_file, mdl, "MLE_USE_PBL_MLD", MLE_use_PBL_MLD, &
                 default=.false., do_not_log=.true.)
  ! visc%MLD needs to be allocated when melt potential is computed (HFREEZE>0)
  call get_param(param_file, mdl, "HFREEZE", hfreeze, &
                 default=-1.0, do_not_log=.true.)

  if (MLE_use_PBL_MLD) then
    call safe_alloc_ptr(visc%MLD, isd, ied, jsd, jed)
    call register_restart_field(visc%MLD, "MLD", .false., restart_CS, &
                  "Instantaneous active mixing layer depth", "m")
  endif

  if (hfreeze >= 0.0 .and. .not.MLE_use_PBL_MLD) then
    call safe_alloc_ptr(visc%MLD, isd, ied, jsd, jed)
  endif


end subroutine set_visc_register_restarts

!> Initializes the MOM_set_visc control structure
subroutine set_visc_init(Time, G, GV, US, param_file, diag, visc, CS, restart_CS, OBC)
  type(time_type), target, intent(in)    :: Time !< The current model time.
  type(ocean_grid_type),   intent(inout) :: G    !< The ocean's grid structure.
  type(verticalGrid_type), intent(in)    :: GV   !< The ocean's vertical grid structure.
  type(unit_scale_type),   intent(in)    :: US   !< A dimensional unit scaling type
  type(param_file_type),   intent(in)    :: param_file !< A structure to parse for run-time
                                                 !! parameters.
  type(diag_ctrl), target, intent(inout) :: diag !< A structure that is used to regulate diagnostic
                                                 !! output.
  type(vertvisc_type),     intent(inout) :: visc !< A structure containing vertical viscosities and
                                                 !! related fields.  Allocated here.
  type(set_visc_CS),       pointer       :: CS   !< A pointer that is set to point to the control
                                                 !! structure for this module
  type(MOM_restart_CS),    pointer       :: restart_CS !< A pointer to the restart control structure.
  type(ocean_OBC_type),    pointer       :: OBC  !< A pointer to an open boundary condition structure

  ! Local variables
  real    :: Csmag_chan_dflt, smag_const1, TKE_decay_dflt, bulk_Ri_ML_dflt
  real    :: Kv_background
  real    :: omega_frac_dflt
  real    :: Z_rescale     ! A rescaling factor for heights from the representation in
                           ! a restart file to the internal representation in this run.
  real    :: I_T_rescale   ! A rescaling factor for time from the internal representation in this run
                           ! to the representation in a restart file.
  real    :: Z2_T_rescale  ! A rescaling factor for vertical diffusivities and viscosities from the
                           ! representation in a restart file to the internal representation in this run.
  integer :: i, j, k, is, ie, js, je, n
  integer :: isd, ied, jsd, jed, IsdB, IedB, JsdB, JedB, nz
  logical :: default_2018_answers
  logical :: use_kappa_shear, adiabatic, use_omega
  logical :: use_CVMix_ddiff, differential_diffusion, use_KPP
  character(len=200) :: filename, tideamp_file
  type(OBC_segment_type), pointer :: segment => NULL() ! pointer to OBC segment type
  ! This include declares and sets the variable "version".
# include "version_variable.h"
  character(len=40)  :: mdl = "MOM_set_visc"  ! This module's name.

  if (associated(CS)) then
    call MOM_error(WARNING, "set_visc_init called with an associated "// &
                            "control structure.")
    return
  endif
  allocate(CS)

  CS%OBC => OBC

  is = G%isc ; ie = G%iec ; js = G%jsc ; je = G%jec
  isd = G%isd ; ied = G%ied ; jsd = G%jsd ; jed = G%jed ; nz = GV%ke
  IsdB = G%IsdB ; IedB = G%IedB ; JsdB = G%JsdB ; JedB = G%JedB

  CS%diag => diag

  ! Set default, read and log parameters
  call log_version(param_file, mdl, version, "")
  CS%RiNo_mix = .false. ; use_CVMix_ddiff = .false.
  differential_diffusion = .false.
  call get_param(param_file, mdl, "INPUTDIR", CS%inputdir, default=".")
  CS%inputdir = slasher(CS%inputdir)
  call get_param(param_file, mdl, "DEFAULT_2018_ANSWERS", default_2018_answers, &
                 "This sets the default value for the various _2018_ANSWERS parameters.", &
                 default=.true.)
  call get_param(param_file, mdl, "SET_VISC_2018_ANSWERS", CS%answers_2018, &
                 "If true, use the order of arithmetic and expressions that recover the "//&
                 "answers from the end of 2018.  Otherwise, use updated and more robust "//&
                 "forms of the same expressions.", default=default_2018_answers)
  call get_param(param_file, mdl, "BOTTOMDRAGLAW", CS%bottomdraglaw, &
                 "If true, the bottom stress is calculated with a drag "//&
                 "law of the form c_drag*|u|*u. The velocity magnitude "//&
                 "may be an assumed value or it may be based on the "//&
                 "actual velocity in the bottommost HBBL, depending on "//&
                 "LINEAR_DRAG.", default=.true.)
  call get_param(param_file, mdl, "CHANNEL_DRAG", CS%Channel_drag, &
                 "If true, the bottom drag is exerted directly on each "//&
                 "layer proportional to the fraction of the bottom it "//&
                 "overlies.", default=.false.)
  call get_param(param_file, mdl, "LINEAR_DRAG", CS%linear_drag, &
                 "If LINEAR_DRAG and BOTTOMDRAGLAW are defined the drag "//&
                 "law is cdrag*DRAG_BG_VEL*u.", default=.false.)
  call get_param(param_file, mdl, "ADIABATIC", adiabatic, default=.false., &
                 do_not_log=.true.)
  if (adiabatic) then
    call log_param(param_file, mdl, "ADIABATIC",adiabatic, &
                 "There are no diapycnal mass fluxes if ADIABATIC is "//&
                 "true. This assumes that KD = KDML = 0.0 and that "//&
                 "there is no buoyancy forcing, but makes the model "//&
                 "faster by eliminating subroutine calls.", default=.false.)
  endif

  if (.not.adiabatic) then
    CS%RiNo_mix = kappa_shear_is_used(param_file)
    call get_param(param_file, mdl, "DOUBLE_DIFFUSION", differential_diffusion, &
                 "If true, increase diffusivites for temperature or salt "//&
                 "based on double-diffusive parameterization from MOM4/KPP.", &
                 default=.false.)
    use_CVMix_ddiff = CVMix_ddiff_is_used(param_file)
  endif

  call get_param(param_file, mdl, "PRANDTL_TURB", visc%Prandtl_turb, &
                 "The turbulent Prandtl number applied to shear "//&
                 "instability.", units="nondim", default=1.0)
  call get_param(param_file, mdl, "DEBUG", CS%debug, default=.false.)

  call get_param(param_file, mdl, "DYNAMIC_VISCOUS_ML", CS%dynamic_viscous_ML, &
                 "If true, use a bulk Richardson number criterion to "//&
                 "determine the mixed layer thickness for viscosity.", &
                 default=.false.)
  if (CS%dynamic_viscous_ML) then
    call get_param(param_file, mdl, "BULK_RI_ML", bulk_Ri_ML_dflt, default=0.0)
    call get_param(param_file, mdl, "BULK_RI_ML_VISC", CS%bulk_Ri_ML, &
                 "The efficiency with which mean kinetic energy released "//&
                 "by mechanically forced entrainment of the mixed layer "//&
                 "is converted to turbulent kinetic energy.  By default, "//&
                 "BULK_RI_ML_VISC = BULK_RI_ML or 0.", units="nondim", &
                 default=bulk_Ri_ML_dflt)
    call get_param(param_file, mdl, "TKE_DECAY", TKE_decay_dflt, default=0.0)
    call get_param(param_file, mdl, "TKE_DECAY_VISC", CS%TKE_decay, &
                 "TKE_DECAY_VISC relates the vertical rate of decay of "//&
                 "the TKE available for mechanical entrainment to the "//&
                 "natural Ekman depth for use in calculating the dynamic "//&
                 "mixed layer viscosity.  By default, "//&
                 "TKE_DECAY_VISC = TKE_DECAY or 0.", units="nondim", &
                 default=TKE_decay_dflt)
    call get_param(param_file, mdl, "ML_USE_OMEGA", use_omega, &
                 "If true, use the absolute rotation rate instead of the "//&
                 "vertical component of rotation when setting the decay "//&
                   "scale for turbulence.", default=.false., do_not_log=.true.)
    omega_frac_dflt = 0.0
    if (use_omega) then
      call MOM_error(WARNING, "ML_USE_OMEGA is depricated; use ML_OMEGA_FRAC=1.0 instead.")
      omega_frac_dflt = 1.0
    endif
    call get_param(param_file, mdl, "ML_OMEGA_FRAC", CS%omega_frac, &
                   "When setting the decay scale for turbulence, use this "//&
                   "fraction of the absolute rotation rate blended with the "//&
                   "local value of f, as sqrt((1-of)*f^2 + of*4*omega^2).", &
                   units="nondim", default=omega_frac_dflt)
    call get_param(param_file, mdl, "OMEGA", CS%omega, &
                 "The rotation rate of the earth.", units="s-1", &
                 default=7.2921e-5, scale=US%T_to_s)
    ! This give a minimum decay scale that is typically much less than Angstrom.
    CS%ustar_min = 2e-4*CS%omega*(GV%Angstrom_Z + GV%H_to_Z*GV%H_subroundoff)
  else
    call get_param(param_file, mdl, "OMEGA", CS%omega, &
                 "The rotation rate of the earth.", units="s-1", &
                 default=7.2921e-5, scale=US%T_to_s)
  endif

  call get_param(param_file, mdl, "HBBL", CS%Hbbl, &
                 "The thickness of a bottom boundary layer with a "//&
                 "viscosity of KVBBL if BOTTOMDRAGLAW is not defined, or "//&
                 "the thickness over which near-bottom velocities are "//&
                 "averaged for the drag law if BOTTOMDRAGLAW is defined "//&
                 "but LINEAR_DRAG is not.", units="m", fail_if_missing=.true.) ! Rescaled later
  if (CS%bottomdraglaw) then
    call get_param(param_file, mdl, "CDRAG", CS%cdrag, &
                 "CDRAG is the drag coefficient relating the magnitude of "//&
                 "the velocity field to the bottom stress. CDRAG is only "//&
                 "used if BOTTOMDRAGLAW is defined.", units="nondim", &
                 default=0.003)
    call get_param(param_file, mdl, "BBL_USE_TIDAL_BG", CS%BBL_use_tidal_bg, &
                 "Flag to use the tidal RMS amplitude in place of constant "//&
                 "background velocity for computing u* in the BBL. "//&
                 "This flag is only used when BOTTOMDRAGLAW is true and "//&
                 "LINEAR_DRAG is false.", default=.false.)
    if (CS%BBL_use_tidal_bg) then
      call get_param(param_file, mdl, "TIDEAMP_FILE", tideamp_file, &
                   "The path to the file containing the spatially varying "//&
                   "tidal amplitudes with INT_TIDE_DISSIPATION.", default="tideamp.nc")
    else
      call get_param(param_file, mdl, "DRAG_BG_VEL", CS%drag_bg_vel, &
                   "DRAG_BG_VEL is either the assumed bottom velocity (with "//&
                   "LINEAR_DRAG) or an unresolved  velocity that is "//&
                   "combined with the resolved velocity to estimate the "//&
                   "velocity magnitude.  DRAG_BG_VEL is only used when "//&
                   "BOTTOMDRAGLAW is defined.", units="m s-1", default=0.0, scale=US%m_s_to_L_T)
    endif
    call get_param(param_file, mdl, "BBL_USE_EOS", CS%BBL_use_EOS, &
                 "If true, use the equation of state in determining the "//&
                 "properties of the bottom boundary layer.  Otherwise use "//&
                 "the layer target potential densities.", default=.false.)
  endif
  call get_param(param_file, mdl, "BBL_THICK_MIN", CS%BBL_thick_min, &
                 "The minimum bottom boundary layer thickness that can be "//&
                 "used with BOTTOMDRAGLAW. This might be "//&
                 "Kv/(cdrag*drag_bg_vel) to give Kv as the minimum "//&
                 "near-bottom viscosity.", units="m", default=0.0)  ! Rescaled later
  call get_param(param_file, mdl, "HTBL_SHELF_MIN", CS%Htbl_shelf_min, &
                 "The minimum top boundary layer thickness that can be "//&
                 "used with BOTTOMDRAGLAW. This might be "//&
                 "Kv/(cdrag*drag_bg_vel) to give Kv as the minimum "//&
                 "near-top viscosity.", units="m", default=CS%BBL_thick_min, scale=GV%m_to_H)
  call get_param(param_file, mdl, "HTBL_SHELF", CS%Htbl_shelf, &
                 "The thickness over which near-surface velocities are "//&
                 "averaged for the drag law under an ice shelf.  By "//&
                 "default this is the same as HBBL", units="m", default=CS%Hbbl, scale=GV%m_to_H)
  ! These unit conversions are out outside the get_param calls because the are also defaults.
  CS%Hbbl = CS%Hbbl * GV%m_to_H                   ! Rescale
  CS%BBL_thick_min = CS%BBL_thick_min * GV%m_to_H ! Rescale

  call get_param(param_file, mdl, "KV", Kv_background, &
                 "The background kinematic viscosity in the interior. "//&
                 "The molecular value, ~1e-6 m2 s-1, may be used.", &
                 units="m2 s-1", fail_if_missing=.true.)

  call get_param(param_file, mdl, "USE_KPP", use_KPP, &
                 "If true, turns on the [CVMix] KPP scheme of Large et al., 1994, "//&
                 "to calculate diffusivities and non-local transport in the OBL.", &
                 do_not_log=.true., default=.false.)

  call get_param(param_file, mdl, "KV_BBL_MIN", CS%KV_BBL_min, &
                 "The minimum viscosities in the bottom boundary layer.", &
                 units="m2 s-1", default=Kv_background, scale=US%m2_s_to_Z2_T)
  call get_param(param_file, mdl, "KV_TBL_MIN", CS%KV_TBL_min, &
                 "The minimum viscosities in the top boundary layer.", &
                 units="m2 s-1", default=Kv_background, scale=US%m2_s_to_Z2_T)

  if (CS%Channel_drag) then
    call get_param(param_file, mdl, "SMAG_LAP_CONST", smag_const1, default=-1.0)

    cSmag_chan_dflt = 0.15
    if (smag_const1 >= 0.0) cSmag_chan_dflt = smag_const1

    call get_param(param_file, mdl, "SMAG_CONST_CHANNEL", CS%c_Smag, &
                 "The nondimensional Laplacian Smagorinsky constant used "//&
                 "in calculating the channel drag if it is enabled.  The "//&
                 "default is to use the same value as SMAG_LAP_CONST if "//&
                 "it is defined, or 0.15 if it is not. The value used is "//&
                 "also 0.15 if the specified value is negative.", &
                 units="nondim", default=cSmag_chan_dflt)
    if (CS%c_Smag < 0.0) CS%c_Smag = 0.15
  endif

  if (CS%RiNo_mix .and. kappa_shear_at_vertex(param_file)) then
    ! This is necessary for reproduciblity across restarts in non-symmetric mode.
    call pass_var(visc%Kv_shear_Bu, G%Domain, position=CORNER, complete=.true.)
  endif

  if (CS%bottomdraglaw) then
    allocate(visc%bbl_thick_u(IsdB:IedB,jsd:jed)) ; visc%bbl_thick_u(:,:) = 0.0
    allocate(visc%kv_bbl_u(IsdB:IedB,jsd:jed)) ; visc%kv_bbl_u(:,:) = 0.0
    allocate(visc%bbl_thick_v(isd:ied,JsdB:JedB)) ; visc%bbl_thick_v(:,:) = 0.0
    allocate(visc%kv_bbl_v(isd:ied,JsdB:JedB)) ; visc%kv_bbl_v(:,:) = 0.0
    allocate(visc%ustar_bbl(isd:ied,jsd:jed)) ; visc%ustar_bbl(:,:) = 0.0
    allocate(visc%TKE_bbl(isd:ied,jsd:jed)) ; visc%TKE_bbl(:,:) = 0.0

    CS%id_bbl_thick_u = register_diag_field('ocean_model', 'bbl_thick_u', &
       diag%axesCu1, Time, 'BBL thickness at u points', 'm', conversion=US%Z_to_m)
    CS%id_kv_bbl_u = register_diag_field('ocean_model', 'kv_bbl_u', diag%axesCu1, &
       Time, 'BBL viscosity at u points', 'm2 s-1', conversion=US%Z2_T_to_m2_s)
    CS%id_bbl_u = register_diag_field('ocean_model', 'bbl_u', diag%axesCu1, &
       Time, 'BBL mean u current', 'm s-1', conversion=US%L_T_to_m_s)
    if (CS%id_bbl_u>0) then
      allocate(CS%bbl_u(IsdB:IedB,jsd:jed)) ; CS%bbl_u(:,:) = 0.0
    endif
    CS%id_bbl_thick_v = register_diag_field('ocean_model', 'bbl_thick_v', &
       diag%axesCv1, Time, 'BBL thickness at v points', 'm', conversion=US%Z_to_m)
    CS%id_kv_bbl_v = register_diag_field('ocean_model', 'kv_bbl_v', diag%axesCv1, &
       Time, 'BBL viscosity at v points', 'm2 s-1', conversion=US%Z2_T_to_m2_s)
    CS%id_bbl_v = register_diag_field('ocean_model', 'bbl_v', diag%axesCv1, &
       Time, 'BBL mean v current', 'm s-1', conversion=US%L_T_to_m_s)
    if (CS%id_bbl_v>0) then
      allocate(CS%bbl_v(isd:ied,JsdB:JedB)) ; CS%bbl_v(:,:) = 0.0
    endif
    if (CS%BBL_use_tidal_bg) then
      allocate(CS%tideamp(isd:ied,jsd:jed)) ; CS%tideamp(:,:) = 0.0
      filename = trim(CS%inputdir) // trim(tideamp_file)
      call log_param(param_file, mdl, "INPUTDIR/TIDEAMP_FILE", filename)
      call MOM_read_data(filename, 'tideamp', CS%tideamp, G%domain, timelevel=1, scale=US%m_to_Z*US%T_to_s)
      call pass_var(CS%tideamp,G%domain)
    endif
  endif
  if (CS%Channel_drag) then
    allocate(visc%Ray_u(IsdB:IedB,jsd:jed,nz)) ; visc%Ray_u(:,:,:) = 0.0
    allocate(visc%Ray_v(isd:ied,JsdB:JedB,nz)) ; visc%Ray_v(:,:,:) = 0.0
    CS%id_Ray_u = register_diag_field('ocean_model', 'Rayleigh_u', diag%axesCuL, &
       Time, 'Rayleigh drag velocity at u points', 'm s-1', conversion=US%Z_to_m*US%s_to_T)
    CS%id_Ray_v = register_diag_field('ocean_model', 'Rayleigh_v', diag%axesCvL, &
       Time, 'Rayleigh drag velocity at v points', 'm s-1', conversion=US%Z_to_m*US%s_to_T)
  endif

  if (use_CVMix_ddiff .or. differential_diffusion) then
    allocate(visc%Kd_extra_T(isd:ied,jsd:jed,nz+1)) ; visc%Kd_extra_T(:,:,:) = 0.0
    allocate(visc%Kd_extra_S(isd:ied,jsd:jed,nz+1)) ; visc%Kd_extra_S(:,:,:) = 0.0
  endif

  if (CS%dynamic_viscous_ML) then
    allocate(visc%nkml_visc_u(IsdB:IedB,jsd:jed)) ; visc%nkml_visc_u(:,:) = 0.0
    allocate(visc%nkml_visc_v(isd:ied,JsdB:JedB)) ; visc%nkml_visc_v(:,:) = 0.0
    CS%id_nkml_visc_u = register_diag_field('ocean_model', 'nkml_visc_u', &
       diag%axesCu1, Time, 'Number of layers in viscous mixed layer at u points', 'm')
    CS%id_nkml_visc_v = register_diag_field('ocean_model', 'nkml_visc_v', &
       diag%axesCv1, Time, 'Number of layers in viscous mixed layer at v points', 'm')
  endif

  call register_restart_field_as_obsolete('Kd_turb','Kd_shear', restart_CS)
  call register_restart_field_as_obsolete('Kv_turb','Kv_shear', restart_CS)

  ! Account for possible changes in dimensional scaling for variables that have been
  ! read from a restart file.
  Z_rescale = 1.0
  if ((US%m_to_Z_restart /= 0.0) .and. (US%m_to_Z_restart /= US%m_to_Z)) &
    Z_rescale = US%m_to_Z / US%m_to_Z_restart
  I_T_rescale = 1.0
  if ((US%s_to_T_restart /= 0.0) .and. (US%s_to_T_restart /= US%s_to_T)) &
    I_T_rescale = US%s_to_T_restart / US%s_to_T
  Z2_T_rescale = Z_rescale**2*I_T_rescale

  if (Z2_T_rescale /= 1.0) then
    if (associated(visc%Kd_shear)) then ; if (query_initialized(visc%Kd_shear, "Kd_shear", restart_CS)) then
      do k=1,nz+1 ; do j=js,je ; do i=is,ie
        visc%Kd_shear(i,j,k) = Z2_T_rescale * visc%Kd_shear(i,j,k)
      enddo ; enddo ; enddo
    endif ; endif

    if (associated(visc%Kv_shear)) then ; if (query_initialized(visc%Kv_shear, "Kv_shear", restart_CS)) then
      do k=1,nz+1 ; do j=js,je ; do i=is,ie
        visc%Kv_shear(i,j,k) = Z2_T_rescale * visc%Kv_shear(i,j,k)
      enddo ; enddo ; enddo
    endif ; endif

    if (associated(visc%Kv_shear_Bu)) then ; if (query_initialized(visc%Kv_shear_Bu, "Kv_shear_Bu", restart_CS)) then
      do k=1,nz+1 ; do J=js-1,je ; do I=is-1,ie
        visc%Kv_shear_Bu(I,J,k) = Z2_T_rescale * visc%Kv_shear_Bu(I,J,k)
      enddo ; enddo ; enddo
    endif ; endif

  endif

end subroutine set_visc_init

!> This subroutine dellocates any memory in the set_visc control structure.
subroutine set_visc_end(visc, CS)
  type(vertvisc_type), intent(inout) :: visc !< A structure containing vertical viscosities and
                                             !! related fields.  Elements are deallocated here.
  type(set_visc_CS),   pointer       :: CS   !< The control structure returned by a previous
                                             !! call to set_visc_init.
  if (CS%bottomdraglaw) then
    deallocate(visc%bbl_thick_u) ; deallocate(visc%bbl_thick_v)
    deallocate(visc%kv_bbl_u) ; deallocate(visc%kv_bbl_v)
    if (allocated(CS%bbl_u)) deallocate(CS%bbl_u)
    if (allocated(CS%bbl_v)) deallocate(CS%bbl_v)
  endif
  if (CS%Channel_drag) then
    deallocate(visc%Ray_u) ; deallocate(visc%Ray_v)
  endif
  if (CS%dynamic_viscous_ML) then
    deallocate(visc%nkml_visc_u) ; deallocate(visc%nkml_visc_v)
  endif
  if (associated(visc%Kd_shear)) deallocate(visc%Kd_shear)
  if (associated(visc%Kv_slow)) deallocate(visc%Kv_slow)
  if (associated(visc%TKE_turb)) deallocate(visc%TKE_turb)
  if (associated(visc%Kv_shear)) deallocate(visc%Kv_shear)
  if (associated(visc%Kv_shear_Bu)) deallocate(visc%Kv_shear_Bu)
  if (associated(visc%ustar_bbl)) deallocate(visc%ustar_bbl)
  if (associated(visc%TKE_bbl)) deallocate(visc%TKE_bbl)
  if (associated(visc%taux_shelf)) deallocate(visc%taux_shelf)
  if (associated(visc%tauy_shelf)) deallocate(visc%tauy_shelf)
  if (associated(visc%tbl_thick_shelf_u)) deallocate(visc%tbl_thick_shelf_u)
  if (associated(visc%tbl_thick_shelf_v)) deallocate(visc%tbl_thick_shelf_v)
  if (associated(visc%kv_tbl_shelf_u)) deallocate(visc%kv_tbl_shelf_u)
  if (associated(visc%kv_tbl_shelf_v)) deallocate(visc%kv_tbl_shelf_v)

  deallocate(CS)
end subroutine set_visc_end

!> \namespace mom_set_visc
!!
!! This would also be the module in which other viscous quantities that are flow-independent might be set.
!! This information is transmitted to other modules via a vertvisc type structure.
!!
!! The same code is used for the two velocity components, by indirectly referencing the velocities and
!! defining a handful of direction-specific defined variables.

end module MOM_set_visc<|MERGE_RESOLUTION|>--- conflicted
+++ resolved
@@ -317,13 +317,8 @@
     do i=Isq,Ieq+1 ; p_ref(i) = tv%P_Ref ; enddo
     !$OMP parallel do default(shared)
     do k=1,nkmb ; do j=Jsq,Jeq+1
-<<<<<<< HEAD
-      call calculate_density(tv%T(:,j,k), tv%S(:,j,k), p_ref, Rml(:,j,k), start, npts, &
-                             tv%eqn_of_state)
-=======
       call calculate_density(tv%T(:,j,k), tv%S(:,j,k), p_ref, Rml(:,j,k), tv%eqn_of_state, &
-                             US=US, dom=EOSdom)
->>>>>>> acf23a41
+                             dom=EOSdom)
     enddo ; enddo
   endif
 
@@ -579,13 +574,8 @@
       do k=1,nz ; do i=is,ie
         press(i) = press(i) + (GV%H_to_RZ*GV%g_Earth) * h_vel(i,k)
       enddo ; enddo
-<<<<<<< HEAD
-      call calculate_density_derivs(T_EOS, S_EOS, press, dR_dT, dR_dS, &
-                                    is-G%IsdB+1, ie-is+1, tv%eqn_of_state)
-=======
       call calculate_density_derivs(T_EOS, S_EOS, press, dR_dT, dR_dS, tv%eqn_of_state, &
-                                    US=US, dom=(/is-G%IsdB+1,ie-G%IsdB+1/))
->>>>>>> acf23a41
+                                    dom=(/is-G%IsdB+1,ie-G%IsdB+1/))
     endif
 
     do i=is,ie ; if (do_i(i)) then
@@ -1288,13 +1278,8 @@
               T_EOS(I) = (h(i,j,k2)*tv%T(i,j,k2) + h(i+1,j,k2)*tv%T(i+1,j,k2)) * I_2hlay
               S_EOS(I) = (h(i,j,k2)*tv%S(i,j,k2) + h(i+1,j,k2)*tv%S(i+1,j,k2)) * I_2hlay
             enddo
-<<<<<<< HEAD
-            call calculate_density_derivs(T_EOS, S_EOS, press, dR_dT, dR_dS, &
-                                          Isq-G%IsdB+1, Ieq-Isq+1, tv%eqn_of_state)
-=======
             call calculate_density_derivs(T_EOS, S_EOS, press, dR_dT, dR_dS, tv%eqn_of_state, &
-                                          US=US, dom=(/Isq-G%IsdB+1,Ieq-G%IsdB+1/))
->>>>>>> acf23a41
+                                          dom=(/Isq-G%IsdB+1,Ieq-G%IsdB+1/))
           endif
 
           do I=Isq,Ieq ; if (do_i(I)) then
@@ -1415,11 +1400,7 @@
 
       if (use_EOS) then
         call calculate_density_derivs(T_EOS, S_EOS, forces%p_surf(:,j), dR_dT, dR_dS, &
-<<<<<<< HEAD
-                 Isq-G%IsdB+1, Ieq-Isq+1, tv%eqn_of_state)
-=======
-                                      tv%eqn_of_state, US=US, dom=(/Isq-G%IsdB+1,Ieq-G%IsdB+1/))
->>>>>>> acf23a41
+                                      tv%eqn_of_state, dom=(/Isq-G%IsdB+1,Ieq-G%IsdB+1/))
       endif
 
       do I=Isq,Ieq ; if (do_i(I)) then
@@ -1535,11 +1516,7 @@
               S_EOS(i) = (h(i,j,k2)*tv%S(i,j,k2) + h(i,j+1,k2)*tv%S(i,j+1,k2)) * I_2hlay
             enddo
             call calculate_density_derivs(T_EOS, S_EOS, press, dR_dT, dR_dS, &
-<<<<<<< HEAD
-                                          is-G%IsdB+1, ie-is+1, tv%eqn_of_state)
-=======
-                                          tv%eqn_of_state, US=US, dom=(/is-G%IsdB+1,ie-G%IsdB+1/))
->>>>>>> acf23a41
+                                          tv%eqn_of_state, dom=(/is-G%IsdB+1,ie-G%IsdB+1/))
           endif
 
           do i=is,ie ; if (do_i(i)) then
@@ -1660,11 +1637,7 @@
 
       if (use_EOS) then
         call calculate_density_derivs(T_EOS, S_EOS, forces%p_surf(:,j), dR_dT, dR_dS, &
-<<<<<<< HEAD
-                                      is-G%IsdB+1, ie-is+1, tv%eqn_of_state)
-=======
-                                      tv%eqn_of_state, US=US, dom=(/is-G%IsdB+1,ie-G%IsdB+1/))
->>>>>>> acf23a41
+                                      tv%eqn_of_state, dom=(/is-G%IsdB+1,ie-G%IsdB+1/))
       endif
 
       do i=is,ie ; if (do_i(i)) then
