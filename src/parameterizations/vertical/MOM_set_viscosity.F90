!> Calculates various values related to the bottom boundary layer, such as the viscosity and
!! thickness of the BBL (set_viscous_BBL).
module MOM_set_visc

! This file is part of MOM6. See LICENSE.md for the license.

use MOM_ALE,           only : ALE_CS, ALE_remap_velocities, ALE_remap_interface_vals, ALE_remap_vertex_vals
use MOM_cpu_clock,     only : cpu_clock_id, cpu_clock_begin, cpu_clock_end, CLOCK_ROUTINE
use MOM_debugging,     only : uvchksum, hchksum
use MOM_diag_mediator, only : post_data, register_diag_field, safe_alloc_ptr
use MOM_diag_mediator, only : diag_ctrl, time_type
use MOM_domains,       only : pass_var, CORNER
use MOM_error_handler, only : MOM_error, FATAL, WARNING
use MOM_file_parser,   only : get_param, log_param, log_version, param_file_type
use MOM_forcing_type,  only : forcing, mech_forcing
use MOM_grid,          only : ocean_grid_type
use MOM_hor_index,     only : hor_index_type
use MOM_io,            only : slasher, MOM_read_data
use MOM_kappa_shear,   only : kappa_shear_is_used, kappa_shear_at_vertex
use MOM_cvmix_shear,   only : cvmix_shear_is_used
use MOM_cvmix_conv,    only : cvmix_conv_is_used
use MOM_CVMix_ddiff,   only : CVMix_ddiff_is_used
use MOM_restart,       only : register_restart_field, query_initialized, MOM_restart_CS
use MOM_restart,       only : register_restart_field_as_obsolete
use MOM_safe_alloc,    only : safe_alloc_ptr, safe_alloc_alloc
use MOM_unit_scaling,  only : unit_scale_type
use MOM_variables,     only : thermo_var_ptrs, vertvisc_type, porous_barrier_type
use MOM_verticalGrid,  only : verticalGrid_type
use MOM_EOS,           only : calculate_density, calculate_density_derivs
use MOM_open_boundary, only : ocean_OBC_type, OBC_NONE, OBC_DIRECTION_E
use MOM_open_boundary, only : OBC_DIRECTION_W, OBC_DIRECTION_N, OBC_DIRECTION_S
use MOM_open_boundary, only : OBC_segment_type

implicit none ; private

#include <MOM_memory.h>

public set_viscous_BBL, set_viscous_ML, set_visc_init, set_visc_end
<<<<<<< HEAD
public set_visc_register_restarts, set_u_at_v, set_v_at_u
=======
public set_visc_register_restarts, remap_vertvisc_aux_vars
>>>>>>> 47f737f5

! A note on unit descriptions in comments: MOM6 uses units that can be rescaled for dimensional
! consistency testing. These are noted in comments with units like Z, H, L, and T, along with
! their mks counterparts with notation like "a velocity [Z T-1 ~> m s-1]".  If the units
! vary with the Boussinesq approximation, the Boussinesq variant is given first.

!> Control structure for MOM_set_visc
type, public :: set_visc_CS ; private
  logical :: initialized = .false. !< True if this control structure has been initialized.
  real    :: Hbbl           !< The static bottom boundary layer thickness [H ~> m or kg m-2].
                            !! Runtime parameter `HBBL`.
  real    :: cdrag          !< The quadratic drag coefficient [nondim].
                            !! Runtime parameter `CDRAG`.
  real    :: c_Smag         !< The Laplacian Smagorinsky coefficient for
                            !! calculating the drag in channels [nondim].
  real    :: drag_bg_vel    !< An assumed unresolved background velocity for
                            !! calculating the bottom drag [L T-1 ~> m s-1].
                            !! Runtime parameter `DRAG_BG_VEL`.
  real    :: BBL_thick_min  !< The minimum bottom boundary layer thickness [H ~> m or kg m-2].
                            !! This might be Kv / (cdrag * drag_bg_vel) to give
                            !! Kv as the minimum near-bottom viscosity.
  real    :: Htbl_shelf     !< A nominal thickness of the surface boundary layer for use
                            !! in calculating the near-surface velocity [H ~> m or kg m-2].
  real    :: Htbl_shelf_min !< The minimum surface boundary layer thickness [H ~> m or kg m-2].
  real    :: KV_BBL_min     !< The minimum viscosity in the bottom boundary layer [Z2 T-1 ~> m2 s-1].
  real    :: KV_TBL_min     !< The minimum viscosity in the top boundary layer [Z2 T-1 ~> m2 s-1].
  logical :: bottomdraglaw  !< If true, the  bottom stress is calculated with a
                            !! drag law c_drag*|u|*u. The velocity magnitude
                            !! may be an assumed value or it may be based on the
                            !! actual velocity in the bottommost `HBBL`, depending
                            !! on whether linear_drag is true.
                            !! Runtime parameter `BOTTOMDRAGLAW`.
  logical :: body_force_drag !< If true, the bottom stress is imposed as an explicit body force
                            !! applied over a fixed distance from the bottom, rather than as an
                            !! implicit calculation based on an enhanced near-bottom viscosity.
  logical :: BBL_use_EOS    !< If true, use the equation of state in determining
                            !! the properties of the bottom boundary layer.
  logical :: linear_drag    !< If true, the drag law is cdrag*`DRAG_BG_VEL`*u.
                            !! Runtime parameter `LINEAR_DRAG`.
  logical :: Channel_drag   !< If true, the drag is exerted directly on each layer
                            !! according to what fraction of the bottom they overlie.
  real    :: Chan_drag_max_vol !< The maximum bottom boundary layer volume within which the
                            !! channel drag is applied, normalized by the full cell area,
                            !! or a negative value to apply no maximum [H ~> m or kg m-2].
  logical :: correct_BBL_bounds !< If true, uses the correct bounds on the BBL thickness and
                            !! viscosity so that the bottom layer feels the intended drag.
  logical :: RiNo_mix       !< If true, use Richardson number dependent mixing.
  logical :: dynamic_viscous_ML !< If true, use a bulk Richardson number criterion to
                            !! determine the mixed layer thickness for viscosity.
  real    :: bulk_Ri_ML     !< The bulk mixed layer used to determine the
                            !! thickness of the viscous mixed layer [nondim]
  real    :: omega          !<   The Earth's rotation rate [T-1 ~> s-1].
  real    :: ustar_min      !< A minimum value of ustar to avoid numerical
                            !! problems [Z T-1 ~> m s-1].  If the value is small enough,
                            !! this should not affect the solution.
  real    :: TKE_decay      !< The ratio of the natural Ekman depth to the TKE
                            !! decay scale [nondim]
  real    :: omega_frac     !<   When setting the decay scale for turbulence, use this
                            !! fraction of the absolute rotation rate blended with the local
                            !! value of f, as sqrt((1-of)*f^2 + of*4*omega^2) [nondim]
  integer :: answer_date    !< The vintage of the order of arithmetic and expressions in the set
                            !! viscosity calculations.  Values below 20190101 recover the answers
                            !! from the end of 2018, while higher values use updated and more robust
                            !! forms of the same expressions.
  logical :: debug          !< If true, write verbose checksums for debugging purposes.
  logical :: BBL_use_tidal_bg !< If true, use a tidal background amplitude for the bottom velocity
                            !! when computing the bottom stress.
  character(len=200) :: inputdir !< The directory for input files.
  type(ocean_OBC_type), pointer :: OBC => NULL() !< Open boundaries control structure
  type(diag_ctrl), pointer :: diag => NULL() !< A structure that is used to
                            !! regulate the timing of diagnostic output.
  ! Allocatable data arrays
  real, allocatable, dimension(:,:) :: tideamp !< RMS tidal amplitude at h points [Z T-1 ~> m s-1]
  ! Diagnostic arrays
  real, allocatable, dimension(:,:) :: bbl_u !< BBL mean U current [L T-1 ~> m s-1]
  real, allocatable, dimension(:,:) :: bbl_v !< BBL mean V current [L T-1 ~> m s-1]
  !>@{ Diagnostics handles
  integer :: id_bbl_thick_u = -1, id_kv_bbl_u = -1, id_bbl_u = -1
  integer :: id_bbl_thick_v = -1, id_kv_bbl_v = -1, id_bbl_v = -1
  integer :: id_Ray_u = -1, id_Ray_v = -1
  integer :: id_nkml_visc_u = -1, id_nkml_visc_v = -1
  !>@}
end type set_visc_CS

contains

!> Calculates the thickness of the bottom boundary layer and the viscosity within that layer.
subroutine set_viscous_BBL(u, v, h, tv, visc, G, GV, US, CS, pbv)
  type(ocean_grid_type),    intent(inout) :: G    !< The ocean's grid structure.
  type(verticalGrid_type),  intent(in)    :: GV   !< The ocean's vertical grid structure.
  type(unit_scale_type),    intent(in)    :: US   !< A dimensional unit scaling type
  real, dimension(SZIB_(G),SZJ_(G),SZK_(GV)), &
                            intent(in)    :: u    !< The zonal velocity [L T-1 ~> m s-1].
  real, dimension(SZI_(G),SZJB_(G),SZK_(GV)), &
                            intent(in)    :: v    !< The meridional velocity [L T-1 ~> m s-1].
  real, dimension(SZI_(G),SZJ_(G),SZK_(GV)), &
                            intent(in)    :: h    !< Layer thicknesses [H ~> m or kg m-2].
  type(thermo_var_ptrs),    intent(in)    :: tv   !< A structure containing pointers to any
                                                  !! available thermodynamic fields. Absent fields
                                                  !! have NULL pointers.
  type(vertvisc_type),      intent(inout) :: visc !< A structure containing vertical viscosities and
                                                  !! related fields.
  type(set_visc_CS),        intent(inout) :: CS   !< The control structure returned by a previous
                                                  !! call to set_visc_init.
  type(porous_barrier_type),intent(in)    :: pbv  !< porous barrier fractional cell metrics

  ! Local variables
  real, dimension(SZIB_(G)) :: &
    ustar, &    !   The bottom friction velocity [Z T-1 ~> m s-1].
    T_EOS, &    !   The temperature used to calculate the partial derivatives
                ! of density with T and S [C ~> degC].
    S_EOS, &    !   The salinity used to calculate the partial derivatives
                ! of density with T and S [S ~> ppt].
    dR_dT, &    !   Partial derivative of the density in the bottom boundary
                ! layer with temperature [R C-1 ~> kg m-3 degC-1].
    dR_dS, &    !   Partial derivative of the density in the bottom boundary
                ! layer with salinity [R S-1 ~> kg m-3 ppt-1].
    press, &    !   The pressure at which dR_dT and dR_dS are evaluated [R L2 T-2 ~> Pa].
    umag_avg, & ! The average magnitude of velocities in the bottom boundary layer [L T-1 ~> m s-1].
    h_bbl_drag  ! The thickness over which to apply drag as a body force [H ~> m or kg m-2].
  real :: htot      ! Sum of the layer thicknesses up to some point [H ~> m or kg m-2].
  real :: htot_vel  ! Sum of the layer thicknesses up to some point [H ~> m or kg m-2].

  real :: Rhtot ! Running sum of thicknesses times the layer potential
                ! densities [H R ~> kg m-2 or kg2 m-5].
  real, dimension(SZIB_(G),SZJ_(G)) :: &
    D_u, &      ! Bottom depth linearly interpolated to u points [Z ~> m].
    mask_u      ! A mask that disables any contributions from u points that
                ! are land or past open boundary conditions [nondim], 0 or 1.
  real, dimension(SZI_(G),SZJB_(G)) :: &
    D_v, &      ! Bottom depth linearly interpolated to v points [Z ~> m].
    mask_v      ! A mask that disables any contributions from v points that
                ! are land or past open boundary conditions [nondim], 0 or 1.
  real, dimension(SZIB_(G),SZK_(GV)) :: &
    h_at_vel, & ! Layer thickness at a velocity point, using an upwind-biased
                ! second order accurate estimate based on the previous velocity
                ! direction [H ~> m or kg m-2].
    h_vel, &    ! Arithmetic mean of the layer thicknesses adjacent to a
                ! velocity point [H ~> m or kg m-2].
    T_vel, &    ! Arithmetic mean of the layer temperatures adjacent to a
                ! velocity point [C ~> degC].
    S_vel, &    ! Arithmetic mean of the layer salinities adjacent to a
                ! velocity point [S ~> ppt].
    Rml_vel     ! Arithmetic mean of the layer coordinate densities adjacent
                ! to a velocity point [R ~> kg m-3].

  real :: h_vel_pos        ! The arithmetic mean thickness at a velocity point
                           ! plus H_neglect to avoid 0 values [H ~> m or kg m-2].
  real :: ustarsq          ! 400 times the square of ustar, times
                           ! Rho0 divided by G_Earth and the conversion
                           ! from m to thickness units [H R ~> kg m-2 or kg2 m-5].
  real :: cdrag_sqrt_Z     ! Square root of the drag coefficient, times a unit conversion
                           ! factor from lateral lengths to vertical depths [Z L-1 ~> nondim].
  real :: cdrag_sqrt       ! Square root of the drag coefficient [nondim].
  real :: oldfn            ! The integrated energy required to
                           ! entrain up to the bottom of the layer,
                           ! divided by G_Earth [H R ~> kg m-2 or kg2 m-5].
  real :: Dfn              ! The increment in oldfn for entraining
                           ! the layer [H R ~> kg m-2 or kg2 m-5].
  real :: Dh               ! The increment in layer thickness from
                           ! the present layer [H ~> m or kg m-2].
  real :: bbl_thick        ! The thickness of the bottom boundary layer [H ~> m or kg m-2].
  real :: bbl_thick_Z      ! The thickness of the bottom boundary layer [Z ~> m].
  real :: kv_bbl           ! The bottom boundary layer viscosity [Z2 T-1 ~> m2 s-1].
  real :: C2f              ! C2f = 2*f at velocity points [T-1 ~> s-1].

  real :: U_bg_sq          ! The square of an assumed background
                           ! velocity, for calculating the mean
                           ! magnitude near the bottom for use in the
                           ! quadratic bottom drag [L2 T-2 ~> m2 s-2].
  real :: hwtot            ! Sum of the thicknesses used to calculate
                           ! the near-bottom velocity magnitude [H ~> m or kg m-2].
  real :: I_hwtot          ! The Adcroft reciprocal of hwtot [H-1 ~> m-1 or m2 kg-1].
  real :: hutot            ! Running sum of thicknesses times the velocity
                           ! magnitudes [H L T-1 ~> m2 s-1 or kg m-1 s-1].
  real :: Thtot            ! Running sum of thickness times temperature [C H ~> degC m or degC kg m-2].
  real :: Shtot            ! Running sum of thickness times salinity [S H ~> ppt m or ppt kg m-2].
  real :: hweight          ! The thickness of a layer that is within Hbbl
                           ! of the bottom [H ~> m or kg m-2].
  real :: v_at_u, u_at_v   ! v at a u point or vice versa [L T-1 ~> m s-1].
  real :: Rho0x400_G       ! 400*Rho0/G_Earth, times unit conversion factors
                           ! [R T2 H Z-2 ~> kg s2 m-4 or kg2 s2 m-7].
                           ! The 400 is a constant proposed by Killworth and Edwards, 1999.
  real, dimension(SZI_(G),SZJ_(G),max(GV%nk_rho_varies,1)) :: &
    Rml                    ! The mixed layer coordinate density [R ~> kg m-3].
  real :: p_ref(SZI_(G))   !   The pressure used to calculate the coordinate
                           ! density [R L2 T-2 ~> Pa] (usually set to 2e7 Pa = 2000 dbar).

  real :: D_vel            ! The bottom depth at a velocity point [H ~> m or kg m-2].
  real :: Dp, Dm           ! The depths at the edges of a velocity cell [H ~> m or kg m-2].
  real :: a                ! a is the curvature of the bottom depth across a
                           ! cell, times the cell width squared [H ~> m or kg m-2].
  real :: a_3, a_12        ! a/3 and a/12 [H ~> m or kg m-2].
  real :: C24_a            ! 24/a [H-1 ~> m-1 or m2 kg-1].
  real :: slope            ! The absolute value of the bottom depth slope across
                           ! a cell times the cell width [H ~> m or kg m-2].
  real :: apb_4a, ax2_3apb ! Various nondimensional ratios of a and slope [nondim].
  real :: a2x48_apb3, Iapb, Ibma_2 ! Combinations of a and slope [H-1 ~> m-1 or m2 kg-1].
  ! All of the following "volumes" have units of thickness because they are normalized
  ! by the full horizontal area of a velocity cell.
  real :: Vol_bbl_chan     ! The volume of the bottom boundary layer as used in the channel
                           ! drag parameterization, normalized by the full horizontal area
                           ! of the velocity cell [H ~> m or kg m-2].
  real :: Vol_open         ! The cell volume above which it is open [H ~> m or kg m-2].
  real :: Vol_direct       ! With less than Vol_direct [H ~> m or kg m-2], there is a direct
                           ! solution of a cubic equation for L.
  real :: Vol_2_reg        ! The cell volume above which there are two separate
                           ! open areas that must be integrated [H ~> m or kg m-2].
  real :: vol              ! The volume below the interface whose normalized
                           ! width is being sought [H ~> m or kg m-2].
  real :: vol_below        ! The volume below the interface below the one that
                           ! is currently under consideration [H ~> m or kg m-2].
  real :: Vol_err          ! The error in the volume with the latest estimate of
                           ! L, or the error for the interface below [H ~> m or kg m-2].
  real :: Vol_quit         ! The volume error below which to quit iterating [H ~> m or kg m-2].
  real :: Vol_tol          ! A volume error tolerance [H ~> m or kg m-2].
  real :: L(SZK_(GV)+1)    ! The fraction of the full cell width that is open at
                           ! the depth of each interface [nondim].
  real :: L_direct         ! The value of L above volume Vol_direct [nondim].
  real :: L_max, L_min     ! Upper and lower bounds on the correct value for L  [nondim].
  real :: Vol_err_max      ! The volume error for the upper bound on the correct value for L [H ~> m or kg m-2]
  real :: Vol_err_min      ! The volume error for the lower bound on the correct value for L [H ~> m or kg m-2]
  real :: Vol_0            ! A deeper volume with known width L0 [H ~> m or kg m-2].
  real :: L0               ! The value of L above volume Vol_0 [nondim].
  real :: dVol             ! vol - Vol_0 [H ~> m or kg m-2].
  real :: dV_dL2           ! The partial derivative of volume with L squared
                           ! evaluated at L=L0 [H ~> m or kg m-2].
  real :: h_neglect        ! A thickness that is so small it is usually lost
                           ! in roundoff and can be neglected [H ~> m or kg m-2].
  real :: ustH             ! ustar converted to units of H T-1 [H T-1 ~> m s-1 or kg m-2 s-1].
  real :: root             ! A temporary variable [H T-1 ~> m s-1 or kg m-2 s-1].

  real :: Cell_width       ! The transverse width of the velocity cell [L ~> m].
  real :: Rayleigh         ! A nondimensional value that is multiplied by the layer's
                           ! velocity magnitude to give the Rayleigh drag velocity, times
                           ! a lateral to vertical distance conversion factor [Z L-1 ~> nondim].
  real :: gam              ! The ratio of the change in the open interface width
                           ! to the open interface width atop a cell [nondim].
  real :: BBL_frac         ! The fraction of a layer's drag that goes into the
                           ! viscous bottom boundary layer [nondim].
  real :: BBL_visc_frac    ! The fraction of all the drag that is expressed as
                           ! a viscous bottom boundary layer [nondim].
  real :: h_bbl_fr         ! The fraction of the bottom boundary layer in a layer [nondim].
  real :: h_sum            ! The sum of the thicknesses of the layers below the one being
                           ! worked on [H ~> m or kg m-2].
  real, parameter :: C1_3 = 1.0/3.0, C1_6 = 1.0/6.0, C1_12 = 1.0/12.0 ! Rational constants [nondim]
  real :: C2pi_3           ! An irrational constant, 2/3 pi. [nondim]
  real :: tmp              ! A temporary variable, sometimes in [Z ~> m]
  real :: tmp_val_m1_to_p1 ! A temporary variable [nondim]
  real :: curv_tol         ! Numerator of curvature cubed, used to estimate
                           ! accuracy of a single L(:) Newton iteration [H5 ~> m5 or kg5 m-10]
  logical :: use_L0, do_one_L_iter    ! Control flags for L(:) Newton iteration
  logical :: use_BBL_EOS, do_i(SZIB_(G))
  integer, dimension(2) :: EOSdom ! The computational domain for the equation of state
  integer :: i, j, k, is, ie, js, je, Isq, Ieq, Jsq, Jeq, nz, m, n, K2, nkmb, nkml
  integer :: itt, maxitt=20
  type(ocean_OBC_type), pointer :: OBC => NULL()

  is = G%isc ; ie = G%iec ; js = G%jsc ; je = G%jec ; nz = GV%ke
  Isq = G%isc-1 ; Ieq = G%IecB ; Jsq = G%jsc-1 ; Jeq = G%JecB
  nkmb = GV%nk_rho_varies ; nkml = GV%nkml
  h_neglect = GV%H_subroundoff
  Rho0x400_G = 400.0*(GV%Rho0 / (US%L_to_Z**2 * GV%g_Earth)) * GV%Z_to_H
  Vol_quit = 0.9*GV%Angstrom_H + h_neglect
  C2pi_3 = 8.0*atan(1.0)/3.0

  if (.not.CS%initialized) call MOM_error(FATAL,"MOM_set_viscosity(BBL): "//&
         "Module must be initialized before it is used.")

  if (.not.CS%bottomdraglaw) return

  if (CS%debug) then
    call uvchksum("Start set_viscous_BBL [uv]", u, v, G%HI, haloshift=1, scale=US%L_T_to_m_s)
    call hchksum(h,"Start set_viscous_BBL h", G%HI, haloshift=1, scale=GV%H_to_m)
    if (associated(tv%T)) call hchksum(tv%T, "Start set_viscous_BBL T", G%HI, haloshift=1, scale=US%C_to_degC)
    if (associated(tv%S)) call hchksum(tv%S, "Start set_viscous_BBL S", G%HI, haloshift=1, scale=US%S_to_ppt)
  endif

  use_BBL_EOS = associated(tv%eqn_of_state) .and. CS%BBL_use_EOS
  OBC => CS%OBC

  U_bg_sq = CS%drag_bg_vel * CS%drag_bg_vel
  cdrag_sqrt = sqrt(CS%cdrag)
  cdrag_sqrt_Z = US%L_to_Z * sqrt(CS%cdrag)
  K2 = max(nkmb+1, 2)

!  With a linear drag law, the friction velocity is already known.
!  if (CS%linear_drag) ustar(:) = cdrag_sqrt_Z*CS%drag_bg_vel

  if ((nkml>0) .and. .not.use_BBL_EOS) then
    EOSdom(1) = Isq - (G%isd-1) ;  EOSdom(2) = G%iec+1 - (G%isd-1)
    do i=Isq,Ieq+1 ; p_ref(i) = tv%P_Ref ; enddo
    !$OMP parallel do default(shared)
    do k=1,nkmb ; do j=Jsq,Jeq+1
      call calculate_density(tv%T(:,j,k), tv%S(:,j,k), p_ref, Rml(:,j,k), tv%eqn_of_state, &
                             EOSdom)
    enddo ; enddo
  endif

  !$OMP parallel do default(shared)
  do J=js-1,je ; do i=is-1,ie+1
    D_v(i,J) = 0.5*(G%bathyT(i,j) + G%bathyT(i,j+1)) + G%Z_ref
    mask_v(i,J) = G%mask2dCv(i,J)
  enddo ; enddo
  !$OMP parallel do default(shared)
  do j=js-1,je+1 ; do I=is-1,ie
    D_u(I,j) = 0.5*(G%bathyT(i,j) + G%bathyT(i+1,j)) + G%Z_ref
    mask_u(I,j) = G%mask2dCu(I,j)
  enddo ; enddo

  if (associated(OBC)) then ; do n=1,OBC%number_of_segments
    if (.not. OBC%segment(n)%on_pe) cycle
    ! Use a one-sided projection of bottom depths at OBC points.
    I = OBC%segment(n)%HI%IsdB ; J = OBC%segment(n)%HI%JsdB
    if (OBC%segment(n)%is_N_or_S .and. (J >= js-1) .and. (J <= je)) then
      do i = max(is-1,OBC%segment(n)%HI%isd), min(ie+1,OBC%segment(n)%HI%ied)
        if (OBC%segment(n)%direction == OBC_DIRECTION_N) D_v(i,J) = G%bathyT(i,j) + G%Z_ref
        if (OBC%segment(n)%direction == OBC_DIRECTION_S) D_v(i,J) = G%bathyT(i,j+1) + G%Z_ref
      enddo
    elseif (OBC%segment(n)%is_E_or_W .and. (I >= is-1) .and. (I <= ie)) then
      do j = max(js-1,OBC%segment(n)%HI%jsd), min(je+1,OBC%segment(n)%HI%jed)
        if (OBC%segment(n)%direction == OBC_DIRECTION_E) D_u(I,j) = G%bathyT(i,j) + G%Z_ref
        if (OBC%segment(n)%direction == OBC_DIRECTION_W) D_u(I,j) = G%bathyT(i+1,j) + G%Z_ref
      enddo
    endif
  enddo ; endif
  if (associated(OBC)) then ; do n=1,OBC%number_of_segments
    ! Now project bottom depths across cell-corner points in the OBCs.  The two
    ! projections have to occur in sequence and can not be combined easily.
    if (.not. OBC%segment(n)%on_pe) cycle
    ! Use a one-sided projection of bottom depths at OBC points.
    I = OBC%segment(n)%HI%IsdB ; J = OBC%segment(n)%HI%JsdB
    if (OBC%segment(n)%is_N_or_S .and. (J >= js-1) .and. (J <= je)) then
      do I = max(is-1,OBC%segment(n)%HI%IsdB), min(ie,OBC%segment(n)%HI%IedB)
        if (OBC%segment(n)%direction == OBC_DIRECTION_N) then
          D_u(I,j+1) = D_u(I,j) ;  mask_u(I,j+1) = 0.0
        elseif (OBC%segment(n)%direction == OBC_DIRECTION_S) then
          D_u(I,j) = D_u(I,j+1) ; mask_u(I,j) = 0.0
        endif
      enddo
    elseif (OBC%segment(n)%is_E_or_W .and. (I >= is-1) .and. (I <= ie)) then
      do J = max(js-1,OBC%segment(n)%HI%JsdB), min(je,OBC%segment(n)%HI%JedB)
        if (OBC%segment(n)%direction == OBC_DIRECTION_E) then
          D_v(i+1,J) = D_v(i,J) ; mask_v(i+1,J) = 0.0
        elseif (OBC%segment(n)%direction == OBC_DIRECTION_W) then
          D_v(i,J) = D_v(i+1,J) ;  mask_v(i,J) = 0.0
        endif
      enddo
    endif
  enddo ; endif

  if (.not.use_BBL_EOS) Rml_vel(:,:) = 0.0

  if (allocated(visc%Ray_u)) visc%Ray_u(:,:,:) = 0.0
  if (allocated(visc%Ray_v)) visc%Ray_v(:,:,:) = 0.0

  !$OMP parallel do default(private) shared(u,v,h,tv,visc,G,GV,US,CS,Rml,nz,nkmb, &
  !$OMP                                     nkml,Isq,Ieq,Jsq,Jeq,h_neglect,Rho0x400_G,C2pi_3, &
  !$OMP                                     U_bg_sq,cdrag_sqrt_Z,cdrag_sqrt,K2,use_BBL_EOS,   &
  !$OMP                                     OBC,maxitt,D_u,D_v,mask_u,mask_v, pbv) &
  !$OMP                              firstprivate(Vol_quit)
  do j=Jsq,Jeq ; do m=1,2

    if (m==1) then
      ! m=1 refers to u-points
      if (j<G%Jsc) cycle
      is = Isq ; ie = Ieq
      do i=is,ie
        do_i(i) = (G%mask2dCu(I,j) > 0.0)
      enddo
    else
      ! m=2 refers to v-points
      is = G%isc ; ie = G%iec
      do i=is,ie
        do_i(i) = (G%mask2dCv(i,J) > 0.0)
      enddo
    endif

    ! Calculate thickness at velocity points (u or v depending on value of m).
    ! Also interpolate the ML density or T/S properties.
    if (m==1) then ! u-points
      do k=1,nz ; do I=is,ie
        if (do_i(I)) then
          if (u(I,j,k) *(h(i+1,j,k) - h(i,j,k)) >= 0) then
            ! If the flow is from thin to thick then bias towards the thinner thickness
            h_at_vel(I,k) = 2.0*h(i,j,k)*h(i+1,j,k) / &
                            (h(i,j,k) + h(i+1,j,k) + h_neglect)
          else
            ! If the flow is from thick to thin then use the simple average thickness
            h_at_vel(I,k) = 0.5 * (h(i,j,k) + h(i+1,j,k))
          endif
        endif
        h_vel(I,k) = 0.5 * (h(i,j,k) + h(i+1,j,k))
      enddo ; enddo
      if (use_BBL_EOS) then ; do k=1,nz ; do I=is,ie
        ! Perhaps these should be thickness weighted.
        T_vel(I,k) = 0.5 * (tv%T(i,j,k) + tv%T(i+1,j,k))
        S_vel(I,k) = 0.5 * (tv%S(i,j,k) + tv%S(i+1,j,k))
      enddo ; enddo ; else ; do k=1,nkmb ; do I=is,ie
        Rml_vel(I,k) = 0.5 * (Rml(i,j,k) + Rml(i+1,j,k))
      enddo ; enddo ; endif
    else ! v-points
      do k=1,nz ; do i=is,ie
        if (do_i(i)) then
          if (v(i,J,k) * (h(i,j+1,k) - h(i,j,k)) >= 0) then
            ! If the flow is from thin to thick then bias towards the thinner thickness
            h_at_vel(i,k) = 2.0*h(i,j,k)*h(i,j+1,k) / &
                            (h(i,j,k) + h(i,j+1,k) + h_neglect)
          else
            ! If the flow is from thick to thin then use the simple average thickness
            h_at_vel(i,k) = 0.5 * (h(i,j,k) + h(i,j+1,k))
          endif
        endif
        h_vel(i,k) = 0.5 * (h(i,j,k) + h(i,j+1,k))
      enddo ; enddo
      if (use_BBL_EOS) then ; do k=1,nz ; do i=is,ie
        T_vel(i,k) = 0.5 * (tv%T(i,j,k) + tv%T(i,j+1,k))
        S_vel(i,k) = 0.5 * (tv%S(i,j,k) + tv%S(i,j+1,k))
      enddo ; enddo ; else ; do k=1,nkmb ; do i=is,ie
        Rml_vel(i,k) = 0.5 * (Rml(i,j,k) + Rml(i,j+1,k))
      enddo ; enddo ; endif
    endif

    if (associated(OBC)) then ; if (OBC%number_of_segments > 0) then
      ! Apply a zero gradient projection of thickness across OBC points.
      if (m==1) then
        do I=is,ie ; if (do_i(I) .and. (OBC%segnum_u(I,j) /= OBC_NONE)) then
          if (OBC%segment(OBC%segnum_u(I,j))%direction == OBC_DIRECTION_E) then
            do k=1,nz
              h_at_vel(I,k) = h(i,j,k) ; h_vel(I,k) = h(i,j,k)
            enddo
            if (use_BBL_EOS) then
              do k=1,nz
                T_vel(I,k) = tv%T(i,j,k) ; S_vel(I,k) = tv%S(i,j,k)
              enddo
            else
              do k=1,nkmb
                Rml_vel(I,k) = Rml(i,j,k)
              enddo
            endif
          elseif (OBC%segment(OBC%segnum_u(I,j))%direction == OBC_DIRECTION_W) then
            do k=1,nz
              h_at_vel(I,k) = h(i+1,j,k) ; h_vel(I,k) = h(i+1,j,k)
            enddo
            if (use_BBL_EOS) then
              do k=1,nz
                T_vel(I,k) = tv%T(i+1,j,k) ; S_vel(I,k) = tv%S(i+1,j,k)
              enddo
            else
              do k=1,nkmb
                Rml_vel(I,k) = Rml(i+1,j,k)
              enddo
            endif
          endif
        endif ; enddo
      else
        do i=is,ie ; if (do_i(i) .and. (OBC%segnum_v(i,J) /= OBC_NONE)) then
          if (OBC%segment(OBC%segnum_v(i,J))%direction == OBC_DIRECTION_N) then
            do k=1,nz
              h_at_vel(i,k) = h(i,j,k) ; h_vel(i,k) = h(i,j,k)
            enddo
            if (use_BBL_EOS) then
              do k=1,nz
                T_vel(i,k) = tv%T(i,j,k) ; S_vel(i,k) = tv%S(i,j,k)
              enddo
            else
              do k=1,nkmb
                Rml_vel(i,k) = Rml(i,j,k)
              enddo
            endif
          elseif (OBC%segment(OBC%segnum_v(i,J))%direction == OBC_DIRECTION_S) then
            do k=1,nz
              h_at_vel(i,k) = h(i,j+1,k) ; h_vel(i,k) = h(i,j+1,k)
            enddo
            if (use_BBL_EOS) then
              do k=1,nz
                T_vel(i,k) = tv%T(i,j+1,k) ; S_vel(i,k) = tv%S(i,j+1,k)
              enddo
            else
              do k=1,nkmb
                Rml_vel(i,k) = Rml(i,j+1,k)
              enddo
            endif
          endif
        endif ; enddo
      endif
    endif ; endif

    if (use_BBL_EOS .or. CS%body_force_drag .or. .not.CS%linear_drag) then
      ! Calculate the mean velocity magnitude over the bottommost CS%Hbbl of
      ! the water column for determining the quadratic bottom drag.
      ! Used in ustar(i)
      do i=is,ie ; if (do_i(i)) then
        htot_vel = 0.0 ; hwtot = 0.0 ; hutot = 0.0
        Thtot = 0.0 ; Shtot = 0.0
        do k=nz,1,-1

          if (htot_vel>=CS%Hbbl) exit ! terminate the k loop

          hweight = MIN(CS%Hbbl - htot_vel, h_at_vel(i,k))
          if (hweight < 1.5*GV%Angstrom_H + h_neglect) cycle

          htot_vel  = htot_vel + h_at_vel(i,k)
          hwtot = hwtot + hweight

          if ((.not.CS%linear_drag) .and. (hweight >= 0.0)) then ; if (m==1) then
            v_at_u = set_v_at_u(v, h, G, GV, i, j, k, mask_v, OBC)
            if (CS%BBL_use_tidal_bg) then
              U_bg_sq = 0.5*( G%mask2dT(i,j)*(CS%tideamp(i,j)*CS%tideamp(i,j))+ &
                              G%mask2dT(i+1,j)*(CS%tideamp(i+1,j)*CS%tideamp(i+1,j)) )
            endif
            hutot = hutot + hweight * sqrt(u(I,j,k)*u(I,j,k) + v_at_u*v_at_u + U_bg_sq)
          else
            u_at_v = set_u_at_v(u, h, G, GV, i, j, k, mask_u, OBC)
            if (CS%BBL_use_tidal_bg) then
              U_bg_sq = 0.5*( G%mask2dT(i,j)*(CS%tideamp(i,j)*CS%tideamp(i,j))+ &
                              G%mask2dT(i,j+1)*(CS%tideamp(i,j+1)*CS%tideamp(i,j+1)) )
            endif
            hutot = hutot + hweight * sqrt(v(i,J,k)*v(i,J,k) + u_at_v*u_at_v + U_bg_sq)
          endif ; endif

          if (use_BBL_EOS .and. (hweight >= 0.0)) then
            Thtot = Thtot + hweight * T_vel(i,k)
            Shtot = Shtot + hweight * S_vel(i,k)
          endif
        enddo ! end of k loop

        ! Set u* based on u*^2 = Cdrag u_bbl^2
        if (.not.CS%linear_drag .and. (hwtot > 0.0)) then
          ustar(i) = cdrag_sqrt_Z*hutot / hwtot
        else
          ustar(i) = cdrag_sqrt_Z*CS%drag_bg_vel
        endif

        ! Find the Adcroft reciprocal of the total thickness weights
        I_hwtot = 0.0 ; if (hwtot > 0.0) I_hwtot = 1.0 / hwtot

        umag_avg(i) = hutot * I_hwtot
        h_bbl_drag(i) = hwtot

        if (use_BBL_EOS) then ; if (hwtot > 0.0) then
          T_EOS(i) = Thtot/hwtot ; S_EOS(i) = Shtot/hwtot
        else
          T_EOS(i) = 0.0 ; S_EOS(i) = 0.0
        endif ; endif

        ! Diagnostic BBL flow speed at u- and v-points.
        if (CS%id_bbl_u>0 .and. m==1) then
          if (hwtot > 0.0) CS%bbl_u(I,j) = hutot/hwtot
        elseif (CS%id_bbl_v>0 .and. m==2) then
          if (hwtot > 0.0) CS%bbl_v(i,J) = hutot/hwtot
        endif

      endif ; enddo
    else
      do i=is,ie ; ustar(i) = cdrag_sqrt_Z*CS%drag_bg_vel ; enddo
    endif ! Not linear_drag

    if (use_BBL_EOS) then
      if (associated(tv%p_surf)) then
        if (m==1) then ; do i=is,ie ; press(I) = 0.5*(tv%p_surf(i,j) + tv%p_surf(i+1,j)) ; enddo
        else ; do i=is,ie ; press(i) = 0.5*(tv%p_surf(i,j) + tv%p_surf(i,j+1)) ; enddo ; endif
      else
        do i=is,ie ; press(i) = 0.0 ; enddo
      endif
      do i=is,ie ; if (.not.do_i(i)) then ; T_EOS(i) = 0.0 ; S_EOS(i) = 0.0 ; endif ; enddo
      do k=1,nz ; do i=is,ie
        press(i) = press(i) + (GV%H_to_RZ*GV%g_Earth) * h_vel(i,k)
      enddo ; enddo
      call calculate_density_derivs(T_EOS, S_EOS, press, dR_dT, dR_dS, tv%eqn_of_state, &
                                    (/is-G%IsdB+1,ie-G%IsdB+1/) )
    endif

    ! Find a BBL thickness given by equation 2.20 of Killworth and Edwards, 1999:
    !    ( f h / Cn u* )^2 + ( N h / Ci u* ) = 1
    ! where Cn=0.5 and Ci=20 (constants suggested by Zilitinkevich and Mironov, 1996).
    ! Eq. 2.20 can be expressed in terms of boundary layer thicknesses limited by
    ! rotation (h_f) and stratification (h_N):
    !    ( h / h_f )^2 + ( h / h_N ) = 1
    ! When stratification dominates h_N<<h_f, and vice versa.
    do i=is,ie ; if (do_i(i)) then
      ! The 400.0 in this expression is the square of a Ci introduced in KW99, eq. 2.22.
      ustarsq = Rho0x400_G * ustar(i)**2 ! Note not in units of u*^2 but [H R ~> kg m-2 or kg2 m-5]
      htot = 0.0

      ! Calculate the thickness of a stratification limited BBL ignoring rotation:
      !   h_N = Ci u* / N          (limit of KW99 eq. 2.20 for |f|->0)
      ! For layer mode, N^2 = g'/h. Since (Ci u*)^2 = (h_N N)^2 = h_N g' then
      !   h_N = (Ci u*)^2 / g'     (KW99, eq, 2.22)
      ! Starting from the bottom, integrate the stratification upward until h_N N balances Ci u*
      ! or in layer mode
      !   h_N Delta rho ~ (Ci u*)^2 rho0 / g
      ! where the rhs is stored in variable ustarsq.
      ! The method was described in Stephens and Hallberg 2000 (unpublished and lost manuscript).
      if (use_BBL_EOS) then
        Thtot = 0.0 ; Shtot = 0.0 ; oldfn = 0.0
        do k=nz,2,-1
          if (h_at_vel(i,k) <= 0.0) cycle

          ! Delta rho * h_bbl assuming everything below is homogenized
          oldfn = dR_dT(i)*(Thtot - T_vel(i,k)*htot) + &
                  dR_dS(i)*(Shtot - S_vel(i,k)*htot)
          if (oldfn >= ustarsq) exit

          ! Local Delta rho * h_bbl  at interface
          Dfn = (dR_dT(i)*(T_vel(i,k) - T_vel(i,k-1)) + &
                 dR_dS(i)*(S_vel(i,k) - S_vel(i,k-1))) * &
                (h_at_vel(i,k) + htot)

          if ((oldfn + Dfn) <= ustarsq) then
            ! Use whole layer
            Dh = h_at_vel(i,k)
          else
            ! Use only part of the layer
            Dh = h_at_vel(i,k) * sqrt((ustarsq-oldfn) / (Dfn))
          endif

          ! Increment total BBL thickness and cumulative T and S
          htot = htot + Dh
          Thtot = Thtot + T_vel(i,k)*Dh ; Shtot = Shtot + S_vel(i,k)*Dh
        enddo
        if ((oldfn < ustarsq) .and. h_at_vel(i,1) > 0.0) then
          ! Layer 1 might be part of the BBL.
          if (dR_dT(i) * (Thtot - T_vel(i,1)*htot) + &
              dR_dS(i) * (Shtot - S_vel(i,1)*htot) < ustarsq) &
            htot = htot + h_at_vel(i,1)
        endif ! Examination of layer 1.
      else  ! Use Rlay and/or the coordinate density as density variables.
        Rhtot = 0.0
        do k=nz,K2,-1
          oldfn = Rhtot - GV%Rlay(k)*htot
          Dfn = (GV%Rlay(k) - GV%Rlay(k-1))*(h_at_vel(i,k)+htot)

          if (oldfn >= ustarsq) then
            cycle
          elseif ((oldfn + Dfn) <= ustarsq) then
            Dh = h_at_vel(i,k)
          else
            Dh = h_at_vel(i,k) * sqrt((ustarsq-oldfn) / (Dfn))
          endif

          htot = htot + Dh
          Rhtot = Rhtot + GV%Rlay(k)*Dh
        enddo
        if (nkml>0) then
          do k=nkmb,2,-1
            oldfn = Rhtot - Rml_vel(i,k)*htot
            Dfn = (Rml_vel(i,k) - Rml_vel(i,k-1)) * (h_at_vel(i,k)+htot)

            if (oldfn >= ustarsq) then
              cycle
            elseif ((oldfn + Dfn) <= ustarsq) then
              Dh = h_at_vel(i,k)
            else
              Dh = h_at_vel(i,k) * sqrt((ustarsq-oldfn) / (Dfn))
            endif

            htot = htot + Dh
            Rhtot = Rhtot + Rml_vel(i,k)*Dh
          enddo
          if (Rhtot - Rml_vel(i,1)*htot < ustarsq) htot = htot + h_at_vel(i,1)
        else
          if (Rhtot - GV%Rlay(1)*htot < ustarsq) htot = htot + h_at_vel(i,1)
        endif
      endif ! use_BBL_EOS

      ! Value of 2*f at u- or v-points.
      if (m==1) then ; C2f = G%CoriolisBu(I,J-1) + G%CoriolisBu(I,J)
      else ; C2f = G%CoriolisBu(I-1,J) + G%CoriolisBu(I,J) ; endif

      ! The thickness of a rotation limited BBL ignoring stratification is
      !   h_f ~ Cn u* / f        (limit of KW99 eq. 2.20 for N->0).
      ! The buoyancy limit of BBL thickness (h_N) is already in the variable htot from above.
      ! Substituting x = h_N/h into KW99 eq. 2.20 yields the quadratic
      !   x^2 - x = (h_N / h_f)^2
      ! for which the positive root is
      !   xp = 1/2 + sqrt( 1/4 + (h_N/h_f)^2 )
      ! and thus h_bbl = h_N / xp . Since h_f = Cn u*/f and Cn=0.5
      !   xp = 1/2 + sqrt( 1/4 + (2 f h_N/u*)^2 )
      ! To avoid dividing by zero if u*=0 then
      !   xp u* = 1/2 u* + sqrt( 1/4 u*^2 + (2 f h_N)^2 )
      if (CS%cdrag * U_bg_sq <= 0.0) then
        ! This avoids NaNs and overflows, and could be used in all cases,
        ! but is not bitwise identical to the current code.
        ustH = ustar(i)*GV%Z_to_H ; root = sqrt(0.25*ustH**2 + (htot*C2f)**2)
        if (htot*ustH <= (CS%BBL_thick_min+h_neglect) * (0.5*ustH + root)) then
          bbl_thick = CS%BBL_thick_min
        else
          ! The following expression reads
          !   h_bbl = h_N u* / ( 1/2 u* + sqrt( 1/4 u*^2 + ( 2 f h_N )^2 ) )
          ! which is h_bbl = h_N u*/(xp u*) as described above.
          bbl_thick = (htot * ustH) / (0.5*ustH + root)
        endif
      else
        ! The following expression reads
        !   h_bbl = h_N / ( 1/2 + sqrt( 1/4 + ( 2 f h_N / u* )^2 ) )
        ! which is h_bbl = h_N/xp as described above.
        bbl_thick = htot / (0.5 + sqrt(0.25 + htot*htot*C2f*C2f/ &
                                       ((ustar(i)*ustar(i)) * (GV%Z_to_H**2)) ) )

        if (bbl_thick < CS%BBL_thick_min) bbl_thick = CS%BBL_thick_min
      endif

      ! Store the normalized bottom boundary layer volume.
      if (CS%Channel_drag) Vol_bbl_chan = bbl_thick

      ! If there is Richardson number dependent mixing, that determines
      ! the vertical extent of the bottom boundary layer, and there is no
      ! need to set that scale here.  In fact, viscously reducing the
      ! shears over an excessively large region reduces the efficacy of
      ! the Richardson number dependent mixing.
      ! In other words, if using RiNo_mix then CS%Hbbl acts as an upper bound on
      ! bbl_thick.
      if ((bbl_thick > 0.5*CS%Hbbl) .and. (CS%RiNo_mix)) bbl_thick = 0.5*CS%Hbbl

      ! If drag is a body force, bbl_thick is HBBL
      if (CS%body_force_drag) bbl_thick = h_bbl_drag(i)

      if (CS%Channel_drag) then
        ! The drag within the bottommost Vol_bbl_chan is applied as a part of
        ! an enhanced bottom viscosity, while above this the drag is applied
        ! directly to the layers in question as a Rayleigh drag term.

        ! Restrict the volume over which the channel drag is applied.
        if (CS%Chan_drag_max_vol >= 0.0) Vol_bbl_chan = min(Vol_bbl_chan, CS%Chan_drag_max_vol)

        !### The harmonic mean edge depths here are not invariant to offsets!
        if (m==1) then
          D_vel = D_u(I,j)
          tmp = G%mask2dCu(I,j+1) * D_u(I,j+1)
          Dp = 2.0 * D_vel * tmp / (D_vel + tmp)
          tmp = G%mask2dCu(I,j-1) * D_u(I,j-1)
          Dm = 2.0 * D_vel * tmp / (D_vel + tmp)
        else
          D_vel = D_v(i,J)
          tmp = G%mask2dCv(i+1,J) * D_v(i+1,J)
          Dp = 2.0 * D_vel * tmp / (D_vel + tmp)
          tmp = G%mask2dCv(i-1,J) * D_v(i-1,J)
          Dm = 2.0 * D_vel * tmp / (D_vel + tmp)
        endif
        if (Dm > Dp) then ; tmp = Dp ; Dp = Dm ; Dm = tmp ; endif

        ! Convert the D's to the units of thickness.
        Dp = GV%Z_to_H*Dp ; Dm = GV%Z_to_H*Dm ; D_vel = GV%Z_to_H*D_vel

        a_3 = (Dp + Dm - 2.0*D_vel) ; a = 3.0*a_3 ; a_12 = 0.25*a_3
        slope = Dp - Dm
        ! If the curvature is small enough, there is no reason not to assume
        ! a uniformly sloping or flat bottom.
        if (abs(a) < 1e-2*(slope + CS%BBL_thick_min)) a = 0.0
        ! Each cell extends from x=-1/2 to 1/2, and has a topography
        ! given by D(x) = a*x^2 + b*x + D - a/12.

        ! Calculate the volume above which the entire cell is open and the
        ! other volumes at which the equation that is solved for L changes.
        if (a > 0.0) then
          if (slope >= a) then
            Vol_open = D_vel - Dm ; Vol_2_reg = Vol_open
          else
            tmp = slope/a
            Vol_open = 0.25*slope*tmp + C1_12*a
            Vol_2_reg = 0.5*tmp**2 * (a - C1_3*slope)
          endif
          ! Define some combinations of a & b for later use.
          C24_a = 24.0/a ; Iapb = 1.0/(a+slope)
          apb_4a = (slope+a)/(4.0*a) ; a2x48_apb3 = (48.0*(a*a))*(Iapb**3)
          ax2_3apb = 2.0*C1_3*a*Iapb
        elseif (a == 0.0) then
          Vol_open = 0.5*slope
          if (slope > 0) Iapb = 1.0/slope
        else ! a < 0.0
          Vol_open = D_vel - Dm
          if (slope >= -a) then
            Iapb = 1.0e30 ; if (slope+a /= 0.0) Iapb = 1.0/(a+slope)
            Vol_direct = 0.0 ; L_direct = 0.0 ; C24_a = 0.0
          else
            C24_a = 24.0/a ; Iapb = 1.0/(a+slope)
            L_direct = 1.0 + slope/a ! L_direct < 1 because a < 0
            Vol_direct = -C1_6*a*L_direct**3
          endif
          Ibma_2 = 2.0 / (slope - a)
        endif

        L(nz+1) = 0.0 ; vol = 0.0 ; Vol_err = 0.0 ; BBL_visc_frac = 0.0
        ! Determine the normalized open length at each interface.
        do K=nz,1,-1
          vol_below = vol

          vol = vol + h_vel(i,k)
          h_vel_pos = h_vel(i,k) + h_neglect

          if (vol >= Vol_open) then ; L(K) = 1.0
          elseif (a == 0) then ! The bottom has no curvature.
            L(K) = sqrt(2.0*vol*Iapb)
          elseif (a > 0) then
            ! There may be a minimum depth, and there are
            ! analytic expressions for L for all cases.
            if (vol < Vol_2_reg) then
              ! In this case, there is a contiguous open region and
              !   vol = 0.5*L^2*(slope + a/3*(3-4L)).
              if (a2x48_apb3*vol < 1e-8) then ! Could be 1e-7?
                ! There is a very good approximation here for massless layers.
                L0 = sqrt(2.0*vol*Iapb) ; L(K) = L0*(1.0 + ax2_3apb*L0)
              else
                L(K) = apb_4a * (1.0 - &
                         2.0 * cos(C1_3*acos(a2x48_apb3*vol - 1.0) - C2pi_3))
              endif
              ! To check the answers.
              ! Vol_err = 0.5*(L(K)*L(K))*(slope + a_3*(3.0-4.0*L(K))) - vol
            else ! There are two separate open regions.
              !   vol = slope^2/4a + a/12 - (a/12)*(1-L)^2*(1+2L)
              ! At the deepest volume, L = slope/a, at the top L = 1.
              !L(K) = 0.5 - cos(C1_3*acos(1.0 - C24_a*(Vol_open - vol)) - C2pi_3)
              tmp_val_m1_to_p1 = 1.0 - C24_a*(Vol_open - vol)
              tmp_val_m1_to_p1 = max(-1., min(1., tmp_val_m1_to_p1))
              L(K) = 0.5 - cos(C1_3*acos(tmp_val_m1_to_p1) - C2pi_3)
              ! To check the answers.
              ! Vol_err = Vol_open - a_12*(1.0+2.0*L(K)) * (1.0-L(K))**2 - vol
            endif
          else ! a < 0.
            if (vol <= Vol_direct) then
              ! Both edges of the cell are bounded by walls.
              L(K) = (-0.25*C24_a*vol)**C1_3
            else
              ! x_R is at 1/2 but x_L is in the interior & L is found by solving
              !   vol = 0.5*L^2*(slope + a/3*(3-4L))

              !  Vol_err = 0.5*(L(K+1)*L(K+1))*(slope + a_3*(3.0-4.0*L(K+1))) - vol_below
              ! Change to ...
              !   if (min(Vol_below + Vol_err, vol) <= Vol_direct) then ?
              if (vol_below + Vol_err <= Vol_direct) then
                L0 = L_direct ; Vol_0 = Vol_direct
              else
                L0 = L(K+1) ; Vol_0 = Vol_below + Vol_err
                ! Change to   Vol_0 = min(Vol_below + Vol_err, vol) ?
              endif

              !   Try a relatively simple solution that usually works well
              ! for massless layers.
              dV_dL2 = 0.5*(slope+a) - a*L0 ; dVol = (vol-Vol_0)
           !  dV_dL2 = 0.5*(slope+a) - a*L0 ; dVol = max(vol-Vol_0, 0.0)

              use_L0 = .false.
              do_one_L_iter = .false.
              if (CS%answer_date < 20190101) then
                curv_tol = GV%Angstrom_H*dV_dL2**2 &
                           * (0.25 * dV_dL2 * GV%Angstrom_H - a * L0 * dVol)
                do_one_L_iter = (a * a * dVol**3) < curv_tol
              else
                ! The following code is more robust when GV%Angstrom_H=0, but
                ! it changes answers.
                use_L0 = (dVol <= 0.)

                Vol_tol = max(0.5 * GV%Angstrom_H + GV%H_subroundoff, 1e-14 * vol)
                Vol_quit = max(0.9 * GV%Angstrom_H + GV%H_subroundoff, 1e-14 * vol)

                curv_tol = Vol_tol * dV_dL2**2 &
                           * (dV_dL2 * Vol_tol - 2.0 * a * L0 * dVol)
                do_one_L_iter = (a * a * dVol**3) < curv_tol
              endif

              if (use_L0) then
                L(K) = L0
                Vol_err = 0.5*(L(K)*L(K))*(slope + a_3*(3.0-4.0*L(K))) - vol
              elseif (do_one_L_iter) then
                ! One iteration of Newton's method should give an estimate
                ! that is accurate to within Vol_tol.
                L(K) = sqrt(L0*L0 + dVol / dV_dL2)
                Vol_err = 0.5*(L(K)*L(K))*(slope + a_3*(3.0-4.0*L(K))) - vol
              else
                if (dV_dL2*(1.0-L0*L0) < dVol + &
                    dV_dL2 * (Vol_open - Vol)*Ibma_2) then
                  L_max = sqrt(1.0 - (Vol_open - Vol)*Ibma_2)
                else
                  L_max = sqrt(L0*L0 + dVol / dV_dL2)
                endif
                L_min = sqrt(L0*L0 + dVol / (0.5*(slope+a) - a*L_max))

                Vol_err_min = 0.5*(L_min**2)*(slope + a_3*(3.0-4.0*L_min)) - vol
                Vol_err_max = 0.5*(L_max**2)*(slope + a_3*(3.0-4.0*L_max)) - vol
           !    if ((abs(Vol_err_min) <= Vol_quit) .or. (Vol_err_min >= Vol_err_max)) then
                if (abs(Vol_err_min) <= Vol_quit) then
                  L(K) = L_min ; Vol_err = Vol_err_min
                else
                  L(K) = sqrt((L_min**2*Vol_err_max - L_max**2*Vol_err_min) / &
                              (Vol_err_max - Vol_err_min))
                  do itt=1,maxitt
                    Vol_err = 0.5*(L(K)*L(K))*(slope + a_3*(3.0-4.0*L(K))) - vol
                    if (abs(Vol_err) <= Vol_quit) exit
                    ! Take a Newton's method iteration. This equation has proven
                    ! robust enough not to need bracketing.
                    L(K) = L(K) - Vol_err / (L(K)* (slope + a - 2.0*a*L(K)))
                    ! This would be a Newton's method iteration for L^2:
                    !   L(K) = sqrt(L(K)*L(K) - Vol_err / (0.5*(slope+a) - a*L(K)))
                  enddo
                endif ! end of iterative solver
              endif ! end of 1-boundary alternatives.
            endif ! end of a<0 cases.
          endif

          !modify L(K) for porous barrier parameterization
          if (m==1) then ; L(K) = L(K)*pbv%por_layer_widthU(I,j,K)
          else ; L(K) = L(K)*pbv%por_layer_widthV(i,J,K); endif

          ! Determine the drag contributing to the bottom boundary layer
          ! and the Rayleigh drag that acts on each layer.
          if (L(K) > L(K+1)) then
            if (vol_below < Vol_bbl_chan) then
              BBL_frac = (1.0-vol_below/Vol_bbl_chan)**2
              BBL_visc_frac = BBL_visc_frac + BBL_frac*(L(K) - L(K+1))
            else
              BBL_frac = 0.0
            endif

            if (m==1) then ; Cell_width = G%dy_Cu(I,j)*pbv%por_face_areaU(I,j,k)
            else ; Cell_width = G%dx_Cv(i,J)*pbv%por_face_areaV(i,J,k) ; endif
            gam = 1.0 - L(K+1)/L(K)
            Rayleigh = US%L_to_Z * CS%cdrag * (L(K)-L(K+1)) * (1.0-BBL_frac) * &
                (12.0*CS%c_Smag*h_vel_pos) /  (12.0*CS%c_Smag*h_vel_pos + &
                 US%L_to_Z*GV%Z_to_H * CS%cdrag * gam*(1.0-gam)*(1.0-1.5*gam) * L(K)**2 * Cell_width)
          else ! This layer feels no drag.
            Rayleigh = 0.0
          endif

          if (m==1) then
            if (Rayleigh > 0.0) then
              v_at_u = set_v_at_u(v, h, G, GV, i, j, k, mask_v, OBC)
              visc%Ray_u(I,j,k) = Rayleigh * sqrt(u(I,j,k)*u(I,j,k) + v_at_u*v_at_u + U_bg_sq)
            else ; visc%Ray_u(I,j,k) = 0.0 ; endif
          else
            if (Rayleigh > 0.0) then
              u_at_v = set_u_at_v(u, h, G, GV, i, j, k, mask_u, OBC)
              visc%Ray_v(i,J,k) = Rayleigh * sqrt(v(i,J,k)*v(i,J,k) + u_at_v*u_at_v + U_bg_sq)
            else ; visc%Ray_v(i,J,k) = 0.0 ; endif
          endif

        enddo ! k loop to determine L(K).

        ! Set the near-bottom viscosity to a value which will give
        ! the correct stress when the shear occurs over bbl_thick.
        ! See next block for explanation.
        bbl_thick_Z = bbl_thick * GV%H_to_Z
        if (CS%correct_BBL_bounds .and. &
            cdrag_sqrt*ustar(i)*bbl_thick_Z*BBL_visc_frac <= CS%Kv_BBL_min) then
          ! If the bottom stress implies less viscosity than Kv_BBL_min then
          ! set kv_bbl to the bound and recompute bbl_thick to be consistent
          ! but with a ridiculously large upper bound on thickness (for Cd u*=0)
          kv_bbl = CS%Kv_BBL_min
          if (cdrag_sqrt*ustar(i)*BBL_visc_frac*G%Rad_Earth_L*US%L_to_Z > kv_bbl) then
            bbl_thick_Z = kv_bbl / ( cdrag_sqrt*ustar(i)*BBL_visc_frac )
          else
            bbl_thick_Z = G%Rad_Earth_L * US%L_to_Z
          endif
        else
          kv_bbl = cdrag_sqrt*ustar(i)*bbl_thick_Z*BBL_visc_frac
        endif

      else ! Not Channel_drag.
        ! Set the near-bottom viscosity to a value which will give
        ! the correct stress when the shear occurs over bbl_thick.
        ! - The bottom stress is tau_b = Cdrag * u_bbl^2
        ! - u_bbl was calculated by averaging flow over CS%Hbbl
        !   (and includes unresolved tidal components)
        ! - u_bbl is embedded in u* since u*^2 = Cdrag u_bbl^2
        ! - The average shear in the BBL is du/dz = 2 * u_bbl / h_bbl
        !   (which assumes a linear profile, hence the "2")
        ! - bbl_thick was bounded to <= 0.5 * CS%Hbbl
        ! - The viscous stress kv_bbl du/dz should balance tau_b
        !      Cdrag u_bbl^2 = kv_bbl du/dz
        !                    = 2 kv_bbl u_bbl
        ! so
        !      kv_bbl = 0.5 h_bbl Cdrag u_bbl
        !             = 0.5 h_bbl sqrt(Cdrag) u*
        bbl_thick_Z = bbl_thick * GV%H_to_Z
        if (CS%correct_BBL_bounds .and. &
            cdrag_sqrt*ustar(i)*bbl_thick_Z <= CS%Kv_BBL_min) then
          ! If the bottom stress implies less viscosity than Kv_BBL_min then
          ! set kv_bbl to the bound and recompute bbl_thick to be consistent
          ! but with a ridiculously large upper bound on thickness (for Cd u*=0)
          kv_bbl = CS%Kv_BBL_min
          if (cdrag_sqrt*ustar(i)*G%Rad_Earth_L*US%L_to_Z > kv_bbl) then
            bbl_thick_Z = kv_bbl / ( cdrag_sqrt*ustar(i) )
          else
            bbl_thick_Z = G%Rad_Earth_L * US%L_to_Z
          endif
        else
          kv_bbl = cdrag_sqrt*ustar(i)*bbl_thick_Z
        endif
      endif

      if (CS%body_force_drag .and. (h_bbl_drag(i) > 0.0)) then
        ! Increment the Rayleigh drag as a way introduce the bottom drag as a body force.
        h_sum = 0.0
        I_hwtot = 1.0 / h_bbl_drag(i)
        do k=nz,1,-1
          h_bbl_fr = min(h_bbl_drag(i) - h_sum, h_at_vel(i,k)) * I_hwtot
          if (m==1) then
            visc%Ray_u(I,j,k) = visc%Ray_u(I,j,k) + (CS%cdrag*US%L_to_Z*umag_avg(I)) * h_bbl_fr
          else
            visc%Ray_v(i,J,k) = visc%Ray_v(i,J,k) + (CS%cdrag*US%L_to_Z*umag_avg(i)) * h_bbl_fr
          endif
          h_sum = h_sum + h_at_vel(i,k)
          if (h_sum >= h_bbl_drag(i)) exit ! The top of this layer is above the drag zone.
        enddo
        ! Do not enhance the near-bottom viscosity in this case.
        Kv_bbl = CS%Kv_BBL_min
      endif

      kv_bbl = max(CS%Kv_BBL_min, kv_bbl)
      if (m==1) then
        visc%bbl_thick_u(I,j) = bbl_thick_Z
        if (allocated(visc%Kv_bbl_u)) visc%Kv_bbl_u(I,j) = kv_bbl
      else
        visc%bbl_thick_v(i,J) = bbl_thick_Z
        if (allocated(visc%Kv_bbl_v)) visc%Kv_bbl_v(i,J) = kv_bbl
      endif
    endif ; enddo ! end of i loop
  enddo ; enddo ! end of m & j loops

! Offer diagnostics for averaging
  if (CS%id_bbl_thick_u > 0) &
    call post_data(CS%id_bbl_thick_u, visc%bbl_thick_u, CS%diag)
  if (CS%id_kv_bbl_u > 0) &
    call post_data(CS%id_kv_bbl_u, visc%kv_bbl_u, CS%diag)
  if (CS%id_bbl_u > 0) &
    call post_data(CS%id_bbl_u, CS%bbl_u, CS%diag)
  if (CS%id_bbl_thick_v > 0) &
    call post_data(CS%id_bbl_thick_v, visc%bbl_thick_v, CS%diag)
  if (CS%id_kv_bbl_v > 0) &
    call post_data(CS%id_kv_bbl_v, visc%kv_bbl_v, CS%diag)
  if (CS%id_bbl_v > 0) &
    call post_data(CS%id_bbl_v, CS%bbl_v, CS%diag)
  if (CS%id_Ray_u > 0) &
    call post_data(CS%id_Ray_u, visc%Ray_u, CS%diag)
  if (CS%id_Ray_v > 0) &
    call post_data(CS%id_Ray_v, visc%Ray_v, CS%diag)

  if (CS%debug) then
    if (allocated(visc%Ray_u) .and. allocated(visc%Ray_v)) &
        call uvchksum("Ray [uv]", visc%Ray_u, visc%Ray_v, G%HI, haloshift=0, scale=US%Z_to_m*US%s_to_T)
    if (allocated(visc%kv_bbl_u) .and. allocated(visc%kv_bbl_v)) &
        call uvchksum("kv_bbl_[uv]", visc%kv_bbl_u, visc%kv_bbl_v, G%HI, &
                      haloshift=0, scale=US%Z2_T_to_m2_s, scalar_pair=.true.)
    if (allocated(visc%bbl_thick_u) .and. allocated(visc%bbl_thick_v)) &
        call uvchksum("bbl_thick_[uv]", visc%bbl_thick_u, visc%bbl_thick_v, &
                      G%HI, haloshift=0, scale=US%Z_to_m, scalar_pair=.true.)
  endif

end subroutine set_viscous_BBL

!> This subroutine finds a thickness-weighted value of v at the u-points.
function set_v_at_u(v, h, G, GV, i, j, k, mask2dCv, OBC)
  type(ocean_grid_type),   intent(in) :: G    !< The ocean's grid structure
  type(verticalGrid_type), intent(in) :: GV !< Vertical grid structure
  real, dimension(SZI_(G),SZJB_(G),SZK_(GV)), &
                           intent(in) :: v    !< The meridional velocity [L T-1 ~> m s-1]
  real, dimension(SZI_(G),SZJ_(G),SZK_(GV)), &
                           intent(in) :: h    !< Layer thicknesses [H ~> m or kg m-2]
  integer,                 intent(in) :: i    !< The i-index of the u-location to work on.
  integer,                 intent(in) :: j    !< The j-index of the u-location to work on.
  integer,                 intent(in) :: k    !< The k-index of the u-location to work on.
  real, dimension(SZI_(G),SZJB_(G)),&
                           intent(in) :: mask2dCv !< A multiplicative mask of the v-points [nondim]
  type(ocean_OBC_type),    pointer    :: OBC  !< A pointer to an open boundary condition structure
  real                                :: set_v_at_u !< The return value of v at u points points in the
                                              !! same units as u, i.e. [L T-1 ~> m s-1] or other units.

  ! This subroutine finds a thickness-weighted value of v at the u-points.
  real :: hwt(0:1,-1:0)    ! Masked weights used to average u onto v [H ~> m or kg m-2].
  real :: hwt_tot          ! The sum of the masked thicknesses [H ~> m or kg m-2].
  integer :: i0, j0, i1, j1

  do j0 = -1,0 ; do i0 = 0,1 ; i1 = i+i0 ; J1 = J+j0
    hwt(i0,j0) = (h(i1,j1,k) + h(i1,j1+1,k)) * mask2dCv(i1,J1)
  enddo ; enddo

  if (associated(OBC)) then ; if (OBC%number_of_segments > 0) then
    do j0 = -1,0 ; do i0 = 0,1 ; if ((OBC%segnum_v(i+i0,J+j0) /= OBC_NONE)) then
      i1 = i+i0 ; J1 = J+j0
      if (OBC%segment(OBC%segnum_v(i1,j1))%direction == OBC_DIRECTION_N) then
        hwt(i0,j0) = 2.0 * h(i1,j1,k) * mask2dCv(i1,J1)
      elseif (OBC%segment(OBC%segnum_v(i1,J1))%direction == OBC_DIRECTION_S) then
        hwt(i0,j0) = 2.0 * h(i1,J1+1,k) * mask2dCv(i1,J1)
      endif
    endif ; enddo ; enddo
  endif ; endif

  hwt_tot = (hwt(0,-1) + hwt(1,0)) + (hwt(1,-1) + hwt(0,0))
  set_v_at_u = 0.0
  if (hwt_tot > 0.0) set_v_at_u = &
          ((hwt(0,0) * v(i,J,k) + hwt(1,-1) * v(i+1,J-1,k)) + &
           (hwt(1,0) * v(i+1,J,k) + hwt(0,-1) * v(i,J-1,k))) / hwt_tot

end function set_v_at_u

!> This subroutine finds a thickness-weighted value of u at the v-points.
function set_u_at_v(u, h, G, GV, i, j, k, mask2dCu, OBC)
  type(ocean_grid_type),   intent(in) :: G    !< The ocean's grid structure
  type(verticalGrid_type), intent(in) :: GV !< Vertical grid structure
  real, dimension(SZIB_(G),SZJ_(G),SZK_(GV)), &
                           intent(in) :: u    !< The zonal velocity [L T-1 ~> m s-1] or other units.
  real, dimension(SZI_(G),SZJ_(G),SZK_(GV)), &
                           intent(in) :: h    !< Layer thicknesses [H ~> m or kg m-2]
  integer,                 intent(in) :: i    !< The i-index of the u-location to work on.
  integer,                 intent(in) :: j    !< The j-index of the u-location to work on.
  integer,                 intent(in) :: k    !< The k-index of the u-location to work on.
  real, dimension(SZIB_(G),SZJ_(G)), &
                           intent(in) :: mask2dCu !< A multiplicative mask of the u-points [nondim]
  type(ocean_OBC_type),    pointer    :: OBC  !< A pointer to an open boundary condition structure
  real                                :: set_u_at_v !< The return value of u at v points in the
                                              !! same units as u, i.e. [L T-1 ~> m s-1] or other units.

  ! This subroutine finds a thickness-weighted value of u at the v-points.
  real :: hwt(-1:0,0:1)    ! Masked weights used to average u onto v [H ~> m or kg m-2].
  real :: hwt_tot          ! The sum of the masked thicknesses [H ~> m or kg m-2].
  integer :: i0, j0, i1, j1

  do j0 = 0,1 ; do i0 = -1,0 ; I1 = I+i0 ; j1 = j+j0
    hwt(i0,j0) = (h(i1,j1,k) + h(i1+1,j1,k)) * mask2dCu(I1,j1)
  enddo ; enddo

  if (associated(OBC)) then ; if (OBC%number_of_segments > 0) then
    do j0 = 0,1 ; do i0 = -1,0 ; if ((OBC%segnum_u(I+i0,j+j0) /= OBC_NONE)) then
      I1 = I+i0 ; j1 = j+j0
      if (OBC%segment(OBC%segnum_u(I1,j1))%direction == OBC_DIRECTION_E) then
        hwt(i0,j0) = 2.0 * h(I1,j1,k) * mask2dCu(I1,j1)
      elseif (OBC%segment(OBC%segnum_u(I1,j1))%direction == OBC_DIRECTION_W) then
        hwt(i0,j0) = 2.0 * h(I1+1,j1,k) * mask2dCu(I1,j1)
      endif
    endif ; enddo ; enddo
  endif ; endif

  hwt_tot = (hwt(-1,0) + hwt(0,1)) + (hwt(0,0) + hwt(-1,1))
  set_u_at_v = 0.0
  if (hwt_tot > 0.0) set_u_at_v = &
          ((hwt(0,0) * u(I,j,k) + hwt(-1,1) * u(I-1,j+1,k)) + &
           (hwt(-1,0) * u(I-1,j,k) + hwt(0,1) * u(I,j+1,k))) / hwt_tot

end function set_u_at_v

!> Calculates the thickness of the surface boundary layer for applying an elevated viscosity.
!!
!! A bulk Richardson criterion or the thickness of the topmost NKML layers (with a bulk mixed layer)
!! are currently used.  The thicknesses are given in terms of fractional layers, so that this
!! thickness will move as the thickness of the topmost layers change.
subroutine set_viscous_ML(u, v, h, tv, forces, visc, dt, G, GV, US, CS)
  type(ocean_grid_type),   intent(inout) :: G    !< The ocean's grid structure.
  type(verticalGrid_type), intent(in)    :: GV   !< The ocean's vertical grid structure.
  type(unit_scale_type),   intent(in)    :: US   !< A dimensional unit scaling type
  real, dimension(SZIB_(G),SZJ_(G),SZK_(GV)), &
                           intent(in)    :: u    !< The zonal velocity [L T-1 ~> m s-1].
  real, dimension(SZI_(G),SZJB_(G),SZK_(GV)), &
                           intent(in)    :: v    !< The meridional velocity [L T-1 ~> m s-1].
  real, dimension(SZI_(G),SZJ_(G),SZK_(GV)), &
                           intent(in)    :: h    !< Layer thicknesses [H ~> m or kg m-2].
  type(thermo_var_ptrs),   intent(in)    :: tv   !< A structure containing pointers to any available
                                                 !! thermodynamic fields. Absent fields have
                                                 !! NULL pointers.
  type(mech_forcing),      intent(in)    :: forces !< A structure with the driving mechanical forces
  type(vertvisc_type),     intent(inout) :: visc !< A structure containing vertical viscosities and
                                                 !! related fields.
  real,                    intent(in)    :: dt   !< Time increment [T ~> s].
  type(set_visc_CS),       intent(inout) :: CS   !< The control structure returned by a previous
                                                 !! call to set_visc_init.

  ! Local variables
  real, dimension(SZIB_(G)) :: &
    htot, &     !   The total depth of the layers being that are within the
                ! surface mixed layer [H ~> m or kg m-2].
    Thtot, &    !   The integrated temperature of layers that are within the
                ! surface mixed layer [H C ~> m degC or kg degC m-2].
    Shtot, &    !   The integrated salt of layers that are within the
                ! surface mixed layer [H S ~> m ppt or kg ppt m-2].
    Rhtot, &    !   The integrated density of layers that are within the surface mixed layer
                ! [H R ~> kg m-2 or kg2 m-5].  Rhtot is only used if no
                ! equation of state is used.
    uhtot, &    !   The depth integrated zonal velocity within the surface
                ! mixed layer [H L T-1 ~> m2 s-1 or kg m-1 s-1].
    vhtot, &    !   The depth integrated meridional velocity within the surface
                ! mixed layer [H L T-1 ~> m2 s-1 or kg m-1 s-1].
    Idecay_len_TKE, & ! The inverse of a turbulence decay length scale [H-1 ~> m-1 or m2 kg-1].
    dR_dT, &    !   Partial derivative of the density at the base of layer nkml
                ! (roughly the base of the mixed layer) with temperature [R C-1 ~> kg m-3 degC-1].
    dR_dS, &    !   Partial derivative of the density at the base of layer nkml
                ! (roughly the base of the mixed layer) with salinity [R S-1 ~> kg m-3 ppt-1].
    ustar, &    !   The surface friction velocity under ice shelves [Z T-1 ~> m s-1].
    press, &    ! The pressure at which dR_dT and dR_dS are evaluated [R L2 T-2 ~> Pa].
    T_EOS, &    ! The potential temperature at which dR_dT and dR_dS are evaluated [C ~> degC]
    S_EOS       ! The salinity at which dR_dT and dR_dS are evaluated [S ~> ppt].
  real, dimension(SZIB_(G),SZJ_(G)) :: &
    mask_u      ! A mask that disables any contributions from u points that
                ! are land or past open boundary conditions [nondim], 0 or 1.
  real, dimension(SZI_(G),SZJB_(G)) :: &
    mask_v      ! A mask that disables any contributions from v points that
                ! are land or past open boundary conditions [nondim], 0 or 1.
  real :: h_at_vel(SZIB_(G),SZK_(GV))! Layer thickness at velocity points,
                ! using an upwind-biased second order accurate estimate based
                ! on the previous velocity direction [H ~> m or kg m-2].
  integer :: k_massive(SZIB_(G)) ! The k-index of the deepest layer yet found
                ! that has more than h_tiny thickness and will be in the
                ! viscous mixed layer.
  real :: Uh2   ! The squared magnitude of the difference between the velocity
                ! integrated through the mixed layer and the velocity of the
                ! interior layer layer times the depth of the mixed layer
                ! [H2 L2 T-2 ~> m4 s-2 or kg2 m-2 s-2].
  real :: htot_vel  ! Sum of the layer thicknesses up to some point [H ~> m or kg m-2].
  real :: hwtot     ! Sum of the thicknesses used to calculate
                    ! the near-bottom velocity magnitude [H ~> m or kg m-2].
  real :: hutot     ! Running sum of thicknesses times the velocity
                    ! magnitudes [H L T-1 ~> m2 s-1 or kg m-1 s-1].
  real :: hweight   ! The thickness of a layer that is within Hbbl
                    ! of the bottom [H ~> m or kg m-2].
  real :: tbl_thick_Z  ! The thickness of the top boundary layer [Z ~> m].

  real :: hlay      ! The layer thickness at velocity points [H ~> m or kg m-2].
  real :: I_2hlay   ! 1 / 2*hlay [H-1 ~> m-1 or m2 kg-1].
  real :: T_lay     ! The layer temperature at velocity points [C ~> degC].
  real :: S_lay     ! The layer salinity at velocity points [S ~> ppt].
  real :: Rlay      ! The layer potential density at velocity points [R ~> kg m-3].
  real :: Rlb       ! The potential density of the layer below [R ~> kg m-3].
  real :: v_at_u    ! The meridional velocity at a zonal velocity point [L T-1 ~> m s-1].
  real :: u_at_v    ! The zonal velocity at a meridional velocity point [L T-1 ~> m s-1].
  real :: gHprime   ! The mixed-layer internal gravity wave speed squared, based
                    ! on the mixed layer thickness and density difference across
                    ! the base of the mixed layer [L2 T-2 ~> m2 s-2].
  real :: RiBulk    ! The bulk Richardson number below which water is in the
                    ! viscous mixed layer, including reduction for turbulent decay [nondim]
  real :: dt_Rho0   ! The time step divided by the conversion from the layer
                    ! thickness to layer mass [T H Z-1 R-1 ~> s m3 kg-1 or s].
  real :: g_H_Rho0  !   The gravitational acceleration times the conversion from H to m divided
                    ! by the mean density [L2 T-2 H-1 R-1 ~> m4 s-2 kg-1 or m7 s-2 kg-2].
  real :: ustarsq     ! 400 times the square of ustar, times
                      ! Rho0 divided by G_Earth and the conversion
                      ! from m to thickness units [H R ~> kg m-2 or kg2 m-5].
  real :: cdrag_sqrt_Z  ! Square root of the drag coefficient, times a unit conversion
                      ! factor from lateral lengths to vertical depths [Z L-1 ~> nondim]
  real :: cdrag_sqrt  ! Square root of the drag coefficient [nondim].
  real :: oldfn       ! The integrated energy required to
                      ! entrain up to the bottom of the layer,
                      ! divided by G_Earth [H R ~> kg m-2 or kg2 m-5].
  real :: Dfn         ! The increment in oldfn for entraining
                      ! the layer [H R ~> kg m-2 or kg2 m-5].
  real :: Dh          ! The increment in layer thickness from
                      ! the present layer [H ~> m or kg m-2].
  real :: U_bg_sq   ! The square of an assumed background velocity, for
                    ! calculating the mean magnitude near the top for use in
                    ! the quadratic surface drag [L2 T-2 ~> m2 s-2].
  real :: h_tiny    ! A very small thickness [H ~> m or kg m-2]. Layers that are less than
                    ! h_tiny can not be the deepest in the viscous mixed layer.
  real :: absf      ! The absolute value of f averaged to velocity points [T-1 ~> s-1].
  real :: U_star    ! The friction velocity at velocity points [Z T-1 ~> m s-1].
  real :: h_neglect ! A thickness that is so small it is usually lost
                    ! in roundoff and can be neglected [H ~> m or kg m-2].
  real :: Rho0x400_G ! 400*Rho0/G_Earth, times unit conversion factors
                     ! [R T2 H Z-2 ~> kg s2 m-4 or kg2 s2 m-7].
                     ! The 400 is a constant proposed by Killworth and Edwards, 1999.
  real :: ustar1    ! ustar [H T-1 ~> m s-1 or kg m-2 s-1]
  real :: h2f2      ! (h*2*f)^2 [H2 T-2 ~> m2 s-2 or kg2 m-4 s-2]
  logical :: use_EOS, do_any, do_any_shelf, do_i(SZIB_(G))
  integer :: i, j, k, is, ie, js, je, Isq, Ieq, Jsq, Jeq, nz, K2, nkmb, nkml, n
  type(ocean_OBC_type), pointer :: OBC => NULL()

  is = G%isc ; ie = G%iec ; js = G%jsc ; je = G%jec ; nz = GV%ke
  Isq = G%isc-1 ; Ieq = G%IecB ; Jsq = G%jsc-1 ; Jeq = G%JecB
  nkmb = GV%nk_rho_varies ; nkml = GV%nkml

  if (.not.CS%initialized) call MOM_error(FATAL,"MOM_set_viscosity(visc_ML): "//&
         "Module must be initialized before it is used.")

  if (.not.(CS%dynamic_viscous_ML .or. associated(forces%frac_shelf_u) .or. &
            associated(forces%frac_shelf_v)) ) return

  Rho0x400_G = 400.0*(GV%Rho0/(US%L_to_Z**2 * GV%g_Earth)) * GV%Z_to_H
  U_bg_sq = CS%drag_bg_vel * CS%drag_bg_vel
  cdrag_sqrt = sqrt(CS%cdrag)
  cdrag_sqrt_Z = US%L_to_Z * sqrt(CS%cdrag)

  OBC => CS%OBC
  use_EOS = associated(tv%eqn_of_state)
  dt_Rho0 = dt / GV%H_to_RZ
  h_neglect = GV%H_subroundoff
  h_tiny = 2.0*GV%Angstrom_H + h_neglect
  g_H_Rho0 = (GV%g_Earth*GV%H_to_Z) / (GV%Rho0)

  if (associated(forces%frac_shelf_u) .neqv. associated(forces%frac_shelf_v)) &
    call MOM_error(FATAL, "set_viscous_ML: one of forces%frac_shelf_u and "//&
                   "forces%frac_shelf_v is associated, but the other is not.")

  if (associated(forces%frac_shelf_u)) then
    ! This configuration has ice shelves, and the appropriate variables need to be
    ! allocated.  If the arrays have already been allocated, these calls do nothing.
    if (.not.allocated(visc%taux_shelf)) &
      allocate(visc%taux_shelf(G%IsdB:G%IedB, G%jsd:G%jed), source=0.0)
    if (.not.allocated(visc%tauy_shelf)) &
      allocate(visc%tauy_shelf(G%isd:G%ied, G%JsdB:G%JedB), source=0.0)
    if (.not.allocated(visc%tbl_thick_shelf_u)) &
      allocate(visc%tbl_thick_shelf_u(G%IsdB:G%IedB, G%jsd:G%jed), source=0.0)
    if (.not.allocated(visc%tbl_thick_shelf_v)) &
      allocate(visc%tbl_thick_shelf_v(G%isd:G%ied, G%JsdB:G%JedB), source=0.0)
    if (.not.allocated(visc%kv_tbl_shelf_u)) &
      allocate(visc%kv_tbl_shelf_u(G%IsdB:G%IedB, G%jsd:G%jed), source=0.0)
    if (.not.allocated(visc%kv_tbl_shelf_v)) &
      allocate(visc%kv_tbl_shelf_v(G%isd:G%ied, G%JsdB:G%JedB), source=0.0)

    !  With a linear drag law under shelves, the friction velocity is already known.
!    if (CS%linear_drag) ustar(:) = cdrag_sqrt_Z*CS%drag_bg_vel
  endif

  !$OMP parallel do default(shared)
  do J=js-1,je ; do i=is-1,ie+1
    mask_v(i,J) = G%mask2dCv(i,J)
  enddo ; enddo
  !$OMP parallel do default(shared)
  do j=js-1,je+1 ; do I=is-1,ie
    mask_u(I,j) = G%mask2dCu(I,j)
  enddo ; enddo

  if (associated(OBC)) then ; do n=1,OBC%number_of_segments
    ! Now project bottom depths across cell-corner points in the OBCs.  The two
    ! projections have to occur in sequence and can not be combined easily.
    if (.not. OBC%segment(n)%on_pe) cycle
    ! Use a one-sided projection of bottom depths at OBC points.
    I = OBC%segment(n)%HI%IsdB ; J = OBC%segment(n)%HI%JsdB
    if (OBC%segment(n)%is_N_or_S .and. (J >= js-1) .and. (J <= je)) then
      do I = max(is-1,OBC%segment(n)%HI%IsdB), min(ie,OBC%segment(n)%HI%IedB)
        if (OBC%segment(n)%direction == OBC_DIRECTION_N) mask_u(I,j+1) = 0.0
        if (OBC%segment(n)%direction == OBC_DIRECTION_S) mask_u(I,j) = 0.0
      enddo
    elseif (OBC%segment(n)%is_E_or_W .and. (I >= is-1) .and. (I <= je)) then
      do J = max(js-1,OBC%segment(n)%HI%JsdB), min(je,OBC%segment(n)%HI%JedB)
        if (OBC%segment(n)%direction == OBC_DIRECTION_E) mask_v(i+1,J) = 0.0
        if (OBC%segment(n)%direction == OBC_DIRECTION_W) mask_v(i,J) = 0.0
      enddo
    endif
  enddo ; endif

  !$OMP parallel do default(private) shared(u,v,h,tv,forces,visc,dt,G,GV,US,CS,use_EOS,dt_Rho0, &
  !$OMP                                     h_neglect,h_tiny,g_H_Rho0,js,je,OBC,Isq,Ieq,nz,  &
  !$OMP                                     U_bg_sq,mask_v,cdrag_sqrt,cdrag_sqrt_Z,Rho0x400_G,nkml)
  do j=js,je  ! u-point loop
    if (CS%dynamic_viscous_ML) then
      do_any = .false.
      do I=Isq,Ieq
        htot(I) = 0.0
        if (G%mask2dCu(I,j) < 0.5) then
          do_i(I) = .false. ; visc%nkml_visc_u(I,j) = nkml
        else
          do_i(I) = .true. ; do_any = .true.
          k_massive(I) = nkml
          Thtot(I) = 0.0 ; Shtot(I) = 0.0 ; Rhtot(i) = 0.0
          uhtot(I) = dt_Rho0 * forces%taux(I,j)
          vhtot(I) = 0.25 * dt_Rho0 * ((forces%tauy(i,J) + forces%tauy(i+1,J-1)) + &
                                       (forces%tauy(i,J-1) + forces%tauy(i+1,J)))

          if (CS%omega_frac >= 1.0) then ; absf = 2.0*CS%omega ; else
            absf = 0.5*(abs(G%CoriolisBu(I,J)) + abs(G%CoriolisBu(I,J-1)))
            if (CS%omega_frac > 0.0) &
              absf = sqrt(CS%omega_frac*4.0*CS%omega**2 + (1.0-CS%omega_frac)*absf**2)
          endif
          U_star = max(CS%ustar_min, 0.5 * (forces%ustar(i,j) + forces%ustar(i+1,j)))
          Idecay_len_TKE(I) = ((absf / U_star) * CS%TKE_decay) * GV%H_to_Z
        endif
      enddo

      if (do_any) then ; do k=1,nz
        if (k > nkml) then
          do_any = .false.
          if (use_EOS .and. (k==nkml+1)) then
            ! Find dRho/dT and dRho_dS.
            do I=Isq,Ieq
              press(I) = (GV%H_to_RZ*GV%g_Earth) * htot(I)
              if (associated(tv%p_surf)) press(I) = press(I) + 0.5*(tv%p_surf(i,j)+tv%p_surf(i+1,j))
              k2 = max(1,nkml)
              I_2hlay = 1.0 / (h(i,j,k2) + h(i+1,j,k2) + h_neglect)
              T_EOS(I) = (h(i,j,k2)*tv%T(i,j,k2) + h(i+1,j,k2)*tv%T(i+1,j,k2)) * I_2hlay
              S_EOS(I) = (h(i,j,k2)*tv%S(i,j,k2) + h(i+1,j,k2)*tv%S(i+1,j,k2)) * I_2hlay
            enddo
            call calculate_density_derivs(T_EOS, S_EOS, press, dR_dT, dR_dS, tv%eqn_of_state, &
                                          (/Isq-G%IsdB+1,Ieq-G%IsdB+1/) )
          endif

          do I=Isq,Ieq ; if (do_i(I)) then

            hlay = 0.5*(h(i,j,k) + h(i+1,j,k))
            if (hlay > h_tiny) then ! Only consider non-vanished layers.
              I_2hlay = 1.0 / (h(i,j,k) + h(i+1,j,k))
              v_at_u = 0.5 * (h(i,j,k)   * (v(i,J,k) + v(i,J-1,k)) + &
                              h(i+1,j,k) * (v(i+1,J,k) + v(i+1,J-1,k))) * I_2hlay
              Uh2 = ((uhtot(I) - htot(I)*u(I,j,k))**2 + (vhtot(I) - htot(I)*v_at_u)**2)

              if (use_EOS) then
                T_lay = (h(i,j,k)*tv%T(i,j,k) + h(i+1,j,k)*tv%T(i+1,j,k)) * I_2hlay
                S_lay = (h(i,j,k)*tv%S(i,j,k) + h(i+1,j,k)*tv%S(i+1,j,k)) * I_2hlay
                gHprime = g_H_Rho0 * (dR_dT(I) * (T_lay*htot(I) - Thtot(I)) + &
                                      dR_dS(I) * (S_lay*htot(I) - Shtot(I)))
              else
                gHprime = g_H_Rho0 * (GV%Rlay(k)*htot(I) - Rhtot(I))
              endif

              if (gHprime > 0.0) then
                RiBulk = CS%bulk_Ri_ML * exp(-htot(I) * Idecay_len_TKE(I))
                if (RiBulk * Uh2 <= (htot(I)**2) * gHprime) then
                  visc%nkml_visc_u(I,j) = real(k_massive(I))
                  do_i(I) = .false.
                elseif (RiBulk * Uh2 <= (htot(I) + hlay)**2 * gHprime) then
                  visc%nkml_visc_u(I,j) = real(k-1) + &
                    ( sqrt(RiBulk * Uh2 / gHprime) - htot(I) ) / hlay
                  do_i(I) = .false.
                endif
              endif
              k_massive(I) = k
            endif ! hlay > h_tiny

            if (do_i(I)) do_any = .true.
          endif ; enddo

          if (.not.do_any) exit ! All columns are done.
        endif

        do I=Isq,Ieq ; if (do_i(I)) then
          htot(I) = htot(I) + 0.5 * (h(i,j,k) + h(i+1,j,k))
          uhtot(I) = uhtot(I) + 0.5 * (h(i,j,k) + h(i+1,j,k)) * u(I,j,k)
          vhtot(I) = vhtot(I) + 0.25 * (h(i,j,k) * (v(i,J,k) + v(i,J-1,k)) + &
                                        h(i+1,j,k) * (v(i+1,J,k) + v(i+1,J-1,k)))
          if (use_EOS) then
            Thtot(I) = Thtot(I) + 0.5 * (h(i,j,k)*tv%T(i,j,k) + h(i+1,j,k)*tv%T(i+1,j,k))
            Shtot(I) = Shtot(I) + 0.5 * (h(i,j,k)*tv%S(i,j,k) + h(i+1,j,k)*tv%S(i+1,j,k))
          else
            Rhtot(i) = Rhtot(i) + 0.5 * (h(i,j,k) + h(i+1,j,k)) * GV%Rlay(k)
          endif
        endif ; enddo
      enddo ; endif

      if (do_any) then ; do I=Isq,Ieq ; if (do_i(I)) then
        visc%nkml_visc_u(I,j) = k_massive(I)
      endif ; enddo ; endif
    endif ! dynamic_viscous_ML

    do_any_shelf = .false.
    if (associated(forces%frac_shelf_u)) then
      do I=Isq,Ieq
        if (forces%frac_shelf_u(I,j)*G%mask2dCu(I,j) == 0.0) then
          do_i(I) = .false.
          visc%tbl_thick_shelf_u(I,j) = 0.0 ; visc%kv_tbl_shelf_u(I,j) = 0.0
        else
          do_i(I) = .true. ; do_any_shelf = .true.
        endif
      enddo
    endif

    if (do_any_shelf) then
      do k=1,nz ; do I=Isq,Ieq ; if (do_i(I)) then
        if (u(I,j,k) *(h(i+1,j,k) - h(i,j,k)) >= 0) then
          h_at_vel(i,k) = 2.0*h(i,j,k)*h(i+1,j,k) / &
                          (h(i,j,k) + h(i+1,j,k) + h_neglect)
        else
          h_at_vel(i,k) =  0.5 * (h(i,j,k) + h(i+1,j,k))
        endif
      else
        h_at_vel(I,k) = 0.0 ; ustar(I) = 0.0
      endif ; enddo ; enddo

      do I=Isq,Ieq ; if (do_i(I)) then
        htot_vel = 0.0 ; hwtot = 0.0 ; hutot = 0.0
        Thtot(I) = 0.0 ; Shtot(I) = 0.0
        if (use_EOS .or. .not.CS%linear_drag) then ; do k=1,nz
          if (htot_vel>=CS%Htbl_shelf) exit ! terminate the k loop
          hweight = MIN(CS%Htbl_shelf - htot_vel, h_at_vel(i,k))
          if (hweight <= 1.5*GV%Angstrom_H + h_neglect) cycle

          htot_vel  = htot_vel + h_at_vel(i,k)
          hwtot = hwtot + hweight

          if (.not.CS%linear_drag) then
            v_at_u = set_v_at_u(v, h, G, GV, i, j, k, mask_v, OBC)
            hutot = hutot + hweight * sqrt(u(I,j,k)**2 + v_at_u**2 + U_bg_sq)
          endif
          if (use_EOS) then
            Thtot(I) = Thtot(I) + hweight * 0.5 * (tv%T(i,j,k) + tv%T(i+1,j,k))
            Shtot(I) = Shtot(I) + hweight * 0.5 * (tv%S(i,j,k) + tv%S(i+1,j,k))
          endif
        enddo ; endif

        if ((.not.CS%linear_drag) .and. (hwtot > 0.0)) then
          ustar(I) = cdrag_sqrt_Z * hutot / hwtot
        else
          ustar(I) = cdrag_sqrt_Z * CS%drag_bg_vel
        endif

        if (use_EOS) then ; if (hwtot > 0.0) then
          T_EOS(I) = Thtot(I)/hwtot ; S_EOS(I) = Shtot(I)/hwtot
        else
          T_EOS(I) = 0.0 ; S_EOS(I) = 0.0
        endif ; endif
      endif ; enddo ! I-loop

      if (use_EOS) then
        call calculate_density_derivs(T_EOS, S_EOS, forces%p_surf(:,j), dR_dT, dR_dS, &
                                      tv%eqn_of_state, (/Isq-G%IsdB+1,Ieq-G%IsdB+1/) )
      endif

      do I=Isq,Ieq ; if (do_i(I)) then
  !  The 400.0 in this expression is the square of a constant proposed
  !  by Killworth and Edwards, 1999, in equation (2.20).
        ustarsq = Rho0x400_G * ustar(i)**2
        htot(i) = 0.0
        if (use_EOS) then
          Thtot(i) = 0.0 ; Shtot(i) = 0.0
          do k=1,nz-1
            if (h_at_vel(i,k) <= 0.0) cycle
            T_Lay = 0.5 * (tv%T(i,j,k) + tv%T(i+1,j,k))
            S_Lay = 0.5 * (tv%S(i,j,k) + tv%S(i+1,j,k))
            oldfn = dR_dT(i)*(T_Lay*htot(i) - Thtot(i)) + dR_dS(i)*(S_Lay*htot(i) - Shtot(i))
            if (oldfn >= ustarsq) exit

            Dfn = (dR_dT(i)*(0.5*(tv%T(i,j,k+1)+tv%T(i+1,j,k+1)) - T_Lay) + &
                   dR_dS(i)*(0.5*(tv%S(i,j,k+1)+tv%S(i+1,j,k+1)) - S_Lay)) * &
                  (h_at_vel(i,k)+htot(i))
            if ((oldfn + Dfn) <= ustarsq) then
              Dh = h_at_vel(i,k)
            else
              Dh = h_at_vel(i,k) * sqrt((ustarsq-oldfn) / (Dfn))
            endif

            htot(i) = htot(i) + Dh
            Thtot(i) = Thtot(i) + T_Lay*Dh ; Shtot(i) = Shtot(i) + S_Lay*Dh
          enddo
          if ((oldfn < ustarsq) .and. (h_at_vel(i,nz) > 0.0)) then
            T_Lay = 0.5*(tv%T(i,j,nz) + tv%T(i+1,j,nz))
            S_Lay = 0.5*(tv%S(i,j,nz) + tv%S(i+1,j,nz))
            if (dR_dT(i)*(T_Lay*htot(i) - Thtot(i)) + &
                dR_dS(i)*(S_Lay*htot(i) - Shtot(i)) < ustarsq) &
              htot(i) = htot(i) + h_at_vel(i,nz)
          endif ! Examination of layer nz.
        else  ! Use Rlay as the density variable.
          Rhtot = 0.0
          do k=1,nz-1
            Rlay = GV%Rlay(k) ; Rlb = GV%Rlay(k+1)

            oldfn = Rlay*htot(i) - Rhtot(i)
            if (oldfn >= ustarsq) exit

            Dfn = (Rlb - Rlay)*(h_at_vel(i,k)+htot(i))
            if ((oldfn + Dfn) <= ustarsq) then
              Dh = h_at_vel(i,k)
            else
              Dh = h_at_vel(i,k) * sqrt((ustarsq-oldfn) / (Dfn))
            endif

            htot(i) = htot(i) + Dh
            Rhtot(i) = Rhtot(i) + Rlay*Dh
          enddo
          if (GV%Rlay(nz)*htot(i) - Rhtot(i) < ustarsq) &
            htot(i) = htot(i) + h_at_vel(i,nz)
        endif ! use_EOS

       !visc%tbl_thick_shelf_u(I,j) = GV%H_to_Z * max(CS%Htbl_shelf_min, &
       !    htot(I) / (0.5 + sqrt(0.25 + &
       !                 (htot(i)*(G%CoriolisBu(I,J-1)+G%CoriolisBu(I,J)))**2 / &
       !                 (ustar(i)*GV%Z_to_H)**2 )) )
        ustar1 = ustar(i)*GV%Z_to_H
        h2f2 = (htot(i)*(G%CoriolisBu(I,J-1)+G%CoriolisBu(I,J)) + h_neglect*CS%omega)**2
        tbl_thick_Z = GV%H_to_Z * max(CS%Htbl_shelf_min, &
            ( htot(I)*ustar1 ) / ( 0.5*ustar1 + sqrt((0.5*ustar1)**2 + h2f2 ) ) )
        visc%tbl_thick_shelf_u(I,j) = tbl_thick_Z
        visc%Kv_tbl_shelf_u(I,j) = max(CS%Kv_TBL_min, cdrag_sqrt*ustar(i)*tbl_thick_Z)
      endif ; enddo ! I-loop
    endif ! do_any_shelf

  enddo ! j-loop at u-points

  !$OMP parallel do default(private) shared(u,v,h,tv,forces,visc,dt,G,GV,US,CS,use_EOS,dt_Rho0, &
  !$OMP                                     h_neglect,h_tiny,g_H_Rho0,is,ie,OBC,Jsq,Jeq,nz, &
  !$OMP                                     U_bg_sq,cdrag_sqrt,cdrag_sqrt_Z,Rho0x400_G,nkml,mask_u)
  do J=Jsq,Jeq  ! v-point loop
    if (CS%dynamic_viscous_ML) then
      do_any = .false.
      do i=is,ie
        htot(i) = 0.0
        if (G%mask2dCv(i,J) < 0.5) then
          do_i(i) = .false. ; visc%nkml_visc_v(i,J) = nkml
        else
          do_i(i) = .true. ; do_any = .true.
          k_massive(i) = nkml
          Thtot(i) = 0.0 ; Shtot(i) = 0.0 ; Rhtot(i) = 0.0
          vhtot(i) = dt_Rho0 * forces%tauy(i,J)
          uhtot(i) = 0.25 * dt_Rho0 * ((forces%taux(I,j) + forces%taux(I-1,j+1)) + &
                                       (forces%taux(I-1,j) + forces%taux(I,j+1)))

         if (CS%omega_frac >= 1.0) then ; absf = 2.0*CS%omega ; else
           absf = 0.5*(abs(G%CoriolisBu(I-1,J)) + abs(G%CoriolisBu(I,J)))
           if (CS%omega_frac > 0.0) &
             absf = sqrt(CS%omega_frac*4.0*CS%omega**2 + (1.0-CS%omega_frac)*absf**2)
         endif

         U_star = max(CS%ustar_min, 0.5 * (forces%ustar(i,j) + forces%ustar(i,j+1)))
         Idecay_len_TKE(i) = ((absf / U_star) * CS%TKE_decay) * GV%H_to_Z

        endif
      enddo

      if (do_any) then ; do k=1,nz
        if (k > nkml) then
          do_any = .false.
          if (use_EOS .and. (k==nkml+1)) then
            ! Find dRho/dT and dRho_dS.
            do i=is,ie
              press(i) = (GV%H_to_RZ * GV%g_Earth) * htot(i)
              if (associated(tv%p_surf)) press(i) = press(i) + 0.5*(tv%p_surf(i,j)+tv%p_surf(i,j+1))
              k2 = max(1,nkml)
              I_2hlay = 1.0 / (h(i,j,k2) + h(i,j+1,k2) + h_neglect)
              T_EOS(i) = (h(i,j,k2)*tv%T(i,j,k2) + h(i,j+1,k2)*tv%T(i,j+1,k2)) * I_2hlay
              S_EOS(i) = (h(i,j,k2)*tv%S(i,j,k2) + h(i,j+1,k2)*tv%S(i,j+1,k2)) * I_2hlay
            enddo
            call calculate_density_derivs(T_EOS, S_EOS, press, dR_dT, dR_dS, &
                                          tv%eqn_of_state, (/is-G%IsdB+1,ie-G%IsdB+1/) )
          endif

          do i=is,ie ; if (do_i(i)) then

            hlay = 0.5*(h(i,j,k) + h(i,j+1,k))
            if (hlay > h_tiny) then ! Only consider non-vanished layers.
              I_2hlay = 1.0 / (h(i,j,k) + h(i,j+1,k))
              u_at_v = 0.5 * (h(i,j,k)   * (u(I-1,j,k)   + u(I,j,k)) + &
                              h(i,j+1,k) * (u(I-1,j+1,k) + u(I,j+1,k))) * I_2hlay
              Uh2 = ((uhtot(I) - htot(I)*u_at_v)**2 + (vhtot(I) - htot(I)*v(i,J,k))**2)

              if (use_EOS) then
                T_lay = (h(i,j,k)*tv%T(i,j,k) + h(i,j+1,k)*tv%T(i,j+1,k)) * I_2hlay
                S_lay = (h(i,j,k)*tv%S(i,j,k) + h(i,j+1,k)*tv%S(i,j+1,k)) * I_2hlay
                gHprime = g_H_Rho0 * (dR_dT(i) * (T_lay*htot(i) - Thtot(i)) + &
                                      dR_dS(i) * (S_lay*htot(i) - Shtot(i)))
              else
                gHprime = g_H_Rho0 * (GV%Rlay(k)*htot(i) - Rhtot(i))
              endif

              if (gHprime > 0.0) then
                RiBulk = CS%bulk_Ri_ML * exp(-htot(i) * Idecay_len_TKE(i))
                if (RiBulk * Uh2 <= htot(i)**2 * gHprime) then
                  visc%nkml_visc_v(i,J) = real(k_massive(i))
                  do_i(i) = .false.
                elseif (RiBulk * Uh2 <= (htot(i) + hlay)**2 * gHprime) then
                  visc%nkml_visc_v(i,J) = real(k-1) + &
                    ( sqrt(RiBulk * Uh2 / gHprime) - htot(i) ) / hlay
                  do_i(i) = .false.
                endif
              endif
              k_massive(i) = k
            endif ! hlay > h_tiny

            if (do_i(i)) do_any = .true.
          endif ; enddo

          if (.not.do_any) exit ! All columns are done.
        endif

        do i=is,ie ; if (do_i(i)) then
          htot(i) = htot(i) + 0.5 * (h(i,J,k) + h(i,j+1,k))
          vhtot(i) = vhtot(i) + 0.5 * (h(i,j,k) + h(i,j+1,k)) * v(i,J,k)
          uhtot(i) = uhtot(i) + 0.25 * (h(i,j,k) * (u(I-1,j,k) + u(I,j,k)) + &
                                        h(i,j+1,k) * (u(I-1,j+1,k) + u(I,j+1,k)))
          if (use_EOS) then
            Thtot(i) = Thtot(i) + 0.5 * (h(i,j,k)*tv%T(i,j,k) + h(i,j+1,k)*tv%T(i,j+1,k))
            Shtot(i) = Shtot(i) + 0.5 * (h(i,j,k)*tv%S(i,j,k) + h(i,j+1,k)*tv%S(i,j+1,k))
          else
            Rhtot(i) = Rhtot(i) + 0.5 * (h(i,j,k) + h(i,j+1,k)) * GV%Rlay(k)
          endif
        endif ; enddo
      enddo ; endif

      if (do_any) then ; do i=is,ie ; if (do_i(i)) then
        visc%nkml_visc_v(i,J) = k_massive(i)
      endif ; enddo ; endif
    endif ! dynamic_viscous_ML

    do_any_shelf = .false.
    if (associated(forces%frac_shelf_v)) then
      do i=is,ie
        if (forces%frac_shelf_v(i,J)*G%mask2dCv(i,J) == 0.0) then
          do_i(i) = .false.
          visc%tbl_thick_shelf_v(i,J) = 0.0 ; visc%kv_tbl_shelf_v(i,J) = 0.0
        else
          do_i(i) = .true. ; do_any_shelf = .true.
        endif
      enddo
    endif

    if (do_any_shelf) then
      do k=1,nz ; do i=is,ie ; if (do_i(i)) then
        if (v(i,J,k) * (h(i,j+1,k) - h(i,j,k)) >= 0) then
          h_at_vel(i,k) = 2.0*h(i,j,k)*h(i,j+1,k) / &
                          (h(i,j,k) + h(i,j+1,k) + h_neglect)
        else
          h_at_vel(i,k) =  0.5 * (h(i,j,k) + h(i,j+1,k))
        endif
      else
        h_at_vel(I,k) = 0.0 ; ustar(i) = 0.0
      endif ; enddo ; enddo

      do i=is,ie ; if (do_i(i)) then
        htot_vel = 0.0 ; hwtot = 0.0 ; hutot = 0.0
        Thtot(i) = 0.0 ; Shtot(i) = 0.0
        if (use_EOS .or. .not.CS%linear_drag) then ; do k=1,nz
          if (htot_vel>=CS%Htbl_shelf) exit ! terminate the k loop
          hweight = MIN(CS%Htbl_shelf - htot_vel, h_at_vel(i,k))
          if (hweight <= 1.5*GV%Angstrom_H + h_neglect) cycle

          htot_vel  = htot_vel + h_at_vel(i,k)
          hwtot = hwtot + hweight

          if (.not.CS%linear_drag) then
            u_at_v = set_u_at_v(u, h, G, GV, i, J, k, mask_u, OBC)
            hutot = hutot + hweight * sqrt(v(i,J,k)**2 + u_at_v**2 + U_bg_sq)
          endif
          if (use_EOS) then
            Thtot(i) = Thtot(i) + hweight * 0.5 * (tv%T(i,j,k) + tv%T(i,j+1,k))
            Shtot(i) = Shtot(i) + hweight * 0.5 * (tv%S(i,j,k) + tv%S(i,j+1,k))
          endif
        enddo ; endif

        if (.not.CS%linear_drag) then ; if (hwtot > 0.0) then
          ustar(i) = cdrag_sqrt_Z * hutot / hwtot
        else
          ustar(i) = cdrag_sqrt_Z * CS%drag_bg_vel
        endif ; endif

        if (use_EOS) then ; if (hwtot > 0.0) then
          T_EOS(i) = Thtot(i)/hwtot ; S_EOS(i) = Shtot(i)/hwtot
        else
          T_EOS(i) = 0.0 ; S_EOS(i) = 0.0
        endif ; endif
      endif ; enddo ! I-loop

      if (use_EOS) then
        call calculate_density_derivs(T_EOS, S_EOS, forces%p_surf(:,j), dR_dT, dR_dS, &
                                      tv%eqn_of_state, (/is-G%IsdB+1,ie-G%IsdB+1/) )
      endif

      do i=is,ie ; if (do_i(i)) then
  !  The 400.0 in this expression is the square of a constant proposed
  !  by Killworth and Edwards, 1999, in equation (2.20).
        ustarsq = Rho0x400_G * ustar(i)**2
        htot(i) = 0.0
        if (use_EOS) then
          Thtot(i) = 0.0 ; Shtot(i) = 0.0
          do k=1,nz-1
            if (h_at_vel(i,k) <= 0.0) cycle
            T_Lay = 0.5 * (tv%T(i,j,k) + tv%T(i,j+1,k))
            S_Lay = 0.5 * (tv%S(i,j,k) + tv%S(i,j+1,k))
            oldfn = dR_dT(i)*(T_Lay*htot(i) - Thtot(i)) + dR_dS(i)*(S_Lay*htot(i) - Shtot(i))
            if (oldfn >= ustarsq) exit

            Dfn = (dR_dT(i)*(0.5*(tv%T(i,j,k+1)+tv%T(i,j+1,k+1)) - T_Lay) + &
                   dR_dS(i)*(0.5*(tv%S(i,j,k+1)+tv%S(i,j+1,k+1)) - S_Lay)) * &
                  (h_at_vel(i,k)+htot(i))
            if ((oldfn + Dfn) <= ustarsq) then
              Dh = h_at_vel(i,k)
            else
              Dh = h_at_vel(i,k) * sqrt((ustarsq-oldfn) / (Dfn))
            endif

            htot(i) = htot(i) + Dh
            Thtot(i) = Thtot(i) + T_Lay*Dh ; Shtot(i) = Shtot(i) + S_Lay*Dh
          enddo
          if ((oldfn < ustarsq) .and. (h_at_vel(i,nz) > 0.0)) then
            T_Lay = 0.5*(tv%T(i,j,nz) + tv%T(i,j+1,nz))
            S_Lay = 0.5*(tv%S(i,j,nz) + tv%S(i,j+1,nz))
            if (dR_dT(i)*(T_Lay*htot(i) - Thtot(i)) + &
                dR_dS(i)*(S_Lay*htot(i) - Shtot(i)) < ustarsq) &
              htot(i) = htot(i) + h_at_vel(i,nz)
          endif ! Examination of layer nz.
        else  ! Use Rlay as the density variable.
          Rhtot = 0.0
          do k=1,nz-1
            Rlay = GV%Rlay(k) ; Rlb = GV%Rlay(k+1)

            oldfn = Rlay*htot(i) - Rhtot(i)
            if (oldfn >= ustarsq) exit

            Dfn = (Rlb - Rlay)*(h_at_vel(i,k)+htot(i))
            if ((oldfn + Dfn) <= ustarsq) then
              Dh = h_at_vel(i,k)
            else
              Dh = h_at_vel(i,k) * sqrt((ustarsq-oldfn) / (Dfn))
            endif

            htot(i) = htot(i) + Dh
            Rhtot = Rhtot + Rlay*Dh
          enddo
          if (GV%Rlay(nz)*htot(i) - Rhtot(i) < ustarsq) &
            htot(i) = htot(i) + h_at_vel(i,nz)
        endif ! use_EOS

       !visc%tbl_thick_shelf_v(i,J) = GV%H_to_Z * max(CS%Htbl_shelf_min, &
       !    htot(i) / (0.5 + sqrt(0.25 + &
       !        (htot(i)*(G%CoriolisBu(I-1,J)+G%CoriolisBu(I,J)))**2 / &
       !        (ustar(i)*GV%Z_to_H)**2 )) )
        ustar1 = ustar(i)*GV%Z_to_H
        h2f2 = (htot(i)*(G%CoriolisBu(I-1,J)+G%CoriolisBu(I,J)) + h_neglect*CS%omega)**2
        tbl_thick_Z = GV%H_to_Z * max(CS%Htbl_shelf_min, &
            ( htot(i)*ustar1 ) / ( 0.5*ustar1 + sqrt((0.5*ustar1)**2 + h2f2 ) ) )
        visc%tbl_thick_shelf_v(i,J) = tbl_thick_Z
        visc%Kv_tbl_shelf_v(i,J) = max(CS%Kv_TBL_min, cdrag_sqrt*ustar(i)*tbl_thick_Z)

      endif ; enddo ! i-loop
    endif ! do_any_shelf

  enddo ! J-loop at v-points

  if (CS%debug) then
    if (allocated(visc%nkml_visc_u) .and. allocated(visc%nkml_visc_v)) &
      call uvchksum("nkml_visc_[uv]", visc%nkml_visc_u, visc%nkml_visc_v, &
                    G%HI, haloshift=0, scalar_pair=.true.)
  endif
  if (CS%id_nkml_visc_u > 0) call post_data(CS%id_nkml_visc_u, visc%nkml_visc_u, CS%diag)
  if (CS%id_nkml_visc_v > 0) call post_data(CS%id_nkml_visc_v, visc%nkml_visc_v, CS%diag)

end subroutine set_viscous_ML

!> Register any fields associated with the vertvisc_type.
subroutine set_visc_register_restarts(HI, GV, US, param_file, visc, restart_CS)
  type(hor_index_type),    intent(in)    :: HI         !< A horizontal index type structure.
  type(verticalGrid_type), intent(in)    :: GV         !< The ocean's vertical grid structure.
  type(unit_scale_type),   intent(in)    :: US         !< A dimensional unit scaling type
  type(param_file_type),   intent(in)    :: param_file !< A structure to parse for run-time
                                                       !! parameters.
  type(vertvisc_type),     intent(inout) :: visc       !< A structure containing vertical
                                                       !! viscosities and related fields.
                                                       !! Allocated here.
  type(MOM_restart_CS),    intent(inout) :: restart_CS !< MOM restart control structure
  ! Local variables
  logical :: use_kappa_shear, KS_at_vertex
  logical :: adiabatic, useKPP, useEPBL
  logical :: use_CVMix_shear, MLE_use_PBL_MLD, use_CVMix_conv
  integer :: isd, ied, jsd, jed, nz
  real :: hfreeze !< If hfreeze > 0 [Z ~> m], melt potential will be computed.
  character(len=40)  :: mdl = "MOM_set_visc"  ! This module's name.
  isd = HI%isd ; ied = HI%ied ; jsd = HI%jsd ; jed = HI%jed ; nz = GV%ke

  call get_param(param_file, mdl, "ADIABATIC", adiabatic, default=.false., &
                 do_not_log=.true.)

  use_kappa_shear = .false. ; KS_at_vertex = .false. ; use_CVMix_shear = .false.
  useKPP = .false. ; useEPBL = .false. ; use_CVMix_conv = .false.

  if (.not.adiabatic) then
    use_kappa_shear = kappa_shear_is_used(param_file)
    KS_at_vertex    = kappa_shear_at_vertex(param_file)
    use_CVMix_shear = CVMix_shear_is_used(param_file)
    use_CVMix_conv  = CVMix_conv_is_used(param_file)
    call get_param(param_file, mdl, "USE_KPP", useKPP, &
                 "If true, turns on the [CVMix] KPP scheme of Large et al., 1994, "//&
                 "to calculate diffusivities and non-local transport in the OBL.", &
                 default=.false., do_not_log=.true.)
    call get_param(param_file, mdl, "ENERGETICS_SFC_PBL", useEPBL, &
                 "If true, use an implied energetics planetary boundary "//&
                 "layer scheme to determine the diffusivity and viscosity "//&
                 "in the surface boundary layer.", default=.false., do_not_log=.true.)
  endif

  if (use_kappa_shear .or. useKPP .or. useEPBL .or. use_CVMix_shear .or. use_CVMix_conv) then
    call safe_alloc_ptr(visc%Kd_shear, isd, ied, jsd, jed, nz+1)
    call register_restart_field(visc%Kd_shear, "Kd_shear", .false., restart_CS, &
                  "Shear-driven turbulent diffusivity at interfaces", &
                  units="m2 s-1", conversion=US%Z2_T_to_m2_s, z_grid='i')
  endif
  if (useKPP .or. useEPBL .or. use_CVMix_shear .or. use_CVMix_conv .or. &
      (use_kappa_shear .and. .not.KS_at_vertex )) then
    call safe_alloc_ptr(visc%Kv_shear, isd, ied, jsd, jed, nz+1)
    call register_restart_field(visc%Kv_shear, "Kv_shear", .false., restart_CS, &
                  "Shear-driven turbulent viscosity at interfaces", &
                  units="m2 s-1", conversion=US%Z2_T_to_m2_s, z_grid='i')
  endif
  if (use_kappa_shear .and. KS_at_vertex) then
    call safe_alloc_ptr(visc%TKE_turb, HI%IsdB, HI%IedB, HI%JsdB, HI%JedB, nz+1)
    call safe_alloc_ptr(visc%Kv_shear_Bu, HI%IsdB, HI%IedB, HI%JsdB, HI%JedB, nz+1)
    call register_restart_field(visc%Kv_shear_Bu, "Kv_shear_Bu", .false., restart_CS, &
                  "Shear-driven turbulent viscosity at vertex interfaces", &
                  units="m2 s-1", conversion=US%Z2_T_to_m2_s, hor_grid="Bu", z_grid='i')
  elseif (use_kappa_shear) then
    call safe_alloc_ptr(visc%TKE_turb, isd, ied, jsd, jed, nz+1)
  endif

  if (useKPP) then
    ! MOM_bkgnd_mixing uses Kv_slow when KPP is defined.
    call safe_alloc_ptr(visc%Kv_slow, isd, ied, jsd, jed, nz+1)
  endif

  ! visc%MLD is used to communicate the state of the (e)PBL or KPP to the rest of the model
  call get_param(param_file, mdl, "MLE_USE_PBL_MLD", MLE_use_PBL_MLD, &
                 default=.false., do_not_log=.true.)
  ! visc%MLD needs to be allocated when melt potential is computed (HFREEZE>0)
  call get_param(param_file, mdl, "HFREEZE", hfreeze, &
                 units="m", default=-1.0, scale=US%m_to_Z, do_not_log=.true.)

  if (MLE_use_PBL_MLD) then
    call safe_alloc_ptr(visc%MLD, isd, ied, jsd, jed)
    call register_restart_field(visc%MLD, "MLD", .false., restart_CS, &
                  "Instantaneous active mixing layer depth", "m", conversion=US%Z_to_m)
  endif

  if (hfreeze >= 0.0 .and. .not.MLE_use_PBL_MLD) then
    call safe_alloc_ptr(visc%MLD, isd, ied, jsd, jed)
  endif


end subroutine set_visc_register_restarts

!> This subroutine does remapping for the auxiliary restart variables in a vertvisc_type
!! that are used across timesteps
subroutine remap_vertvisc_aux_vars(G, GV, visc, h_old, h_new, ALE_CSp, OBC)
  type(ocean_grid_type),            intent(inout) :: G        !< ocean grid structure
  type(verticalGrid_type),          intent(in)    :: GV       !< ocean vertical grid structure
  type(vertvisc_type),              intent(inout) :: visc     !< A structure containing vertical
                                                              !! viscosities and related fields.
  real, dimension(SZI_(G),SZJ_(G),SZK_(GV)), &
                                    intent(in)    :: h_old    !< Thickness of source grid  [H ~> m or kg m-2]
  real, dimension(SZI_(G),SZJ_(G),SZK_(GV)), &
                                    intent(in)    :: h_new    !< Thickness of destination grid [H ~> m or kg m-2]
  type(ALE_CS),                     pointer       :: ALE_CSp  !< ALE control structure to use when remapping
  type(ocean_OBC_type),             pointer       :: OBC      !< Open boundary structure

  if (associated(visc%Kd_shear)) then
    call ALE_remap_interface_vals(ALE_CSp, G, GV, h_old, h_new, visc%Kd_shear)
  endif

  if (associated(visc%Kv_shear)) then
    call ALE_remap_interface_vals(ALE_CSp, G, GV, h_old, h_new, visc%Kv_shear)
  endif

  if (associated(visc%Kv_shear_Bu)) then
    call ALE_remap_vertex_vals(ALE_CSp, G, GV, h_old, h_new, visc%Kv_shear_Bu)
  endif

end subroutine remap_vertvisc_aux_vars

!> Initializes the MOM_set_visc control structure
subroutine set_visc_init(Time, G, GV, US, param_file, diag, visc, CS, restart_CS, OBC)
  type(time_type), target, intent(in)    :: Time !< The current model time.
  type(ocean_grid_type),   intent(inout) :: G    !< The ocean's grid structure.
  type(verticalGrid_type), intent(in)    :: GV   !< The ocean's vertical grid structure.
  type(unit_scale_type),   intent(in)    :: US   !< A dimensional unit scaling type
  type(param_file_type),   intent(in)    :: param_file !< A structure to parse for run-time
                                                 !! parameters.
  type(diag_ctrl), target, intent(inout) :: diag !< A structure that is used to regulate diagnostic
                                                 !! output.
  type(vertvisc_type),     intent(inout) :: visc !< A structure containing vertical viscosities and
                                                 !! related fields.
  type(set_visc_CS),       intent(inout) :: CS   !< Vertical viscosity control structure
  type(MOM_restart_CS),    intent(inout) :: restart_CS !< MOM restart control structure
  type(ocean_OBC_type),    pointer       :: OBC  !< A pointer to an open boundary condition structure

  ! Local variables
  real    :: Csmag_chan_dflt ! The default value for SMAG_CONST_CHANNEL [nondim]
  real    :: smag_const1     ! The default value for the Smagorinsky Laplacian coefficient [nondim]
  real    :: TKE_decay_dflt  ! The default value of a coefficient scaling the vertical decay
                             ! rate of TKE [nondim]
  real    :: bulk_Ri_ML_dflt ! The default bulk Richardson number for a bulk mixed layer [nondim]
  real    :: Kv_background   ! The background kinematic viscosity in the interior [Z2 T-1 ~> m2 s-1]
  real    :: omega_frac_dflt ! The default value for the fraction of the absolute rotation rate that
                             ! is used in place of the absolute value of the local Coriolis
                             ! parameter in the denominator of some expressions [nondim]
  real    :: Chan_max_thick_dflt ! The default value for CHANNEL_DRAG_MAX_THICK [Z ~> m]
  real    :: Hbbl            ! The static bottom boundary layer thickness [Z ~> m].
  real    :: BBL_thick_min   ! The minimum bottom boundary layer thickness [Z ~> m].

  real    :: Z_rescale     ! A rescaling factor for heights from the representation in
                           ! a restart file to the internal representation in this run [nondim]?
  real    :: I_T_rescale   ! A rescaling factor for time from the internal representation in this run
                           ! to the representation in a restart file [nondim]?
  real    :: Z2_T_rescale  ! A rescaling factor for vertical diffusivities and viscosities from the
                           ! representation in a restart file to the internal representation in this run [nondim]?
  integer :: i, j, k, is, ie, js, je
  integer :: isd, ied, jsd, jed, IsdB, IedB, JsdB, JedB, nz
  integer :: default_answer_date  ! The default setting for the various ANSWER_DATE flags.
  logical :: default_2018_answers ! The default setting for the various 2018_ANSWERS flags.
  logical :: answers_2018  ! If true, use the order of arithmetic and expressions that recover the
                           ! answers from the end of 2018.  Otherwise, use updated and more robust
                           ! forms of the same expressions.
  logical :: adiabatic, use_omega, MLE_use_PBL_MLD
  logical :: use_KPP
  logical :: use_regridding  ! If true, use the ALE algorithm rather than layered
                             ! isopycnal or stacked shallow water mode.
  logical :: use_temperature ! If true, temperature and salinity are used as state variables.
  logical :: use_EOS         ! If true, density calculated from T & S using an equation of state.
  character(len=200) :: filename, tideamp_file ! Input file names or paths
  character(len=80)  :: tideamp_var ! Input file variable names
  ! This include declares and sets the variable "version".
# include "version_variable.h"
  character(len=40)  :: mdl = "MOM_set_visc"  ! This module's name.

  CS%initialized = .true.
  CS%OBC => OBC

  is = G%isc ; ie = G%iec ; js = G%jsc ; je = G%jec
  isd = G%isd ; ied = G%ied ; jsd = G%jsd ; jed = G%jed ; nz = GV%ke
  IsdB = G%IsdB ; IedB = G%IedB ; JsdB = G%JsdB ; JedB = G%JedB

  CS%diag => diag

  ! Set default, read and log parameters
  call log_version(param_file, mdl, version, "")
  CS%RiNo_mix = .false.
  call get_param(param_file, mdl, "INPUTDIR", CS%inputdir, default=".")
  CS%inputdir = slasher(CS%inputdir)
  call get_param(param_file, mdl, "DEFAULT_ANSWER_DATE", default_answer_date, &
                 "This sets the default value for the various _ANSWER_DATE parameters.", &
                 default=99991231)
  call get_param(param_file, mdl, "DEFAULT_2018_ANSWERS", default_2018_answers, &
                 "This sets the default value for the various _2018_ANSWERS parameters.", &
                 default=(default_answer_date<20190101))
  call get_param(param_file, mdl, "SET_VISC_2018_ANSWERS", answers_2018, &
                 "If true, use the order of arithmetic and expressions that recover the "//&
                 "answers from the end of 2018.  Otherwise, use updated and more robust "//&
                 "forms of the same expressions.", default=default_2018_answers)
  ! Revise inconsistent default answer dates.
  if (answers_2018 .and. (default_answer_date >= 20190101)) default_answer_date = 20181231
  if (.not.answers_2018 .and. (default_answer_date < 20190101)) default_answer_date = 20190101
  call get_param(param_file, mdl, "SET_VISC_ANSWER_DATE", CS%answer_date, &
                 "The vintage of the order of arithmetic and expressions in the set viscosity "//&
                 "calculations.  Values below 20190101 recover the answers from the end of 2018, "//&
                 "while higher values use updated and more robust forms of the same expressions.  "//&
                 "If both SET_VISC_2018_ANSWERS and SET_VISC_ANSWER_DATE are specified, "//&
                 "the latter takes precedence.", default=default_answer_date)
  call get_param(param_file, mdl, "BOTTOMDRAGLAW", CS%bottomdraglaw, &
                 "If true, the bottom stress is calculated with a drag "//&
                 "law of the form c_drag*|u|*u. The velocity magnitude "//&
                 "may be an assumed value or it may be based on the "//&
                 "actual velocity in the bottommost HBBL, depending on "//&
                 "LINEAR_DRAG.", default=.true.)
  call get_param(param_file, mdl, "DRAG_AS_BODY_FORCE", CS%body_force_drag, &
                 "If true, the bottom stress is imposed as an explicit body force "//&
                 "applied over a fixed distance from the bottom, rather than as an "//&
                 "implicit calculation based on an enhanced near-bottom viscosity. "//&
                 "The thickness of the bottom boundary layer is HBBL.", &
                 default=.false., do_not_log=.not.CS%bottomdraglaw)
  call get_param(param_file, mdl, "CHANNEL_DRAG", CS%Channel_drag, &
                 "If true, the bottom drag is exerted directly on each "//&
                 "layer proportional to the fraction of the bottom it "//&
                 "overlies.", default=.false.)
  call get_param(param_file, mdl, "LINEAR_DRAG", CS%linear_drag, &
                 "If LINEAR_DRAG and BOTTOMDRAGLAW are defined the drag "//&
                 "law is cdrag*DRAG_BG_VEL*u.", default=.false.)
  call get_param(param_file, mdl, "ADIABATIC", adiabatic, default=.false., &
                 do_not_log=.true.)
  if (adiabatic) then
    call log_param(param_file, mdl, "ADIABATIC",adiabatic, &
                 "There are no diapycnal mass fluxes if ADIABATIC is true.  "//&
                 "This assumes that KD = 0.0 and that there is no buoyancy forcing, "//&
                 "but makes the model faster by eliminating subroutine calls.", default=.false.)
  endif

  if (.not.adiabatic) then
    CS%RiNo_mix = kappa_shear_is_used(param_file)
  endif

  call get_param(param_file, mdl, "PRANDTL_TURB", visc%Prandtl_turb, &
                 "The turbulent Prandtl number applied to shear "//&
                 "instability.", units="nondim", default=1.0)
  call get_param(param_file, mdl, "DEBUG", CS%debug, default=.false.)

  call get_param(param_file, mdl, "DYNAMIC_VISCOUS_ML", CS%dynamic_viscous_ML, &
                 "If true, use a bulk Richardson number criterion to "//&
                 "determine the mixed layer thickness for viscosity.", &
                 default=.false.)
  if (CS%dynamic_viscous_ML) then
    call get_param(param_file, mdl, "BULK_RI_ML", bulk_Ri_ML_dflt, units="nondim", default=0.0)
    call get_param(param_file, mdl, "BULK_RI_ML_VISC", CS%bulk_Ri_ML, &
                 "The efficiency with which mean kinetic energy released by mechanically "//&
                 "forced entrainment of the mixed layer is converted to turbulent "//&
                 "kinetic energy.  By default, BULK_RI_ML_VISC = BULK_RI_ML or 0.", &
                 units="nondim", default=bulk_Ri_ML_dflt)
    call get_param(param_file, mdl, "TKE_DECAY", TKE_decay_dflt, units="nondim", default=0.0)
    call get_param(param_file, mdl, "TKE_DECAY_VISC", CS%TKE_decay, &
                 "TKE_DECAY_VISC relates the vertical rate of decay of "//&
                 "the TKE available for mechanical entrainment to the "//&
                 "natural Ekman depth for use in calculating the dynamic "//&
                 "mixed layer viscosity.  By default, TKE_DECAY_VISC = TKE_DECAY or 0.", &
                 units="nondim", default=TKE_decay_dflt)
    call get_param(param_file, mdl, "ML_USE_OMEGA", use_omega, &
                 "If true, use the absolute rotation rate instead of the "//&
                 "vertical component of rotation when setting the decay "//&
                 "scale for turbulence.", default=.false., do_not_log=.true.)
    omega_frac_dflt = 0.0
    if (use_omega) then
      call MOM_error(WARNING, "ML_USE_OMEGA is deprecated; use ML_OMEGA_FRAC=1.0 instead.")
      omega_frac_dflt = 1.0
    endif
    call get_param(param_file, mdl, "ML_OMEGA_FRAC", CS%omega_frac, &
                   "When setting the decay scale for turbulence, use this "//&
                   "fraction of the absolute rotation rate blended with the "//&
                   "local value of f, as sqrt((1-of)*f^2 + of*4*omega^2).", &
                   units="nondim", default=omega_frac_dflt)
    call get_param(param_file, mdl, "OMEGA", CS%omega, &
                 "The rotation rate of the earth.", &
                 units="s-1", default=7.2921e-5, scale=US%T_to_s)
    ! This give a minimum decay scale that is typically much less than Angstrom.
    CS%ustar_min = 2e-4*CS%omega*(GV%Angstrom_Z + GV%H_to_Z*GV%H_subroundoff)
  else
    call get_param(param_file, mdl, "OMEGA", CS%omega, &
                 "The rotation rate of the earth.", &
                 units="s-1", default=7.2921e-5, scale=US%T_to_s)
  endif

  call get_param(param_file, mdl, "HBBL", Hbbl, &
                 "The thickness of a bottom boundary layer with a viscosity increased by "//&
                 "KV_EXTRA_BBL if BOTTOMDRAGLAW is not defined, or the thickness over which "//&
                 "near-bottom velocities are averaged for the drag law if BOTTOMDRAGLAW is "//&
                 "defined but LINEAR_DRAG is not.", &
                 units="m", scale=US%m_to_Z, fail_if_missing=.true.) ! Rescaled later
  if (CS%bottomdraglaw) then
    call get_param(param_file, mdl, "CDRAG", CS%cdrag, &
                 "CDRAG is the drag coefficient relating the magnitude of "//&
                 "the velocity field to the bottom stress. CDRAG is only "//&
                 "used if BOTTOMDRAGLAW is defined.", units="nondim", default=0.003)
    call get_param(param_file, mdl, "BBL_USE_TIDAL_BG", CS%BBL_use_tidal_bg, &
                 "Flag to use the tidal RMS amplitude in place of constant "//&
                 "background velocity for computing u* in the BBL. "//&
                 "This flag is only used when BOTTOMDRAGLAW is true and "//&
                 "LINEAR_DRAG is false.", default=.false.)
    if (CS%BBL_use_tidal_bg) then
      call get_param(param_file, mdl, "TIDEAMP_FILE", tideamp_file, &
                   "The path to the file containing the spatially varying "//&
                   "tidal amplitudes with INT_TIDE_DISSIPATION.", default="tideamp.nc")
      call get_param(param_file, mdl, "TIDEAMP_VARNAME", tideamp_var, &
                   "The name of the tidal amplitude variable in the input file.", &
                   default="tideamp")
    else
      call get_param(param_file, mdl, "DRAG_BG_VEL", CS%drag_bg_vel, &
                   "DRAG_BG_VEL is either the assumed bottom velocity (with "//&
                   "LINEAR_DRAG) or an unresolved  velocity that is "//&
                   "combined with the resolved velocity to estimate the "//&
                   "velocity magnitude.  DRAG_BG_VEL is only used when "//&
                   "BOTTOMDRAGLAW is defined.", units="m s-1", default=0.0, scale=US%m_s_to_L_T)
    endif
    call get_param(param_file, mdl, "USE_REGRIDDING", use_regridding, &
                 do_not_log=.true., default=.false. )
    call get_param(param_file, mdl, "ENABLE_THERMODYNAMICS", use_temperature, &
                 default=.true., do_not_log=.true.)
    call get_param(param_file, mdl, "USE_EOS", use_EOS, &
                 default=use_temperature, do_not_log=.true.)
    call get_param(param_file, mdl, "BBL_USE_EOS", CS%BBL_use_EOS, &
                 "If true, use the equation of state in determining the properties of the "//&
                 "bottom boundary layer.  Otherwise use the layer target potential densities.  "//&
                 "The default of this parameter is the value of USE_EOS.", &
                 default=use_EOS, do_not_log=.not.use_temperature)
    if (use_regridding .and. (.not. CS%BBL_use_EOS)) &
      call MOM_error(FATAL,"When using MOM6 in ALE mode it is required to set BBL_USE_EOS to True.")
  endif
  call get_param(param_file, mdl, "BBL_THICK_MIN", BBL_thick_min, &
                 "The minimum bottom boundary layer thickness that can be "//&
                 "used with BOTTOMDRAGLAW. This might be "//&
                 "Kv/(cdrag*drag_bg_vel) to give Kv as the minimum "//&
                 "near-bottom viscosity.", units="m", default=0.0, scale=US%m_to_Z)
  call get_param(param_file, mdl, "HTBL_SHELF_MIN", CS%Htbl_shelf_min, &
                 "The minimum top boundary layer thickness that can be "//&
                 "used with BOTTOMDRAGLAW. This might be "//&
                 "Kv/(cdrag*drag_bg_vel) to give Kv as the minimum "//&
                 "near-top viscosity.", units="m", default=US%Z_to_m*BBL_thick_min, scale=GV%m_to_H)
  call get_param(param_file, mdl, "HTBL_SHELF", CS%Htbl_shelf, &
                 "The thickness over which near-surface velocities are "//&
                 "averaged for the drag law under an ice shelf.  By "//&
                 "default this is the same as HBBL", &
                 units="m", default=US%Z_to_m*Hbbl, scale=GV%m_to_H)

  call get_param(param_file, mdl, "KV", Kv_background, &
                 "The background kinematic viscosity in the interior. "//&
                 "The molecular value, ~1e-6 m2 s-1, may be used.", &
                 units="m2 s-1", scale=US%m2_s_to_Z2_T, fail_if_missing=.true.)

  call get_param(param_file, mdl, "USE_KPP", use_KPP, &
                 "If true, turns on the [CVMix] KPP scheme of Large et al., 1994, "//&
                 "to calculate diffusivities and non-local transport in the OBL.", &
                 do_not_log=.true., default=.false.)

  call get_param(param_file, mdl, "KV_BBL_MIN", CS%KV_BBL_min, &
                 "The minimum viscosities in the bottom boundary layer.", &
                 units="m2 s-1", default=US%Z2_T_to_m2_s*Kv_background, scale=US%m2_s_to_Z2_T)
  call get_param(param_file, mdl, "KV_TBL_MIN", CS%KV_TBL_min, &
                 "The minimum viscosities in the top boundary layer.", &
                 units="m2 s-1", default=US%Z2_T_to_m2_s*Kv_background, scale=US%m2_s_to_Z2_T)
  call get_param(param_file, mdl, "CORRECT_BBL_BOUNDS", CS%correct_BBL_bounds, &
                 "If true, uses the correct bounds on the BBL thickness and "//&
                 "viscosity so that the bottom layer feels the intended drag.", &
                 default=.false.)

  if (CS%Channel_drag) then
    call get_param(param_file, mdl, "SMAG_LAP_CONST", smag_const1, units="nondim", default=-1.0)

    cSmag_chan_dflt = 0.15
    if (smag_const1 >= 0.0) cSmag_chan_dflt = smag_const1

    call get_param(param_file, mdl, "SMAG_CONST_CHANNEL", CS%c_Smag, &
                 "The nondimensional Laplacian Smagorinsky constant used "//&
                 "in calculating the channel drag if it is enabled.  The "//&
                 "default is to use the same value as SMAG_LAP_CONST if "//&
                 "it is defined, or 0.15 if it is not. The value used is "//&
                 "also 0.15 if the specified value is negative.", &
                 units="nondim", default=cSmag_chan_dflt)
    if (CS%c_Smag < 0.0) CS%c_Smag = 0.15
  endif

  Chan_max_thick_dflt = -1.0*US%m_to_Z
  if (CS%RiNo_mix) Chan_max_thick_dflt = 0.5*Hbbl
  if (CS%body_force_drag) Chan_max_thick_dflt = Hbbl
  call get_param(param_file, mdl, "CHANNEL_DRAG_MAX_BBL_THICK", CS%Chan_drag_max_vol, &
                 "The maximum bottom boundary layer thickness over which the channel drag is "//&
                 "exerted, or a negative value for no fixed limit, instead basing the BBL "//&
                 "thickness on the bottom stress, rotation and stratification.  The default is "//&
                 "proportional to HBBL if USE_JACKSON_PARAM or DRAG_AS_BODY_FORCE is true.", &
                 units="m", default=US%Z_to_m*Chan_max_thick_dflt, scale=GV%m_to_H, &
                 do_not_log=.not.CS%Channel_drag)

  call get_param(param_file, mdl, "MLE_USE_PBL_MLD", MLE_use_PBL_MLD, &
                 default=.false., do_not_log=.true.)

  CS%Hbbl = Hbbl * GV%Z_to_H  ! Rescaled for later use
  CS%BBL_thick_min = BBL_thick_min * GV%Z_to_H ! Rescaled for later use

  if (CS%RiNo_mix .and. kappa_shear_at_vertex(param_file)) then
    ! This is necessary for reproducibility across restarts in non-symmetric mode.
    call pass_var(visc%Kv_shear_Bu, G%Domain, position=CORNER, complete=.true.)
  endif

  if (CS%bottomdraglaw) then
    allocate(visc%bbl_thick_u(IsdB:IedB,jsd:jed), source=0.0)
    allocate(visc%bbl_thick_v(isd:ied,JsdB:JedB), source=0.0)
    allocate(visc%kv_bbl_u(IsdB:IedB,jsd:jed), source=0.0)
    allocate(visc%kv_bbl_v(isd:ied,JsdB:JedB), source=0.0)
    allocate(visc%ustar_bbl(isd:ied,jsd:jed), source=0.0)
    allocate(visc%TKE_bbl(isd:ied,jsd:jed), source=0.0)

    CS%id_bbl_thick_u = register_diag_field('ocean_model', 'bbl_thick_u', &
       diag%axesCu1, Time, 'BBL thickness at u points', 'm', conversion=US%Z_to_m)
    CS%id_kv_bbl_u = register_diag_field('ocean_model', 'kv_bbl_u', diag%axesCu1, &
       Time, 'BBL viscosity at u points', 'm2 s-1', conversion=US%Z2_T_to_m2_s)
    CS%id_bbl_u = register_diag_field('ocean_model', 'bbl_u', diag%axesCu1, &
       Time, 'BBL mean u current', 'm s-1', conversion=US%L_T_to_m_s)
    if (CS%id_bbl_u>0) then
      allocate(CS%bbl_u(IsdB:IedB,jsd:jed), source=0.0)
    endif
    CS%id_bbl_thick_v = register_diag_field('ocean_model', 'bbl_thick_v', &
       diag%axesCv1, Time, 'BBL thickness at v points', 'm', conversion=US%Z_to_m)
    CS%id_kv_bbl_v = register_diag_field('ocean_model', 'kv_bbl_v', diag%axesCv1, &
       Time, 'BBL viscosity at v points', 'm2 s-1', conversion=US%Z2_T_to_m2_s)
    CS%id_bbl_v = register_diag_field('ocean_model', 'bbl_v', diag%axesCv1, &
       Time, 'BBL mean v current', 'm s-1', conversion=US%L_T_to_m_s)
    if (CS%id_bbl_v>0) then
      allocate(CS%bbl_v(isd:ied,JsdB:JedB), source=0.0)
    endif
    if (CS%BBL_use_tidal_bg) then
      allocate(CS%tideamp(isd:ied,jsd:jed), source=0.0)
      filename = trim(CS%inputdir) // trim(tideamp_file)
      call log_param(param_file, mdl, "INPUTDIR/TIDEAMP_FILE", filename)
      call MOM_read_data(filename, tideamp_var, CS%tideamp, G%domain, scale=US%m_to_Z*US%T_to_s)
      call pass_var(CS%tideamp,G%domain)
    endif
  endif
  if (CS%Channel_drag .or. CS%body_force_drag) then
    allocate(visc%Ray_u(IsdB:IedB,jsd:jed,nz), source=0.0)
    allocate(visc%Ray_v(isd:ied,JsdB:JedB,nz), source=0.0)
    CS%id_Ray_u = register_diag_field('ocean_model', 'Rayleigh_u', diag%axesCuL, &
       Time, 'Rayleigh drag velocity at u points', 'm s-1', conversion=US%Z_to_m*US%s_to_T)
    CS%id_Ray_v = register_diag_field('ocean_model', 'Rayleigh_v', diag%axesCvL, &
       Time, 'Rayleigh drag velocity at v points', 'm s-1', conversion=US%Z_to_m*US%s_to_T)
  endif


  if (CS%dynamic_viscous_ML) then
    allocate(visc%nkml_visc_u(IsdB:IedB,jsd:jed), source=0.0)
    allocate(visc%nkml_visc_v(isd:ied,JsdB:JedB), source=0.0)
    CS%id_nkml_visc_u = register_diag_field('ocean_model', 'nkml_visc_u', &
       diag%axesCu1, Time, 'Number of layers in viscous mixed layer at u points', 'nondim')
    CS%id_nkml_visc_v = register_diag_field('ocean_model', 'nkml_visc_v', &
       diag%axesCv1, Time, 'Number of layers in viscous mixed layer at v points', 'nondim')
  endif

  call register_restart_field_as_obsolete('Kd_turb','Kd_shear', restart_CS)
  call register_restart_field_as_obsolete('Kv_turb','Kv_shear', restart_CS)

  ! Account for possible changes in dimensional scaling for variables that have been
  ! read from a restart file.
  Z_rescale = 1.0
  if (US%m_to_Z_restart /= 0.0) Z_rescale = 1.0 / US%m_to_Z_restart
  I_T_rescale = 1.0
  if (US%s_to_T_restart /= 0.0) I_T_rescale = US%s_to_T_restart
  Z2_T_rescale = Z_rescale**2*I_T_rescale

  if (Z2_T_rescale /= 1.0) then
    if (associated(visc%Kd_shear)) then ; if (query_initialized(visc%Kd_shear, "Kd_shear", restart_CS)) then
      do k=1,nz+1 ; do j=js,je ; do i=is,ie
        visc%Kd_shear(i,j,k) = Z2_T_rescale * visc%Kd_shear(i,j,k)
      enddo ; enddo ; enddo
    endif ; endif

    if (associated(visc%Kv_shear)) then ; if (query_initialized(visc%Kv_shear, "Kv_shear", restart_CS)) then
      do k=1,nz+1 ; do j=js,je ; do i=is,ie
        visc%Kv_shear(i,j,k) = Z2_T_rescale * visc%Kv_shear(i,j,k)
      enddo ; enddo ; enddo
    endif ; endif

    if (associated(visc%Kv_shear_Bu)) then ; if (query_initialized(visc%Kv_shear_Bu, "Kv_shear_Bu", restart_CS)) then
      do k=1,nz+1 ; do J=js-1,je ; do I=is-1,ie
        visc%Kv_shear_Bu(I,J,k) = Z2_T_rescale * visc%Kv_shear_Bu(I,J,k)
      enddo ; enddo ; enddo
    endif ; endif
  endif

  if (MLE_use_PBL_MLD .and. (Z_rescale /= 1.0)) then
    if (associated(visc%MLD)) then ; if (query_initialized(visc%MLD, "MLD", restart_CS)) then
      do j=js,je ; do i=is,ie
        visc%MLD(i,j) = Z_rescale * visc%MLD(i,j)
      enddo ; enddo
    endif ; endif
  endif

end subroutine set_visc_init

!> This subroutine dellocates any memory in the set_visc control structure.
subroutine set_visc_end(visc, CS)
  type(vertvisc_type), intent(inout) :: visc !< A structure containing vertical viscosities and
                                             !! related fields.  Elements are deallocated here.
  type(set_visc_CS),   intent(inout) :: CS   !< The control structure returned by a previous
                                             !! call to set_visc_init.

  if (allocated(visc%bbl_thick_u)) deallocate(visc%bbl_thick_u)
  if (allocated(visc%bbl_thick_v)) deallocate(visc%bbl_thick_v)
  if (allocated(visc%kv_bbl_u)) deallocate(visc%kv_bbl_u)
  if (allocated(visc%kv_bbl_v)) deallocate(visc%kv_bbl_v)
  if (allocated(CS%bbl_u)) deallocate(CS%bbl_u)
  if (allocated(CS%bbl_v)) deallocate(CS%bbl_v)
  if (allocated(visc%Ray_u)) deallocate(visc%Ray_u)
  if (allocated(visc%Ray_v)) deallocate(visc%Ray_v)
  if (allocated(visc%nkml_visc_u)) deallocate(visc%nkml_visc_u)
  if (allocated(visc%nkml_visc_v)) deallocate(visc%nkml_visc_v)
  if (associated(visc%Kd_shear)) deallocate(visc%Kd_shear)
  if (associated(visc%Kv_slow)) deallocate(visc%Kv_slow)
  if (associated(visc%TKE_turb)) deallocate(visc%TKE_turb)
  if (associated(visc%Kv_shear)) deallocate(visc%Kv_shear)
  if (associated(visc%Kv_shear_Bu)) deallocate(visc%Kv_shear_Bu)
  if (allocated(visc%ustar_bbl)) deallocate(visc%ustar_bbl)
  if (allocated(visc%TKE_bbl)) deallocate(visc%TKE_bbl)
  if (allocated(visc%taux_shelf)) deallocate(visc%taux_shelf)
  if (allocated(visc%tauy_shelf)) deallocate(visc%tauy_shelf)
  if (allocated(visc%tbl_thick_shelf_u)) deallocate(visc%tbl_thick_shelf_u)
  if (allocated(visc%tbl_thick_shelf_v)) deallocate(visc%tbl_thick_shelf_v)
  if (allocated(visc%kv_tbl_shelf_u)) deallocate(visc%kv_tbl_shelf_u)
  if (allocated(visc%kv_tbl_shelf_v)) deallocate(visc%kv_tbl_shelf_v)
end subroutine set_visc_end

!> \namespace mom_set_visc
!!
!! This would also be the module in which other viscous quantities that are flow-independent might be set.
!! This information is transmitted to other modules via a vertvisc type structure.
!!
!! The same code is used for the two velocity components, by indirectly referencing the velocities and
!! defining a handful of direction-specific defined variables.

end module MOM_set_visc<|MERGE_RESOLUTION|>--- conflicted
+++ resolved
@@ -36,11 +36,8 @@
 #include <MOM_memory.h>
 
 public set_viscous_BBL, set_viscous_ML, set_visc_init, set_visc_end
-<<<<<<< HEAD
 public set_visc_register_restarts, set_u_at_v, set_v_at_u
-=======
-public set_visc_register_restarts, remap_vertvisc_aux_vars
->>>>>>> 47f737f5
+public remap_vertvisc_aux_vars
 
 ! A note on unit descriptions in comments: MOM6 uses units that can be rescaled for dimensional
 ! consistency testing. These are noted in comments with units like Z, H, L, and T, along with
