module MOM_set_visc
!***********************************************************************
!*                   GNU General Public License                        *
!* This file is a part of MOM.                                         *
!*                                                                     *
!* MOM is free software; you can redistribute it and/or modify it and  *
!* are expected to follow the terms of the GNU General Public License  *
!* as published by the Free Software Foundation; either version 2 of   *
!* the License, or (at your option) any later version.                 *
!*                                                                     *
!* MOM is distributed in the hope that it will be useful, but WITHOUT  *
!* ANY WARRANTY; without even the implied warranty of MERCHANTABILITY  *
!* or FITNESS FOR A PARTICULAR PURPOSE.  See the GNU General Public    *
!* License for more details.                                           *
!*                                                                     *
!* For the full text of the GNU General Public License,                *
!* write to: Free Software Foundation, Inc.,                           *
!*           675 Mass Ave, Cambridge, MA 02139, USA.                   *
!* or see:   http://www.gnu.org/licenses/gpl.html                      *
!***********************************************************************

!********+*********+*********+*********+*********+*********+*********+**
!*                                                                     *
!*  By Robert Hallberg, April 1994 - October 2006                      *
!*  Quadratic Bottom Drag by James Stephens and R. Hallberg.           *
!*                                                                     *
!*    This file contains the subroutine that calculates various values *
!*  related to the bottom boundary layer, such as the viscosity and    *
!*  thickness of the BBL (set_viscous_BBL).  This would also be the    *
!*  module in which other viscous quantities that are flow-independent *
!*  might be set.  This information is transmitted to other modules    *
!*  via a vertvisc type structure.                                     *
!*                                                                     *
!*    The same code is used for the two velocity components, by        *
!*  indirectly referencing the velocities and defining a handful of    *
!*  direction-specific defined variables.                              *
!*                                                                     *
!*  Macros written all in capital letters are defined in MOM_memory.h. *
!*                                                                     *
!*     A small fragment of the grid is shown below:                    *
!*                                                                     *
!*    j+1  x ^ x ^ x   At x:  q                                        *
!*    j+1  > o > o >   At ^:  v, frhatv, tauy                          *
!*    j    x ^ x ^ x   At >:  u, frhatu, taux                          *
!*    j    > o > o >   At o:  h                                        *
!*    j-1  x ^ x ^ x                                                   *
!*        i-1  i  i+1  At x & ^:                                       *
!*           i  i+1    At > & o:                                       *
!*                                                                     *
!*  The boundaries always run through q grid points (x).               *
!*                                                                     *
!********+*********+*********+*********+*********+*********+*********+**

use MOM_debugging, only : uchksum, vchksum
use MOM_cpu_clock, only : cpu_clock_id, cpu_clock_begin, cpu_clock_end, CLOCK_ROUTINE
use MOM_diag_mediator, only : post_data, register_diag_field, safe_alloc_ptr
use MOM_diag_mediator, only : diag_ctrl, time_type
use MOM_error_handler, only : MOM_error, FATAL, WARNING
use MOM_file_parser, only : get_param, log_param, log_version, param_file_type
use MOM_forcing_type, only : forcing
use MOM_grid, only : ocean_grid_type
use MOM_hor_index, only : hor_index_type
use MOM_kappa_shear, only : kappa_shear_is_used
use MOM_CVMix_shear, only : CVMix_shear_is_used
use MOM_io, only : vardesc, var_desc
use MOM_restart, only : register_restart_field, MOM_restart_CS
use MOM_variables, only : thermo_var_ptrs
use MOM_variables, only : vertvisc_type
use MOM_verticalGrid, only : verticalGrid_type
use MOM_EOS, only : calculate_density, calculate_density_derivs
use MOM_open_boundary, only : ocean_OBC_type, OBC_DIRECTION_E, OBC_DIRECTION_W, OBC_DIRECTION_N, OBC_DIRECTION_S
use MOM_open_boundary, only : OBC_segment_type
implicit none ; private

#include <MOM_memory.h>

public set_viscous_BBL, set_viscous_ML, set_visc_init, set_visc_end
public set_visc_register_restarts

type, public :: set_visc_CS ; private
  real    :: Hbbl           ! The static bottom boundary layer thickness, in
                            ! the same units as thickness (m or kg m-2).
  real    :: cdrag          ! The quadratic drag coefficient.
  real    :: c_Smag         ! The Laplacian Smagorinsky coefficient for
                            ! calculating the drag in channels.
  real    :: drag_bg_vel    ! An assumed unresolved background velocity for
                            ! calculating the bottom drag, in m s-1.
  real    :: BBL_thick_min  ! The minimum bottom boundary layer thickness in
                            ! the same units as thickness (m or kg m-2).
                            ! This might be Kv / (cdrag * drag_bg_vel) to give
                            ! Kv as the minimum near-bottom viscosity.
  real    :: Htbl_shelf     ! A nominal thickness of the surface boundary layer
                            ! for use in calculating the near-surface velocity,
                            ! in units of m.
  real    :: Htbl_shelf_min ! The minimum surface boundary layer thickness in m.
  real    :: KV_BBL_min     ! The minimum viscosities in the bottom and top
  real    :: KV_TBL_min     ! boundary layers, both in m2 s-1.

  logical :: bottomdraglaw  ! If true, the  bottom stress is calculated with a
                            ! drag law c_drag*|u|*u. The velocity magnitude
                            ! may be an assumed value or it may be based on the
                            ! actual velocity in the bottommost HBBL, depending
                            ! on whether linear_drag is true.
  logical :: BBL_use_EOS    ! If true, use the equation of state in determining
                            ! the properties of the bottom boundary layer.
  logical :: linear_drag    ! If true, the drag law is cdrag*DRAG_BG_VEL*u.
  logical :: Channel_drag   ! If true, the drag is exerted directly on each
                            ! layer according to what fraction of the bottom
                            ! they overlie.
  logical :: RiNo_mix       ! If true, use Richardson number dependent mixing.
  logical :: dynamic_viscous_ML  ! If true, use a bulk Richardson number criterion to
                            ! determine the mixed layer thickness for viscosity.
  real    :: bulk_Ri_ML     ! The bulk mixed layer used to determine the
                            ! thickness of the viscous mixed layer.  Nondim.
  real    :: omega          !   The Earth's rotation rate, in s-1.
  real    :: ustar_min      ! A minimum value of ustar to avoid numerical
                            ! problems, in m s-1.  If the value is small enough,
                            ! this should not affect the solution.
  real    :: TKE_decay      ! The ratio of the natural Ekman depth to the TKE
                            ! decay scale, nondimensional.
  real    :: omega_frac     !   When setting the decay scale for turbulence, use
                            ! this fraction of the absolute rotation rate blended
                            ! with the local value of f, as sqrt((1-of)*f^2 + of*4*omega^2).
  logical :: debug          ! If true, write verbose checksums for debugging purposes.
  type(diag_ctrl), pointer :: diag ! A structure that is used to regulate the
                            ! timing of diagnostic output.
  integer :: id_bbl_thick_u = -1, id_kv_bbl_u = -1
  integer :: id_bbl_thick_v = -1, id_kv_bbl_v = -1
  integer :: id_Ray_u = -1, id_Ray_v = -1
  integer :: id_nkml_visc_u = -1, id_nkml_visc_v = -1
  type(ocean_OBC_type), pointer :: OBC => NULL()
  real, allocatable, dimension(:,:) :: mask2dCu, mask2dCv  ! masks used to disable contributions from
                            ! velocities outside of the domain where open boundaries are active.
end type set_visc_CS

contains

subroutine set_viscous_BBL(u, v, h, tv, visc, G, GV, CS)
  type(ocean_grid_type),                  intent(inout) :: G
  type(verticalGrid_type),                intent(in)    :: GV
  real, dimension(SZIB_(G),SZJ_(G),SZK_(G)), intent(in) :: u
  real, dimension(SZI_(G),SZJB_(G),SZK_(G)), intent(in) :: v
  real, dimension(SZI_(G),SZJ_(G),SZK_(G)),  intent(in) :: h
  type(thermo_var_ptrs),                     intent(in) :: tv
  type(vertvisc_type),                    intent(inout) :: visc
  type(set_visc_CS),                         pointer    :: CS
!   The following subroutine calculates the thickness of the bottom
! boundary layer and the viscosity within that layer.  A drag law is
! used, either linearized about an assumed bottom velocity or using
! the actual near-bottom velocities combined with an assumed
! unresolved velocity.  The bottom boundary layer thickness is
! limited by a combination of stratification and rotation, as in the
! paper of Killworth and Edwards, JPO 1999.  It is not necessary to
! calculate the thickness and viscosity every time step; instead
! previous values may be used.
!
! Arguments: u - Zonal velocity, in m s-1.
!  (in)      v - Meridional velocity, in m s-1.
!  (in)      h - Layer thickness, in m or kg m-2.  In the comments below,
!                the units of h are denoted as H.
!  (in)      tv - A structure containing pointers to any available
!                 thermodynamic fields. Absent fields have NULL ptrs.
!  (out)     visc - A structure containing vertical viscosities and related
!                   fields.
!  (in)      G - The ocean's grid structure.
!  (in)      GV - The ocean's vertical grid structure.
!  (in)      CS - The control structure returned by a previous call to
!                 vertvisc_init.
  real, dimension(SZIB_(G)) :: &
    ustar, &    !   The bottom friction velocity, in m s-1.
    T_EOS, &    !   The temperature used to calculate the partial derivatives
                ! of density with T and S, in deg C.
    S_EOS, &    !   The salinity used to calculate the partial derivatives
                ! of density with T and S, in PSU.
    dR_dT, &    !   Partial derivative of the density in the bottom boundary
                ! layer with temperature, in units of kg m-3 K-1.
    dR_dS, &    !   Partial derivative of the density in the bottom boundary
                ! layer with salinity, in units of kg m-3 psu-1.
    press       !   The pressure at which dR_dT and dR_dS are evaluated, in Pa.
  real :: htot             ! Sum of the layer thicknesses up to some
                           ! point, in H (i.e., m or kg m-2).
  real :: htot_vel         ! Sum of the layer thicknesses up to some
                           ! point, in H (i.e., m or kg m-2).

  real :: Rhtot            ! Running sum of thicknesses times the
                           ! layer potential densities in H kg m-3.
  real :: h_at_vel(SZIB_(G),SZK_(G))! Layer thickness at a velocity point,
                           ! using an upwind-biased second order
                           ! accurate estimate based on the previous
                           ! velocity direction, in H.
  real :: h_vel            ! The arithmetic mean thickness at a velocity point,
                           ! in H.
  real :: ustarsq          ! 400 times the square of ustar, times
                           ! Rho0 divided by G_Earth and the conversion
                           ! from m to thickness units, in kg m-2 or kg2 m-5.
  real :: cdrag_sqrt       ! Square root of the drag coefficient, nd.
  real :: oldfn            ! The integrated energy required to
                           ! entrain up to the bottom of the layer,
                           ! divided by G_Earth, in H kg m-3.
  real :: Dfn              ! The increment in oldfn for entraining
                           ! the layer, in H kg m-3.
  real :: Dh               ! The increment in layer thickness from
                           ! the present layer, in H.
  real :: bbl_thick        ! The thickness of the bottom boundary layer in m.
  real :: Rl               ! The potential density of the current layer and the
  real :: Rla              ! layer above, in kg m-3.
  real :: TLay, Tabove     ! The temperature and salinity of the current layer
  real :: SLay, Sabove     ! and the layer above, in deg C and PSU.
  real :: C2f              ! C2f = 2*f at velocity points.

  real :: U_bg_sq          ! The square of an assumed background
                           ! velocity, for calculating the mean
                           ! magnitude near the bottom for use in the
                           ! quadratic bottom drag, in m2.
  real :: hwtot            ! Sum of the thicknesses used to calculate
                           ! the near-bottom velocity magnitude, in H.
  real :: hutot            ! Running sum of thicknesses times the
                           ! velocity magnitudes, in H m s-1.
  real :: Thtot            ! Running sum of thickness times temperature, in H C.
  real :: Shtot            ! Running sum of thickness times salinity, in H psu.
  real :: hweight          ! The thickness of a layer that is within Hbbl
                           ! of the bottom, in H.
  real :: v_at_u, u_at_v   ! v at a u point or vice versa, m s-1.
  real :: Rho0x400_G       ! 400*Rho0/G_Earth, in kg s2 m-4.  The 400 is a
                           ! constant proposed by Killworth and Edwards, 1999.
  real, dimension(SZI_(G),SZJ_(G),max(GV%nk_rho_varies,1)) :: &
    Rml                    ! The mixed layer coordinate density, in kg m-3.
  real :: p_ref(SZI_(G))   !   The pressure used to calculate the coordinate
                           ! density, in Pa (usually set to 2e7 Pa = 2000 dbar).

  ! The units H in the following are thickness units - typically m or kg m-2.
  real :: D_vel            ! The bottom depth at a velocity point, in H.
  real :: Dp, Dm           ! The depths at the edges of a velocity cell, in H.
  real :: a                ! a is the curvature of the bottom depth across a
                           ! cell, times the cell width squared, in H.
  real :: a_3, a_12, C24_a ! a/3, a/12, and 24/a, in H, H, and H-1.
  real :: slope            ! The absolute value of the bottom depth slope across
                           ! a cell times the cell width, in H.
  real :: apb_4a, ax2_3apb ! Various nondimensional ratios of a and slope.
  real :: a2x48_apb3, Iapb, Ibma_2 ! Combinations of a and slope with units of H-1.
  ! All of the following "volumes" have units of meters as they are normalized
  ! by the full horizontal area of a velocity cell.
  real :: Vol_open         ! The cell volume above which it is open, in H.
  real :: Vol_direct       ! With less than Vol_direct (in H), there is a direct
                           ! solution of a cubic equation for L.
  real :: Vol_2_reg        ! The cell volume above which there are two separate
                           ! open areas that must be integrated, in H.
  real :: vol              ! The volume below the interface whose normalized
                           ! width is being sought, in H.
  real :: vol_below        ! The volume below the interface below the one that
                           ! is currently under consideration, in H.
  real :: Vol_err          ! The error in the volume with the latest estimate of
                           ! L, or the error for the interface below, in H.
  real :: Vol_quit         ! The volume error below which to quit iterating, in H.
  real :: Vol_tol          ! A volume error tolerance, in H.
  real :: L(SZK_(G)+1)     ! The fraction of the full cell width that is open at
                           ! the depth of each interface, nondimensional.
  real :: L_direct         ! The value of L above volume Vol_direct, nondim.
  real :: L_max, L_min     ! Upper and lower bounds on the correct value for L.
  real :: Vol_err_max      ! The volume errors for the upper and lower bounds on
  real :: Vol_err_min      ! the correct value for L, in H.
  real :: Vol_0            ! A deeper volume with known width L0, in H.
  real :: L0               ! The value of L above volume Vol_0, nondim.
  real :: dVol             ! vol - Vol_0, in H.
  real :: dV_dL2           ! The partial derivative of volume with L squared
                           ! evaluated at L=L0, in H.
  real :: h_neglect        ! A thickness that is so small it is usually lost
                           ! in roundoff and can be neglected, in H.
  real :: ustH             ! ustar converted to units of H s-1.
  real :: root             ! A temporary variable with units of H s-1.
  real :: H_to_m, m_to_H   ! Local copies of unit conversion factors.

  real :: Cell_width       ! The transverse width of the velocity cell, in m.
  real :: Rayleigh         ! A nondimensional value that is multiplied by the
                           ! layer's velocity magnitude to give the Rayleigh
                           ! drag velocity.
  real :: gam              ! The ratio of the change in the open interface width
                           ! to the open interface width atop a cell, nondim.
  real :: BBL_frac         ! The fraction of a layer's drag that goes into the
                           ! viscous bottom boundary layer, nondim.
  real :: BBL_visc_frac    ! The fraction of all the drag that is expressed as
                           ! a viscous bottom boundary layer, nondim.
  real, parameter :: C1_3 = 1.0/3.0, C1_6 = 1.0/6.0, C1_12 = 1.0/12.0
  real :: C2pi_3           ! An irrational constant, 2/3 pi.
  real :: tmp              ! A temporary variable.
  logical :: use_BBL_EOS, do_i(SZIB_(G))
  integer :: i, j, k, is, ie, js, je, Isq, Ieq, Jsq, Jeq, nz, m, K2, nkmb, nkml
  integer :: itt, maxitt=20
  real :: tmp_val_m1_to_p1
  is = G%isc ; ie = G%iec ; js = G%jsc ; je = G%jec ; nz = G%ke
  Isq = G%IscB ; Ieq = G%IecB ; Jsq = G%JscB ; Jeq = G%JecB
  nkmb = GV%nk_rho_varies ; nkml = GV%nkml
  h_neglect = GV%H_subroundoff
  Rho0x400_G = 400.0*(GV%Rho0/GV%g_Earth)*GV%m_to_H
  Vol_quit = 0.9*GV%Angstrom + h_neglect
  H_to_m = GV%H_to_m ; m_to_H = GV%m_to_H
  C2pi_3 = 8.0*atan(1.0)/3.0

  if (.not.associated(CS)) call MOM_error(FATAL,"MOM_vert_friction(BBL): "//&
         "Module must be initialized before it is used.")
  if (.not.CS%bottomdraglaw) return

  use_BBL_EOS = associated(tv%eqn_of_state) .and. CS%BBL_use_EOS

  U_bg_sq = CS%drag_bg_vel * CS%drag_bg_vel
  cdrag_sqrt=sqrt(CS%cdrag)
  K2 = max(nkmb+1, 2)

!  With a linear drag law, the friction velocity is already known.
!  if (CS%linear_drag) ustar(:) = cdrag_sqrt*CS%drag_bg_vel

  if ((nkml>0) .and. .not.use_BBL_EOS) then
    do i=G%IscB,G%IecB+1 ; p_ref(i) = tv%P_ref ; enddo
!$OMP parallel do default(none) shared(Jsq,Jeq,Isq,Ieq,nkmb,tv,p_ref,Rml)
    do j=Jsq,Jeq+1 ; do k=1,nkmb
      call calculate_density(tv%T(:,j,k), tv%S(:,j,k), p_ref, &
                      Rml(:,j,k), Isq, Ieq-Isq+2, tv%eqn_of_state)
    enddo ; enddo
  endif

!$OMP parallel do default(none) shared(u, v, h, tv, visc, G, GV, CS, Rml, is, ie, js, je,  &
!$OMP                                  nz, Isq, Ieq, Jsq, Jeq, nkmb, h_neglect, Rho0x400_G,&
!$OMP                                  C2pi_3, U_bg_sq, cdrag_sqrt,K2,use_BBL_EOS,         &
!$OMP                                  maxitt,nkml,m_to_H,H_to_m,Vol_quit)                 &
!$OMP                          private(do_i,h_at_vel,htot_vel,hwtot,hutot,Thtot,Shtot,     &
!$OMP                                  hweight,v_at_u,u_at_v,ustar,T_EOS,S_EOS,press,      &
!$OMP                                  dR_dT, dR_dS,ustarsq,htot,TLay,SLay,Tabove,Sabove,  &
!$OMP                                  oldfn,Dfn,Dh,Rhtot,Rla,Rl,C2f,ustH,root,bbl_thick,  &
!$OMP                                  D_vel,tmp,Dp,Dm,a_3,a,a_12,slope,Vol_open,Vol_2_reg,&
!$OMP                                  C24_a,apb_4a,Iapb,a2x48_apb3,ax2_3apb,Vol_direct,   &
!$OMP                                  L_direct,Ibma_2,L,vol,vol_below,Vol_err,            &
!$OMP                                  BBL_visc_frac,h_vel,L0,Vol_0,dV_dL2,dVol,L_max,     &
!$OMP                                  L_min,Vol_err_min,Vol_err_max,BBL_frac,Cell_width,  &
!$OMP                                  gam,Rayleigh, Vol_tol, tmp_val_m1_to_p1)
  do j=G%JscB,G%JecB ; do m=1,2

    if (m==1) then
      if (j<G%Jsc) cycle
      is = G%IscB ; ie = G%IecB
      do i=is,ie
        do_i(i) = .false.
        if (G%mask2dCu(I,j) > 0) do_i(i) = .true.
      enddo
    else
      is = G%isc ; ie = G%iec
      do i=is,ie
        do_i(i) = .false.
        if (G%mask2dCv(i,J) > 0) do_i(i) = .true.
      enddo
    endif

    if (m==1) then
      do k=1,nz ; do i=is,ie ; if (do_i(i)) then
        if (u(I,j,k) *(h(i+1,j,k) - h(i,j,k)) >= 0) then
          h_at_vel(i,k) = 2.0*h(i,j,k)*h(i+1,j,k) / &
                          (h(i,j,k) + h(i+1,j,k) + h_neglect)
        else
          h_at_vel(i,k) =  0.5 * (h(i,j,k) + h(i+1,j,k))
        endif
      endif ; enddo ; enddo
    else
      do k=1,nz ; do i=is,ie ; if (do_i(i)) then
        if (v(i,J,k) * (h(i,j+1,k) - h(i,j,k)) >= 0) then
          h_at_vel(i,k) = 2.0*h(i,j,k)*h(i,j+1,k) / &
                          (h(i,j,k) + h(i,j+1,k) + h_neglect)
        else
          h_at_vel(i,k) = 0.5 * (h(i,j,k) + h(i,j+1,k))
        endif
      endif ; enddo ; enddo
    endif

    if (use_BBL_EOS .or. .not.CS%linear_drag) then
      do i=is,ie ; if (do_i(i)) then
!   This block of code calculates the mean velocity magnitude over
! the bottommost CS%Hbbl of the water column for determining
! the quadratic bottom drag.
        htot_vel = 0.0 ; hwtot = 0.0 ; hutot = 0.0
        Thtot = 0.0 ; Shtot = 0.0
        do k=nz,1,-1

          if (htot_vel>=CS%Hbbl) exit ! terminate the k loop

          hweight = MIN(CS%Hbbl - htot_vel, h_at_vel(i,k))
          if (hweight < 1.5*GV%Angstrom + h_neglect) cycle

          htot_vel  = htot_vel + h_at_vel(i,k)
          hwtot = hwtot + hweight

          if ((.not.CS%linear_drag) .and. (hweight >= 0.0)) then ; if (m==1) then
            v_at_u = set_v_at_u(v, h, G, i, j, k, CS%mask2dCv)
            hutot = hutot + hweight * sqrt(u(I,j,k)*u(I,j,k) + &
                                           v_at_u*v_at_u + U_bg_sq)
          else
            u_at_v = set_u_at_v(u, h, G, i, j, k, CS%mask2dCu)
            hutot = hutot + hweight * sqrt(v(i,J,k)*v(i,J,k) + &
                                           u_at_v*u_at_v + U_bg_sq)
          endif ; endif

          if (use_BBL_EOS .and. (hweight >= 0.0)) then ; if (m==1) then
            Thtot = Thtot + hweight * 0.5 * (tv%T(i,j,k) + tv%T(i+1,j,k))
            Shtot = Shtot + hweight * 0.5 * (tv%S(i,j,k) + tv%S(i+1,j,k))
          else
            Thtot = Thtot + hweight * 0.5 * (tv%T(i,j,k) + tv%T(i,j+1,k))
            Shtot = Shtot + hweight * 0.5 * (tv%S(i,j,k) + tv%S(i,j+1,k))
          endif ; endif
        enddo ! end of k loop

        if (.not.CS%linear_drag .and. (hwtot > 0.0)) then
          ustar(i) = cdrag_sqrt*hutot/hwtot
        else
          ustar(i) = cdrag_sqrt*CS%drag_bg_vel
        endif

        if (use_BBL_EOS) then ; if (hwtot > 0.0) then
          T_EOS(i) = Thtot/hwtot ; S_EOS(i) = Shtot/hwtot
        else
          T_EOS(i) = 0.0 ; S_EOS(i) = 0.0
        endif ; endif
      endif ; enddo
    else
      do i=is,ie ; ustar(i) = cdrag_sqrt*CS%drag_bg_vel ; enddo
    endif ! Not linear_drag

    if (use_BBL_EOS) then
      do i=is,ie
        press(i) = 0.0 ! or = fluxes%p_surf(i,j)
        if (.not.do_i(i)) then ; T_EOS(i) = 0.0 ; S_EOS(i) = 0.0 ; endif
      enddo
      if (m==1) then ; do k=1,nz ; do i=is,ie
        press(I) = press(I) + GV%H_to_Pa * 0.5 * (h(i,j,k) + h(i+1,j,k))
      enddo ; enddo ; else ; do k=1,nz ; do i=is,ie
        press(i) = press(i) + GV%H_to_Pa * 0.5 * (h(i,j,k) + h(i,j+1,k))
      enddo ; enddo ; endif
      call calculate_density_derivs(T_EOS, S_EOS, press, dR_dT, dR_dS, &
                                    is-G%IsdB+1, ie-is+1, tv%eqn_of_state)
    endif

    do i=is,ie ; if (do_i(i)) then
!  The 400.0 in this expression is the square of a constant proposed
!  by Killworth and Edwards, 1999, in equation (2.20).
      ustarsq = Rho0x400_G * ustar(i)**2
      htot = 0.0

!   This block of code calculates the thickness of a stratification
! limited bottom boundary layer, using the prescription from
! Killworth and Edwards, 1999, as described in Stephens and Hallberg
! 2000 (unpublished and lost manuscript).
      if (use_BBL_EOS) then
        Thtot = 0.0 ; Shtot = 0.0 ; oldfn = 0.0
        do k=nz,2,-1
          if (h_at_vel(i,k) <= 0.0) cycle

          if (m==1) then ! Work on a u-point
            ! Perhaps these should be thickness weighted?
            TLay = 0.5 * (tv%T(i,j,k) + tv%T(i+1,j,k))
            SLay = 0.5 * (tv%S(i,j,k) + tv%S(i+1,j,k))
            Tabove = 0.5 * (tv%T(i,j,k-1) + tv%T(i+1,j,k-1))
            Sabove = 0.5 * (tv%S(i,j,k-1) + tv%S(i+1,j,k-1))
          else ! Work on a v-point
            TLay = 0.5 * (tv%T(i,j,k) + tv%T(i,j+1,k))
            SLay = 0.5 * (tv%S(i,j,k) + tv%S(i,j+1,k))
            Tabove = 0.5 * (tv%T(i,j,k-1) + tv%T(i,j+1,k-1))
            Sabove = 0.5 * (tv%S(i,j,k-1) + tv%S(i,j+1,k-1))
          endif
          oldfn = dR_dT(i)*(Thtot - TLay*htot) + dR_dS(i)*(Shtot - SLay*htot)
          if (oldfn >= ustarsq) exit

          Dfn = (dR_dT(i)*(TLay - Tabove) + dR_dS(i)*(SLay-Sabove)) * &
                (h_at_vel(i,k)+htot)

          if ((oldfn + Dfn) <= ustarsq) then
            Dh = h_at_vel(i,k)
          else
            Dh = h_at_vel(i,k) * sqrt((ustarsq-oldfn)/Dfn)
          endif

          htot = htot + Dh
          Thtot = Thtot + TLay*Dh ; Shtot = Shtot + SLay*Dh
        enddo
        if ((oldfn < ustarsq) .and. h_at_vel(i,1) > 0.0) then
          ! Layer 1 might be part of the BBL.
          if (m==1) then ! Work on a u-point
            TLay = 0.5 * (tv%T(i,j,1) + tv%T(i+1,j,1))
            SLay = 0.5 * (tv%S(i,j,1) + tv%S(i+1,j,1))
          else ! Work on a v-point
            TLay = 0.5 * (tv%T(i,j,1) +tv%T(i,j+1,1))
            SLay = 0.5 * (tv%S(i,j,1) +tv%S(i,j+1,1))
          endif
          if (dR_dT(i)*(Thtot-TLay*htot) + dR_dS(i)*(Shtot-SLay*htot) < ustarsq) &
            htot = htot + h_at_vel(i,1)
        endif ! Examination of layer 1.
      else  ! Use Rlay and/or the coordinate density as density variables.
        Rhtot = 0.0
        do k=nz,K2,-1
          oldfn = Rhtot - GV%Rlay(k)*htot
          Dfn = (GV%Rlay(k) - GV%Rlay(k-1))*(h_at_vel(i,k)+htot)

          if (oldfn >= ustarsq) then
            cycle
          else if ((oldfn + Dfn) <= ustarsq) then
            Dh = h_at_vel(i,k)
          else
            Dh = h_at_vel(i,k) * sqrt((ustarsq-oldfn)/Dfn)
          endif

          htot = htot + Dh
          Rhtot = Rhtot + GV%Rlay(k)*Dh
        enddo
        if (nkml>0) then
          if (m==1) then
            Rla = 0.5*(Rml(i,j,nkmb) + Rml(i+1,j,nkmb))
          else
            Rla = 0.5*(Rml(i,j,nkmb) + Rml(i,j+1,nkmb))
          endif
          do k=nkmb,2,-1
            Rl = Rla
            if (m==1) then
              Rla = 0.5*(Rml(i,j,k-1) + Rml(i+1,j,k-1))
            else
              Rla = 0.5*(Rml(i,j,k-1) + Rml(i,j+1,k-1))
            endif

            oldfn = Rhtot - Rl*htot
            Dfn = (Rl - Rla)*(h_at_vel(i,k)+htot)

            if (oldfn >= ustarsq) then
              cycle
            else if ((oldfn + Dfn) <= ustarsq) then
              Dh = h_at_vel(i,k)
            else
              Dh = h_at_vel(i,k) * sqrt((ustarsq-oldfn)/Dfn)
            endif

            htot = htot + Dh
            Rhtot = Rhtot + Rl*Dh
          enddo
          if (Rhtot - Rla*htot < ustarsq) htot = htot + h_at_vel(i,1)
        else
          if (Rhtot - GV%Rlay(1)*htot < ustarsq) htot = htot + h_at_vel(i,1)
        endif
      endif ! use_BBL_EOS

! The Coriolis limit is 0.5*ustar/f. The buoyancy limit here is htot.
! The  bottom boundary layer thickness is found by solving the same
! equation as in Killworth and Edwards:    (h/h_f)^2 + h/h_N = 1.

      if (m==1) then ; C2f = (G%CoriolisBu(I,J-1)+G%CoriolisBu(I,J))
      else ; C2f = (G%CoriolisBu(I-1,J)+G%CoriolisBu(I,J)) ; endif

      if (CS%cdrag * U_bg_sq <= 0.0) then
        ! This avoids NaNs and overflows, and could be used in all cases,
        ! but is not bitwise identical to the current code.
        ustH = ustar(i)*m_to_H ; root = sqrt(0.25*ustH**2 + (htot*C2f)**2)
        if (htot*ustH <= (CS%BBL_thick_min+h_neglect) * (0.5*ustH + root)) then
          bbl_thick = CS%BBL_thick_min
        else
          bbl_thick = (htot * ustH) / (0.5*ustH + root)
        endif
      else
        bbl_thick = htot / (0.5 + sqrt(0.25 + htot*htot*C2f*C2f/ &
          ((ustar(i)*ustar(i)) * (m_to_H**2) )))

        if (bbl_thick < CS%BBL_thick_min) bbl_thick = CS%BBL_thick_min
      endif
! If there is Richardson number dependent mixing, that determines
! the vertical extent of the bottom boundary layer, and there is no
! need to set that scale here.  In fact, viscously reducing the
! shears over an excessively large region reduces the efficacy of
! the Richardson number dependent mixing.
      if ((bbl_thick > 0.5*CS%Hbbl) .and. (CS%RiNo_mix)) bbl_thick = 0.5*CS%Hbbl

      if (CS%Channel_drag) then
        ! The drag within the bottommost bbl_thick is applied as a part of
        ! an enhanced bottom viscosity, while above this the drag is applied
        ! directly to the layers in question as a Rayleigh drag term.
        if (m==1) then
          D_vel = 0.5*(G%bathyT(i,j) + G%bathyT(i+1,j))
          tmp = G%mask2dCu(I,j+1) * 0.5*(G%bathyT(i,j+1) + G%bathyT(i+1,j+1))
          Dp = 2.0 * D_vel * tmp / (D_vel + tmp)
          tmp = G%mask2dCu(I,j-1) * 0.5*(G%bathyT(i,j-1) + G%bathyT(i+1,j-1))
          Dm = 2.0 * D_vel * tmp / (D_vel + tmp)
        else
          D_vel = 0.5*(G%bathyT(i,j) + G%bathyT(i,j+1))
          tmp = G%mask2dCv(i+1,J) * 0.5*(G%bathyT(i+1,j) + G%bathyT(i+1,j+1))
          Dp = 2.0 * D_vel * tmp / (D_vel + tmp)
          tmp = G%mask2dCv(i,J-1) * 0.5*(G%bathyT(i-1,j) + G%bathyT(i-1,j+1))
          Dm = 2.0 * D_vel * tmp / (D_vel + tmp)
        endif
        if (Dm > Dp) then ; tmp = Dp ; Dp = Dm ; Dm = tmp ; endif

        ! Convert the D's to the units of thickness.
        Dp = m_to_H*Dp ; Dm = m_to_H*Dm ; D_vel = m_to_H*D_vel

        a_3 = (Dp + Dm - 2.0*D_vel) ; a = 3.0*a_3 ; a_12 = 0.25*a_3
        slope = Dp - Dm
        ! If the curvature is small enough, there is no reason not to assume
        ! a uniformly sloping or flat bottom.
        if (abs(a) < 1e-2*(slope + CS%BBL_thick_min)) a = 0.0
        ! Each cell extends from x=-1/2 to 1/2, and has a topography
        ! given by D(x) = a*x^2 + b*x + D - a/12.

        ! Calculate the volume above which the entire cell is open and the
        ! other volumes at which the equation that is solved for L changes.
        if (a > 0.0) then
          if (slope >= a) then
            Vol_open = D_vel - Dm ; Vol_2_reg = Vol_open
          else
            tmp = slope/a
            Vol_open = 0.25*slope*tmp + C1_12*a
            Vol_2_reg = 0.5*tmp**2 * (a - C1_3*slope)
          endif
          ! Define some combinations of a & b for later use.
          C24_a = 24.0/a ; Iapb = 1.0/(a+slope)
          apb_4a = (slope+a)/(4.0*a) ; a2x48_apb3 = (48.0*(a*a))*(Iapb**3)
          ax2_3apb = 2.0*C1_3*a*Iapb
        elseif (a == 0.0) then
          Vol_open = 0.5*slope
          if (slope > 0) Iapb = 1.0/slope
        else ! a < 0.0
          Vol_open = D_vel - Dm
          if (slope >= -a) then
            Iapb = 1.0e30 ; if (slope+a /= 0.0) Iapb = 1.0/(a+slope)
            Vol_direct = 0.0 ; L_direct = 0.0 ; C24_a = 0.0
          else
            C24_a = 24.0/a ; Iapb = 1.0/(a+slope)
            L_direct = 1.0 + slope/a ! L_direct < 1 because a < 0
            Vol_direct = -C1_6*a*L_direct**3
          endif
          Ibma_2 = 2.0 / (slope - a)
        endif

        L(nz+1) = 0.0 ; vol = 0.0 ; Vol_err = 0.0 ; BBL_visc_frac = 0.0
        ! Determine the normalized open length at each interface.
        do K=nz,1,-1
          vol_below = vol
          if (m==1) then ; h_vel = 0.5*(h(i,j,k) + h(i+1,j,k))
          else ; h_vel = 0.5*(h(i,j,k) + h(i,j+1,k)) ; endif
          vol = vol + h_vel
          h_vel = h_vel + h_neglect

          if (vol >= Vol_open) then ; L(K) = 1.0
          elseif (a == 0) then ! The bottom has no curvature.
            L(K) = sqrt(2.0*vol*Iapb)
          elseif (a > 0) then
            ! There may be a minimum depth, and there are
            ! analytic expressions for L for all cases.
            if (vol < Vol_2_reg) then
              ! In this case, there is a contiguous open region and
              !   vol = 0.5*L^2*(slope + a/3*(3-4L)).
               if (a2x48_apb3*vol < 1e-8) then ! Could be 1e-7?
                ! There is a very good approximation here for massless layers.
                L0 = sqrt(2.0*vol*Iapb) ; L(K) = L0*(1.0 + ax2_3apb*L0)
              else
                L(K) = apb_4a * (1.0 - &
                         2.0 * cos(C1_3*acos(a2x48_apb3*vol - 1.0) - C2pi_3))
              endif
              ! To check the answers.
              ! Vol_err = 0.5*(L(K)*L(K))*(slope + a_3*(3.0-4.0*L(K))) - vol
            else ! There are two separate open regions.
              !   vol = slope^2/4a + a/12 - (a/12)*(1-L)^2*(1+2L)
              ! At the deepest volume, L = slope/a, at the top L = 1.
              !L(K) = 0.5 - cos(C1_3*acos(1.0 - C24_a*(Vol_open - vol)) - C2pi_3)
              tmp_val_m1_to_p1 = 1.0 - C24_a*(Vol_open - vol)
              tmp_val_m1_to_p1 = max(-1., min(1., tmp_val_m1_to_p1))
              L(K) = 0.5 - cos(C1_3*acos(tmp_val_m1_to_p1) - C2pi_3)
              ! To check the answers.
              ! Vol_err = Vol_open - a_12*(1.0+2.0*L(K)) * (1.0-L(K))**2 - vol
            endif
          else ! a < 0.
            if (vol <= Vol_direct) then
              ! Both edges of the cell are bounded by walls.
              L(K) = (-0.25*C24_a*vol)**C1_3
            else
              ! x_R is at 1/2 but x_L is in the interior & L is found by solving
              !   vol = 0.5*L^2*(slope + a/3*(3-4L))

              !  Vol_err = 0.5*(L(K+1)*L(K+1))*(slope + a_3*(3.0-4.0*L(K+1))) - vol_below
              ! Change to ...
              !   if (min(Vol_below + Vol_err, vol) <= Vol_direct) then ?
              if (vol_below + Vol_err <= Vol_direct) then
                L0 = L_direct ; Vol_0 = Vol_direct
              else
                L0 = L(K+1) ; Vol_0 = Vol_below + Vol_err
                ! Change to   Vol_0 = min(Vol_below + Vol_err, vol) ?
              endif

              !   Try a relatively simple solution that usually works well
              ! for massless layers.
              dV_dL2 = 0.5*(slope+a) - a*L0 ; dVol = (vol-Vol_0)
           !  dV_dL2 = 0.5*(slope+a) - a*L0 ; dVol = max(vol-Vol_0, 0.0)

           !### The following code is more robust when GV%Angstrom=0, but it
           !### changes answers.
           !   Vol_tol = max(0.5*GV%Angstrom + GV%H_subroundoff, 1e-14*vol)
           !   Vol_quit = max(0.9*GV%Angstrom + GV%H_subroundoff, 1e-14*vol)

           !   if (dVol <= 0.0) then
           !     L(K) = L0
           !     Vol_err = 0.5*(L(K)*L(K))*(slope + a_3*(3.0-4.0*L(K))) - vol
           !   elseif (a*a*dVol**3 < Vol_tol*dV_dL2**2 * &
           !                     (dV_dL2*Vol_tol - 2.0*a*L0*dVol)) then
              if (a*a*dVol**3 < GV%Angstrom*dV_dL2**2 * &
                                (0.25*dV_dL2*GV%Angstrom - a*L0*dVol)) then
                ! One iteration of Newton's method should give an estimate
                ! that is accurate to within Vol_tol.
                L(K) = sqrt(L0*L0 + dVol / dV_dL2)
                Vol_err = 0.5*(L(K)*L(K))*(slope + a_3*(3.0-4.0*L(K))) - vol
              else
                if (dV_dL2*(1.0-L0*L0) < dVol + &
                    dV_dL2 * (Vol_open - Vol)*Ibma_2) then
                  L_max = sqrt(1.0 - (Vol_open - Vol)*Ibma_2)
                else
                  L_max = sqrt(L0*L0 + dVol / dV_dL2)
                endif
                L_min = sqrt(L0*L0 + dVol / (0.5*(slope+a) - a*L_max))

                Vol_err_min = 0.5*(L_min**2)*(slope + a_3*(3.0-4.0*L_min)) - vol
                Vol_err_max = 0.5*(L_max**2)*(slope + a_3*(3.0-4.0*L_max)) - vol
           !    if ((abs(Vol_err_min) <= Vol_quit) .or. (Vol_err_min >= Vol_err_max)) then
                if (abs(Vol_err_min) <= Vol_quit) then
                  L(K) = L_min ; Vol_err = Vol_err_min
                else
                  L(K) = sqrt((L_min**2*Vol_err_max - L_max**2*Vol_err_min) / &
                              (Vol_err_max - Vol_err_min))
                  do itt=1,maxitt
                    Vol_err = 0.5*(L(K)*L(K))*(slope + a_3*(3.0-4.0*L(K))) - vol
                    if (abs(Vol_err) <= Vol_quit) exit
                    ! Take a Newton's method iteration. This equation has proven
                    ! robust enough not to need bracketing.
                    L(K) = L(K) - Vol_err / (L(K)* (slope + a - 2.0*a*L(K)))
                    ! This would be a Newton's method iteration for L^2:
                    !   L(K) = sqrt(L(K)*L(K) - Vol_err / (0.5*(slope+a) - a*L(K)))
                  enddo
                endif ! end of iterative solver
              endif ! end of 1-boundary alternatives.
            endif ! end of a<0 cases.
          endif

          ! Determine the drag contributing to the bottom boundary layer
          ! and the Raleigh drag that acting on each layer.
          if (L(K) > L(K+1)) then
            if (vol_below < bbl_thick) then
              BBL_frac = (1.0-vol_below/bbl_thick)**2
              BBL_visc_frac = BBL_visc_frac + BBL_frac*(L(K) - L(K+1))
            else
              BBL_frac = 0.0
            endif

            if (m==1) then ; Cell_width = G%dy_Cu(I,j)
            else ; Cell_width = G%dx_Cv(i,J) ; endif
            gam = 1.0 - L(K+1)/L(K)
            Rayleigh = CS%cdrag * (L(K)-L(K+1)) * (1.0-BBL_frac) * &
                (12.0*CS%c_Smag*h_vel) /  (12.0*CS%c_Smag*h_vel + m_to_H * &
                 CS%cdrag * gam*(1.0-gam)*(1.0-1.5*gam) * L(K)**2 * Cell_width)
          else ! This layer feels no drag.
            Rayleigh = 0.0
          endif

          if (m==1) then
            if (Rayleigh > 0.0) then
              v_at_u = set_v_at_u(v, h, G, i, j, k, CS%mask2dCv)
              visc%Ray_u(I,j,k) = Rayleigh*sqrt(u(I,j,k)*u(I,j,k) + &
                                                v_at_u*v_at_u + U_bg_sq)
            else ; visc%Ray_u(I,j,k) = 0.0 ; endif
          else
            if (Rayleigh > 0.0) then
              u_at_v = set_u_at_v(u, h, G, i, j, k,CS%mask2dCu)
              visc%Ray_v(i,J,k) = Rayleigh*sqrt(v(i,J,k)*v(i,J,k) + &
                                                u_at_v*u_at_v + U_bg_sq)
            else ; visc%Ray_v(i,J,k) = 0.0 ; endif
          endif

        enddo ! k loop to determine L(K).

        bbl_thick = bbl_thick * H_to_m
        if (m==1) then
          visc%kv_bbl_u(I,j) = max(CS%KV_BBL_min, &
                                   cdrag_sqrt*ustar(i)*bbl_thick*BBL_visc_frac)
          visc%bbl_thick_u(I,j) = bbl_thick
        else
          visc%kv_bbl_v(i,J) = max(CS%KV_BBL_min, &
                                   cdrag_sqrt*ustar(i)*bbl_thick*BBL_visc_frac)
          visc%bbl_thick_v(i,J) = bbl_thick
        endif

      else ! Not Channel_drag.
!   Here the near-bottom viscosity is set to a value which will give
! the correct stress when the shear occurs over bbl_thick.
        bbl_thick = bbl_thick * H_to_m
        if (m==1) then
          visc%kv_bbl_u(I,j) = max(CS%KV_BBL_min, cdrag_sqrt*ustar(i)*bbl_thick)
          visc%bbl_thick_u(I,j) = bbl_thick
        else
          visc%kv_bbl_v(i,J) = max(CS%KV_BBL_min, cdrag_sqrt*ustar(i)*bbl_thick)
          visc%bbl_thick_v(i,J) = bbl_thick
        endif
      endif
    endif ; enddo ! end of i loop
  enddo ; enddo ! end of m & j loops

! Offer diagnostics for averaging
  if (CS%id_bbl_thick_u > 0) &
    call post_data(CS%id_bbl_thick_u, visc%bbl_thick_u, CS%diag)
  if (CS%id_kv_bbl_u > 0) &
    call post_data(CS%id_kv_bbl_u, visc%kv_bbl_u, CS%diag)
  if (CS%id_bbl_thick_v > 0) &
    call post_data(CS%id_bbl_thick_v, visc%bbl_thick_v, CS%diag)
  if (CS%id_kv_bbl_v > 0) &
    call post_data(CS%id_kv_bbl_v, visc%kv_bbl_v, CS%diag)
  if (CS%id_Ray_u > 0) &
    call post_data(CS%id_Ray_u, visc%Ray_u, CS%diag)
  if (CS%id_Ray_v > 0) &
    call post_data(CS%id_Ray_v, visc%Ray_v, CS%diag)

  if (CS%debug) then
    if (associated(visc%Ray_u)) call uchksum(visc%Ray_u,"Ray u",G%HI,haloshift=0)
    if (associated(visc%Ray_v)) call vchksum(visc%Ray_v,"Ray v",G%HI,haloshift=0)
    if (associated(visc%kv_bbl_u)) call uchksum(visc%kv_bbl_u,"kv_bbl_u",G%HI,haloshift=0)
    if (associated(visc%kv_bbl_v)) call vchksum(visc%kv_bbl_v,"kv_bbl_v",G%HI,haloshift=0)
    if (associated(visc%bbl_thick_u)) call uchksum(visc%bbl_thick_u,"bbl_thick_u",G%HI,haloshift=0)
    if (associated(visc%bbl_thick_v)) call vchksum(visc%bbl_thick_v,"bbl_thick_v",G%HI,haloshift=0)
  endif

end subroutine set_viscous_BBL

function set_v_at_u(v, h, G, i, j, k, mask2dCv)
  type(ocean_grid_type),                     intent(in) :: G
  real, dimension(SZI_(G),SZJB_(G),SZK_(G)), intent(in) :: v
  real, dimension(SZI_(G),SZJ_(G),SZK_(G)),  intent(in) :: h
  integer,                                   intent(in) :: i, j, k
  real, dimension(SZI_(G),SZJB_(G)),  intent(in) :: mask2dCv
  real                                                  :: set_v_at_u
  integer                                            :: n
  ! This subroutine finds a thickness-weighted value of v at the u-points.
  real :: hwt(4)           ! Masked weights used to average v onto u, in H.
  real :: hwt_tot          ! The sum of the masked thicknesses, in H.
  type(OBC_segment_type), pointer :: segment

  hwt(1) = (h(i,j-1,k) + h(i,j,k)) * mask2dCv(i,J-1)
  hwt(2) = (h(i+1,j-1,k) + h(i+1,j,k)) * mask2dCv(i+1,J-1)
  hwt(3) = (h(i,j,k) + h(i,j+1,k)) * mask2dCv(i,J)
  hwt(4) = (h(i+1,j,k) + h(i+1,j+1,k)) * mask2dCv(i+1,J)

  hwt_tot = (hwt(1) + hwt(4)) + (hwt(2) + hwt(3))
  set_v_at_u = 0.0
  if (hwt_tot > 0.0) set_v_at_u = &
          ((hwt(3) * v(i,J,k) + hwt(2) * v(i+1,J-1,k)) + &
           (hwt(4) * v(i+1,J,k) + hwt(1) * v(i,J-1,k))) / hwt_tot
end function set_v_at_u

function set_u_at_v(u, h, G, i, j, k, mask2dCu)
  type(ocean_grid_type),                  intent(in) :: G
  real, dimension(SZIB_(G),SZJ_(G),SZK_(G)), intent(in) :: u
  real, dimension(SZI_(G),SZJ_(G),SZK_(G)),  intent(in) :: h
  real, dimension(SZIB_(G),SZJ_(G)),  intent(in) :: mask2dCu
  integer,                                intent(in) :: i, j, k
  real                                               :: set_u_at_v
  integer                                            :: n
  ! This subroutine finds a thickness-weighted value of u at the v-points.
  real :: hwt(4)           ! Masked weights used to average u onto v, in H.
  real :: hwt_tot          ! The sum of the masked thicknesses, in H.
  type(OBC_segment_type), pointer :: segment

  hwt(1) = (h(i-1,j,k) + h(i,j,k)) * mask2dCu(I-1,j)
  hwt(2) = (h(i,j,k) + h(i+1,j,k)) * mask2dCu(I,j)
  hwt(3) = (h(i-1,j+1,k) + h(i,j+1,k)) * mask2dCu(I-1,j+1)
  hwt(4) = (h(i,j+1,k) + h(i+1,j+1,k)) * mask2dCu(I,j+1)

  hwt_tot = (hwt(1) + hwt(4)) + (hwt(2) + hwt(3))
  set_u_at_v = 0.0
  if (hwt_tot > 0.0) set_u_at_v = &
          ((hwt(2) * u(I,j,k) + hwt(3) * u(I-1,j+1,k)) + &
           (hwt(1) * u(I-1,j,k) + hwt(4) * u(I,j+1,k))) / hwt_tot
end function set_u_at_v

subroutine set_viscous_ML(u, v, h, tv, fluxes, visc, dt, G, GV, CS)
  type(ocean_grid_type),               intent(inout) :: G
  type(verticalGrid_type),             intent(in)    :: GV
  real, dimension(SZIB_(G),SZJ_(G),SZK_(G)), intent(in) :: u
  real, dimension(SZI_(G),SZJB_(G),SZK_(G)), intent(in) :: v
  real, dimension(SZI_(G),SZJ_(G),SZK_(G)),  intent(in) :: h
  type(thermo_var_ptrs),               intent(in)    :: tv
  type(forcing),                       intent(in)    :: fluxes
  type(vertvisc_type),                 intent(inout) :: visc
  real,                                intent(in)    :: dt
  type(set_visc_CS),                   pointer       :: CS
!   The following subroutine calculates the thickness of the surface boundary
! layer for applying an elevated viscosity.  A bulk Richardson criterion or
! the thickness of the topmost NKML layers (with a bulk mixed layer) are
! currently used.  The thicknesses are given in terms of fractional layers, so
! that this thickness will move as the thickness of the topmost layers change.
!
! Arguments: u - Zonal velocity, in m s-1.
!  (in)      v - Meridional velocity, in m s-1.
!  (in)      h - Layer thickness, in m or kg m-2.  In the comments below,
!                the units of h are denoted as H.
!  (in)      tv - A structure containing pointers to any available
!                 thermodynamic fields. Absent fields have NULL ptrs.
!  (in)      fluxes - A structure containing pointers to any possible
!                     forcing fields.  Unused fields have NULL ptrs.
!  (out)     visc - A structure containing vertical viscosities and related
!                   fields.
!  (in)      dt - Time increment in s.
!  (in)      G - The ocean's grid structure.
!  (in)      GV - The ocean's vertical grid structure.
!  (in)      CS - The control structure returned by a previous call to
!                 vertvisc_init.

  real, dimension(SZIB_(G)) :: &
    htot, &     !   The total depth of the layers being that are within the
                ! surface mixed layer, in H.
    Thtot, &    !   The integrated temperature of layers that are within the
                ! surface mixed layer, in H degC.
    Shtot, &    !   The integrated salt of layers that are within the
                ! surface mixed layer H PSU.
    Rhtot, &    !   The integrated density of layers that are within the
                ! surface mixed layer,  in H kg m-3.  Rhtot is only used if no
                ! equation of state is used.
    uhtot, &    !   The depth integrated zonal and meridional velocities within
    vhtot, &    ! the surface mixed layer, in H m s-1.
    Idecay_len_TKE, &  ! The inverse of a turbulence decay length scale, in H-1.
    dR_dT, &    !   Partial derivative of the density at the base of layer nkml
                ! (roughly the base of the mixed layer) with temperature, in
                ! units of kg m-3 K-1.
    dR_dS, &    !   Partial derivative of the density at the base of layer nkml
                ! (roughly the base of the mixed layer) with salinity, in units
                ! of kg m-3 psu-1.
    ustar, &    !   The surface friction velocity under ice shelves, in m s-1.
    press, &    ! The pressure at which dR_dT and dR_dS are evaluated, in Pa.
    T_EOS, &    ! T_EOS and S_EOS are the potential temperature and salnity at which dR_dT and dR_dS
    S_EOS       ! which dR_dT and dR_dS are evaluated, in degC and PSU.
  real :: h_at_vel(SZIB_(G),SZK_(G))! Layer thickness at velocity points,
                ! using an upwind-biased second order accurate estimate based
                ! on the previous velocity direction, in H.
  integer :: k_massive(SZIB_(G)) ! The k-index of the deepest layer yet found
                ! that has more than h_tiny thickness and will be in the
                ! viscous mixed layer.
  real :: Uh2   ! The squared magnitude of the difference between the velocity
                ! integrated through the mixed layer and the velocity of the
                ! interior layer layer times the depth of the the mixed layer,
                ! in H2 m2 s-2.
  real :: htot_vel  ! Sum of the layer thicknesses up to some
                    ! point, in H (i.e., m or kg m-2).
  real :: hwtot     ! Sum of the thicknesses used to calculate
                    ! the near-bottom velocity magnitude, in H.
  real :: hutot     ! Running sum of thicknesses times the
                    ! velocity magnitudes, in H m s-1.
  real :: hweight   ! The thickness of a layer that is within Hbbl
                    ! of the bottom, in H.

  real :: hlay      ! The layer thickness at velocity points, in H.
  real :: I_2hlay   ! 1 / 2*hlay, in H-1.
  real :: T_lay     ! The layer temperature at velocity points, in deg C.
  real :: S_lay     ! The layer salinity at velocity points, in PSU.
  real :: Rlay      ! The layer potential density at velocity points, in kg m-3.
  real :: Rlb       ! The potential density of the layer below, in kg m-3.
  real :: v_at_u    ! The meridonal velocity at a zonal velocity point in m s-1.
  real :: u_at_v    ! The zonal velocity at a meridonal velocity point in m s-1.
  real :: gHprime   ! The mixed-layer internal gravity wave speed squared, based
                    ! on the mixed layer thickness and density difference across
                    ! the base of the mixed layer, in m2 s-2.
  real :: RiBulk    ! The bulk Richardson number below which water is in the
                    ! viscous mixed layer, including reduction for turbulent
                    ! decay. Nondimensional.
  real :: dt_Rho0   ! The time step divided by the conversion from the layer
                    ! thickness to layer mass, in s H m2 kg-1.
  real :: g_H_Rho0  !   The gravitational acceleration times the conversion from
                    ! H to m divided by the mean density, in m5 s-2 H-1 kg-1.
  real :: ustarsq     ! 400 times the square of ustar, times
                      ! Rho0 divided by G_Earth and the conversion
                      ! from m to thickness units, in kg m-2 or kg2 m-5.
  real :: cdrag_sqrt  ! Square root of the drag coefficient, nd.
  real :: oldfn       ! The integrated energy required to
                      ! entrain up to the bottom of the layer,
                      ! divided by G_Earth, in H kg m-3.
  real :: Dfn         ! The increment in oldfn for entraining
                      ! the layer, in H kg m-3.
  real :: Dh          ! The increment in layer thickness from
                      ! the present layer, in H.
  real :: U_bg_sq   ! The square of an assumed background velocity, for
                    ! calculating the mean magnitude near the top for use in
                    ! the quadratic surface drag, in m2.
  real :: h_tiny    ! A very small thickness, in H. Layers that are less than
                    ! h_tiny can not be the deepest in the viscous mixed layer.
  real :: absf      ! The absolute value of f averaged to velocity points, s-1.
  real :: U_star    ! The friction velocity at velocity points, in m s-1.
  real :: h_neglect ! A thickness that is so small it is usually lost
                    ! in roundoff and can be neglected, in H.
  real :: Rho0x400_G  ! 400*Rho0/G_Earth, in kg s2 m-4.  The 400 is a
                      ! constant proposed by Killworth and Edwards, 1999.
  real :: H_to_m, m_to_H   ! Local copies of unit conversion factors.
  real :: ustar1    ! ustar in units of H/s
  real :: h2f2      ! (h*2*f)^2
  logical :: use_EOS, do_any, do_any_shelf, do_i(SZIB_(G))
  integer :: i, j, k, is, ie, js, je, Isq, Ieq, Jsq, Jeq, nz, K2, nkmb, nkml

  is = G%isc ; ie = G%iec ; js = G%jsc ; je = G%jec ; nz = G%ke
  Isq = G%IscB ; Ieq = G%IecB ; Jsq = G%JscB ; Jeq = G%JecB
  nkmb = GV%nk_rho_varies ; nkml = GV%nkml

  if (.not.associated(CS)) call MOM_error(FATAL,"MOM_vert_friction(visc_ML): "//&
         "Module must be initialized before it is used.")
  if (.not.(CS%dynamic_viscous_ML .or. associated(fluxes%frac_shelf_h))) return

  Rho0x400_G = 400.0*(GV%Rho0/GV%g_Earth)*GV%m_to_H
  U_bg_sq = CS%drag_bg_vel * CS%drag_bg_vel
  cdrag_sqrt=sqrt(CS%cdrag)

  use_EOS = associated(tv%eqn_of_state)
  dt_Rho0 = dt/GV%H_to_kg_m2
  h_neglect = GV%H_subroundoff
  h_tiny = 2.0*GV%Angstrom + h_neglect
  g_H_Rho0 = (GV%g_Earth * GV%H_to_m) / GV%Rho0
  H_to_m = GV%H_to_m ; m_to_H = GV%m_to_H

  if (associated(fluxes%frac_shelf_h)) then
    ! This configuration has ice shelves, and the appropriate variables need to
    ! be allocated.
    if (.not.associated(fluxes%frac_shelf_u)) call MOM_error(FATAL, &
      "set_viscous_ML: fluxes%frac_shelf_h is associated, but " // &
      "fluxes%frac_shelf_u is not.")
    if (.not.associated(fluxes%frac_shelf_v)) call MOM_error(FATAL, &
      "set_viscous_ML: fluxes%frac_shelf_h is associated, but " // &
      "fluxes%frac_shelf_v is not.")
    if (.not.associated(visc%taux_shelf)) then
      allocate(visc%taux_shelf(G%IsdB:G%IedB,G%jsd:G%jed))
      visc%taux_shelf(:,:) = 0.0
    endif
    if (.not.associated(visc%tauy_shelf)) then
      allocate(visc%tauy_shelf(G%isd:G%ied,G%JsdB:G%JedB))
      visc%tauy_shelf(:,:) = 0.0
    endif
    if (.not.associated(visc%tbl_thick_shelf_u)) then
      allocate(visc%tbl_thick_shelf_u(G%IsdB:G%IedB,G%jsd:G%jed))
      visc%tbl_thick_shelf_u(:,:) = 0.0
    endif
    if (.not.associated(visc%tbl_thick_shelf_v)) then
      allocate(visc%tbl_thick_shelf_v(G%isd:G%ied,G%JsdB:G%JedB))
      visc%tbl_thick_shelf_v(:,:) = 0.0
    endif
    if (.not.associated(visc%kv_tbl_shelf_u)) then
      allocate(visc%kv_tbl_shelf_u(G%IsdB:G%IedB,G%jsd:G%jed))
      visc%kv_tbl_shelf_u(:,:) = 0.0
    endif
    if (.not.associated(visc%kv_tbl_shelf_v)) then
      allocate(visc%kv_tbl_shelf_v(G%isd:G%ied,G%JsdB:G%JedB))
      visc%kv_tbl_shelf_v(:,:) = 0.0
    endif

    !  With a linear drag law, the friction velocity is already known.
!    if (CS%linear_drag) ustar(:) = cdrag_sqrt*CS%drag_bg_vel
  endif

!$OMP parallel do default(none) shared(u, v, h, tv, fluxes, visc, dt, G, GV, CS, use_EOS, &
!$OMP                                  dt_Rho0, h_neglect, h_tiny, g_H_Rho0,js,je,        &
!$OMP                                  H_to_m, m_to_H, Isq, Ieq, nz, U_bg_sq,             &
!$OMP                                  cdrag_sqrt,Rho0x400_G,nkml) &
!$OMP                          private(do_any,htot,do_i,k_massive,Thtot,uhtot,vhtot,U_Star, &
!$OMP                                  Idecay_len_TKE,press,k2,I_2hlay,T_EOS,S_EOS,dR_dT,   &
!$OMP                                  dR_dS,hlay,v_at_u,Uh2,T_lay,S_lay,gHprime,           &
!$OMP                                  RiBulk,Shtot,Rhtot,absf,do_any_shelf,                &
!$OMP                                  h_at_vel,ustar,htot_vel,hwtot,hutot,hweight,ustarsq, &
!$OMP                                  oldfn,Dfn,Dh,Rlay,Rlb,h2f2,ustar1)
  do j=js,je  ! u-point loop
    if (CS%dynamic_viscous_ML) then
      do_any = .false.
      do I=Isq,Ieq
        htot(I) = 0.0
        if (G%mask2dCu(I,j) < 0.5) then
          do_i(I) = .false. ; visc%nkml_visc_u(I,j) = nkml
        else
          do_i(I) = .true. ; do_any = .true.
          k_massive(I) = nkml
          Thtot(I) = 0.0 ; Shtot(I) = 0.0 ; Rhtot(i) = 0.0
          uhtot(I) = dt_Rho0 * fluxes%taux(I,j)
          vhtot(I) = 0.25 * dt_Rho0 * ((fluxes%tauy(i,J) + fluxes%tauy(i+1,J-1)) + &
                                       (fluxes%tauy(i,J-1) + fluxes%tauy(i+1,J)))

          if (CS%omega_frac >= 1.0) then ; absf = 2.0*CS%omega ; else
            absf = 0.5*(abs(G%CoriolisBu(I,J)) + abs(G%CoriolisBu(I,J-1)))
            if (CS%omega_frac > 0.0) &
              absf = sqrt(CS%omega_frac*4.0*CS%omega**2 + (1.0-CS%omega_frac)*absf**2)
          endif
          U_Star = max(CS%ustar_min, 0.5 * (fluxes%ustar(i,j) + fluxes%ustar(i+1,j)))
          Idecay_len_TKE(I) = ((absf / U_Star) * CS%TKE_decay) * H_to_m
        endif
      enddo

      if (do_any) then ; do k=1,nz
        if (k > nkml) then
          do_any = .false.
          if (use_EOS .and. (k==nkml+1)) then
            ! Find dRho/dT and dRho_dS.
            do I=Isq,Ieq
              press(I) = GV%H_to_Pa * htot(I)
              k2 = max(1,nkml)
              I_2hlay = 1.0 / (h(i,j,k2) + h(i+1,j,k2) + h_neglect)
              T_EOS(I) = (h(i,j,k2)*tv%T(i,j,k2) + h(i+1,j,k2)*tv%T(i+1,j,k2)) * I_2hlay
              S_EOS(I) = (h(i,j,k2)*tv%S(i,j,k2) + h(i+1,j,k2)*tv%S(i+1,j,k2)) * I_2hlay
            enddo
            call calculate_density_derivs(T_EOS, S_EOS, press, dR_dT, dR_dS, &
                                          Isq-G%IsdB+1, Ieq-Isq+1, tv%eqn_of_state)
          endif

          do I=Isq,Ieq ; if (do_i(I)) then

            hlay = 0.5*(h(i,j,k) + h(i+1,j,k))
            if (hlay > h_tiny) then ! Only consider non-vanished layers.
              I_2hlay = 1.0 / (h(i,j,k) + h(i+1,j,k))
              v_at_u = 0.5 * (h(i,j,k)   * (v(i,J,k) + v(i,J-1,k)) + &
                              h(i+1,j,k) * (v(i+1,J,k) + v(i+1,J-1,k))) * I_2hlay
              Uh2 = (uhtot(I) - htot(I)*u(I,j,k))**2 + (vhtot(I) - htot(I)*v_at_u)**2

              if (use_EOS) then
                T_lay = (h(i,j,k)*tv%T(i,j,k) + h(i+1,j,k)*tv%T(i+1,j,k)) * I_2hlay
                S_lay = (h(i,j,k)*tv%S(i,j,k) + h(i+1,j,k)*tv%S(i+1,j,k)) * I_2hlay
                gHprime = g_H_Rho0 * (dR_dT(I) * (T_lay*htot(I) - Thtot(I)) + &
                                      dR_dS(I) * (S_lay*htot(I) - Shtot(I)))
              else
                gHprime = g_H_Rho0 * (GV%Rlay(k)*htot(I) - Rhtot(I))
              endif

              if (gHprime > 0.0) then
                RiBulk = CS%bulk_Ri_ML * exp(-htot(I) * Idecay_len_TKE(I))
                if (RiBulk * Uh2 <= (htot(I)**2) * gHprime) then
                  visc%nkml_visc_u(I,j) = real(k_massive(I))
                  do_i(I) = .false.
                elseif (RiBulk * Uh2 <= (htot(I) + hlay)**2 * gHprime) then
                  visc%nkml_visc_u(I,j) = real(k-1) + &
                    ( sqrt(RiBulk * Uh2 / gHprime) - htot(I) ) / hlay
                  do_i(I) = .false.
                endif
              endif
              k_massive(I) = k
            endif ! hlay > h_tiny

            if (do_i(I)) do_any = .true.
          endif ; enddo

          if (.not.do_any) exit ! All columns are done.
        endif

        do I=Isq,Ieq ; if (do_i(I)) then
          htot(I) = htot(I) + 0.5 * (h(i,j,k) + h(i+1,j,k))
          uhtot(I) = uhtot(I) + 0.5 * (h(i,j,k) + h(i+1,j,k)) * u(I,j,k)
          vhtot(I) = vhtot(I) + 0.25 * (h(i,j,k) * (v(i,J,k) + v(i,J-1,k)) + &
                                        h(i+1,j,k) * (v(i+1,J,k) + v(i+1,J-1,k)))
          if (use_EOS) then
            Thtot(I) = Thtot(I) + 0.5 * (h(i,j,k)*tv%T(i,j,k) + h(i+1,j,k)*tv%T(i+1,j,k))
            Shtot(I) = Shtot(I) + 0.5 * (h(i,j,k)*tv%S(i,j,k) + h(i+1,j,k)*tv%S(i+1,j,k))
          else
            Rhtot(i) = Rhtot(i) + 0.5 * (h(i,j,k) + h(i+1,j,k)) * GV%Rlay(k)
          endif
        endif ; enddo
      enddo ; endif

      if (do_any) then ; do I=Isq,Ieq ; if (do_i(I)) then
        visc%nkml_visc_u(I,j) = k_massive(I)
      endif ; enddo ; endif
    endif ! dynamic_viscous_ML

    do_any_shelf = .false.
    if (associated(fluxes%frac_shelf_h)) then
      do I=Isq,Ieq
        if (fluxes%frac_shelf_u(I,j)*G%mask2dCu(I,j) == 0.0) then
          do_i(I) = .false.
          visc%tbl_thick_shelf_u(I,j) = 0.0 ; visc%kv_tbl_shelf_u(I,j) = 0.0
        else
          do_i(I) = .true. ; do_any_shelf = .true.
        endif
      enddo
    endif

    if (do_any_shelf) then
      do k=1,nz ; do I=Isq,Ieq ; if (do_i(I)) then
        if (u(I,j,k) *(h(i+1,j,k) - h(i,j,k)) >= 0) then
          h_at_vel(i,k) = 2.0*h(i,j,k)*h(i+1,j,k) / &
                          (h(i,j,k) + h(i+1,j,k) + h_neglect)
        else
          h_at_vel(i,k) =  0.5 * (h(i,j,k) + h(i+1,j,k))
        endif
      else
        h_at_vel(I,k) = 0.0 ; ustar(I) = 0.0
      endif ; enddo ; enddo

      do I=Isq,Ieq ; if (do_i(I)) then
        htot_vel = 0.0 ; hwtot = 0.0 ; hutot = 0.0
        Thtot(I) = 0.0 ; Shtot(I) = 0.0
        if (use_EOS .or. .not.CS%linear_drag) then ; do k=1,nz
          if (htot_vel>=CS%Htbl_shelf) exit ! terminate the k loop
          hweight = MIN(CS%Htbl_shelf - htot_vel, h_at_vel(i,k))
          if (hweight <= 1.5*GV%Angstrom + h_neglect) cycle

          htot_vel  = htot_vel + h_at_vel(i,k)
          hwtot = hwtot + hweight

          if (.not.CS%linear_drag) then
            v_at_u = set_v_at_u(v, h, G, i, j, k, CS%mask2dCv)
            hutot = hutot + hweight * sqrt(u(I,j,k)**2 + &
                                           v_at_u**2 + U_bg_sq)
          endif
          if (use_EOS) then
            Thtot(I) = Thtot(I) + hweight * 0.5 * (tv%T(i,j,k) + tv%T(i+1,j,k))
            Shtot(I) = Shtot(I) + hweight * 0.5 * (tv%S(i,j,k) + tv%S(i+1,j,k))
          endif
        enddo ; endif

        if ((.not.CS%linear_drag) .and. (hwtot > 0.0)) then
          ustar(I) = cdrag_sqrt*hutot/hwtot
        else
          ustar(I) = cdrag_sqrt*CS%drag_bg_vel
        endif

        if (use_EOS) then ; if (hwtot > 0.0) then
          T_EOS(I) = Thtot(I)/hwtot ; S_EOS(I) = Shtot(I)/hwtot
        else
          T_EOS(I) = 0.0 ; S_EOS(I) = 0.0
        endif ; endif
      endif ; enddo ! I-loop

      if (use_EOS) then
        call calculate_density_derivs(T_EOS, S_EOS, fluxes%p_surf(:,j), &
                     dR_dT, dR_dS, Isq-G%IsdB+1, Ieq-Isq+1, tv%eqn_of_state)
      endif

      do I=Isq,Ieq ; if (do_i(I)) then
  !  The 400.0 in this expression is the square of a constant proposed
  !  by Killworth and Edwards, 1999, in equation (2.20).
        ustarsq = Rho0x400_G * ustar(i)**2
        htot(i) = 0.0
        if (use_EOS) then
          Thtot(i) = 0.0 ; Shtot(i) = 0.0
          do k=1,nz-1
            if (h_at_vel(i,k) <= 0.0) cycle
            T_Lay = 0.5 * (tv%T(i,j,k) + tv%T(i+1,j,k))
            S_Lay = 0.5 * (tv%S(i,j,k) + tv%S(i+1,j,k))
            oldfn = dR_dT(i)*(T_Lay*htot(i) - Thtot(i)) + dR_dS(i)*(S_Lay*htot(i) - Shtot(i))
            if (oldfn >= ustarsq) exit

            Dfn = (dR_dT(i)*(0.5*(tv%T(i,j,k+1)+tv%T(i+1,j,k+1)) - T_Lay) + &
                   dR_dS(i)*(0.5*(tv%S(i,j,k+1)+tv%S(i+1,j,k+1)) - S_Lay)) * &
                  (h_at_vel(i,k)+htot(i))
            if ((oldfn + Dfn) <= ustarsq) then
              Dh = h_at_vel(i,k)
            else
              Dh = h_at_vel(i,k) * sqrt((ustarsq-oldfn)/Dfn)
            endif

            htot(i) = htot(i) + Dh
            Thtot(i) = Thtot(i) + T_Lay*Dh ; Shtot(i) = Shtot(i) + S_Lay*Dh
          enddo
          if ((oldfn < ustarsq) .and. (h_at_vel(i,nz) > 0.0)) then
            T_Lay = 0.5*(tv%T(i,j,nz) + tv%T(i+1,j,nz))
            S_Lay = 0.5*(tv%S(i,j,nz) + tv%S(i+1,j,nz))
            if (dR_dT(i)*(T_Lay*htot(i) - Thtot(i)) + &
                dR_dS(i)*(S_Lay*htot(i) - Shtot(i)) < ustarsq) &
              htot(i) = htot(i) + h_at_vel(i,nz)
          endif ! Examination of layer nz.
        else  ! Use Rlay as the density variable.
          Rhtot = 0.0
          do k=1,nz-1
            Rlay = GV%Rlay(k) ; Rlb = GV%Rlay(k+1)

            oldfn = Rlay*htot(i) - Rhtot(i)
            if (oldfn >= ustarsq) exit

            Dfn = (Rlb - Rlay)*(h_at_vel(i,k)+htot(i))
            if ((oldfn + Dfn) <= ustarsq) then
              Dh = h_at_vel(i,k)
            else
              Dh = h_at_vel(i,k) * sqrt((ustarsq-oldfn)/Dfn)
            endif

            htot(i) = htot(i) + Dh
            Rhtot(i) = Rhtot(i) + Rlay*Dh
          enddo
          if (GV%Rlay(nz)*htot(i) - Rhtot(i) < ustarsq) &
            htot(i) = htot(i) + h_at_vel(i,nz)
        endif ! use_EOS

       !visc%tbl_thick_shelf_u(I,j) = max(CS%Htbl_shelf_min, &
       !    htot(I) / (0.5 + sqrt(0.25 + &
       !                 (htot(i)*(G%CoriolisBu(I,J-1)+G%CoriolisBu(I,J)))**2 / &
       !                 (ustar(i)*m_to_H)**2 )) )
        ustar1 = ustar(i)*m_to_H
        h2f2 = (htot(i)*(G%CoriolisBu(I,J-1)+G%CoriolisBu(I,J)) + h_neglect*CS%Omega)**2
        visc%tbl_thick_shelf_u(I,j) = max(CS%Htbl_shelf_min, &
            ( htot(I)*ustar1 ) / ( 0.5*ustar1 + sqrt((0.5*ustar1)**2 + h2f2 ) ) )
        visc%kv_tbl_shelf_u(I,j) = max(CS%KV_TBL_min, &
                       cdrag_sqrt*ustar(I)*visc%tbl_thick_shelf_u(I,j))
      endif ; enddo ! I-loop
    endif ! do_any_shelf

  enddo ! j-loop at u-points

!$OMP parallel do default(none) shared(u, v, h, tv, fluxes, visc, dt, G, GV, CS, use_EOS,&
!$OMP                                  dt_Rho0, h_neglect, h_tiny, g_H_Rho0,is,ie,       &
!$OMP                                  Jsq,Jeq,nz,U_bg_sq,cdrag_sqrt,Rho0x400_G,nkml,    &
!$OMP                                  m_to_H,H_to_m) &
!$OMP                          private(do_any,htot,do_i,k_massive,Thtot,vhtot,uhtot,absf,&
!$OMP                                  U_Star,Idecay_len_TKE,press,k2,I_2hlay,T_EOS,     &
!$OMP                                  S_EOS,dR_dT, dR_dS,hlay,u_at_v,Uh2,               &
!$OMP                                  T_lay,S_lay,gHprime,RiBulk,do_any_shelf,          &
!$OMP                                  Shtot,Rhtot,ustar,h_at_vel,htot_vel,hwtot,        &
!$OMP                                  hutot,hweight,ustarsq,oldfn,Dh,Rlay,Rlb,Dfn,      &
!$OMP                                  h2f2,ustar1)
  do J=Jsq,Jeq  ! v-point loop
    if (CS%dynamic_viscous_ML) then
      do_any = .false.
      do i=is,ie
        htot(i) = 0.0
        if (G%mask2dCv(i,J) < 0.5) then
          do_i(i) = .false. ; visc%nkml_visc_v(i,J) = nkml
        else
          do_i(i) = .true. ; do_any = .true.
          k_massive(i) = nkml
          Thtot(i) = 0.0 ; Shtot(i) = 0.0 ; Rhtot(i) = 0.0
          vhtot(i) = dt_Rho0 * fluxes%tauy(i,J)
          uhtot(i) = 0.25 * dt_Rho0 * ((fluxes%taux(I,j) + fluxes%tauy(I-1,j+1)) + &
                                       (fluxes%taux(I-1,j) + fluxes%tauy(I,j+1)))

         if (CS%omega_frac >= 1.0) then ; absf = 2.0*CS%omega ; else
           absf = 0.5*(abs(G%CoriolisBu(I-1,J)) + abs(G%CoriolisBu(I,J)))
           if (CS%omega_frac > 0.0) &
             absf = sqrt(CS%omega_frac*4.0*CS%omega**2 + (1.0-CS%omega_frac)*absf**2)
         endif

         U_Star = max(CS%ustar_min, 0.5 * (fluxes%ustar(i,j) + fluxes%ustar(i,j+1)))
         Idecay_len_TKE(i) = ((absf / U_Star) * CS%TKE_decay) * H_to_m

        endif
      enddo

      if (do_any) then ; do k=1,nz
        if (k > nkml) then
          do_any = .false.
          if (use_EOS .and. (k==nkml+1)) then
            ! Find dRho/dT and dRho_dS.
            do i=is,ie
              press(i) = GV%H_to_Pa * htot(i)
              k2 = max(1,nkml)
              I_2hlay = 1.0 / (h(i,j,k2) + h(i,j+1,k2) + h_neglect)
              T_EOS(i) = (h(i,j,k2)*tv%T(i,j,k2) + h(i,j+1,k2)*tv%T(i,j+1,k2)) * I_2hlay
              S_EOS(i) = (h(i,j,k2)*tv%S(i,j,k2) + h(i,j+1,k2)*tv%S(i,j+1,k2)) * I_2hlay
            enddo
            call calculate_density_derivs(T_EOS, S_EOS, press, dR_dT, dR_dS, &
                                          is-G%IsdB+1, ie-is+1, tv%eqn_of_state)
          endif

          do i=is,ie ; if (do_i(i)) then

            hlay = 0.5*(h(i,j,k) + h(i,j+1,k))
            if (hlay > h_tiny) then ! Only consider non-vanished layers.
              I_2hlay = 1.0 / (h(i,j,k) + h(i,j+1,k))
              u_at_v = 0.5 * (h(i,j,k)   * (u(I-1,j,k)   + u(I,j,k)) + &
                              h(i,j+1,k) * (u(I-1,j+1,k) + u(I,j+1,k))) * I_2hlay
              Uh2 = (uhtot(I) - htot(I)*u_at_v)**2 + (vhtot(I) - htot(I)*v(i,J,k))**2

              if (use_EOS) then
                T_lay = (h(i,j,k)*tv%T(i,j,k) + h(i,j+1,k)*tv%T(i,j+1,k)) * I_2hlay
                S_lay = (h(i,j,k)*tv%S(i,j,k) + h(i,j+1,k)*tv%S(i,j+1,k)) * I_2hlay
                gHprime = g_H_Rho0 * (dR_dT(i) * (T_lay*htot(i) - Thtot(i)) + &
                                      dR_dS(i) * (S_lay*htot(i) - Shtot(i)))
              else
                gHprime = g_H_Rho0 * (GV%Rlay(k)*htot(i) - Rhtot(i))
              endif

              if (gHprime > 0.0) then
                RiBulk = CS%bulk_Ri_ML * exp(-htot(i) * Idecay_len_TKE(i))
                if (RiBulk * Uh2 <= htot(i)**2 * gHprime) then
                  visc%nkml_visc_v(i,J) = real(k_massive(i))
                  do_i(i) = .false.
                elseif (RiBulk * Uh2 <= (htot(i) + hlay)**2 * gHprime) then
                  visc%nkml_visc_v(i,J) = real(k-1) + &
                    ( sqrt(RiBulk * Uh2 / gHprime) - htot(i) ) / hlay
                  do_i(i) = .false.
                endif
              endif
              k_massive(i) = k
            endif ! hlay > h_tiny

            if (do_i(i)) do_any = .true.
          endif ; enddo

          if (.not.do_any) exit ! All columns are done.
        endif

        do i=is,ie ; if (do_i(i)) then
          htot(i) = htot(i) + 0.5 * (h(i,J,k) + h(i,j+1,k))
          vhtot(i) = vhtot(i) + 0.5 * (h(i,j,k) + h(i,j+1,k)) * v(i,J,k)
          uhtot(i) = uhtot(i) + 0.25 * (h(i,j,k) * (u(I-1,j,k) + u(I,j,k)) + &
                                        h(i,j+1,k) * (u(I-1,j+1,k) + u(I,j+1,k)))
          if (use_EOS) then
            Thtot(i) = Thtot(i) + 0.5 * (h(i,j,k)*tv%T(i,j,k) + h(i,j+1,k)*tv%T(i,j+1,k))
            Shtot(i) = Shtot(i) + 0.5 * (h(i,j,k)*tv%S(i,j,k) + h(i,j+1,k)*tv%S(i,j+1,k))
          else
            Rhtot(i) = Rhtot(i) + 0.5 * (h(i,j,k) + h(i,j+1,k)) * GV%Rlay(k)
          endif
        endif ; enddo
      enddo ; endif

      if (do_any) then ; do i=is,ie ; if (do_i(i)) then
        visc%nkml_visc_v(i,J) = k_massive(i)
      endif ; enddo ; endif
    endif ! dynamic_viscous_ML

    do_any_shelf = .false.
    if (associated(fluxes%frac_shelf_h)) then
      do I=Is,Ie
        if (fluxes%frac_shelf_v(i,J)*G%mask2dCv(i,J) == 0.0) then
          do_i(I) = .false.
          visc%tbl_thick_shelf_v(i,J) = 0.0 ; visc%kv_tbl_shelf_v(i,J) = 0.0
        else
          do_i(I) = .true. ; do_any_shelf = .true.
        endif
      enddo
    endif

    if (do_any_shelf) then
      do k=1,nz ; do i=is,ie ; if (do_i(i)) then
        if (v(i,J,k) * (h(i,j+1,k) - h(i,j,k)) >= 0) then
          h_at_vel(i,k) = 2.0*h(i,j,k)*h(i,j+1,k) / &
                          (h(i,j,k) + h(i,j+1,k) + h_neglect)
        else
          h_at_vel(i,k) =  0.5 * (h(i,j,k) + h(i,j+1,k))
        endif
      else
        h_at_vel(I,k) = 0.0 ; ustar(i) = 0.0
      endif ; enddo ; enddo

      do i=is,ie ; if (do_i(i)) then
        htot_vel = 0.0 ; hwtot = 0.0 ; hutot = 0.0
        Thtot(i) = 0.0 ; Shtot(i) = 0.0
        if (use_EOS .or. .not.CS%linear_drag) then ; do k=1,nz
          if (htot_vel>=CS%Htbl_shelf) exit ! terminate the k loop
          hweight = MIN(CS%Htbl_shelf - htot_vel, h_at_vel(i,k))
          if (hweight <= 1.5*GV%Angstrom + h_neglect) cycle

          htot_vel  = htot_vel + h_at_vel(i,k)
          hwtot = hwtot + hweight

          if (.not.CS%linear_drag) then
            u_at_v = set_u_at_v(u, h, G, i, J, k,CS%mask2dCu)
            hutot = hutot + hweight * sqrt(v(i,J,k)**2 + &
                                           u_at_v**2 + U_bg_sq)
          endif
          if (use_EOS) then
            Thtot(i) = Thtot(i) + hweight * 0.5 * (tv%T(i,j,k) + tv%T(i,j+1,k))
            Shtot(i) = Shtot(i) + hweight * 0.5 * (tv%S(i,j,k) + tv%S(i,j+1,k))
          endif
        enddo ; endif

        if (.not.CS%linear_drag) then ; if (hwtot > 0.0) then
          ustar(i) = cdrag_sqrt*hutot/hwtot
        else
          ustar(i) = cdrag_sqrt*CS%drag_bg_vel
        endif ; endif

        if (use_EOS) then ; if (hwtot > 0.0) then
          T_EOS(i) = Thtot(i)/hwtot ; S_EOS(i) = Shtot(i)/hwtot
        else
          T_EOS(i) = 0.0 ; S_EOS(i) = 0.0
        endif ; endif
      endif ; enddo ! I-loop

      if (use_EOS) then
        call calculate_density_derivs(T_EOS, S_EOS, fluxes%p_surf(:,j), &
                     dR_dT, dR_dS, is-G%IsdB+1, ie-is+1, tv%eqn_of_state)
      endif

      do i=is,ie ; if (do_i(i)) then
  !  The 400.0 in this expression is the square of a constant proposed
  !  by Killworth and Edwards, 1999, in equation (2.20).
        ustarsq = Rho0x400_G * ustar(i)**2
        htot(i) = 0.0
        if (use_EOS) then
          Thtot(i) = 0.0 ; Shtot(i) = 0.0
          do k=1,nz-1
            if (h_at_vel(i,k) <= 0.0) cycle
            T_Lay = 0.5 * (tv%T(i,j,k) + tv%T(i,j+1,k))
            S_Lay = 0.5 * (tv%S(i,j,k) + tv%S(i,j+1,k))
            oldfn = dR_dT(i)*(T_Lay*htot(i) - Thtot(i)) + dR_dS(i)*(S_Lay*htot(i) - Shtot(i))
            if (oldfn >= ustarsq) exit

            Dfn = (dR_dT(i)*(0.5*(tv%T(i,j,k+1)+tv%T(i,j+1,k+1)) - T_Lay) + &
                   dR_dS(i)*(0.5*(tv%S(i,j,k+1)+tv%S(i,j+1,k+1)) - S_Lay)) * &
                  (h_at_vel(i,k)+htot(i))
            if ((oldfn + Dfn) <= ustarsq) then
              Dh = h_at_vel(i,k)
            else
              Dh = h_at_vel(i,k) * sqrt((ustarsq-oldfn)/Dfn)
            endif

            htot(i) = htot(i) + Dh
            Thtot(i) = Thtot(i) + T_Lay*Dh ; Shtot(i) = Shtot(i) + S_Lay*Dh
          enddo
          if ((oldfn < ustarsq) .and. (h_at_vel(i,nz) > 0.0)) then
            T_Lay = 0.5*(tv%T(i,j,nz) + tv%T(i,j+1,nz))
            S_Lay = 0.5*(tv%S(i,j,nz) + tv%S(i,j+1,nz))
            if (dR_dT(i)*(T_Lay*htot(i) - Thtot(i)) + &
                dR_dS(i)*(S_Lay*htot(i) - Shtot(i)) < ustarsq) &
              htot(i) = htot(i) + h_at_vel(i,nz)
          endif ! Examination of layer nz.
        else  ! Use Rlay as the density variable.
          Rhtot = 0.0
          do k=1,nz-1
            Rlay = GV%Rlay(k) ; Rlb = GV%Rlay(k+1)

            oldfn = Rlay*htot(i) - Rhtot(i)
            if (oldfn >= ustarsq) exit

            Dfn = (Rlb - Rlay)*(h_at_vel(i,k)+htot(i))
            if ((oldfn + Dfn) <= ustarsq) then
              Dh = h_at_vel(i,k)
            else
              Dh = h_at_vel(i,k) * sqrt((ustarsq-oldfn)/Dfn)
            endif

            htot(i) = htot(i) + Dh
            Rhtot = Rhtot + Rlay*Dh
          enddo
          if (GV%Rlay(nz)*htot(i) - Rhtot(i) < ustarsq) &
            htot(i) = htot(i) + h_at_vel(i,nz)
        endif ! use_EOS

       !visc%tbl_thick_shelf_v(i,J) = max(CS%Htbl_shelf_min, &
       !    htot(i) / (0.5 + sqrt(0.25 + &
       !        (htot(i)*(G%CoriolisBu(I-1,J)+G%CoriolisBu(I,J)))**2 / &
       !        (ustar(i)*m_to_H)**2 )) )
        ustar1 = ustar(i)*m_to_H
        h2f2 = (htot(i)*(G%CoriolisBu(I-1,J)+G%CoriolisBu(I,J)) + h_neglect*CS%Omega)**2
        visc%tbl_thick_shelf_v(i,J) = max(CS%Htbl_shelf_min, &
            ( htot(i)*ustar1 ) / ( 0.5*ustar1 + sqrt((0.5*ustar1)**2 + h2f2 ) ) )
        visc%kv_tbl_shelf_v(i,J) = max(CS%KV_TBL_min, &
                       cdrag_sqrt*ustar(i)*visc%tbl_thick_shelf_v(i,J))
      endif ; enddo ! i-loop
    endif ! do_any_shelf

  enddo ! J-loop at v-points

  if (CS%debug) then
    if (associated(visc%nkml_visc_u)) &
      call uchksum(visc%nkml_visc_u,"nkml_visc_u",G%HI,haloshift=0)
    if (associated(visc%nkml_visc_v)) &
      call vchksum(visc%nkml_visc_v,"nkml_visc_v",G%HI,haloshift=0)
  endif
  if (CS%id_nkml_visc_u > 0) &
    call post_data(CS%id_nkml_visc_u, visc%nkml_visc_u, CS%diag)
  if (CS%id_nkml_visc_v > 0) &
    call post_data(CS%id_nkml_visc_v, visc%nkml_visc_v, CS%diag)

end subroutine set_viscous_ML

subroutine set_visc_register_restarts(HI, GV, param_file, visc, restart_CS)
  type(hor_index_type),    intent(in)    :: HI
  type(verticalGrid_type), intent(in)    :: GV
  type(param_file_type),   intent(in)    :: param_file
  type(vertvisc_type),     intent(inout) :: visc
  type(MOM_restart_CS),    pointer       :: restart_CS
!   This subroutine is used to register any fields associated with the
! vertvisc_type.
! Arguments: HI - A horizontal index type structure.
!  (in)      GV - The ocean's vertical grid structure.
!  (in)      param_file - A structure indicating the open file to parse for
!                         model parameter values.
!  (out)     visc - A structure containing vertical viscosities and related
!                   fields.  Allocated here.
!  (in)      restart_CS - A pointer to the restart control structure.
  type(vardesc) :: vd
  logical :: use_kappa_shear, adiabatic, useKPP, useEPBL
  logical :: use_CVMix, MLE_use_PBL_MLD
  integer :: isd, ied, jsd, jed, nz
  character(len=40)  :: mod = "MOM_set_visc"  ! This module's name.
  isd = HI%isd ; ied = HI%ied ; jsd = HI%jsd ; jed = HI%jed ; nz = GV%ke

  call get_param(param_file, mod, "ADIABATIC", adiabatic, default=.false., &
                 do_not_log=.true.)
  use_kappa_shear = .false. ; use_CVMix = .false. ;
  useKPP = .false. ; useEPBL = .false.
  if (.not.adiabatic) then
    use_kappa_shear = kappa_shear_is_used(param_file)
    use_CVMix = CVMix_shear_is_used(param_file)
    call get_param(param_file, mod, "USE_KPP", useKPP, &
                 "If true, turns on the [CVmix] KPP scheme of Large et al., 1984,\n"// &
                 "to calculate diffusivities and non-local transport in the OBL.", &
                 default=.false., do_not_log=.true.)
    call get_param(param_file, mod, "ENERGETICS_SFC_PBL", useEPBL, &
                 "If true, use an implied energetics planetary boundary \n"//&
                 "layer scheme to determine the diffusivity and viscosity \n"//&
                 "in the surface boundary layer.", default=.false., do_not_log=.true.)
  endif

  if (use_kappa_shear .or. useKPP .or. useEPBL .or. use_CVMix) then
    allocate(visc%Kd_turb(isd:ied,jsd:jed,nz+1)) ; visc%Kd_turb(:,:,:) = 0.0
    allocate(visc%TKE_turb(isd:ied,jsd:jed,nz+1)) ; visc%TKE_turb(:,:,:) = 0.0
    allocate(visc%Kv_turb(isd:ied,jsd:jed,nz+1)) ; visc%Kv_turb(:,:,:) = 0.0

    vd = var_desc("Kd_turb","m2 s-1","Turbulent diffusivity at interfaces", &
                  hor_grid='h', z_grid='i')
    call register_restart_field(visc%Kd_turb, vd, .false., restart_CS)

    vd = var_desc("TKE_turb","m2 s-2","Turbulent kinetic energy per unit mass at interfaces", &
                  hor_grid='h', z_grid='i')
    call register_restart_field(visc%TKE_turb, vd, .false., restart_CS)
    vd = var_desc("Kv_turb","m2 s-1","Turbulent viscosity at interfaces", &
                  hor_grid='h', z_grid='i')
    call register_restart_field(visc%Kv_turb, vd, .false., restart_CS)
  endif

  ! visc%MLD is used to communicate the state of the (e)PBL to the rest of the model
  call get_param(param_file, mod, "MLE_USE_PBL_MLD", MLE_use_PBL_MLD, &
                 default=.false., do_not_log=.true.)
  if (MLE_use_PBL_MLD) then
    allocate(visc%MLD(isd:ied,jsd:jed)) ; visc%MLD(:,:) = 0.0
    vd = var_desc("MLD","m","Instantaneous active mixing layer depth", &
                  hor_grid='h', z_grid='1')
    call register_restart_field(visc%MLD, vd, .false., restart_CS)
  endif

end subroutine set_visc_register_restarts

subroutine set_visc_init(Time, G, GV, param_file, diag, visc, CS, OBC)
  type(time_type), target, intent(in)    :: Time
  type(ocean_grid_type),   intent(in)    :: G
  type(verticalGrid_type), intent(in)    :: GV
  type(param_file_type),   intent(in)    :: param_file
  type(diag_ctrl), target, intent(inout) :: diag
  type(vertvisc_type),     intent(inout) :: visc
  type(set_visc_CS),       pointer       :: CS
  type(ocean_OBC_type),    pointer       :: OBC
! Arguments: Time - The current model time.
!  (in)      G - The ocean's grid structure.
!  (in)      GV - The ocean's vertical grid structure.
!  (in)      param_file - A structure indicating the open file to parse for
!                         model parameter values.
!  (in)      diag - A structure that is used to regulate diagnostic output.
!  (out)     visc - A structure containing vertical viscosities and related
!                   fields.  Allocated here.
!  (in/out)  CS - A pointer that is set to point to the control structure
!                 for this module
  real    :: Csmag_chan_dflt, smag_const1, TKE_decay_dflt, bulk_Ri_ML_dflt
  real    :: Kv_background
  real    :: omega_frac_dflt
  integer :: isd, ied, jsd, jed, IsdB, IedB, JsdB, JedB, nz, i, j, n
  logical :: use_kappa_shear, adiabatic, differential_diffusion, use_omega
  type(OBC_segment_type), pointer :: segment  ! pointer to OBC segment type
! This include declares and sets the variable "version".
#include "version_variable.h"
  character(len=40)  :: mod = "MOM_set_visc"  ! This module's name.

  if (associated(CS)) then
    call MOM_error(WARNING, "set_visc_init called with an associated "// &
                            "control structure.")
    return
  endif
  allocate(CS)

  CS%OBC => OBC

  isd = G%isd ; ied = G%ied ; jsd = G%jsd ; jed = G%jed ; nz = GV%ke
  IsdB = G%IsdB ; IedB = G%IedB ; JsdB = G%JsdB ; JedB = G%JedB


  allocate(CS%mask2dCu(IsdB:IedB,jsd:jed)) ; CS%mask2dCu = G%mask2dCu
  allocate(CS%mask2dCv(isd:ied,JsdB:JedB)) ; CS%mask2dCv = G%mask2dCv

  if (associated(CS%OBC)) then
    do n=1,CS%OBC%number_of_segments
      segment=>CS%OBC%segment(n)
      if  (.not. segment%on_pe) cycle
      if (segment%direction == OBC_DIRECTION_E) then
        I=segment%HI%IscB
<<<<<<< HEAD
        do j=segment%HI%jsd,segment%HI%jed
          CS%mask2dCv(i+1,J-1)=0.0
=======
        do J=segment%HI%JsdB,segment%HI%JedB
>>>>>>> 70c7b842
          CS%mask2dCv(i+1,J)=0.0
        enddo
      else if (segment%direction == OBC_DIRECTION_W) then
        I=segment%HI%IscB
<<<<<<< HEAD
        do j=segment%HI%jsd,segment%HI%jed
          CS%mask2dCv(i,J-1)=0.0
=======
        do J=segment%HI%JsdB,segment%HI%JedB
>>>>>>> 70c7b842
          CS%mask2dCv(i,J)=0.0
        enddo
      else if (segment%direction == OBC_DIRECTION_N) then
        J=segment%HI%JscB
<<<<<<< HEAD
        do i=segment%HI%isd,segment%HI%ied
          CS%mask2dCu(I-1,j+1)=0.0
=======
        do I=segment%HI%IsdB,segment%HI%IedB
>>>>>>> 70c7b842
          CS%mask2dCu(I,j+1)=0.0
        enddo
      else if (segment%direction == OBC_DIRECTION_S) then
        J=segment%HI%JscB
<<<<<<< HEAD
        do i=segment%HI%isd,segment%HI%ied
          CS%mask2dCu(I-1,j)=0.0
=======
        do I=segment%HI%IsdB,segment%HI%IedB
>>>>>>> 70c7b842
          CS%mask2dCu(I,j)=0.0
        enddo
      endif
    enddo
  endif

  CS%diag => diag

! Set default, read and log parameters
  call log_version(param_file, mod, version, "")
  CS%RiNo_mix = .false.
  use_kappa_shear = .false. ; differential_diffusion = .false. !; adiabatic = .false.  ! Needed? -AJA
  call get_param(param_file, mod, "BOTTOMDRAGLAW", CS%bottomdraglaw, &
                 "If true, the bottom stress is calculated with a drag \n"//&
                 "law of the form c_drag*|u|*u. The velocity magnitude \n"//&
                 "may be an assumed value or it may be based on the \n"//&
                 "actual velocity in the bottommost HBBL, depending on \n"//&
                 "LINEAR_DRAG.", default=.true.)
  call get_param(param_file, mod, "CHANNEL_DRAG", CS%Channel_drag, &
                 "If true, the bottom drag is exerted directly on each \n"//&
                 "layer proportional to the fraction of the bottom it \n"//&
                 "overlies.", default=.false.)
  call get_param(param_file, mod, "LINEAR_DRAG", CS%linear_drag, &
                 "If LINEAR_DRAG and BOTTOMDRAGLAW are defined the drag \n"//&
                 "law is cdrag*DRAG_BG_VEL*u.", default=.false.)
  call get_param(param_file, mod, "ADIABATIC", adiabatic, default=.false., &
                 do_not_log=.true.)
  if (adiabatic) then
    call log_param(param_file, mod, "ADIABATIC",adiabatic, &
                 "There are no diapycnal mass fluxes if ADIABATIC is \n"//&
                 "true. This assumes that KD = KDML = 0.0 and that \n"//&
                 "there is no buoyancy forcing, but makes the model \n"//&
                 "faster by eliminating subroutine calls.", default=.false.)
  endif

  if (.not.adiabatic) then
    use_kappa_shear = kappa_shear_is_used(param_file)
    CS%RiNo_mix = use_kappa_shear
    call get_param(param_file, mod, "DOUBLE_DIFFUSION", differential_diffusion, &
                 "If true, increase diffusivitives for temperature or salt \n"//&
                 "based on double-diffusive paramaterization from MOM4/KPP.", &
                 default=.false.)
  endif
  call get_param(param_file, mod, "PRANDTL_TURB", visc%Prandtl_turb, &
                 "The turbulent Prandtl number applied to shear \n"//&
                 "instability.", units="nondim", default=1.0)
  call get_param(param_file, mod, "DEBUG", CS%debug, default=.false.)

  call get_param(param_file, mod, "DYNAMIC_VISCOUS_ML", CS%dynamic_viscous_ML, &
                 "If true, use a bulk Richardson number criterion to \n"//&
                 "determine the mixed layer thickness for viscosity.", &
                 default=.false.)
  if (CS%dynamic_viscous_ML) then
    call get_param(param_file, mod, "BULK_RI_ML", bulk_Ri_ML_dflt, default=0.0)
    call get_param(param_file, mod, "BULK_RI_ML_VISC", CS%bulk_Ri_ML, &
                 "The efficiency with which mean kinetic energy released \n"//&
                 "by mechanically forced entrainment of the mixed layer \n"//&
                 "is converted to turbulent kinetic energy.  By default, \n"//&
                 "BULK_RI_ML_VISC = BULK_RI_ML or 0.", units="nondim", &
                 default=bulk_Ri_ML_dflt)
    call get_param(param_file, mod, "TKE_DECAY", TKE_decay_dflt, default=0.0)
    call get_param(param_file, mod, "TKE_DECAY_VISC", CS%TKE_decay, &
                 "TKE_DECAY_VISC relates the vertical rate of decay of \n"//&
                 "the TKE available for mechanical entrainment to the \n"//&
                 "natural Ekman depth for use in calculating the dynamic \n"//&
                 "mixed layer viscosity.  By default, \n"//&
                 "TKE_DECAY_VISC = TKE_DECAY or 0.", units="nondim", &
                 default=TKE_decay_dflt)
    call get_param(param_file, mod, "ML_USE_OMEGA", use_omega, &
                 "If true, use the absolute rotation rate instead of the \n"//&
                 "vertical component of rotation when setting the decay \n"//&
                   "scale for turbulence.", default=.false., do_not_log=.true.)
    omega_frac_dflt = 0.0
    if (use_omega) then
      call MOM_error(WARNING, "ML_USE_OMEGA is depricated; use ML_OMEGA_FRAC=1.0 instead.")
      omega_frac_dflt = 1.0
    endif
    call get_param(param_file, mod, "ML_OMEGA_FRAC", CS%omega_frac, &
                   "When setting the decay scale for turbulence, use this \n"//&
                   "fraction of the absolute rotation rate blended with the \n"//&
                   "local value of f, as sqrt((1-of)*f^2 + of*4*omega^2).", &
                   units="nondim", default=omega_frac_dflt)
    call get_param(param_file, mod, "OMEGA", CS%omega, &
                 "The rotation rate of the earth.", units="s-1", &
                 default=7.2921e-5)
    ! This give a minimum decay scale that is typically much less than Angstrom.
    CS%ustar_min = 2e-4*CS%omega*(GV%Angstrom_z + GV%H_to_m*GV%H_subroundoff)
  else
    call get_param(param_file, mod, "OMEGA", CS%omega, &
                 "The rotation rate of the earth.", units="s-1", &
                 default=7.2921e-5)
  endif

  call get_param(param_file, mod, "HBBL", CS%Hbbl, &
                 "The thickness of a bottom boundary layer with a \n"//&
                 "viscosity of KVBBL if BOTTOMDRAGLAW is not defined, or \n"//&
                 "the thickness over which near-bottom velocities are \n"//&
                 "averaged for the drag law if BOTTOMDRAGLAW is defined \n"//&
                 "but LINEAR_DRAG is not.", units="m", fail_if_missing=.true.)
  if (CS%bottomdraglaw) then
    call get_param(param_file, mod, "CDRAG", CS%cdrag, &
                 "CDRAG is the drag coefficient relating the magnitude of \n"//&
                 "the velocity field to the bottom stress. CDRAG is only \n"//&
                 "used if BOTTOMDRAGLAW is defined.", units="nondim", &
                 default=0.003)
    call get_param(param_file, mod, "DRAG_BG_VEL", CS%drag_bg_vel, &
                 "DRAG_BG_VEL is either the assumed bottom velocity (with \n"//&
                 "LINEAR_DRAG) or an unresolved  velocity that is \n"//&
                 "combined with the resolved velocity to estimate the \n"//&
                 "velocity magnitude.  DRAG_BG_VEL is only used when \n"//&
                 "BOTTOMDRAGLAW is defined.", units="m s-1", default=0.0)
    call get_param(param_file, mod, "BBL_USE_EOS", CS%BBL_use_EOS, &
                 "If true, use the equation of state in determining the \n"//&
                 "properties of the bottom boundary layer.  Otherwise use \n"//&
                 "the layer target potential densities.", default=.false.)
  endif
  call get_param(param_file, mod, "BBL_THICK_MIN", CS%BBL_thick_min, &
                 "The minimum bottom boundary layer thickness that can be \n"//&
                 "used with BOTTOMDRAGLAW. This might be \n"//&
                 "Kv / (cdrag * drag_bg_vel) to give Kv as the minimum \n"//&
                 "near-bottom viscosity.", units="m", default=0.0)
  call get_param(param_file, mod, "HTBL_SHELF_MIN", CS%Htbl_shelf_min, &
                 "The minimum top boundary layer thickness that can be \n"//&
                 "used with BOTTOMDRAGLAW. This might be \n"//&
                 "Kv / (cdrag * drag_bg_vel) to give Kv as the minimum \n"//&
                 "near-top viscosity.", units="m", default=CS%BBL_thick_min)
  call get_param(param_file, mod, "HTBL_SHELF", CS%Htbl_shelf, &
                 "The thickness over which near-surface velocities are \n"//&
                 "averaged for the drag law under an ice shelf.  By \n"//&
                 "default this is the same as HBBL", units="m", default=CS%Hbbl)

  call get_param(param_file, mod, "KV", Kv_background, &
                 "The background kinematic viscosity in the interior. \n"//&
                 "The molecular value, ~1e-6 m2 s-1, may be used.", &
                 units="m2 s-1", fail_if_missing=.true.)
  call get_param(param_file, mod, "KV_BBL_MIN", CS%KV_BBL_min, &
                 "The minimum viscosities in the bottom boundary layer.", &
                 units="m2 s-1", default=Kv_background)
  call get_param(param_file, mod, "KV_TBL_MIN", CS%KV_TBL_min, &
                 "The minimum viscosities in the top boundary layer.", &
                 units="m2 s-1", default=Kv_background)

  if (CS%Channel_drag) then
    call get_param(param_file, mod, "SMAG_LAP_CONST", smag_const1, default=-1.0)

    cSmag_chan_dflt = 0.15
    if (smag_const1 >= 0.0) cSmag_chan_dflt = smag_const1

    call get_param(param_file, mod, "SMAG_CONST_CHANNEL", CS%c_Smag, &
                 "The nondimensional Laplacian Smagorinsky constant used \n"//&
                 "in calculating the channel drag if it is enabled.  The \n"//&
                 "default is to use the same value as SMAG_LAP_CONST if \n"//&
                 "it is defined, or 0.15 if it is not. The value used is \n"//&
                 "also 0.15 if the specified value is negative.", &
                 units="nondim", default=cSmag_chan_dflt)
    if (CS%c_Smag < 0.0) CS%c_Smag = 0.15
  endif

  if (CS%bottomdraglaw) then
    allocate(visc%bbl_thick_u(IsdB:IedB,jsd:jed)) ; visc%bbl_thick_u = 0.0
    allocate(visc%kv_bbl_u(IsdB:IedB,jsd:jed)) ; visc%kv_bbl_u = 0.0
    allocate(visc%bbl_thick_v(isd:ied,JsdB:JedB)) ; visc%bbl_thick_v = 0.0
    allocate(visc%kv_bbl_v(isd:ied,JsdB:JedB)) ; visc%kv_bbl_v = 0.0
    allocate(visc%ustar_bbl(isd:ied,jsd:jed)) ; visc%ustar_bbl = 0.0
    allocate(visc%TKE_bbl(isd:ied,jsd:jed)) ; visc%TKE_bbl = 0.0

    CS%id_bbl_thick_u = register_diag_field('ocean_model', 'bbl_thick_u', &
       diag%axesCu1, Time, 'BBL thickness at u points', 'meter')
    CS%id_kv_bbl_u = register_diag_field('ocean_model', 'kv_bbl_u', diag%axesCu1, &
       Time, 'BBL viscosity at u points', 'meter2 second-1')
    CS%id_bbl_thick_v = register_diag_field('ocean_model', 'bbl_thick_v', &
       diag%axesCv1, Time, 'BBL thickness at v points', 'meter')
    CS%id_kv_bbl_v = register_diag_field('ocean_model', 'kv_bbl_v', diag%axesCv1, &
       Time, 'BBL viscosity at v points', 'meter2 second-1')
  endif
  if (CS%Channel_drag) then
    allocate(visc%Ray_u(IsdB:IedB,jsd:jed,nz)) ; visc%Ray_u = 0.0
    allocate(visc%Ray_v(isd:ied,JsdB:JedB,nz)) ; visc%Ray_v = 0.0
    CS%id_Ray_u = register_diag_field('ocean_model', 'Rayleigh_u', diag%axesCuL, &
       Time, 'Rayleigh drag velocity at u points', 'meter second-1')
    CS%id_Ray_v = register_diag_field('ocean_model', 'Rayleigh_v', diag%axesCvL, &
       Time, 'Rayleigh drag velocity at v points', 'meter second-1')
  endif

  if (differential_diffusion) then
    allocate(visc%Kd_extra_T(isd:ied,jsd:jed,nz+1)) ; visc%Kd_extra_T = 0.0
    allocate(visc%Kd_extra_S(isd:ied,jsd:jed,nz+1)) ; visc%Kd_extra_S = 0.0
  endif

  if (CS%dynamic_viscous_ML) then
    allocate(visc%nkml_visc_u(IsdB:IedB,jsd:jed)) ; visc%nkml_visc_u = 0.0
    allocate(visc%nkml_visc_v(isd:ied,JsdB:JedB)) ; visc%nkml_visc_v = 0.0
    CS%id_nkml_visc_u = register_diag_field('ocean_model', 'nkml_visc_u', &
       diag%axesCu1, Time, 'Number of layers in viscous mixed layer at u points', 'meter')
    CS%id_nkml_visc_v = register_diag_field('ocean_model', 'nkml_visc_v', &
       diag%axesCv1, Time, 'Number of layers in viscous mixed layer at v points', 'meter')
  endif

  CS%Hbbl = CS%Hbbl * GV%m_to_H
  CS%BBL_thick_min = CS%BBL_thick_min * GV%m_to_H

end subroutine set_visc_init

subroutine set_visc_end(visc, CS)
  type(vertvisc_type), intent(inout) :: visc
  type(set_visc_CS),   pointer       :: CS
  if (CS%bottomdraglaw) then
    deallocate(visc%bbl_thick_u) ; deallocate(visc%bbl_thick_v)
    deallocate(visc%kv_bbl_u) ; deallocate(visc%kv_bbl_v)
  endif
  if (CS%Channel_drag) then
    deallocate(visc%Ray_u) ; deallocate(visc%Ray_v)
  endif
  if (CS%dynamic_viscous_ML) then
    deallocate(visc%nkml_visc_u) ; deallocate(visc%nkml_visc_v)
  endif
  if (associated(visc%Kd_turb)) deallocate(visc%Kd_turb)
  if (associated(visc%TKE_turb)) deallocate(visc%TKE_turb)
  if (associated(visc%Kv_turb)) deallocate(visc%Kv_turb)
  if (associated(visc%ustar_bbl)) deallocate(visc%ustar_bbl)
  if (associated(visc%TKE_bbl)) deallocate(visc%TKE_bbl)
  if (associated(visc%taux_shelf)) deallocate(visc%taux_shelf)
  if (associated(visc%tauy_shelf)) deallocate(visc%tauy_shelf)
  if (associated(visc%tbl_thick_shelf_u)) deallocate(visc%tbl_thick_shelf_u)
  if (associated(visc%tbl_thick_shelf_v)) deallocate(visc%tbl_thick_shelf_v)
  if (associated(visc%kv_tbl_shelf_u)) deallocate(visc%kv_tbl_shelf_u)
  if (associated(visc%kv_tbl_shelf_v)) deallocate(visc%kv_tbl_shelf_v)

  deallocate(CS)
end subroutine set_visc_end

end module MOM_set_visc<|MERGE_RESOLUTION|>--- conflicted
+++ resolved
@@ -1670,42 +1670,22 @@
       if  (.not. segment%on_pe) cycle
       if (segment%direction == OBC_DIRECTION_E) then
         I=segment%HI%IscB
-<<<<<<< HEAD
-        do j=segment%HI%jsd,segment%HI%jed
-          CS%mask2dCv(i+1,J-1)=0.0
-=======
         do J=segment%HI%JsdB,segment%HI%JedB
->>>>>>> 70c7b842
           CS%mask2dCv(i+1,J)=0.0
         enddo
       else if (segment%direction == OBC_DIRECTION_W) then
         I=segment%HI%IscB
-<<<<<<< HEAD
-        do j=segment%HI%jsd,segment%HI%jed
-          CS%mask2dCv(i,J-1)=0.0
-=======
         do J=segment%HI%JsdB,segment%HI%JedB
->>>>>>> 70c7b842
           CS%mask2dCv(i,J)=0.0
         enddo
       else if (segment%direction == OBC_DIRECTION_N) then
         J=segment%HI%JscB
-<<<<<<< HEAD
-        do i=segment%HI%isd,segment%HI%ied
-          CS%mask2dCu(I-1,j+1)=0.0
-=======
         do I=segment%HI%IsdB,segment%HI%IedB
->>>>>>> 70c7b842
           CS%mask2dCu(I,j+1)=0.0
         enddo
       else if (segment%direction == OBC_DIRECTION_S) then
         J=segment%HI%JscB
-<<<<<<< HEAD
-        do i=segment%HI%isd,segment%HI%ied
-          CS%mask2dCu(I-1,j)=0.0
-=======
         do I=segment%HI%IsdB,segment%HI%IedB
->>>>>>> 70c7b842
           CS%mask2dCu(I,j)=0.0
         enddo
       endif
