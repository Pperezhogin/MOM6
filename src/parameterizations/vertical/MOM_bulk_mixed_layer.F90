--- conflicted
+++ resolved
@@ -466,24 +466,15 @@
     do k=1,CS%nkml ; do i=is,ie
       p_ref(i) = p_ref(i) + 0.5*(GV%H_to_RZ*GV%g_Earth)*h(i,k)
     enddo ; enddo
-<<<<<<< HEAD
-    call calculate_density_derivs(T(:,1), S(:,1), p_ref, dR0_dT, dR0_dS, G%HI, tv%eqn_of_state)
-    call calculate_density_derivs(T(:,1), S(:,1), p_ref_cv, dRcv_dT, dRcv_dS, G%HI, &
-                                  tv%eqn_of_state)
-    do k=1,nz
-      call calculate_density(T(:,k), S(:,k), p_ref, R0(:,k), G%HI, tv%eqn_of_state)
-      call calculate_density(T(:,k), S(:,k), p_ref_cv, Rcv(:,k), G%HI, tv%eqn_of_state)
-=======
     call calculate_density_derivs(T(:,1), S(:,1), p_ref, dR0_dT, dR0_dS, tv%eqn_of_state,  &
-                                  US, dom=EOS_domain(G%HI))
+                                  dom=EOS_domain(G%HI))
     call calculate_density_derivs(T(:,1), S(:,1), p_ref_cv, dRcv_dT, dRcv_dS, tv%eqn_of_state, &
-                                  US, dom=EOS_domain(G%HI))
+                                  dom=EOS_domain(G%HI))
     do k=1,nz
       call calculate_density(T(:,k), S(:,k), p_ref, R0(:,k), tv%eqn_of_state, &
-                             US, dom=EOS_domain(G%HI))
+                             dom=EOS_domain(G%HI))
       call calculate_density(T(:,k), S(:,k), p_ref_cv, Rcv(:,k), tv%eqn_of_state, &
-                             US, dom=EOS_domain(G%HI))
->>>>>>> acf23a41
+                             dom=EOS_domain(G%HI))
     enddo
     if (id_clock_EOS>0) call cpu_clock_end(id_clock_EOS)
 
