!> Build mixed layer parameterization
module MOM_bulk_mixed_layer

! This file is part of MOM6. See LICENSE.md for the license.

use MOM_cpu_clock, only : cpu_clock_id, cpu_clock_begin, cpu_clock_end, CLOCK_ROUTINE
use MOM_diag_mediator, only : post_data, register_diag_field, safe_alloc_alloc
use MOM_diag_mediator, only : time_type, diag_ctrl, diag_update_remap_grids
use MOM_domains,       only : create_group_pass, do_group_pass, group_pass_type
use MOM_error_handler, only : MOM_error, FATAL, WARNING
use MOM_file_parser,   only : get_param, log_param, log_version, param_file_type
use MOM_forcing_type,  only : extractFluxes1d, forcing
use MOM_grid,          only : ocean_grid_type
use MOM_opacity,       only : absorbRemainingSW, optics_type, extract_optics_slice
use MOM_unit_scaling,  only : unit_scale_type
use MOM_variables,     only : thermo_var_ptrs
use MOM_verticalGrid,  only : verticalGrid_type
use MOM_EOS,           only : calculate_density, calculate_density_derivs, EOS_domain

implicit none ; private

#include <MOM_memory.h>

public bulkmixedlayer, bulkmixedlayer_init

! A note on unit descriptions in comments: MOM6 uses units that can be rescaled for dimensional
! consistency testing. These are noted in comments with units like Z, H, L, and T, along with
! their mks counterparts with notation like "a velocity [Z T-1 ~> m s-1]".  If the units
! vary with the Boussinesq approximation, the Boussinesq variant is given first.

!> The control structure with parameters for the MOM_bulk_mixed_layer module
type, public :: bulkmixedlayer_CS ; private
  logical :: initialized = .false. !< True if this control structure has been initialized.
  integer :: nkml            !< The number of layers in the mixed layer.
  integer :: nkbl            !< The number of buffer layers.
  integer :: nsw             !< The number of bands of penetrating shortwave radiation.
  real    :: mstar           !< The ratio of the friction velocity cubed to the
                             !! TKE input to the mixed layer, nondimensional.
  real    :: nstar           !< The fraction of the TKE input to the mixed layer
                             !! available to drive entrainment [nondim].
  real    :: nstar2          !< The fraction of potential energy released by
                             !! convective adjustment that drives entrainment [nondim].
  logical :: absorb_all_SW   !< If true, all shortwave radiation is absorbed by the
                             !! ocean, instead of passing through to the bottom mud.
  real    :: TKE_decay       !< The ratio of the natural Ekman depth to the TKE
                             !! decay scale, nondimensional.
  real    :: bulk_Ri_ML      !< The efficiency with which mean kinetic energy
                             !! released by mechanically forced entrainment of
                             !! the mixed layer is converted to TKE [nondim].
  real    :: bulk_Ri_convective !< The efficiency with which convectively
                             !! released mean kinetic energy becomes TKE [nondim].
  real    :: Hmix_min        !< The minimum mixed layer thickness [H ~> m or kg m-2].
  real    :: H_limit_fluxes  !< When the total ocean depth is less than this
                             !! value [H ~> m or kg m-2], scale away all surface forcing to
                             !! avoid boiling the ocean.
  real    :: ustar_min       !< A minimum value of ustar to avoid numerical problems [Z T-1 ~> m s-1].
                             !! If the value is small enough, this should not affect the solution.
  real    :: omega           !<   The Earth's rotation rate [T-1 ~> s-1].
  real    :: dT_dS_wt        !<   When forced to extrapolate T & S to match the
                             !! layer densities, this factor (in degC / ppt) is
                             !! combined with the derivatives of density with T & S
                             !! to determines what direction is orthogonal to
                             !! density contours.  It should be a typical value of
                             !! (dR/dS) / (dR/dT) in oceanic profiles.
                             !! 6 degC ppt-1 might be reasonable.
  real    :: Hbuffer_min     !< The minimum buffer layer thickness when the mixed layer
                             !! is very large [H ~> m or kg m-2].
  real    :: Hbuffer_rel_min !< The minimum buffer layer thickness relative to the combined
                             !! mixed and buffer layer thicknesses when they are thin [nondim]
  real    :: BL_detrain_time !< A timescale that characterizes buffer layer detrainment
                             !! events [T ~> s].
  real    :: BL_extrap_lim   !< A limit on the density range over which
                             !! extrapolation can occur when detraining from the
                             !! buffer layers, relative to the density range
                             !! within the mixed and buffer layers, when the
                             !! detrainment is going into the lightest interior
                             !! layer  [nondim].
  real :: BL_split_rho_tol   !< The fractional tolerance for matching layer target densities
                             !! when splitting layers to deal with massive interior layers
                             !! that are lighter than one of the mixed or buffer layers [nondim].
  logical :: ML_resort       !<   If true, resort the layers by density, rather than
                             !! doing convective adjustment.
  integer :: ML_presort_nz_conv_adj !< If ML_resort is true, do convective
                             !! adjustment on this many layers (starting from the
                             !! top) before sorting the remaining layers.
  real    :: omega_frac      !<   When setting the decay scale for turbulence, use
                             !! this fraction of the absolute rotation rate blended
                             !! with the local value of f, as sqrt((1-of)*f^2 + of*4*omega^2).
  logical :: correct_absorption !< If true, the depth at which penetrating
                             !! shortwave radiation is absorbed is corrected by
                             !! moving some of the heating upward in the water
                             !! column.  The default is false.
  logical :: Resolve_Ekman   !<   If true, the nkml layers in the mixed layer are
                             !! chosen to optimally represent the impact of the
                             !! Ekman transport on the mixed layer TKE budget.
  type(time_type), pointer :: Time => NULL() !< A pointer to the ocean model's clock.
  logical :: TKE_diagnostics = .false. !< If true, calculate extensive diagnostics of the TKE budget
  logical :: do_rivermix = .false. !< Provide additional TKE to mix river runoff
                             !! at the river mouths to rivermix_depth
  real    :: rivermix_depth = 0.0  !< The depth of mixing if do_rivermix is true [Z ~> m].
  logical :: limit_det       !< If true, limit the extent of buffer layer
                             !! detrainment to be consistent with neighbors.
  real    :: lim_det_dH_sfc  !< The fractional limit in the change between grid
                             !! points of the surface region (mixed & buffer
                             !! layer) thickness [nondim].  0.5 by default.
  real    :: lim_det_dH_bathy !< The fraction of the total depth by which the
                             !! thickness of the surface region (mixed & buffer
                             !! layer) is allowed to change between grid points.
                             !! Nondimensional, 0.2 by default.
  logical :: use_river_heat_content !< If true, use the fluxes%runoff_Hflx field
                             !! to set the heat carried by runoff, instead of
                             !! using SST for temperature of liq_runoff
  logical :: use_calving_heat_content !< Use SST for temperature of froz_runoff
  logical :: convect_mom_bug !< If true, use code with a bug that causes a loss of momentum
                             !! conservation during mixedlayer convection.

  type(diag_ctrl), pointer :: diag => NULL() !< A structure that is used to regulate the
                             !! timing of diagnostic output.
  real    :: Allowed_T_chg   !< The amount by which temperature is allowed
                             !! to exceed previous values during detrainment, K.
  real    :: Allowed_S_chg   !< The amount by which salinity is allowed
                             !! to exceed previous values during detrainment, ppt.

  ! These are terms in the mixed layer TKE budget, all in [Z L2 T-3 ~> m3 s-3] except as noted.
  real, allocatable, dimension(:,:) :: &
    ML_depth, &        !< The mixed layer depth [H ~> m or kg m-2].
    diag_TKE_wind, &   !< The wind source of TKE.
    diag_TKE_RiBulk, & !< The resolved KE source of TKE.
    diag_TKE_conv, &   !< The convective source of TKE.
    diag_TKE_pen_SW, & !< The TKE sink required to mix penetrating shortwave heating.
    diag_TKE_mech_decay, & !< The decay of mechanical TKE.
    diag_TKE_conv_decay, & !< The decay of convective TKE.
    diag_TKE_mixing, & !< The work done by TKE to deepen  the mixed layer.
    diag_TKE_conv_s2, & !< The convective source of TKE due to to mixing in sigma2.
    diag_PE_detrain, & !< The spurious source of potential energy due to mixed layer
                       !! detrainment [R Z L2 T-3 ~> W m-2].
    diag_PE_detrain2   !< The spurious source of potential energy due to mixed layer only
                       !! detrainment [R Z L2 T-3 ~> W m-2].
  logical :: allow_clocks_in_omp_loops  !< If true, clocks can be called from inside loops that can
                                        !! be threaded. To run with multiple threads, set to False.
  type(group_pass_type) :: pass_h_sum_hmbl_prev !< For group halo pass

  !>@{ Diagnostic IDs
  integer :: id_ML_depth = -1, id_TKE_wind = -1, id_TKE_mixing = -1
  integer :: id_TKE_RiBulk = -1, id_TKE_conv = -1, id_TKE_pen_SW = -1
  integer :: id_TKE_mech_decay = -1, id_TKE_conv_decay = -1, id_TKE_conv_s2 = -1
  integer :: id_PE_detrain = -1, id_PE_detrain2 = -1, id_h_mismatch = -1
  integer :: id_Hsfc_used = -1, id_Hsfc_max = -1, id_Hsfc_min = -1
  !>@}
end type bulkmixedlayer_CS

!>@{ CPU clock IDs
integer :: id_clock_detrain=0, id_clock_mech=0, id_clock_conv=0, id_clock_adjustment=0
integer :: id_clock_EOS=0, id_clock_resort=0, id_clock_pass=0
!>@}

contains

!> This subroutine partially steps the bulk mixed layer model.
!! See \ref BML for more details.
subroutine bulkmixedlayer(h_3d, u_3d, v_3d, tv, fluxes, dt, ea, eb, G, GV, US, CS, &
                          optics, Hml, aggregate_FW_forcing, dt_diag, last_call)
  type(ocean_grid_type),      intent(inout) :: G      !< The ocean's grid structure.
  type(verticalGrid_type),    intent(in)    :: GV     !< The ocean's vertical grid structure.
  type(unit_scale_type),      intent(in)    :: US     !< A dimensional unit scaling type
  real, dimension(SZI_(G),SZJ_(G),SZK_(GV)), &
                              intent(inout) :: h_3d   !< Layer thickness [H ~> m or kg m-2].
  real, dimension(SZI_(G),SZJ_(G),SZK_(GV)), &
                              intent(in)    :: u_3d   !< Zonal velocities interpolated to h points
                                                      !! [L T-1 ~> m s-1].
  real, dimension(SZI_(G),SZJ_(G),SZK_(GV)), &
                              intent(in)    :: v_3d   !< Zonal velocities interpolated to h points
                                                      !! [L T-1 ~> m s-1].
  type(thermo_var_ptrs),      intent(inout) :: tv     !< A structure containing pointers to any
                                                      !! available thermodynamic fields. Absent
                                                      !! fields have NULL ptrs.
  type(forcing),              intent(inout) :: fluxes !< A structure containing pointers to any
                                                      !! possible forcing fields.  Unused fields
                                                      !! have NULL ptrs.
  real,                       intent(in)    :: dt     !< Time increment [T ~> s].
  real, dimension(SZI_(G),SZJ_(G),SZK_(GV)), &
                              intent(inout) :: ea     !< The amount of fluid moved downward into a
                                                      !! layer; this should be increased due to
                                                      !! mixed layer detrainment [H ~> m or kg m-2].
  real, dimension(SZI_(G),SZJ_(G),SZK_(GV)), &
                              intent(inout) :: eb     !< The amount of fluid moved upward into a
                                                      !! layer; this should be increased due to
                                                      !! mixed layer entrainment [H ~> m or kg m-2].
  type(bulkmixedlayer_CS),    intent(inout) :: CS     !< Bulk mixed layer control struct
  type(optics_type),          pointer       :: optics !< The structure containing the inverse of the
                                                      !! vertical absorption decay scale for
                                                      !! penetrating shortwave radiation [m-1].
  real, dimension(:,:),       pointer       :: Hml    !< Active mixed layer depth [Z ~> m].
  logical,                    intent(in)    :: aggregate_FW_forcing !< If true, the net incoming and
                                                     !! outgoing surface freshwater fluxes are
                                                     !! combined before being applied, instead of
                                                     !! being applied separately.
  real,             optional, intent(in)    :: dt_diag  !< The diagnostic time step,
                                                      !! which may be less than dt if there are
                                                      !! two callse to mixedlayer [T ~> s].
  logical,          optional, intent(in)    :: last_call !< if true, this is the last call
                                                      !! to mixedlayer in the current time step, so
                                                      !! diagnostics will be written. The default is
                                                      !! .true.

  ! Local variables
  real, dimension(SZI_(G),SZK_(GV)) :: &
    eaml, &     !   The amount of fluid moved downward into a layer due to mixed
                ! layer detrainment [H ~> m or kg m-2]. (I.e. entrainment from above.)
    ebml        !   The amount of fluid moved upward into a layer due to mixed
                ! layer detrainment [H ~> m or kg m-2]. (I.e. entrainment from below.)

  ! If there is resorting, the vertical coordinate for these variables is the
  ! new, sorted index space.  Here layer 0 is an initially massless layer that
  ! will be used to hold the new mixed layer properties.
  real, dimension(SZI_(G),SZK0_(GV)) :: &
    h, &        !   The layer thickness [H ~> m or kg m-2].
    T, &        !   The layer temperatures [degC].
    S, &        !   The layer salinities [ppt].
    R0, &       !   The potential density referenced to the surface [R ~> kg m-3].
    Rcv         !   The coordinate variable potential density [R ~> kg m-3].
  real, dimension(SZI_(G),SZK_(GV)) :: &
    u, &        !   The zonal velocity [L T-1 ~> m s-1].
    v, &        !   The meridional velocity [L T-1 ~> m s-1].
    h_orig, &   !   The original thickness [H ~> m or kg m-2].
    d_eb, &     !   The downward increase across a layer in the entrainment from
                ! below [H ~> m or kg m-2].  The sign convention is that positive values of
                ! d_eb correspond to a gain in mass by a layer by upward motion.
    d_ea, &     !   The upward increase across a layer in the entrainment from
                ! above [H ~> m or kg m-2].  The sign convention is that positive values of
                ! d_ea mean a net gain in mass by a layer from downward motion.
    eps         ! The (small) thickness that must remain in a layer [H ~> m or kg m-2].
  integer, dimension(SZI_(G),SZK_(GV)) :: &
    ksort       !   The sorted k-index that each original layer goes to.
  real, dimension(SZI_(G),SZJ_(G)) :: &
    h_miss      !   The summed absolute mismatch [Z ~> m].
  real, dimension(SZI_(G)) :: &
    TKE, &      !   The turbulent kinetic energy available for mixing over a
                ! time step [Z L2 T-2 ~> m3 s-2].
    Conv_En, &  !   The turbulent kinetic energy source due to mixing down to
                ! the depth of free convection [Z L2 T-2 ~> m3 s-2].
    htot, &     !   The total depth of the layers being considered for
                ! entrainment [H ~> m or kg m-2].
    R0_tot, &   !   The integrated potential density referenced to the surface
                ! of the layers which are fully entrained [H R ~> kg m-2 or kg2 m-5].
    Rcv_tot, &  !   The integrated coordinate value potential density of the
                ! layers that are fully entrained [H R ~> kg m-2 or kg2 m-5].
    Ttot, &     !   The integrated temperature of layers which are fully
                ! entrained [degC H ~> degC m or degC kg m-2].
    Stot, &     !   The integrated salt of layers which are fully entrained
                ! [H ppt ~> m ppt or ppt kg m-2].
    uhtot, &    !   The depth integrated zonal and meridional velocities in the
    vhtot, &    ! mixed layer [H L T-1 ~> m2 s-1 or kg m-1 s-1].

    netMassInOut, &  ! The net mass flux (if non-Boussinsq) or volume flux (if
                     ! Boussinesq - i.e. the fresh water flux (P+R-E)) into the
                     ! ocean over a time step [H ~> m or kg m-2].
    NetMassOut,   &  ! The mass flux (if non-Boussinesq) or volume flux (if Boussinesq)
                     ! over a time step from evaporating fresh water [H ~> m or kg m-2]
    Net_heat, & !   The net heating at the surface over a time step [degC H ~> degC m or degC kg m-2].
                ! Any penetrating shortwave radiation is not included in Net_heat.
    Net_salt, & ! The surface salt flux into the ocean over a time step, ppt H.
    Idecay_len_TKE, &  ! The inverse of a turbulence decay length scale [H-1 ~> m-1 or m2 kg-1].
    p_ref, &    !   Reference pressure for the potential density governing mixed
                ! layer dynamics, almost always 0 (or 1e5) [R L2 T-2 ~> Pa].
    p_ref_cv, & !   Reference pressure for the potential density which defines
                ! the coordinate variable, set to P_Ref [R L2 T-2 ~> Pa].
    dR0_dT, &   !   Partial derivative of the mixed layer potential density with
                ! temperature [R degC-1 ~> kg m-3 degC-1].
    dRcv_dT, &  !   Partial derivative of the coordinate variable potential
                ! density in the mixed layer with temperature [R degC-1 ~> kg m-3 degC-1].
    dR0_dS, &   !   Partial derivative of the mixed layer potential density with
                ! salinity [R ppt-1 ~> kg m-3 ppt-1].
    dRcv_dS, &  !   Partial derivative of the coordinate variable potential
                ! density in the mixed layer with salinity [R ppt-1 ~> kg m-3 ppt-1].
    TKE_river   ! The source of turbulent kinetic energy available for mixing
                ! at rivermouths [Z L2 T-3 ~> m3 s-3].

  real, dimension(max(CS%nsw,1),SZI_(G)) :: &
    Pen_SW_bnd  !   The penetrating fraction of the shortwave heating integrated
                ! over a time step in each band [degC H ~> degC m or degC kg m-2].
  real, dimension(max(CS%nsw,1),SZI_(G),SZK_(GV)) :: &
    opacity_band ! The opacity in each band [H-1 ~> m-1 or m2 kg-1]. The indicies are band, i, k.

  real :: cMKE(2,SZI_(G)) ! Coefficients of HpE and HpE^2 used in calculating the
                          ! denominator of MKE_rate; the two elements have differing
                          ! units of [H-1 ~> m-1 or m2 kg-1] and [H-2 ~> m-2 or m4 kg-2].
  real :: Irho0         ! 1.0 / rho_0 [R-1 ~> m3 kg-1]
  real :: Inkml, Inkmlm1!  1.0 / REAL(nkml) and  1.0 / REAL(nkml-1)
  real :: Ih            !   The inverse of a thickness [H-1 ~> m-1 or m2 kg-1].
  real :: Idt_diag      !   The inverse of the timestep used for diagnostics [T-1 ~> s-1].
  real :: RmixConst

  real, dimension(SZI_(G)) :: &
    dKE_FC, &   !   The change in mean kinetic energy due to free convection
                ! [Z L2 T-2 ~> m3 s-2].
    h_CA        !   The depth to which convective adjustment has gone [H ~> m or kg m-2].
  real, dimension(SZI_(G),SZK_(GV)) :: &
    dKE_CA, &   !   The change in mean kinetic energy due to convective
                ! adjustment [Z L2 T-2 ~> m3 s-2].
    cTKE        !   The turbulent kinetic energy source due to convective
                ! adjustment [Z L2 T-2 ~> m3 s-2].
  real, dimension(SZI_(G),SZJ_(G)) :: &
    Hsfc_max, & ! The thickness of the surface region (mixed and buffer layers)
                ! after entrainment but before any buffer layer detrainment [Z ~> m].
    Hsfc_used, & ! The thickness of the surface region after buffer layer
                ! detrainment [Z ~> m].
    Hsfc_min, & ! The minimum thickness of the surface region based on the
                ! new mixed layer depth and the previous thickness of the
                ! neighboring water columns [Z ~> m].
    h_sum, &    ! The total thickness of the water column [H ~> m or kg m-2].
    hmbl_prev   ! The previous thickness of the mixed and buffer layers [H ~> m or kg m-2].
  real, dimension(SZI_(G)) :: &
    Hsfc, &     !   The thickness of the surface region (mixed and buffer
                ! layers before detrainment in to the interior [H ~> m or kg m-2].
    max_BL_det  !   If non-negative, the maximum amount of entrainment from
                ! the buffer layers that will be allowed this time step [H ~> m or kg m-2].
  real :: dHsfc, dHD ! Local copies of nondimensional parameters.
  real :: H_nbr ! A minimum thickness based on neighboring thicknesses [H ~> m or kg m-2].

  real :: absf_x_H  ! The absolute value of f times the mixed layer thickness [Z T-1 ~> m s-1].
  real :: kU_star   ! Ustar times the Von Karmen constant [Z T-1 ~> m s-1].
  real :: dt__diag  ! A recaled copy of dt_diag (if present) or dt [T ~> s].
  logical :: write_diags  ! If true, write out diagnostics with this step.
  logical :: reset_diags  ! If true, zero out the accumulated diagnostics.
  integer, dimension(2) :: EOSdom ! The i-computational domain for the equation of state
  integer :: i, j, k, is, ie, js, je, nz, nkmb, n
  integer :: nsw    ! The number of bands of penetrating shortwave radiation.

  is = G%isc ; ie = G%iec ; js = G%jsc ; je = G%jec ; nz = GV%ke

<<<<<<< HEAD
  if (.not. associated(CS)) call MOM_error(FATAL, "MOM_mixed_layer: "//&
         "Module must be initialized before it is used.")

  if (.not. CS%initialized) call MOM_error(FATAL, "MOM_bulk_mixed_layer: "//&
         "Module must be initialized before it is used.")

=======
>>>>>>> b2f6678f
  if (GV%nkml < 1) return

  if (.not. associated(tv%eqn_of_state)) call MOM_error(FATAL, &
      "MOM_mixed_layer: Temperature, salinity and an equation of state "//&
      "must now be used.")
  if (.NOT. associated(fluxes%ustar)) call MOM_error(FATAL, &
      "MOM_mixed_layer: No surface TKE fluxes (ustar) defined in mixedlayer!")

  nkmb = CS%nkml+CS%nkbl
  Inkml = 1.0 / REAL(CS%nkml)
  if (CS%nkml > 1) Inkmlm1 = 1.0 / REAL(CS%nkml-1)

  Irho0 = 1.0 / (GV%Rho0)
  dt__diag = dt ; if (present(dt_diag)) dt__diag = dt_diag
  Idt_diag = 1.0 / (dt__diag)
  write_diags = .true. ; if (present(last_call)) write_diags = last_call

  p_ref(:) = 0.0 ; p_ref_cv(:) = tv%P_Ref

  nsw = CS%nsw

  if (CS%limit_det .or. (CS%id_Hsfc_min > 0)) then
    !$OMP parallel do default(shared)
    do j=js-1,je+1 ; do i=is-1,ie+1
      h_sum(i,j) = 0.0 ; hmbl_prev(i,j) = 0.0
    enddo ; enddo
    !$OMP parallel do default(shared)
    do j=js-1,je+1
      do k=1,nkmb ; do i=is-1,ie+1
        h_sum(i,j) = h_sum(i,j) + h_3d(i,j,k)
        hmbl_prev(i,j) = hmbl_prev(i,j) + h_3d(i,j,k)
      enddo ; enddo
      do k=nkmb+1,nz ; do i=is-1,ie+1
        h_sum(i,j) = h_sum(i,j) + h_3d(i,j,k)
      enddo ; enddo
    enddo

    call cpu_clock_begin(id_clock_pass)
    call create_group_pass(CS%pass_h_sum_hmbl_prev, h_sum,G%Domain)
    call create_group_pass(CS%pass_h_sum_hmbl_prev, hmbl_prev,G%Domain)
    call do_group_pass(CS%pass_h_sum_hmbl_prev, G%Domain)
    call cpu_clock_end(id_clock_pass)
  endif

  ! Determine whether to zero out diagnostics before accumulation.
  reset_diags = .true.
  if (present(dt_diag) .and. write_diags .and. (dt__diag > dt)) &
    reset_diags = .false.  ! This is the second call to mixedlayer.

  if (reset_diags) then
    if (CS%TKE_diagnostics) then
      !$OMP parallel do default(shared)
      do j=js,je ; do i=is,ie
        CS%diag_TKE_wind(i,j) = 0.0 ; CS%diag_TKE_RiBulk(i,j) = 0.0
        CS%diag_TKE_conv(i,j) = 0.0 ; CS%diag_TKE_pen_SW(i,j) = 0.0
        CS%diag_TKE_mixing(i,j) = 0.0 ; CS%diag_TKE_mech_decay(i,j) = 0.0
        CS%diag_TKE_conv_decay(i,j) = 0.0 ; CS%diag_TKE_conv_s2(i,j) = 0.0
      enddo ; enddo
    endif
    if (allocated(CS%diag_PE_detrain)) then
      !$OMP parallel do default(shared)
      do j=js,je ; do i=is,ie
        CS%diag_PE_detrain(i,j) = 0.0
      enddo ; enddo
    endif
    if (allocated(CS%diag_PE_detrain2)) then
      !$OMP parallel do default(shared)
      do j=js,je ; do i=is,ie
        CS%diag_PE_detrain2(i,j) = 0.0
      enddo ; enddo
    endif
  endif

  if (CS%ML_resort) then
    do i=is,ie ; h_CA(i) = 0.0 ; enddo
    do k=1,nz ; do i=is,ie ; dKE_CA(i,k) = 0.0 ; cTKE(i,k) = 0.0 ; enddo ; enddo
  endif
  max_BL_det(:) = -1
  EOSdom(:) = EOS_domain(G%HI)

  !$OMP parallel default(shared) firstprivate(dKE_CA,cTKE,h_CA,max_BL_det,p_ref,p_ref_cv) &
  !$OMP                 private(h,u,v,h_orig,eps,T,S,opacity_band,d_ea,d_eb,R0,Rcv,ksort, &
  !$OMP                         dR0_dT,dR0_dS,dRcv_dT,dRcv_dS,htot,Ttot,Stot,TKE,Conv_en, &
  !$OMP                         RmixConst,TKE_river,Pen_SW_bnd,netMassInOut,NetMassOut,   &
  !$OMP                         Net_heat,Net_salt,uhtot,vhtot,R0_tot,Rcv_tot,dKE_FC,      &
  !$OMP                         Idecay_len_TKE,cMKE,Hsfc,dHsfc,dHD,H_nbr,kU_Star,         &
  !$OMP                         absf_x_H,ebml,eaml)
  !$OMP do
  do j=js,je
    ! Copy the thicknesses and other fields to 2-d arrays.
    do k=1,nz ; do i=is,ie
      h(i,k) = h_3d(i,j,k) ; u(i,k) = u_3d(i,j,k) ; v(i,k) = v_3d(i,j,k)
      h_orig(i,k) = h_3d(i,j,k)
      eps(i,k) = 0.0 ; if (k > nkmb) eps(i,k) = GV%Angstrom_H
      T(i,k) = tv%T(i,j,k) ; S(i,k) = tv%S(i,j,k)
    enddo ; enddo
    if (nsw>0) call extract_optics_slice(optics, j, G, GV, opacity=opacity_band, opacity_scale=GV%H_to_m)

    do k=1,nz ; do i=is,ie
      d_ea(i,k) = 0.0 ; d_eb(i,k) = 0.0
    enddo ; enddo

    if (id_clock_EOS>0) call cpu_clock_begin(id_clock_EOS)
    ! Calculate an estimate of the mid-mixed layer pressure [R L2 T-2 ~> Pa]
    if (associated(tv%p_surf)) then
      do i=is,ie ; p_ref(i) = tv%p_surf(i,j) ; enddo
    else
      do i=is,ie ; p_ref(i) = 0.0 ; enddo
    endif
    do k=1,CS%nkml ; do i=is,ie
      p_ref(i) = p_ref(i) + 0.5*(GV%H_to_RZ*GV%g_Earth)*h(i,k)
    enddo ; enddo
    call calculate_density_derivs(T(:,1), S(:,1), p_ref, dR0_dT, dR0_dS, tv%eqn_of_state, EOSdom)
    call calculate_density_derivs(T(:,1), S(:,1), p_ref_cv, dRcv_dT, dRcv_dS, tv%eqn_of_state, EOSdom)
    do k=1,nz
      call calculate_density(T(:,k), S(:,k), p_ref, R0(:,k), tv%eqn_of_state, EOSdom)
      call calculate_density(T(:,k), S(:,k), p_ref_cv, Rcv(:,k), tv%eqn_of_state, EOSdom)
    enddo
    if (id_clock_EOS>0) call cpu_clock_end(id_clock_EOS)

    if (CS%ML_resort) then
      if (id_clock_resort>0) call cpu_clock_begin(id_clock_resort)
      if (CS%ML_presort_nz_conv_adj > 0) &
        call convective_adjustment(h, u, v, R0, Rcv, T, S, eps, d_eb, dKE_CA, cTKE, j, G, GV, &
                                   US, CS, CS%ML_presort_nz_conv_adj)

      call sort_ML(h, R0, eps, G, GV, CS, ksort)
      if (id_clock_resort>0) call cpu_clock_end(id_clock_resort)
    else
      do k=1,nz ; do i=is,ie ; ksort(i,k) = k ; enddo ; enddo

      if (id_clock_adjustment>0) call cpu_clock_begin(id_clock_adjustment)
      !  Undergo instantaneous entrainment into the buffer layers and mixed layers
      ! to remove hydrostatic instabilities.  Any water that is lighter than
      ! currently in the mixed or buffer layer is entrained.
      call convective_adjustment(h, u, v, R0, Rcv, T, S, eps, d_eb, dKE_CA, cTKE, j, G, GV, US, CS)
      do i=is,ie ; h_CA(i) = h(i,1) ; enddo

      if (id_clock_adjustment>0) call cpu_clock_end(id_clock_adjustment)
    endif

    if (associated(fluxes%lrunoff) .and. CS%do_rivermix) then

      ! Here we add an additional source of TKE to the mixed layer where river
      ! is present to simulate unresolved estuaries. The TKE input is diagnosed
      ! as follows:
      !   TKE_river[m3 s-3] = 0.5*rivermix_depth*g*Irho0*drho_ds*
      !                       River*(Samb - Sriver) = CS%mstar*U_star^3
      ! where River is in units of [m s-1].
      ! Samb = Ambient salinity at the mouth of the estuary
      ! rivermix_depth =  The prescribed depth over which to mix river inflow
      ! drho_ds = The gradient of density wrt salt at the ambient surface salinity.
      ! Sriver = 0 (i.e. rivers are assumed to be pure freshwater)
      RmixConst = 0.5*CS%rivermix_depth * GV%g_Earth * Irho0**2
      do i=is,ie
        TKE_river(i) = max(0.0, RmixConst*dR0_dS(i)* &
                      (fluxes%lrunoff(i,j) + fluxes%frunoff(i,j)) * S(i,1))
      enddo
    else
      do i=is,ie ; TKE_river(i) = 0.0 ; enddo
    endif


    if (id_clock_conv>0) call cpu_clock_begin(id_clock_conv)

    ! The surface forcing is contained in the fluxes type.
    ! We aggregate the thermodynamic forcing for a time step into the following:
    ! netMassInOut = water [H ~> m or kg m-2] added/removed via surface fluxes
    ! netMassOut   = water [H ~> m or kg m-2] removed via evaporating surface fluxes
    ! net_heat     = heat via surface fluxes [degC H ~> degC m or degC kg m-2]
    ! net_salt     = salt via surface fluxes [ppt H ~> dppt m or gSalt m-2]
    ! Pen_SW_bnd   = components to penetrative shortwave radiation
    call extractFluxes1d(G, GV, US, fluxes, optics, nsw, j, dt, &
                  CS%H_limit_fluxes, CS%use_river_heat_content, CS%use_calving_heat_content, &
                  h(:,1:), T(:,1:), netMassInOut, netMassOut, Net_heat, Net_salt, Pen_SW_bnd, &
                  tv, aggregate_FW_forcing)

    ! This subroutine causes the mixed layer to entrain to depth of free convection.
    call mixedlayer_convection(h, d_eb, htot, Ttot, Stot, uhtot, vhtot, R0_tot, Rcv_tot, &
                               u, v, T, S, R0, Rcv, eps, dR0_dT, dRcv_dT, dR0_dS, dRcv_dS, &
                               netMassInOut, netMassOut, Net_heat, Net_salt, &
                               nsw, Pen_SW_bnd, opacity_band, Conv_En, dKE_FC, &
                               j, ksort, G, GV, US, CS, tv, fluxes, dt, aggregate_FW_forcing)

    if (id_clock_conv>0) call cpu_clock_end(id_clock_conv)

    !   Now the mixed layer undergoes mechanically forced entrainment.
    ! The mixed layer may entrain down to the Monin-Obukhov depth if the
    ! surface is becoming lighter, and is effecti1336vely detraining.

    !    First the TKE at the depth of free convection that is available
    !  to drive mixing is calculated.
    if (id_clock_mech>0) call cpu_clock_begin(id_clock_mech)

    call find_starting_TKE(htot, h_CA, fluxes, Conv_En, cTKE, dKE_FC, dKE_CA, &
                           TKE, TKE_river, Idecay_len_TKE, cMKE, dt, Idt_diag, &
                           j, ksort, G, GV, US, CS)

    ! Here the mechanically driven entrainment occurs.
    call mechanical_entrainment(h, d_eb, htot, Ttot, Stot, uhtot, vhtot, &
                                R0_tot, Rcv_tot, u, v, T, S, R0, Rcv, eps, dR0_dT, dRcv_dT, &
                                cMKE, Idt_diag, nsw, Pen_SW_bnd, opacity_band, TKE, &
                                Idecay_len_TKE, j, ksort, G, GV, US, CS)

    call absorbRemainingSW(G, GV, US, h(:,1:), opacity_band, nsw, optics, j, dt, &
                           CS%H_limit_fluxes, CS%correct_absorption, CS%absorb_all_SW, &
                           T(:,1:), Pen_SW_bnd, eps, ksort, htot, Ttot)

    if (CS%TKE_diagnostics) then ; do i=is,ie
      CS%diag_TKE_mech_decay(i,j) = CS%diag_TKE_mech_decay(i,j) - Idt_diag * TKE(i)
    enddo ; endif
    if (id_clock_mech>0) call cpu_clock_end(id_clock_mech)

    ! Calculate the homogeneous mixed layer properties and store them in layer 0.
    do i=is,ie ; if (htot(i) > 0.0) then
      Ih = 1.0 / htot(i)
      R0(i,0) = R0_tot(i) * Ih ; Rcv(i,0) = Rcv_tot(i) * Ih
      T(i,0) = Ttot(i) * Ih ; S(i,0) = Stot(i) * Ih
      h(i,0) = htot(i)
    else ! This may not ever be needed?
      T(i,0) = T(i,1) ; S(i,0) = S(i,1) ; R0(i,0) = R0(i,1) ; Rcv(i,0) = Rcv(i,1)
      h(i,0) = htot(i)
    endif ; enddo
    if (write_diags .and. allocated(CS%ML_depth)) then ; do i=is,ie
      CS%ML_depth(i,j) = h(i,0) * GV%H_to_m  ! Rescale the diagnostic.
    enddo ; endif
    if (associated(Hml)) then ; do i=is,ie
      Hml(i,j) = G%mask2dT(i,j) * (h(i,0) * GV%H_to_Z) ! Rescale the diagnostic for output.
    enddo ; endif

! At this point, return water to the original layers, but constrained to
! still be sorted.  After this point, all the water that is in massive
! interior layers will be denser than water remaining in the mixed- and
! buffer-layers.  To achieve this, some of these variable density layers
! might be split between two isopycnal layers that are denser than new
! mixed layer or any remaining water from the old mixed- or buffer-layers.
! Alternately, if there are fewer than nkbl of the old buffer or mixed layers
! with any mass, relatively light interior layers might be transferred to
! these unused layers (but not currently in the code).

    if (CS%ML_resort) then
      if (id_clock_resort>0) call cpu_clock_begin(id_clock_resort)
      call resort_ML(h(:,0:), T(:,0:), S(:,0:), R0(:,0:), Rcv(:,0:), GV%Rlay(:), eps, &
                     d_ea, d_eb, ksort, G, GV, CS, dR0_dT, dR0_dS, dRcv_dT, dRcv_dS)
      if (id_clock_resort>0) call cpu_clock_end(id_clock_resort)
    endif

    if (CS%limit_det .or. (CS%id_Hsfc_max > 0) .or. (CS%id_Hsfc_min > 0)) then
      do i=is,ie ; Hsfc(i) = h(i,0) ; enddo
      do k=1,nkmb ; do i=is,ie ; Hsfc(i) = Hsfc(i) + h(i,k) ; enddo ; enddo

      if (CS%limit_det .or. (CS%id_Hsfc_min > 0)) then
        dHsfc = CS%lim_det_dH_sfc ; dHD = CS%lim_det_dH_bathy
        do i=is,ie
          H_nbr = min(dHsfc*max(hmbl_prev(i-1,j), hmbl_prev(i+1,j), &
                                hmbl_prev(i,j-1), hmbl_prev(i,j+1)), &
                      max(hmbl_prev(i-1,j) - dHD*min(h_sum(i,j),h_sum(i-1,j)), &
                          hmbl_prev(i+1,j) - dHD*min(h_sum(i,j),h_sum(i+1,j)), &
                          hmbl_prev(i,j-1) - dHD*min(h_sum(i,j),h_sum(i,j-1)), &
                          hmbl_prev(i,j+1) - dHD*min(h_sum(i,j),h_sum(i,j+1))) )

          Hsfc_min(i,j) = GV%H_to_Z * max(h(i,0), min(Hsfc(i), H_nbr))

          if (CS%limit_det) max_BL_det(i) = max(0.0, Hsfc(i)-H_nbr)
        enddo
      endif

      if (CS%id_Hsfc_max > 0) then ; do i=is,ie
        Hsfc_max(i,j) = GV%H_to_Z * Hsfc(i)
      enddo ; endif
    endif

! Move water left in the former mixed layer into the buffer layer and
! from the buffer layer into the interior.  These steps might best be
! treated in conjuction.
    if (id_clock_detrain>0) call cpu_clock_begin(id_clock_detrain)
    if (CS%nkbl == 1) then
      call mixedlayer_detrain_1(h(:,0:), T(:,0:), S(:,0:), R0(:,0:), Rcv(:,0:), &
                                GV%Rlay(:), dt, dt__diag, d_ea, d_eb, j, G, GV, US, CS, &
                                dRcv_dT, dRcv_dS, max_BL_det)
    elseif (CS%nkbl == 2) then
      call mixedlayer_detrain_2(h(:,0:), T(:,0:), S(:,0:), R0(:,0:), Rcv(:,0:), &
                                GV%Rlay(:), dt, dt__diag, d_ea, j, G, GV, US, CS, &
                                dR0_dT, dR0_dS, dRcv_dT, dRcv_dS, max_BL_det)
    else ! CS%nkbl not = 1 or 2
      ! This code only works with 1 or 2 buffer layers.
      call MOM_error(FATAL, "MOM_mixed_layer: CS%nkbl must be 1 or 2 for now.")
    endif
    if (id_clock_detrain>0) call cpu_clock_end(id_clock_detrain)


    if (CS%id_Hsfc_used > 0) then
      do i=is,ie ; Hsfc_used(i,j) = GV%H_to_Z * h(i,0) ; enddo
      do k=CS%nkml+1,nkmb ; do i=is,ie
        Hsfc_used(i,j) = Hsfc_used(i,j) + GV%H_to_Z * h(i,k)
      enddo ; enddo
    endif

! Now set the properties of the layers in the mixed layer in the original
! 3-d variables.
    if (CS%Resolve_Ekman .and. (CS%nkml>1)) then
      ! The thickness of the topmost piece of the mixed layer is given by
      ! h_1 = H / (3 + sqrt(|f|*H^2/2*nu_max)), which asymptotes to the Ekman
      ! layer depth and 1/3 of the mixed layer depth.  This curve has been
      ! determined to maximize the impact of the Ekman transport in the mixed
      ! layer TKE budget with nkml=2.  With nkml=3, this should also be used,
      ! as the third piece will then optimally describe mixed layer
      ! restratification.  For nkml>=4 the whole strategy should be revisited.
      do i=is,ie
        kU_star = 0.41*fluxes%ustar(i,j) ! Maybe could be replaced with u*+w*?
        if (associated(fluxes%ustar_shelf) .and. &
            associated(fluxes%frac_shelf_h)) then
          if (fluxes%frac_shelf_h(i,j) > 0.0) &
            kU_star = (1.0 - fluxes%frac_shelf_h(i,j)) * kU_star + &
                      fluxes%frac_shelf_h(i,j) * (0.41*fluxes%ustar_shelf(i,j))
        endif
        absf_x_H = 0.25 * GV%H_to_Z * h(i,0) * &
            ((abs(G%CoriolisBu(I,J)) + abs(G%CoriolisBu(I-1,J-1))) + &
             (abs(G%CoriolisBu(I,J-1)) + abs(G%CoriolisBu(I-1,J))))
        ! If the mixed layer vertical viscosity specification is changed in
        ! MOM_vert_friction.F90, this line will have to be modified accordingly.
        h_3d(i,j,1) = h(i,0) / (3.0 + sqrt(absf_x_H*(absf_x_H + 2.0*kU_star) / kU_star**2))
        do k=2,CS%nkml
          ! The other layers are evenly distributed through the mixed layer.
          h_3d(i,j,k) = (h(i,0)-h_3d(i,j,1)) * Inkmlm1
          d_ea(i,k) = d_ea(i,k) + h_3d(i,j,k)
          d_ea(i,1) = d_ea(i,1) - h_3d(i,j,k)
        enddo
      enddo
    else
      do i=is,ie
        h_3d(i,j,1) = h(i,0) * Inkml
      enddo
      do k=2,CS%nkml ; do i=is,ie
        h_3d(i,j,k) = h(i,0) * Inkml
        d_ea(i,k) = d_ea(i,k) + h_3d(i,j,k)
        d_ea(i,1) = d_ea(i,1) - h_3d(i,j,k)
      enddo ; enddo
    endif
    do i=is,ie ; h(i,0) = 0.0 ; enddo
    do k=1,CS%nkml ; do i=is,ie
      tv%T(i,j,k) = T(i,0) ; tv%S(i,j,k) = S(i,0)
    enddo ; enddo

    ! These sum needs to be done in the original layer space.

    ! The treatment of layer 1 is atypical because evaporation shows up as
    ! negative ea(i,1), and because all precipitation goes straight into layer 1.
    ! The code is ordered so that any roundoff errors in ea are lost the surface.
!    do i=is,ie ; eaml(i,1) = 0.0 ; enddo
!    do k=2,nz ; do i=is,ie ; eaml(i,k) = eaml(i,k-1) - d_ea(i,k-1) ; enddo ; enddo
!    do i=is,ie ; eaml(i,1) = netMassInOut(i) ; enddo


    do i=is,ie
! eaml(i,nz) is derived from  h(i,nz) - h_orig(i,nz) = eaml(i,nz) - ebml(i,nz-1)
      ebml(i,nz) = 0.0
      eaml(i,nz) = (h(i,nz) - h_orig(i,nz)) - d_eb(i,nz)
    enddo
    do k=nz-1,1,-1 ; do i=is,ie
      ebml(i,k) = ebml(i,k+1) - d_eb(i,k+1)
      eaml(i,k) = eaml(i,k+1) + d_ea(i,k)
    enddo ; enddo
    do i=is,ie ; eaml(i,1) = netMassInOut(i) ; enddo

    ! Copy the interior thicknesses and other fields back to the 3-d arrays.
    do k=CS%nkml+1,nz ; do i=is,ie
      h_3d(i,j,k) = h(i,k); tv%T(i,j,k) = T(i,k) ; tv%S(i,j,k) = S(i,k)
    enddo ; enddo

    do k=1,nz ; do i=is,ie
      ea(i,j,k) = ea(i,j,k) + eaml(i,k)
      eb(i,j,k) = eb(i,j,k) + ebml(i,k)
    enddo ; enddo

    if (CS%id_h_mismatch > 0) then
      do i=is,ie
        h_miss(i,j) = GV%H_to_Z * abs(h_3d(i,j,1) - (h_orig(i,1) + &
          (eaml(i,1) + (ebml(i,1) - eaml(i,1+1)))))
      enddo
      do k=2,nz-1 ; do i=is,ie
        h_miss(i,j) = h_miss(i,j) + GV%H_to_Z * abs(h_3d(i,j,k) - (h_orig(i,k) + &
          ((eaml(i,k) - ebml(i,k-1)) + (ebml(i,k) - eaml(i,k+1)))))
      enddo ; enddo
      do i=is,ie
        h_miss(i,j) = h_miss(i,j) + GV%H_to_Z * abs(h_3d(i,j,nz) - (h_orig(i,nz) + &
          ((eaml(i,nz) - ebml(i,nz-1)) + ebml(i,nz))))
      enddo
    endif

  enddo ! j loop
  !$OMP end parallel

  ! Whenever thickness changes let the diag manager know, target grids
  ! for vertical remapping may need to be regenerated.
  ! This needs to happen after the H update and before the next post_data.
  call diag_update_remap_grids(CS%diag)


  if (write_diags) then
    if (CS%id_ML_depth > 0) &
      call post_data(CS%id_ML_depth, CS%ML_depth, CS%diag)
    if (CS%id_TKE_wind > 0) &
      call post_data(CS%id_TKE_wind, CS%diag_TKE_wind, CS%diag)
    if (CS%id_TKE_RiBulk > 0) &
      call post_data(CS%id_TKE_RiBulk, CS%diag_TKE_RiBulk, CS%diag)
    if (CS%id_TKE_conv > 0) &
      call post_data(CS%id_TKE_conv, CS%diag_TKE_conv, CS%diag)
    if (CS%id_TKE_pen_SW > 0) &
      call post_data(CS%id_TKE_pen_SW, CS%diag_TKE_pen_SW, CS%diag)
    if (CS%id_TKE_mixing > 0) &
      call post_data(CS%id_TKE_mixing, CS%diag_TKE_mixing, CS%diag)
    if (CS%id_TKE_mech_decay > 0) &
      call post_data(CS%id_TKE_mech_decay, CS%diag_TKE_mech_decay, CS%diag)
    if (CS%id_TKE_conv_decay > 0) &
      call post_data(CS%id_TKE_conv_decay, CS%diag_TKE_conv_decay, CS%diag)
    if (CS%id_TKE_conv_s2 > 0) &
      call post_data(CS%id_TKE_conv_s2, CS%diag_TKE_conv_s2, CS%diag)
    if (CS%id_PE_detrain > 0) &
      call post_data(CS%id_PE_detrain, CS%diag_PE_detrain, CS%diag)
    if (CS%id_PE_detrain2 > 0) &
      call post_data(CS%id_PE_detrain2, CS%diag_PE_detrain2, CS%diag)
    if (CS%id_h_mismatch > 0) &
      call post_data(CS%id_h_mismatch, h_miss, CS%diag)
    if (CS%id_Hsfc_used > 0) &
      call post_data(CS%id_Hsfc_used, Hsfc_used, CS%diag)
    if (CS%id_Hsfc_max > 0) &
      call post_data(CS%id_Hsfc_max, Hsfc_max, CS%diag)
    if (CS%id_Hsfc_min > 0) &
      call post_data(CS%id_Hsfc_min, Hsfc_min, CS%diag)
  endif

end subroutine bulkmixedlayer

!>   This subroutine does instantaneous convective entrainment into the buffer
!! layers and mixed layers to remove hydrostatic instabilities.  Any water that
!! is lighter than currently in the mixed- or buffer- layer is entrained.
subroutine convective_adjustment(h, u, v, R0, Rcv, T, S, eps, d_eb, &
                                 dKE_CA, cTKE, j, G, GV, US, CS, nz_conv)
  type(ocean_grid_type),              intent(in)    :: G   !< The ocean's grid structure.
  type(verticalGrid_type),            intent(in)    :: GV  !< The ocean's vertical grid structure.
  real, dimension(SZI_(G),SZK0_(GV)), intent(inout) :: h   !< Layer thickness [H ~> m or kg m-2].
                                                           !! The units of h are referred to as H below.
  real, dimension(SZI_(G),SZK_(GV)),  intent(inout) :: u   !< Zonal velocities interpolated to h
                                                           !! points [L T-1 ~> m s-1].
  real, dimension(SZI_(G),SZK_(GV)),  intent(inout) :: v   !< Zonal velocities interpolated to h
                                                           !! points [L T-1 ~> m s-1].
  real, dimension(SZI_(G),SZK0_(GV)), intent(inout) :: R0  !< Potential density referenced to
                                                           !! surface pressure [R ~> kg m-3].
  real, dimension(SZI_(G),SZK0_(GV)), intent(inout) :: Rcv !< The coordinate defining potential
                                                           !! density [R ~> kg m-3].
  real, dimension(SZI_(G),SZK0_(GV)), intent(inout) :: T   !< Layer temperatures [degC].
  real, dimension(SZI_(G),SZK0_(GV)), intent(inout) :: S   !< Layer salinities [ppt].
  real, dimension(SZI_(G),SZK_(GV)),  intent(in)    :: eps !< The negligibly small amount of water
                                                           !! that will be left in each layer [H ~> m or kg m-2].
  real, dimension(SZI_(G),SZK_(GV)),  intent(inout) :: d_eb !< The downward increase across a layer
                                                           !! in the entrainment from below [H ~> m or kg m-2].
                                                           !! Positive values go with mass gain by
                                                           !! a layer.
  real, dimension(SZI_(G),SZK_(GV)),  intent(out)   :: dKE_CA !< The vertically integrated change in
                                                           !! kinetic energy due to convective
                                                           !! adjustment [Z L2 T-2 ~> m3 s-2].
  real, dimension(SZI_(G),SZK_(GV)),  intent(out)   :: cTKE !< The buoyant turbulent kinetic energy
                                                           !! source due to convective adjustment
                                                           !! [Z L2 T-2 ~> m3 s-2].
  integer,                            intent(in)    :: j   !< The j-index to work on.
  type(unit_scale_type),              intent(in)    :: US  !< A dimensional unit scaling type
  type(bulkmixedlayer_CS),            intent(in)    :: CS  !< Bulk mixed layer control struct
  integer,                  optional, intent(in)    :: nz_conv !< If present, the number of layers
                                                           !! over which to do convective adjustment
                                                           !! (perhaps CS%nkml).

  ! Local variables
  real, dimension(SZI_(G)) :: &
    htot, &     !   The total depth of the layers being considered for
                ! entrainment [H ~> m or kg m-2].
    R0_tot, &   !   The integrated potential density referenced to the surface
                ! of the layers which are fully entrained [H R ~> kg m-2 or kg2 m-5].
    Rcv_tot, &  !   The integrated coordinate value potential density of the
                ! layers that are fully entrained [H R ~> kg m-2 or kg2 m-5].
    Ttot, &     !   The integrated temperature of layers which are fully
                ! entrained [degC H ~> degC m or degC kg m-2].
    Stot, &     !   The integrated salt of layers which are fully entrained
                ! [H ppt ~> m ppt or ppt kg m-2].
    uhtot, &    !   The depth integrated zonal and meridional velocities in
    vhtot, &    ! the mixed layer [H L T-1 ~> m2 s-1 or kg m-1 s-1].
    KE_orig, &  !   The total mean kinetic energy per unit area in the mixed layer before
                ! convection, [H L2 T-2 ~> m3 s-2 or kg s-2].
    h_orig_k1   !   The depth of layer k1 before convective adjustment [H ~> m or kg m-2].
  real :: h_ent !   The thickness from a layer that is entrained [H ~> m or kg m-2].
  real :: Ih    !   The inverse of a thickness [H-1 ~> m-1 or m2 kg-1].
  real :: g_H2_2Rho0  !   Half the gravitational acceleration times the square of
                      ! the conversion from H to Z divided by the mean density,
                      ! in [L2 Z T-3 H-2 R-1 ~> m4 s-3 kg-1 or m10 s-3 kg-3].
  integer :: is, ie, nz, i, k, k1, nzc, nkmb

  is = G%isc ; ie = G%iec ; nz = GV%ke
  g_H2_2Rho0 = (GV%g_Earth * GV%H_to_Z**2) / (2.0 * GV%Rho0)
  nzc = nz ; if (present(nz_conv)) nzc = nz_conv
  nkmb = CS%nkml+CS%nkbl

!   Undergo instantaneous entrainment into the buffer layers and mixed layers
! to remove hydrostatic instabilities.  Any water that is lighter than currently
! in the layer is entrained.
  do k1=min(nzc-1,nkmb),1,-1
    do i=is,ie
      h_orig_k1(i) = h(i,k1)
      KE_orig(i) = 0.5*h(i,k1)*(u(i,k1)**2 + v(i,k1)**2)
      uhtot(i) = h(i,k1)*u(i,k1) ; vhtot(i) = h(i,k1)*v(i,k1)
      R0_tot(i) = R0(i,k1) * h(i,k1)
      cTKE(i,k1) = 0.0 ; dKE_CA(i,k1) = 0.0

      Rcv_tot(i) = Rcv(i,k1) * h(i,k1)
      Ttot(i) = T(i,k1) * h(i,k1) ; Stot(i) = S(i,k1) * h(i,k1)
    enddo
    do k=k1+1,nzc
      do i=is,ie
        if ((h(i,k) > eps(i,k)) .and. (R0_tot(i) > h(i,k1)*R0(i,k))) then
          h_ent = h(i,k)-eps(i,k)
          cTKE(i,k1) = cTKE(i,k1) + h_ent * g_H2_2Rho0 * &
                   (R0_tot(i) - h(i,k1)*R0(i,k)) * CS%nstar2
          if (k < nkmb) then
            cTKE(i,k1) = cTKE(i,k1) + cTKE(i,k)
            dKE_CA(i,k1) = dKE_CA(i,k1) + dKE_CA(i,k)
          endif
          R0_tot(i) = R0_tot(i) + h_ent * R0(i,k)
          KE_orig(i) = KE_orig(i) + 0.5*h_ent* &
              (u(i,k)*u(i,k) + v(i,k)*v(i,k))
          uhtot(i) = uhtot(i) + h_ent*u(i,k)
          vhtot(i) = vhtot(i) + h_ent*v(i,k)

          Rcv_tot(i) = Rcv_tot(i) + h_ent * Rcv(i,k)
          Ttot(i) = Ttot(i) + h_ent * T(i,k)
          Stot(i) = Stot(i) + h_ent * S(i,k)
          h(i,k1) = h(i,k1) + h_ent ; h(i,k) = eps(i,k)

          d_eb(i,k) = d_eb(i,k) - h_ent
          d_eb(i,k1) = d_eb(i,k1) + h_ent
        endif
      enddo
    enddo
! Determine the temperature, salinity, and velocities of the mixed or buffer
! layer in question, if it has entrained.
    do i=is,ie ; if (h(i,k1) > h_orig_k1(i)) then
      Ih = 1.0 / h(i,k1)
      R0(i,k1) = R0_tot(i) * Ih
      u(i,k1) = uhtot(i) * Ih ; v(i,k1) = vhtot(i) * Ih
      dKE_CA(i,k1) = dKE_CA(i,k1) + GV%H_to_Z * (CS%bulk_Ri_convective * &
           (KE_orig(i) - 0.5*h(i,k1)*(u(i,k1)**2 + v(i,k1)**2)))
      Rcv(i,k1) = Rcv_tot(i) * Ih
      T(i,k1) = Ttot(i) * Ih ; S(i,k1) = Stot(i) * Ih
    endif ; enddo
  enddo
! If lower mixed or buffer layers are massless, give them the properties of the
! layer above.
  do k=2,min(nzc,nkmb) ; do i=is,ie ; if (h(i,k) == 0.0) then
    R0(i,k) = R0(i,k-1)
    Rcv(i,k) = Rcv(i,k-1) ; T(i,k) = T(i,k-1) ; S(i,k) = S(i,k-1)
  endif ; enddo ; enddo

end subroutine convective_adjustment

!>   This subroutine causes the mixed layer to entrain to the depth of free
!! convection.  The depth of free convection is the shallowest depth at which the
!! fluid is denser than the average of the fluid above.
subroutine mixedlayer_convection(h, d_eb, htot, Ttot, Stot, uhtot, vhtot,      &
                                 R0_tot, Rcv_tot, u, v, T, S, R0, Rcv, eps,    &
                                 dR0_dT, dRcv_dT, dR0_dS, dRcv_dS,             &
                                 netMassInOut, netMassOut, Net_heat, Net_salt, &
                                 nsw, Pen_SW_bnd, opacity_band, Conv_En,       &
                                 dKE_FC, j, ksort, G, GV, US, CS, tv, fluxes, dt,      &
                                 aggregate_FW_forcing)
  type(ocean_grid_type),    intent(in)    :: G     !< The ocean's grid structure.
  type(verticalGrid_type),  intent(in)    :: GV    !< The ocean's vertical grid structure.
  real, dimension(SZI_(G),SZK0_(GV)), &
                            intent(inout) :: h     !< Layer thickness [H ~> m or kg m-2].
                                                   !! The units of h are referred to as H below.
  real, dimension(SZI_(G),SZK_(GV)), &
                            intent(inout) :: d_eb  !< The downward increase across a layer in the
                                                   !! layer in the entrainment from below [H ~> m or kg m-2].
                                                   !! Positive values go with mass gain by a layer.
  real, dimension(SZI_(G)), intent(out)   :: htot  !< The accumulated mixed layer thickness [H ~> m or kg m-2].
  real, dimension(SZI_(G)), intent(out)   :: Ttot  !< The depth integrated mixed layer temperature
                                                   !! [degC H ~> degC m or degC kg m-2].
  real, dimension(SZI_(G)), intent(out)   :: Stot  !< The depth integrated mixed layer salinity
                                                   !! [ppt H ~> ppt m or ppt kg m-2].
  real, dimension(SZI_(G)), intent(out)   :: uhtot !< The depth integrated mixed layer zonal
                                                   !! velocity [H L T-1 ~> m2 s-1 or kg m-1 s-1].
  real, dimension(SZI_(G)), intent(out)   :: vhtot !< The integrated mixed layer meridional
                                                   !! velocity [H L T-1 ~> m2 s-1 or kg m-1 s-1].
  real, dimension(SZI_(G)), intent(out)   :: R0_tot !< The integrated mixed layer potential density referenced
                                                   !! to 0 pressure [H R ~> kg m-2 or kg2 m-5].
  real, dimension(SZI_(G)), intent(out)   :: Rcv_tot !< The integrated mixed layer coordinate
                                                   !! variable potential density [H R ~> kg m-2 or kg2 m-5].
  real, dimension(SZI_(G),SZK_(GV)), &
                            intent(in)    :: u     !< Zonal velocities interpolated to h points [L T-1 ~> m s-1].
  real, dimension(SZI_(G),SZK_(GV)), &
                            intent(in)    :: v     !< Zonal velocities interpolated to h points [L T-1 ~> m s-1].
  real, dimension(SZI_(G),SZK0_(GV)), &
                            intent(in)    :: T     !< Layer temperatures [degC].
  real, dimension(SZI_(G),SZK0_(GV)), &
                            intent(in)    :: S     !< Layer salinities [ppt].
  real, dimension(SZI_(G),SZK0_(GV)), &
                            intent(in)    :: R0    !< Potential density referenced to
                                                   !! surface pressure [R ~> kg m-3].
  real, dimension(SZI_(G),SZK0_(GV)), &
                            intent(in)    :: Rcv   !< The coordinate defining potential
                                                   !! density [R ~> kg m-3].
  real, dimension(SZI_(G),SZK_(GV)), &
                            intent(in)    :: eps   !< The negligibly small amount of water
                                                   !! that will be left in each layer [H ~> m or kg m-2].
  real, dimension(SZI_(G)), intent(in)    :: dR0_dT  !< The partial derivative of R0 with respect to
                                                   !! temperature [R degC-1 ~> kg m-3 degC-1].
  real, dimension(SZI_(G)), intent(in)    :: dRcv_dT !< The partial derivative of Rcv with respect to
                                                   !! temperature [R degC-1 ~> kg m-3 degC-1].
  real, dimension(SZI_(G)), intent(in)    :: dR0_dS  !< The partial derivative of R0 with respect to
                                                   !! salinity [R ppt-1 ~> kg m-3 ppt-1].
  real, dimension(SZI_(G)), intent(in)    :: dRcv_dS !< The partial derivative of Rcv with respect to
                                                   !! salinity [R ppt-1 ~> kg m-3 ppt-1].
  real, dimension(SZI_(G)), intent(in)    :: netMassInOut !< The net mass flux (if non-Boussinesq)
                                                   !! or volume flux (if Boussinesq) into the ocean
                                                   !! within a time step [H ~> m or kg m-2]. (I.e. P+R-E.)
  real, dimension(SZI_(G)), intent(in)    :: netMassOut !< The mass or volume flux out of the ocean
                                                   !! within a time step [H ~> m or kg m-2].
  real, dimension(SZI_(G)), intent(in)    :: Net_heat !< The net heating at the surface over a time
                                                   !! step [degC H ~> degC m or degC kg m-2].  Any penetrating
                                                   !! shortwave radiation is not included in Net_heat.
  real, dimension(SZI_(G)), intent(in)    :: Net_salt !< The net surface salt flux into the ocean
                                                   !! over a time step [ppt H ~> ppt m or ppt kg m-2].
  integer,                  intent(in)    :: nsw   !< The number of bands of penetrating
                                                   !! shortwave radiation.
  real, dimension(max(nsw,1),SZI_(G)), intent(inout) :: Pen_SW_bnd !< The penetrating shortwave
                                                   !! heating at the sea surface in each penetrating
                                                   !! band [degC H ~> degC m or degC kg m-2].
  real, dimension(max(nsw,1),SZI_(G),SZK_(GV)), intent(in) :: opacity_band !< The opacity in each band of
                                                   !! penetrating shortwave radiation [H-1 ~> m-1 or m2 kg-1].
  real, dimension(SZI_(G)), intent(out)   :: Conv_En !< The buoyant turbulent kinetic energy source
                                                   !! due to free convection [Z L2 T-2 ~> m3 s-2].
  real, dimension(SZI_(G)), intent(out)   :: dKE_FC !< The vertically integrated change in kinetic
                                                   !! energy due to free convection [Z L2 T-2 ~> m3 s-2].
  integer,                  intent(in)    :: j     !< The j-index to work on.
  integer, dimension(SZI_(G),SZK_(GV)), &
                            intent(in)    :: ksort !< The density-sorted k-indices.
  type(unit_scale_type),    intent(in)    :: US    !< A dimensional unit scaling type
  type(bulkmixedlayer_CS),  intent(in)    :: CS    !< Bulk mixed layer control struct
  type(thermo_var_ptrs),    intent(inout) :: tv    !< A structure containing pointers to any
                                                   !! available thermodynamic fields. Absent
                                                   !! fields have NULL ptrs.
  type(forcing),            intent(inout) :: fluxes  !< A structure containing pointers to any
                                                   !! possible forcing fields.  Unused fields
                                                   !! have NULL ptrs.
  real,                     intent(in)    :: dt    !< Time increment [T ~> s].
  logical,                  intent(in)    :: aggregate_FW_forcing !< If true, the net incoming and
                                                   !! outgoing surface freshwater fluxes are
                                                   !! combined before being applied, instead of
                                                   !! being applied separately.

!   This subroutine causes the mixed layer to entrain to the depth of free
! convection.  The depth of free convection is the shallowest depth at which the
! fluid is denser than the average of the fluid above.

  ! Local variables
  real, dimension(SZI_(G)) :: &
    massOutRem, &      !   Evaporation that remains to be supplied [H ~> m or kg m-2].
    netMassIn          ! mass entering through ocean surface [H ~> m or kg m-2]
  real :: SW_trans     !   The fraction of shortwave radiation
                       ! that is not absorbed in a layer [nondim].
  real :: Pen_absorbed !   The amount of penetrative shortwave radiation
                       ! that is absorbed in a layer [degC H ~> degC m or degC kg m-2].
  real :: h_avail      !   The thickness in a layer available for
                       ! entrainment [H ~> m or kg m-2].
  real :: h_ent        !   The thickness from a layer that is entrained [H ~> m or kg m-2].
  real :: T_precip     !   The temperature of the precipitation [degC].
  real :: C1_3, C1_6   !  1/3 and 1/6.
  real :: En_fn, Frac, x1 !  Nondimensional temporary variables.
  real :: dr, dr0      ! Temporary variables [R H ~> kg m-2 or kg2 m-5].
  real :: dr_ent, dr_comp ! Temporary variables [R H ~> kg m-2 or kg2 m-5].
  real :: dr_dh        ! The partial derivative of dr_ent with h_ent [R ~> kg m-3].
  real :: h_min, h_max !   The minimum, maximum, and previous estimates for
  real :: h_prev       ! h_ent [H ~> m or kg m-2].
  real :: h_evap       !   The thickness that is evaporated [H ~> m or kg m-2].
  real :: dh_Newt      !   The Newton's method estimate of the change in
                       ! h_ent between iterations [H ~> m or kg m-2].
  real :: g_H2_2Rho0   !   Half the gravitational acceleration times the square of
                       ! the conversion from H to Z divided by the mean density,
                       ! [L2 Z T-3 H-2 R-1 ~> m4 s-3 kg-1 or m10 s-3 kg-3].
  real :: Angstrom     !   The minimum layer thickness [H ~> m or kg m-2].
  real :: opacity      !   The opacity converted to inverse thickness units [H-1 ~> m-1 or m2 kg-1]
  real :: sum_Pen_En   !   The potential energy change due to penetrating
                       ! shortwave radiation, integrated over a layer
                       ! [H R ~> kg m-2 or kg2 m-5].
  real :: Idt          ! 1.0/dt [T-1 ~> s-1]
  real :: netHeatOut   ! accumulated heat content of mass leaving ocean
  integer :: is, ie, nz, i, k, ks, itt, n
  real, dimension(max(nsw,1)) :: &
    C2, &              ! Temporary variable R H-1 ~> kg m-4 or m-1].
    r_SW_top           ! Temporary variables [H R ~> kg m-2 or kg2 m-5].

  Angstrom = GV%Angstrom_H
  C1_3 = 1.0/3.0 ; C1_6 = 1.0/6.0
  g_H2_2Rho0 = (GV%g_Earth * GV%H_to_Z**2) / (2.0 * GV%Rho0)
  Idt = 1.0 / dt
  is = G%isc ; ie = G%iec ; nz = GV%ke

  do i=is,ie ; if (ksort(i,1) > 0) then
    k = ksort(i,1)

    if (aggregate_FW_forcing) then
      massOutRem(i) = 0.0
      if (netMassInOut(i) < 0.0) massOutRem(i) = -netMassInOut(i)
      netMassIn(i) = netMassInOut(i) + massOutRem(i)
    else
      massOutRem(i) = -netMassOut(i)
      netMassIn(i)  = netMassInOut(i) - netMassOut(i)
    endif

    ! htot is an Angstrom (taken from layer 1) plus any net precipitation.
    h_ent     = max(min(Angstrom,h(i,k)-eps(i,k)),0.0)
    htot(i)   = h_ent + netMassIn(i)
    h(i,k)    = h(i,k) - h_ent
    d_eb(i,k) = d_eb(i,k) - h_ent

    Pen_absorbed = 0.0
    do n=1,nsw ; if (Pen_SW_bnd(n,i) > 0.0) then
      SW_trans        = exp(-htot(i)*opacity_band(n,i,k))
      Pen_absorbed    = Pen_absorbed + Pen_SW_bnd(n,i) * (1.0-SW_trans)
      Pen_SW_bnd(n,i) = Pen_SW_bnd(n,i) * SW_trans
    endif ; enddo

    ! Precipitation is assumed to have the same temperature and velocity
    ! as layer 1.  Because layer 1 might not be the topmost layer, this
    ! involves multiple terms.
    T_precip = T(i,1)
    Ttot(i) = (Net_heat(i) + (netMassIn(i) * T_precip + h_ent * T(i,k))) + &
              Pen_absorbed
    ! Net_heat contains both heat fluxes and the heat content of mass fluxes.
 !! Ttot(i) = netMassIn(i) * T_precip + h_ent * T(i,k)
 !! Ttot(i) = Net_heat(i) + Ttot(i)
 !! Ttot(i) = Ttot(i) + Pen_absorbed
  ! smg:
  ! Ttot(i)   = (Net_heat(i) + (h_ent * T(i,k))) + Pen_absorbed
    Stot(i)   = h_ent*S(i,k) + Net_salt(i)
    uhtot(i)  = u(i,1)*netMassIn(i) + u(i,k)*h_ent
    vhtot(i)  = v(i,1)*netMassIn(i) + v(i,k)*h_ent
    R0_tot(i) = (h_ent*R0(i,k) + netMassIn(i)*R0(i,1)) + &
!                   dR0_dT(i)*netMassIn(i)*(T_precip - T(i,1)) + &
                (dR0_dT(i)*(Net_heat(i) + Pen_absorbed) - &
                 dR0_dS(i) * (netMassIn(i) * S(i,1) - Net_salt(i)))
    Rcv_tot(i) = (h_ent*Rcv(i,k) + netMassIn(i)*Rcv(i,1)) + &
!                    dRcv_dT(i)*netMassIn(i)*(T_precip - T(i,1)) + &
                 (dRcv_dT(i)*(Net_heat(i) + Pen_absorbed) - &
                  dRcv_dS(i) * (netMassIn(i) * S(i,1) - Net_salt(i)))
    Conv_En(i) = 0.0 ; dKE_FC(i) = 0.0
    if (associated(fluxes%heat_content_massin)) &
      fluxes%heat_content_massin(i,j) = fluxes%heat_content_massin(i,j) + &
                         T_precip * netMassIn(i) * GV%H_to_RZ * fluxes%C_p * Idt
    if (associated(tv%TempxPmE)) tv%TempxPmE(i,j) = tv%TempxPmE(i,j) + &
                         T_precip * netMassIn(i) * GV%H_to_RZ
  else  ! This is a massless column, but zero out the summed variables anyway for safety.
    htot(i) = 0.0 ; Ttot(i) = 0.0 ; Stot(i) = 0.0 ; R0_tot(i) = 0.0 ; Rcv_tot = 0.0
    uhtot(i) = 0.0 ; vhtot(i) = 0.0 ; Conv_En(i) = 0.0 ; dKE_FC(i) = 0.0
  endif ; enddo

  ! Now do netMassOut case in this block.
  ! At this point htot contains an Angstrom of fluid from layer 0 plus netMassIn.
  do ks=1,nz
    do i=is,ie ; if (ksort(i,ks) > 0) then
      k = ksort(i,ks)

      if ((htot(i) < Angstrom) .and. (h(i,k) > eps(i,k))) then
        ! If less than an Angstrom was available from the layers above plus
        ! any precipitation, add more fluid from this layer.
        h_ent = min(Angstrom-htot(i), h(i,k)-eps(i,k))
        htot(i) = htot(i) + h_ent
        h(i,k) = h(i,k) - h_ent
        d_eb(i,k) = d_eb(i,k) - h_ent

        R0_tot(i) = R0_tot(i) + h_ent*R0(i,k)
        uhtot(i) = uhtot(i) + h_ent*u(i,k)
        vhtot(i) = vhtot(i) + h_ent*v(i,k)

        Rcv_tot(i) = Rcv_tot(i) + h_ent*Rcv(i,k)
        Ttot(i) = Ttot(i) + h_ent*T(i,k)
        Stot(i) = Stot(i) + h_ent*S(i,k)
      endif

      ! Water is removed from the topmost layers with any mass.
      ! We may lose layers if they are thin enough.
      ! The salt that is left behind goes into Stot.
      if ((massOutRem(i) > 0.0) .and. (h(i,k) > eps(i,k))) then
        if (massOutRem(i) > (h(i,k) - eps(i,k))) then
          h_evap = h(i,k) - eps(i,k)
          h(i,k) = eps(i,k)
          massOutRem(i) = massOutRem(i) - h_evap
        else
          h_evap = massOutRem(i)
          h(i,k) = h(i,k) - h_evap
          massOutRem(i) = 0.0
        endif

        Stot(i) = Stot(i) + h_evap*S(i,k)
        R0_tot(i) = R0_tot(i) + dR0_dS(i)*h_evap*S(i,k)
        Rcv_tot(i) = Rcv_tot(i) + dRcv_dS(i)*h_evap*S(i,k)
        d_eb(i,k) = d_eb(i,k) - h_evap

        ! smg: when resolve the A=B code, we will set
        ! heat_content_massout = heat_content_massout - T(i,k)*h_evap*GV%H_to_RZ*fluxes%C_p*Idt
        ! by uncommenting the lines here.
        ! we will also then completely remove TempXpme from the model.
        if (associated(fluxes%heat_content_massout)) &
          fluxes%heat_content_massout(i,j) = fluxes%heat_content_massout(i,j) - &
                                      T(i,k)*h_evap*GV%H_to_RZ * fluxes%C_p * Idt
        if (associated(tv%TempxPmE)) tv%TempxPmE(i,j) = tv%TempxPmE(i,j) - &
                                      T(i,k)*h_evap*GV%H_to_RZ

      endif

      ! The following section calculates how much fluid will be entrained.
      h_avail = h(i,k) - eps(i,k)
      if (h_avail > 0.0) then
        dr = R0_tot(i) - htot(i)*R0(i,k)
        h_ent = 0.0

        dr0 = dr
        do n=1,nsw ; if (Pen_SW_bnd(n,i) > 0.0) then
          dr0 = dr0 - (dR0_dT(i)*Pen_SW_bnd(n,i)) * &
                      opacity_band(n,i,k)*htot(i)
        endif ; enddo

        ! Some entrainment will occur from this layer.
        if (dr0 > 0.0) then
          dr_comp = dr
          do n=1,nsw ; if (Pen_SW_bnd(n,i) > 0.0) then
            !   Compare the density at the bottom of a layer with the
            ! density averaged over the mixed layer and that layer.
            opacity = opacity_band(n,i,k)
            SW_trans = exp(-h_avail*opacity)
            dr_comp = dr_comp + (dR0_dT(i)*Pen_SW_bnd(n,i)) * &
                ((1.0 - SW_trans) - opacity*(htot(i)+h_avail)*SW_trans)
          endif ; enddo
          if (dr_comp >= 0.0) then
            ! The entire layer is entrained.
            h_ent = h_avail
          else
            !  The layer is partially entrained.   Iterate to determine how much
            !  entrainment occurs.  Solve for the h_ent at which dr_ent = 0.

            ! Instead of assuming that the curve is linear between the two end
            ! points, assume that the change is concentrated near small values
            ! of entrainment.  On average, this saves about 1 iteration.
            Frac = dr0 / (dr0 - dr_comp)
            h_ent = h_avail * Frac*Frac
            h_min = 0.0 ; h_max = h_avail

            do n=1,nsw
              r_SW_top(n) = dR0_dT(i) * Pen_SW_bnd(n,i)
              C2(n) = r_SW_top(n) * opacity_band(n,i,k)**2
            enddo
            do itt=1,10
              dr_ent = dr ; dr_dh = 0.0
              do n=1,nsw
                opacity = opacity_band(n,i,k)
                SW_trans = exp(-h_ent*opacity)
                dr_ent = dr_ent + r_SW_top(n) * ((1.0 - SW_trans) - &
                           opacity*(htot(i)+h_ent)*SW_trans)
                dr_dh = dr_dh + C2(n) * (htot(i)+h_ent) * SW_trans
              enddo

              if (dr_ent > 0.0) then
                h_min = h_ent
              else
                h_max = h_ent
              endif

              dh_Newt = -dr_ent / dr_dh
              h_prev = h_ent ; h_ent = h_prev+dh_Newt
              if (h_ent > h_max) then
                h_ent = 0.5*(h_prev+h_max)
              elseif (h_ent < h_min) then
                h_ent = 0.5*(h_prev+h_min)
              endif

              if (ABS(dh_Newt) < 0.2*Angstrom) exit
            enddo

          endif

          !  Now that the amount of entrainment (h_ent) has been determined,
          !  calculate changes in various terms.
          sum_Pen_En = 0.0 ; Pen_absorbed = 0.0
          do n=1,nsw ; if (Pen_SW_bnd(n,i) > 0.0) then
            opacity = opacity_band(n,i,k)
            SW_trans = exp(-h_ent*opacity)

            x1 = h_ent*opacity
            if (x1 < 2.0e-5) then
              En_fn = (opacity*htot(i)*(1.0 - 0.5*(x1 - C1_3*x1)) + &
                       x1*x1*C1_6)
            else
              En_fn = ((opacity*htot(i) + 2.0) * &
                       ((1.0-SW_trans) / x1) - 1.0 + SW_trans)
            endif
            sum_Pen_En = sum_Pen_En - (dR0_dT(i)*Pen_SW_bnd(n,i)) * En_fn

            Pen_absorbed = Pen_absorbed + Pen_SW_bnd(n,i) * (1.0 - SW_trans)
            Pen_SW_bnd(n,i) = Pen_SW_bnd(n,i) * SW_trans
          endif ; enddo

          Conv_En(i) = Conv_En(i) + g_H2_2Rho0 * h_ent * &
                       ( (R0_tot(i) - R0(i,k)*htot(i)) + sum_Pen_En )

          R0_tot(i) = R0_tot(i) + (h_ent * R0(i,k) + Pen_absorbed*dR0_dT(i))
          Stot(i) = Stot(i) + h_ent * S(i,k)
          Ttot(i) = Ttot(i) + (h_ent * T(i,k) + Pen_absorbed)
          Rcv_tot(i) = Rcv_tot(i) + (h_ent * Rcv(i,k) + Pen_absorbed*dRcv_dT(i))
        endif ! dr0 > 0.0

        if (h_ent > 0.0) then
          if (htot(i) > 0.0) &
            dKE_FC(i) = dKE_FC(i) + CS%bulk_Ri_convective * 0.5 * &
              ((GV%H_to_Z*h_ent) / (htot(i)*(h_ent+htot(i)))) * &
              ((uhtot(i)-u(i,k)*htot(i))**2 + (vhtot(i)-v(i,k)*htot(i))**2)

          htot(i)  = htot(i)  + h_ent
          h(i,k) = h(i,k) - h_ent
          d_eb(i,k) = d_eb(i,k) - h_ent
          if (CS%convect_mom_bug) then
            uhtot(i) = u(i,k)*h_ent ; vhtot(i) = v(i,k)*h_ent
          else
            uhtot(i) = uhtot(i) + h_ent*u(i,k) ; vhtot(i) = vhtot(i) + h_ent*v(i,k)
          endif
        endif


      endif ! h_avail>0
    endif ; enddo ! i loop
  enddo ! k loop

end subroutine mixedlayer_convection

!>   This subroutine determines the TKE available at the depth of free
!! convection to drive mechanical entrainment.
subroutine find_starting_TKE(htot, h_CA, fluxes, Conv_En, cTKE, dKE_FC, dKE_CA, &
                             TKE, TKE_river, Idecay_len_TKE, cMKE, dt, Idt_diag, &
                             j, ksort, G, GV, US, CS)
  type(ocean_grid_type),      intent(in)    :: G       !< The ocean's grid structure.
  type(verticalGrid_type),    intent(in)    :: GV      !< The ocean's vertical grid structure.
  type(unit_scale_type),      intent(in)    :: US      !< A dimensional unit scaling type
  real, dimension(SZI_(G)),   intent(in)    :: htot    !< The accumulated mixed layer thickness
                                                       !! [H ~> m or kg m-2]
  real, dimension(SZI_(G)),   intent(in)    :: h_CA    !< The mixed layer depth after convective
                                                       !! adjustment [H ~> m or kg m-2].
  type(forcing),              intent(in)    :: fluxes  !< A structure containing pointers to any
                                                       !! possible forcing fields.  Unused fields
                                                       !! have NULL ptrs.
  real, dimension(SZI_(G)),   intent(inout) :: Conv_En !< The buoyant turbulent kinetic energy source
                                                       !! due to free convection [Z L2 T-2 ~> m3 s-2].
  real, dimension(SZI_(G)),   intent(in)    :: dKE_FC  !< The vertically integrated change in
                                                       !! kinetic energy due to free convection
                                                       !! [Z L2 T-2 ~> m3 s-2].
  real, dimension(SZI_(G),SZK_(GV)), &
                              intent(in)    :: cTKE    !< The buoyant turbulent kinetic energy
                                                       !! source due to convective adjustment
                                                       !! [Z L2 T-2 ~> m3 s-2].
  real, dimension(SZI_(G),SZK_(GV)), &
                              intent(in)    :: dKE_CA  !< The vertically integrated change in
                                                       !! kinetic energy due to convective
                                                       !! adjustment [Z L2 T-2 ~> m3 s-2].
  real, dimension(SZI_(G)),   intent(out)   :: TKE     !< The turbulent kinetic energy available for
                                                       !! mixing over a time step [Z L2 T-2 ~> m3 s-2].
  real, dimension(SZI_(G)),   intent(out)   :: Idecay_len_TKE !< The inverse of the vertical decay
                                                       !! scale for TKE [H-1 ~> m-1 or m2 kg-1].
  real, dimension(SZI_(G)),   intent(in)    :: TKE_river !< The source of turbulent kinetic energy
                                                       !! available for driving mixing at river mouths
                                                       !! [Z L2 T-3 ~> m3 s-3].
  real, dimension(2,SZI_(G)), intent(out)   :: cMKE    !< Coefficients of HpE and HpE^2 in
                                                       !! calculating the denominator of MKE_rate,
                                                       !! [H-1 ~> m-1 or m2 kg-1] and [H-2 ~> m-2 or m4 kg-2].
  real,                       intent(in)    :: dt      !< The time step [T ~> s].
  real,                       intent(in)    :: Idt_diag !< The inverse of the accumulated diagnostic
                                                       !! time interval [T-1 ~> s-1].
  integer,                    intent(in)    :: j       !< The j-index to work on.
  integer, dimension(SZI_(G),SZK_(GV)), &
                              intent(in)    :: ksort   !< The density-sorted k-indicies.
  type(bulkmixedlayer_CS),    intent(inout) :: CS      !< Bulk mixed layer control struct

!   This subroutine determines the TKE available at the depth of free
! convection to drive mechanical entrainment.

  ! Local variables
  real :: dKE_conv  ! The change in mean kinetic energy due to all convection [Z L2 T-2 ~> m3 s-2].
  real :: nstar_FC  ! The effective efficiency with which the energy released by
                    ! free convection is converted to TKE, often ~0.2 [nondim].
  real :: nstar_CA  ! The effective efficiency with which the energy released by
                    ! convective adjustment is converted to TKE, often ~0.2 [nondim].
  real :: TKE_CA    ! The potential energy released by convective adjustment if
                    ! that release is positive [Z L2 T-2 ~> m3 s-2].
  real :: MKE_rate_CA ! MKE_rate for convective adjustment [nondim], 0 to 1.
  real :: MKE_rate_FC ! MKE_rate for free convection [nondim], 0 to 1.
  real :: totEn_Z   ! The total potential energy released by convection, [Z3 T-2 ~> m3 s-2].
  real :: Ih        ! The inverse of a thickness [H-1 ~> m-1 or m2 kg-1].
  real :: exp_kh    ! The nondimensional decay of TKE across a layer [nondim].
  real :: absf      ! The absolute value of f averaged to thickness points [T-1 ~> s-1].
  real :: U_star    ! The friction velocity [Z T-1 ~> m s-1].
  real :: absf_Ustar  ! The absolute value of f divided by U_star [Z-1 ~> m-1].
  real :: wind_TKE_src ! The surface wind source of TKE [Z L2 T-3 ~> m3 s-3].
  real :: diag_wt   ! The ratio of the current timestep to the diagnostic
                    ! timestep (which may include 2 calls) [nondim].
  integer :: is, ie, nz, i

  is = G%isc ; ie = G%iec ; nz = GV%ke
  diag_wt = dt * Idt_diag

  if (CS%omega_frac >= 1.0) absf = 2.0*CS%omega
  do i=is,ie
    U_star = fluxes%ustar(i,j)
    if (associated(fluxes%ustar_shelf) .and. associated(fluxes%frac_shelf_h)) then
      if (fluxes%frac_shelf_h(i,j) > 0.0) &
        U_star = (1.0 - fluxes%frac_shelf_h(i,j)) * U_star + &
                  fluxes%frac_shelf_h(i,j) * fluxes%ustar_shelf(i,j)
    endif

    if (U_star < CS%ustar_min) U_star = CS%ustar_min
    if (CS%omega_frac < 1.0) then
      absf = 0.25*((abs(G%CoriolisBu(I,J)) + abs(G%CoriolisBu(I-1,J-1))) + &
                   (abs(G%CoriolisBu(I,J-1)) + abs(G%CoriolisBu(I-1,J))))
      if (CS%omega_frac > 0.0) &
        absf = sqrt(CS%omega_frac*4.0*CS%omega**2 + (1.0-CS%omega_frac)*absf**2)
    endif
    absf_Ustar = absf / U_star
    Idecay_len_TKE(i) = (absf_Ustar * CS%TKE_decay) * GV%H_to_Z

!    The first number in the denominator could be anywhere up to 16.  The
!  value of 3 was chosen to minimize the time-step dependence of the amount
!  of shear-driven mixing in 10 days of a 1-degree global model, emphasizing
!  the equatorial areas.  Although it is not cast as a parameter, it should
!  be considered an empirical parameter, and it might depend strongly on the
!  number of sublayers in the mixed layer and their locations.
!  The 0.41 is VonKarman's constant.  This equation assumes that small & large
!  scales contribute to mixed layer deepening at similar rates, even though
!  small scales are dissipated more rapidly (implying they are less efficient).
!     Ih = 1.0/(16.0*0.41*U_star*dt)
    Ih = GV%H_to_Z/(3.0*0.41*U_star*dt)
    cMKE(1,i) = 4.0 * Ih ; cMKE(2,i) = (absf_Ustar*GV%H_to_Z) * Ih

    if (Idecay_len_TKE(i) > 0.0) then
      exp_kh = exp(-htot(i)*Idecay_len_TKE(i))
    else
      exp_kh = 1.0
    endif

! Here nstar is a function of the natural Rossby number  0.2/(1+0.2/Ro), based
! on a curve fit from the data of Wang (GRL, 2003).
! Note:         Ro = 1.0/sqrt(0.5 * dt * (absf*htot(i))**3 / totEn)
    if (Conv_En(i) < 0.0) Conv_En(i) = 0.0
    if (cTKE(i,1) > 0.0) then ; TKE_CA = cTKE(i,1) ; else ; TKE_CA = 0.0 ; endif
    if ((htot(i) >= h_CA(i)) .or. (TKE_CA == 0.0)) then
      totEn_Z = US%L_to_Z**2 * (Conv_En(i) + TKE_CA)

      if (totEn_Z > 0.0) then
        nstar_FC = CS%nstar * totEn_Z / (totEn_Z + 0.2 * &
                        sqrt(0.5 * dt * (absf*(htot(i)*GV%H_to_Z))**3 * totEn_Z))
      else
        nstar_FC = CS%nstar
      endif
      nstar_CA = nstar_FC
    else
      ! This reconstructs the Buoyancy flux within the topmost htot of water.
      if (Conv_En(i) > 0.0) then
        totEn_Z = US%L_to_Z**2 * (Conv_En(i) + TKE_CA * (htot(i) / h_CA(i)) )
        nstar_FC = CS%nstar * totEn_Z / (totEn_Z + 0.2 * &
                        sqrt(0.5 * dt * (absf*(htot(i)*GV%H_to_Z))**3 * totEn_Z))
      else
        nstar_FC = CS%nstar
      endif

      totEn_Z = US%L_to_Z**2 * (Conv_En(i) + TKE_CA)
      if (TKE_CA > 0.0) then
        nstar_CA = CS%nstar * totEn_Z / (totEn_Z + 0.2 * &
                        sqrt(0.5 * dt * (absf*(h_CA(i)*GV%H_to_Z))**3 * totEn_Z))
      else
        nstar_CA = CS%nstar
      endif
    endif

    if (dKE_FC(i) + dKE_CA(i,1) > 0.0) then
      if (htot(i) >= h_CA(i)) then
        MKE_rate_FC = 1.0 / (1.0 + htot(i)*(cMKE(1,i) + cMKE(2,i)*htot(i)) )
        MKE_rate_CA = MKE_rate_FC
      else
        MKE_rate_FC = 1.0 / (1.0 + htot(i)*(cMKE(1,i) + cMKE(2,i)*htot(i)) )
        MKE_rate_CA = 1.0 / (1.0 + h_CA(i)*(cMKE(1,i) + cMKE(2,i)*h_CA(i)) )
      endif
    else
      ! This branch just saves unnecessary calculations.
      MKE_rate_FC = 1.0 ; MKE_rate_CA = 1.0
    endif

    dKE_conv = dKE_CA(i,1) * MKE_rate_CA + dKE_FC(i) * MKE_rate_FC
! At this point, it is assumed that cTKE is positive and stored in TKE_CA!
! Note: Removed factor of 2 in u*^3 terms.
    TKE(i) = (dt*CS%mstar)*((US%Z_to_L**2*(U_star*U_Star*U_Star))*exp_kh) + &
             (exp_kh * dKE_conv + nstar_FC*Conv_En(i) + nstar_CA * TKE_CA)

    if (CS%do_rivermix) then ! Add additional TKE at river mouths
      TKE(i) = TKE(i) + TKE_river(i)*dt*exp_kh
    endif

    if (CS%TKE_diagnostics) then
      wind_TKE_src = CS%mstar*(US%Z_to_L**2*U_star*U_Star*U_Star) * diag_wt
      CS%diag_TKE_wind(i,j) = CS%diag_TKE_wind(i,j) + &
          ( wind_TKE_src + TKE_river(i) * diag_wt )
      CS%diag_TKE_RiBulk(i,j) = CS%diag_TKE_RiBulk(i,j) + dKE_conv*Idt_diag
      CS%diag_TKE_mech_decay(i,j) = CS%diag_TKE_mech_decay(i,j) + &
          (exp_kh-1.0)*(wind_TKE_src + dKE_conv*Idt_diag)
      CS%diag_TKE_conv(i,j) = CS%diag_TKE_conv(i,j) + &
          Idt_diag * (nstar_FC*Conv_En(i) + nstar_CA*TKE_CA)
      CS%diag_TKE_conv_decay(i,j) = CS%diag_TKE_conv_decay(i,j) + &
          Idt_diag * ((CS%nstar-nstar_FC)*Conv_En(i) + (CS%nstar-nstar_CA)*TKE_CA)
      CS%diag_TKE_conv_s2(i,j) = CS%diag_TKE_conv_s2(i,j) + &
          Idt_diag * (cTKE(i,1)-TKE_CA)
    endif
  enddo

end subroutine find_starting_TKE

!> This subroutine calculates mechanically driven entrainment.
subroutine mechanical_entrainment(h, d_eb, htot, Ttot, Stot, uhtot, vhtot, &
                                  R0_tot, Rcv_tot, u, v, T, S, R0, Rcv, eps, &
                                  dR0_dT, dRcv_dT, cMKE, Idt_diag, nsw, &
                                  Pen_SW_bnd, opacity_band, TKE, &
                                  Idecay_len_TKE, j, ksort, G, GV, US, CS)
  type(ocean_grid_type),    intent(in)    :: G     !< The ocean's grid structure.
  type(verticalGrid_type),  intent(in)    :: GV    !< The ocean's vertical grid structure.
  type(unit_scale_type),    intent(in)    :: US    !< A dimensional unit scaling type
  real, dimension(SZI_(G),SZK0_(GV)), &
                            intent(inout) :: h     !< Layer thickness [H ~> m or kg m-2].
  real, dimension(SZI_(G),SZK_(GV)), &
                            intent(inout) :: d_eb  !< The downward increase across a layer in the
                                                   !! layer in the entrainment from below [H ~> m or kg m-2].
                                                   !! Positive values go with mass gain by a layer.
  real, dimension(SZI_(G)), intent(inout) :: htot  !< The accumlated mixed layer thickness [H ~> m or kg m-2].
  real, dimension(SZI_(G)), intent(inout) :: Ttot  !< The depth integrated mixed layer temperature
                                                   !! [degC H ~> degC m or degC kg m-2].
  real, dimension(SZI_(G)), intent(inout) :: Stot  !< The depth integrated mixed layer salinity
                                                   !! [ppt H ~> ppt m or ppt kg m-2].
  real, dimension(SZI_(G)), intent(inout) :: uhtot !< The depth integrated mixed layer zonal
                                                   !! velocity [H L T-1 ~> m2 s-1 or kg m-1 s-1].
  real, dimension(SZI_(G)), intent(inout) :: vhtot !< The integrated mixed layer meridional
                                                   !! velocity [H L T-1 ~> m2 s-1 or kg m-1 s-1].
  real, dimension(SZI_(G)), intent(inout) :: R0_tot !< The integrated mixed layer potential density
                                                   !! referenced to 0 pressure [H R ~> kg m-2 or kg2 m-5].
  real, dimension(SZI_(G)), intent(inout) :: Rcv_tot !< The integrated mixed layer coordinate variable
                                                   !! potential density [H R ~> kg m-2 or kg2 m-5].
  real, dimension(SZI_(G),SZK_(GV)), &
                            intent(in)    :: u     !< Zonal velocities interpolated to h points [L T-1 ~> m s-1].
  real, dimension(SZI_(G),SZK_(GV)), &
                            intent(in)    :: v     !< Zonal velocities interpolated to h points [L T-1 ~> m s-1].
  real, dimension(SZI_(G),SZK0_(GV)), &
                            intent(in)    :: T     !< Layer temperatures [degC].
  real, dimension(SZI_(G),SZK0_(GV)), &
                            intent(in)    :: S     !< Layer salinities [ppt].
  real, dimension(SZI_(G),SZK0_(GV)), &
                            intent(in)    :: R0    !< Potential density referenced to
                                                   !! surface pressure [R ~> kg m-3].
  real, dimension(SZI_(G),SZK0_(GV)), &
                            intent(in)    :: Rcv   !< The coordinate defining potential
                                                   !! density [R ~> kg m-3].
  real, dimension(SZI_(G),SZK_(GV)), &
                            intent(in)    :: eps   !< The negligibly small amount of water
                                                   !! that will be left in each layer [H ~> m or kg m-2].
  real, dimension(SZI_(G)), intent(in)    :: dR0_dT  !< The partial derivative of R0 with respect to
                                                   !! temperature [R degC-1 ~> kg m-3 degC-1].
  real, dimension(SZI_(G)), intent(in)    :: dRcv_dT !< The partial derivative of Rcv with respect to
                                                   !! temperature [R degC-1 ~> kg m-3 degC-1].
  real, dimension(2,SZI_(G)), intent(in)  :: cMKE  !< Coefficients of HpE and HpE^2 used in calculating the
                                                   !! denominator of MKE_rate; the two elements have differing
                                                   !! units of [H-1 ~> m-1 or m2 kg-1] and [H-2 ~> m-2 or m4 kg-2].
  real,                     intent(in)    :: Idt_diag !< The inverse of the accumulated diagnostic
                                                   !! time interval [T-1 ~> s-1].
  integer,                  intent(in)    :: nsw   !< The number of bands of penetrating
                                                   !! shortwave radiation.
  real, dimension(max(nsw,1),SZI_(G)), intent(inout) :: Pen_SW_bnd !< The penetrating shortwave
                                                   !! heating at the sea surface in each penetrating
                                                   !! band [degC H ~> degC m or degC kg m-2].
  real, dimension(max(nsw,1),SZI_(G),SZK_(GV)), intent(in) :: opacity_band !< The opacity in each band of
                                                   !! penetrating shortwave radiation [H-1 ~> m-1 or m2 kg-1].
  real, dimension(SZI_(G)), intent(inout) :: TKE   !< The turbulent kinetic energy
                                                   !! available for mixing over a time
                                                   !! step [Z L2 T-2 ~> m3 s-2].
  real, dimension(SZI_(G)), intent(inout) :: Idecay_len_TKE !< The vertical TKE decay rate [H-1 ~> m-1 or m2 kg-1].
  integer,                  intent(in)    :: j     !< The j-index to work on.
  integer, dimension(SZI_(G),SZK_(GV)), &
                            intent(in)    :: ksort !< The density-sorted k-indicies.
  type(bulkmixedlayer_CS),  intent(inout) :: CS    !< Bulk mixed layer control struct

! This subroutine calculates mechanically driven entrainment.

  ! Local variables
  real :: SW_trans  !   The fraction of shortwave radiation that is not
                    ! absorbed in a layer, nondimensional.
  real :: Pen_absorbed  !   The amount of penetrative shortwave radiation
                        ! that is absorbed in a layer [degC H ~> degC m or degC kg m-2].
  real :: h_avail   ! The thickness in a layer available for entrainment [H ~> m or kg m-2].
  real :: h_ent     ! The thickness from a layer that is entrained [H ~> m or kg m-2].
  real :: h_min, h_max ! Limits on the solution for h_ent [H ~> m or kg m-2].
  real :: dh_Newt      !   The Newton's method estimate of the change in
                       ! h_ent between iterations [H ~> m or kg m-2].
  real :: MKE_rate  !   The fraction of the energy in resolved shears
                    ! within the mixed layer that will be eliminated
                    ! within a timestep, nondim, 0 to 1.
  real :: HpE       !   The current thickness plus entrainment [H ~> m or kg m-2].
  real :: g_H_2Rho0   !   Half the gravitational acceleration times the
                      ! conversion from H to m divided by the mean density,
                      ! in [L2 T-2 H-1 R-1 ~> m4 s-2 kg-1 or m7 s-2 kg-2].
  real :: TKE_full_ent  ! The TKE remaining if a layer is fully entrained
                        ! [Z L2 T-2 ~> m3 s-2].
  real :: dRL       ! Work required to mix water from the next layer
                    ! across the mixed layer [L2 T-2 ~> L2 s-2].
  real :: Pen_En_Contrib  ! Penetrating SW contributions to the changes in
                          ! TKE, divided by layer thickness in m [L2 T-2 ~> m2 s-2].
  real :: Cpen1     ! A temporary variable [L2 T-2 ~> m2 s-2].
  real :: dMKE      ! A temporary variable related to the release of mean
                    ! kinetic energy [H Z L2 T-2 ~> m4 s-2 or kg m s-2]
  real :: TKE_ent   ! The TKE that remains if h_ent were entrained [Z L2 T-2 ~> m3 s-2].
  real :: TKE_ent1  ! The TKE that would remain, without considering the
                    ! release of mean kinetic energy [Z L2 T-2 ~> m3 s-2].
  real :: dTKE_dh   ! The partial derivative of TKE with h_ent [Z L2 T-2 H-1 ~> m2 s-2 or m5 s-2 kg-1].
  real :: Pen_dTKE_dh_Contrib ! The penetrating shortwave contribution to
                    ! dTKE_dh [L2 T-2 ~> m2 s-2].
  real :: EF4_val   ! The result of EF4() (see later) [H-1 ~> m-1 or m2 kg-1].
  real :: h_neglect ! A thickness that is so small it is usually lost
                    ! in roundoff and can be neglected [H ~> m or kg m-2].
  real :: dEF4_dh   ! The partial derivative of EF4 with h [H-2 ~> m-2 or m4 kg-2].
  real :: Pen_En1   ! A nondimensional temporary variable.
  real :: kh, exp_kh  ! Nondimensional temporary variables related to the
  real :: f1_kh       ! fractional decay of TKE across a layer.
  real :: x1, e_x1      !   Nondimensional temporary variables related to
  real :: f1_x1, f2_x1  ! the relative decay of TKE and SW radiation across
  real :: f3_x1         ! a layer, and exponential-related functions of x1.
  real :: E_HxHpE   ! Entrainment divided by the product of the new and old
                    ! thicknesses [H-1 ~> m-1 or m2 kg-1].
  real :: Hmix_min  ! The minimum mixed layer depth [H ~> m or kg m-2].
  real :: opacity
  real :: C1_3, C1_6, C1_24   !  1/3, 1/6, and 1/24.
  integer :: is, ie, nz, i, k, ks, itt, n

  C1_3 = 1.0/3.0 ; C1_6 = 1.0/6.0 ; C1_24 = 1.0/24.0
  g_H_2Rho0 = (GV%g_Earth * GV%H_to_Z) / (2.0 * GV%Rho0)
  Hmix_min = CS%Hmix_min
  h_neglect = GV%H_subroundoff
  is = G%isc ; ie = G%iec ; nz = GV%ke

  do ks=1,nz

    do i=is,ie ; if (ksort(i,ks) > 0) then
      k = ksort(i,ks)

      h_avail = h(i,k) - eps(i,k)
      if ((h_avail > 0.) .and. ((TKE(i) > 0.) .or. (htot(i) < Hmix_min))) then
        dRL = g_H_2Rho0 * (R0(i,k)*htot(i) - R0_tot(i) )
        dMKE = (GV%H_to_Z * CS%bulk_Ri_ML) * 0.5 * &
            ((uhtot(i)-u(i,k)*htot(i))**2 + (vhtot(i)-v(i,k)*htot(i))**2)

! Find the TKE that would remain if the entire layer were entrained.
        kh = Idecay_len_TKE(i)*h_avail ; exp_kh = exp(-kh)
        if (kh >= 2.0e-5) then ; f1_kh = (1.0-exp_kh) / kh
        else ; f1_kh = (1.0 - kh*(0.5 - C1_6*kh)) ; endif

        Pen_En_Contrib = 0.0
        do n=1,nsw ; if (Pen_SW_bnd(n,i) > 0.0) then
          opacity = opacity_band(n,i,k)
! Two different forms are used here to make sure that only negative
! values are taken into exponentials to avoid excessively large
! numbers.  They are, of course, mathematically identical.
          if (Idecay_len_TKE(i) > opacity) then
            x1 = (Idecay_len_TKE(i) - opacity) * h_avail
            if (x1 >= 2.0e-5) then
              e_x1 = exp(-x1) ; f1_x1 = ((1.0-e_x1)/(x1))
              f3_x1 = ((e_x1-(1.0-x1))/(x1*x1))
            else
              f1_x1 = (1.0 - x1*(0.5 - C1_6*x1))
              f3_x1 = (0.5 - x1*(C1_6 - C1_24*x1))
            endif

            Pen_En1 = exp(-opacity*h_avail) * &
               ((1.0+opacity*htot(i))*f1_x1 + opacity*h_avail*f3_x1)
          else
            x1 = (opacity - Idecay_len_TKE(i)) * h_avail
            if (x1 >= 2.0e-5) then
              e_x1 = exp(-x1) ; f1_x1 = ((1.0-e_x1)/(x1))
              f2_x1 = ((1.0-(1.0+x1)*e_x1)/(x1*x1))
            else
              f1_x1 = (1.0 - x1*(0.5 - C1_6*x1))
              f2_x1 = (0.5 - x1*(C1_3 - 0.125*x1))
            endif

            Pen_En1 = exp_kh * ((1.0+opacity*htot(i))*f1_x1 + &
                                 opacity*h_avail*f2_x1)
          endif
          Pen_En_Contrib = Pen_En_Contrib + &
            (g_H_2Rho0*dR0_dT(i)*Pen_SW_bnd(n,i)) * (Pen_En1 - f1_kh)
        endif ; enddo

        HpE = htot(i)+h_avail
        MKE_rate = 1.0/(1.0 + (cMKE(1,i)*HpE + cMKE(2,i)*HpE**2))
        EF4_val = EF4(htot(i)+h_neglect,h_avail,Idecay_len_TKE(i))
        TKE_full_ent = (exp_kh*TKE(i) - (h_avail*GV%H_to_Z)*(dRL*f1_kh + Pen_En_Contrib)) + &
            MKE_rate*dMKE*EF4_val
        if ((TKE_full_ent >= 0.0) .or. (h_avail+htot(i) <= Hmix_min)) then
          ! The layer will be fully entrained.
          h_ent = h_avail

          if (CS%TKE_diagnostics) then
            E_HxHpE = h_ent / ((htot(i)+h_neglect)*(htot(i)+h_ent+h_neglect))
            CS%diag_TKE_mech_decay(i,j) = CS%diag_TKE_mech_decay(i,j) + &
                Idt_diag * ((exp_kh-1.0)* TKE(i) + (h_ent*GV%H_to_Z)*dRL*(1.0-f1_kh) + &
                            MKE_rate*dMKE*(EF4_val-E_HxHpE))
            CS%diag_TKE_mixing(i,j) = CS%diag_TKE_mixing(i,j) - &
                Idt_diag*(GV%H_to_Z*h_ent)*dRL
            CS%diag_TKE_pen_SW(i,j) = CS%diag_TKE_pen_SW(i,j) - &
                Idt_diag*(GV%H_to_Z*h_ent)*Pen_En_Contrib
            CS%diag_TKE_RiBulk(i,j) = CS%diag_TKE_RiBulk(i,j) + &
                Idt_diag*MKE_rate*dMKE*E_HxHpE
          endif

          TKE(i) = TKE_full_ent
          !### The minimum TKE value in this line may be problematically small.
          if (TKE(i) <= 0.0) TKE(i) = 1.0e-150*US%m_to_Z*US%m_s_to_L_T**2
        else
! The layer is only partially entrained.  The amount that will be
! entrained is determined iteratively.  No further layers will be
! entrained.
          h_min = 0.0 ; h_max = h_avail
          if (TKE(i) <= 0.0) then
            h_ent = 0.0
          else
            h_ent = h_avail * TKE(i) / (TKE(i) - TKE_full_ent)

            do itt=1,15
              ! Evaluate the TKE that would remain if h_ent were entrained.

              kh = Idecay_len_TKE(i)*h_ent ; exp_kh = exp(-kh)
              if (kh >= 2.0e-5) then
                f1_kh = (1.0-exp_kh) / kh
              else
                f1_kh = (1.0 - kh*(0.5 - C1_6*kh))
              endif


              Pen_En_Contrib = 0.0 ; Pen_dTKE_dh_Contrib = 0.0
              do n=1,nsw ; if (Pen_SW_bnd(n,i) > 0.0) then
                ! Two different forms are used here to make sure that only negative
                ! values are taken into exponentials to avoid excessively large
                ! numbers.  They are, of course, mathematically identical.
                opacity = opacity_band(n,i,k)
                SW_trans = exp(-h_ent*opacity)
                if (Idecay_len_TKE(i) > opacity) then
                  x1 = (Idecay_len_TKE(i) - opacity) * h_ent
                  if (x1 >= 2.0e-5) then
                    e_x1 = exp(-x1) ; f1_x1 = ((1.0-e_x1)/(x1))
                    f3_x1 = ((e_x1-(1.0-x1))/(x1*x1))
                  else
                    f1_x1 = (1.0 - x1*(0.5 - C1_6*x1))
                    f3_x1 = (0.5 - x1*(C1_6 - C1_24*x1))
                  endif
                  Pen_En1 = SW_trans * ((1.0+opacity*htot(i))*f1_x1 + &
                                          opacity*h_ent*f3_x1)
                else
                  x1 = (opacity - Idecay_len_TKE(i)) * h_ent
                  if (x1 >= 2.0e-5) then
                    e_x1 = exp(-x1) ; f1_x1 = ((1.0-e_x1)/(x1))
                    f2_x1 = ((1.0-(1.0+x1)*e_x1)/(x1*x1))
                  else
                    f1_x1 = (1.0 - x1*(0.5 - C1_6*x1))
                    f2_x1 = (0.5 - x1*(C1_3 - 0.125*x1))
                  endif

                  Pen_En1 = exp_kh * ((1.0+opacity*htot(i))*f1_x1 + &
                                        opacity*h_ent*f2_x1)
                endif
                Cpen1 = g_H_2Rho0*dR0_dT(i)*Pen_SW_bnd(n,i)
                Pen_En_Contrib = Pen_En_Contrib + Cpen1*(Pen_En1 - f1_kh)
                Pen_dTKE_dh_Contrib = Pen_dTKE_dh_Contrib + &
                           Cpen1*((1.0-SW_trans) - opacity*(htot(i) + h_ent)*SW_trans)
              endif ; enddo ! (Pen_SW_bnd(n,i) > 0.0)

              TKE_ent1 = exp_kh* TKE(i) - (h_ent*GV%H_to_Z)*(dRL*f1_kh + Pen_En_Contrib)
              EF4_val = EF4(htot(i)+h_neglect,h_ent,Idecay_len_TKE(i),dEF4_dh)
              HpE = htot(i)+h_ent
              MKE_rate = 1.0/(1.0 + (cMKE(1,i)*HpE + cMKE(2,i)*HpE**2))
              TKE_ent = TKE_ent1 + dMKE*EF4_val*MKE_rate
              ! TKE_ent is the TKE that would remain if h_ent were entrained.

              dTKE_dh = ((-Idecay_len_TKE(i)*TKE_ent1 - dRL*GV%H_to_Z) + &
                         Pen_dTKE_dh_Contrib*GV%H_to_Z) + dMKE * MKE_rate* &
                        (dEF4_dh - EF4_val*MKE_rate*(cMKE(1,i)+2.0*cMKE(2,i)*HpE))
              !  dh_Newt = -TKE_ent / dTKE_dh
              ! Bisect if the Newton's method prediction is outside of the bounded range.
              if (TKE_ent > 0.0) then
                if ((h_max-h_ent)*(-dTKE_dh) > TKE_ent) then
                  dh_Newt = -TKE_ent / dTKE_dh
                else
                  dh_Newt = 0.5*(h_max-h_ent)
                endif
                h_min = h_ent
              else
                if ((h_min-h_ent)*(-dTKE_dh) < TKE_ent) then
                  dh_Newt = -TKE_ent / dTKE_dh
                else
                  dh_Newt = 0.5*(h_min-h_ent)
                endif
                h_max = h_ent
              endif
              h_ent = h_ent + dh_Newt

              if (ABS(dh_Newt) < 0.2*GV%Angstrom_H) exit
            enddo
          endif

          if (h_ent < Hmix_min-htot(i)) h_ent = Hmix_min - htot(i)

          if (CS%TKE_diagnostics) then
            HpE = htot(i)+h_ent
            MKE_rate = 1.0/(1.0 + cMKE(1,i)*HpE + cMKE(2,i)*HpE**2)
            EF4_val = EF4(htot(i)+h_neglect,h_ent,Idecay_len_TKE(i))

            E_HxHpE = h_ent / ((htot(i)+h_neglect)*(HpE+h_neglect))
            CS%diag_TKE_mech_decay(i,j) = CS%diag_TKE_mech_decay(i,j) + &
                Idt_diag * ((exp_kh-1.0)* TKE(i) + (h_ent*GV%H_to_Z)*dRL*(1.0-f1_kh) + &
                             dMKE*MKE_rate*(EF4_val-E_HxHpE))
            CS%diag_TKE_mixing(i,j) = CS%diag_TKE_mixing(i,j) - &
                Idt_diag*(h_ent*GV%H_to_Z)*dRL
            CS%diag_TKE_pen_SW(i,j) = CS%diag_TKE_pen_SW(i,j) - &
                Idt_diag*(h_ent*GV%H_to_Z)*Pen_En_Contrib
            CS%diag_TKE_RiBulk(i,j) = CS%diag_TKE_RiBulk(i,j) + &
                Idt_diag*dMKE*MKE_rate*E_HxHpE
          endif

          TKE(i) = 0.0
        endif ! TKE_full_ent > 0.0

        Pen_absorbed = 0.0
        do n=1,nsw ; if (Pen_SW_bnd(n,i) > 0.0) then
          SW_trans = exp(-h_ent*opacity_band(n,i,k))
          Pen_absorbed = Pen_absorbed + Pen_SW_bnd(n,i) * (1.0 - SW_trans)
          Pen_SW_bnd(n,i) = Pen_SW_bnd(n,i) * SW_trans
        endif ; enddo

        htot(i)   = htot(i)   + h_ent
        R0_tot(i) = R0_tot(i) + (h_ent * R0(i,k) + Pen_absorbed*dR0_dT(i))
        h(i,k)    = h(i,k)    - h_ent
        d_eb(i,k) = d_eb(i,k) - h_ent

        Stot(i)    = Stot(i)    + h_ent * S(i,k)
        Ttot(i)    = Ttot(i)    + (h_ent * T(i,k) + Pen_absorbed)
        Rcv_tot(i) = Rcv_tot(i) + (h_ent*Rcv(i,k) + Pen_absorbed*dRcv_dT(i))

        uhtot(i) = uhtot(i) + u(i,k)*h_ent
        vhtot(i) = vhtot(i) + v(i,k)*h_ent
      endif ! h_avail > 0.0 .AND TKE(i) > 0.0

    endif ; enddo ! i loop
  enddo ! k loop

end subroutine mechanical_entrainment

!> This subroutine generates an array of indices that are sorted by layer
!! density.
subroutine sort_ML(h, R0, eps, G, GV, CS, ksort)
  type(ocean_grid_type),                intent(in)  :: G     !< The ocean's grid structure.
  type(verticalGrid_type),              intent(in)  :: GV    !< The ocean's vertical grid structure.
  real, dimension(SZI_(G),SZK0_(GV)),   intent(in)  :: h     !< Layer thickness [H ~> m or kg m-2].
  real, dimension(SZI_(G),SZK0_(GV)),   intent(in)  :: R0    !< The potential density used to sort
                                                             !! the layers [R ~> kg m-3].
  real, dimension(SZI_(G),SZK_(GV)),    intent(in)  :: eps   !< The (small) thickness that must
                                                             !! remain in each layer [H ~> m or kg m-2].
  type(bulkmixedlayer_CS),              intent(in)  :: CS    !< Bulk mixed layer control struct
  integer, dimension(SZI_(G),SZK_(GV)), intent(out) :: ksort !< The k-index to use in the sort.

  ! Local variables
  real :: R0sort(SZI_(G),SZK_(GV))
  integer :: nsort(SZI_(G))
  logical :: done_sorting(SZI_(G))
  integer :: i, k, ks, is, ie, nz, nkmb

  is = G%isc ; ie = G%iec ; nz = GV%ke
  nkmb = CS%nkml+CS%nkbl

  !   Come up with a sorted index list of layers with increasing R0.
  ! Assume that the layers below nkmb are already stably stratified.
  ! Only layers that are thicker than eps are in the list.  Extra elements
  ! have an index of -1.

  !   This is coded using straight insertion, on the assumption that the
  ! layers are usually in the right order (or massless) anyway.

  do k=1,nz ; do i=is,ie ; ksort(i,k) = -1 ; enddo ; enddo

  do i=is,ie ; nsort(i) = 0 ; done_sorting(i) = .false. ; enddo
  do k=1,nz ; do i=is,ie ; if (h(i,k) > eps(i,k)) then
    if (done_sorting(i)) then ; ks = nsort(i) ; else
      do ks=nsort(i),1,-1
        if (R0(i,k) >= R0sort(i,ks)) exit
        R0sort(i,ks+1) = R0sort(i,ks) ; ksort(i,ks+1) = ksort(i,ks)
      enddo
      if ((k > nkmb) .and. (ks == nsort(i))) done_sorting(i) = .true.
    endif

    ksort(i,ks+1) = k
    R0sort(i,ks+1) = R0(i,k)
    nsort(i) = nsort(i) + 1
  endif ; enddo ; enddo

end subroutine sort_ML

!>   This subroutine actually moves properties between layers to achieve a
!! resorted state, with all of the resorted water either moved into the correct
!! interior layers or in the top nkmb layers.
subroutine resort_ML(h, T, S, R0, Rcv, RcvTgt, eps, d_ea, d_eb, ksort, G, GV, CS, &
                     dR0_dT, dR0_dS, dRcv_dT, dRcv_dS)
  type(ocean_grid_type),                intent(in)    :: G       !< The ocean's grid structure.
  type(verticalGrid_type),              intent(in)    :: GV      !< The ocean's vertical grid
                                                                 !! structure.
  real, dimension(SZI_(G),SZK0_(GV)),   intent(inout) :: h       !< Layer thickness [H ~> m or kg m-2].
                                                                 !! Layer 0 is the new mixed layer.
  real, dimension(SZI_(G),SZK0_(GV)),   intent(inout) :: T       !< Layer temperatures [degC].
  real, dimension(SZI_(G),SZK0_(GV)),   intent(inout) :: S       !< Layer salinities [ppt].
  real, dimension(SZI_(G),SZK0_(GV)),   intent(inout) :: R0      !< Potential density referenced to
                                                                 !! surface pressure [R ~> kg m-3].
  real, dimension(SZI_(G),SZK0_(GV)),   intent(inout) :: Rcv     !< The coordinate defining
                                                                 !! potential density [R ~> kg m-3].
  real, dimension(SZK_(GV)),            intent(in)    :: RcvTgt  !< The target value of Rcv for each
                                                                 !! layer [R ~> kg m-3].
  real, dimension(SZI_(G),SZK_(GV)),    intent(inout) :: eps     !< The (small) thickness that must
                                                                 !! remain in each layer [H ~> m or kg m-2].
  real, dimension(SZI_(G),SZK_(GV)),    intent(inout) :: d_ea    !< The upward increase across a
                                                                 !! layer in the entrainment from
                                                                 !! above [H ~> m or kg m-2].
                                                                 !!  Positive d_ea goes with layer
                                                                 !! thickness increases.
  real, dimension(SZI_(G),SZK_(GV)),    intent(inout) :: d_eb    !< The downward increase across a
                                                                 !! layer in the entrainment from
                                                                 !! below [H ~> m or kg m-2]. Positive values go
                                                                 !! with mass gain by a layer.
  integer, dimension(SZI_(G),SZK_(GV)), intent(in)    :: ksort   !< The density-sorted k-indicies.
  type(bulkmixedlayer_CS),              intent(in)    :: CS      !< Bulk mixed layer control struct
  real, dimension(SZI_(G)),             intent(in)    :: dR0_dT  !< The partial derivative of
                                                                 !! potential density referenced
                                                                 !! to the surface with potential
                                                                 !! temperature [R degC-1 ~> kg m-3 degC-1].
  real, dimension(SZI_(G)),             intent(in)    :: dR0_dS  !< The partial derivative of
                                                                 !! cpotential density referenced
                                                                 !! to the surface with salinity,
                                                                 !! [R ppt-1 ~> kg m-3 ppt-1].
  real, dimension(SZI_(G)),             intent(in)    :: dRcv_dT !< The partial derivative of
                                                                 !! coordinate defining potential
                                                                 !! density with potential
                                                                 !! temperature [R degC-1 ~> kg m-3 degC-1].
  real, dimension(SZI_(G)),             intent(in)    :: dRcv_dS !< The partial derivative of
                                                                 !! coordinate defining potential
                                                                 !! density with salinity,
                                                                 !! [R ppt-1 ~> kg m-3 ppt-1].

!   If there are no massive light layers above the deepest of the mixed- and
! buffer layers, do nothing (except perhaps to reshuffle these layers).
!   If there are nkbl or fewer layers above the deepest mixed- or buffer-
! layers, move them (in sorted order) into the buffer layers, even if they
! were previously interior layers.
!   If there are interior layers that are intermediate in density (both in-situ
! and the coordinate density (sigma-2)) between the newly forming mixed layer
! and a residual buffer- or mixed layer, and the number of massive layers above
! the deepest massive buffer or mixed layer is greater than nkbl, then split
! those buffer layers into peices that match the target density of the two
! nearest interior layers.
!   Otherwise, if there are more than nkbl+1 remaining massive layers

  ! Local variables
  real    :: h_move, h_tgt_old, I_hnew
  real    :: dT_dS_wt2, dT_dR, dS_dR, I_denom
  real    :: Rcv_int
  real    :: T_up, S_up, R0_up, I_hup, h_to_up
  real    :: T_dn, S_dn, R0_dn, I_hdn, h_to_dn
  real    :: wt_dn
  real    :: dR1, dR2
  real    :: dPE, hmin, min_dPE, min_hmin
  real, dimension(SZK_(GV)) :: &
    h_tmp, R0_tmp, T_tmp, S_tmp, Rcv_tmp
  integer :: ks_min
  logical :: sorted, leave_in_layer
  integer :: ks_deep(SZI_(G)), k_count(SZI_(G)), ks2_reverse(SZI_(G), SZK_(GV))
  integer :: ks2(SZK_(GV))
  integer :: i, k, ks, is, ie, nz, k1, k2, k_tgt, k_src, k_int_top
  integer :: nks, nkmb, num_interior, top_interior_ks

  is = G%isc ; ie = G%iec ; nz = GV%ke
  nkmb = CS%nkml+CS%nkbl

  dT_dS_wt2 = CS%dT_dS_wt**2

! Find out how many massive layers are above the deepest buffer or mixed layer.
  do i=is,ie ; ks_deep(i) = -1 ; k_count(i) = 0 ; enddo
  do ks=nz,1,-1 ; do i=is,ie ; if (ksort(i,ks) > 0) then
    k = ksort(i,ks)

    if (h(i,k) > eps(i,k)) then
      if (ks_deep(i) == -1) then
        if (k <= nkmb) then
          ks_deep(i) = ks ; k_count(i) = k_count(i) + 1
          ks2_reverse(i,k_count(i)) = k
        endif
      else
        k_count(i) = k_count(i) + 1
        ks2_reverse(i,k_count(i)) = k
      endif
    endif
  endif ; enddo ; enddo

  do i=is,ie ; if (k_count(i) > 1) then
    ! This column might need to be reshuffled.
    nks = k_count(i)

    ! Put ks2 in the right order and check whether reshuffling is needed.
    sorted = .true.
    ks2(nks) = ks2_reverse(i,1)
    do ks=nks-1,1,-1
      ks2(ks) = ks2_reverse(i,1+nks-ks)
      if (ks2(ks) > ks2(ks+1)) sorted = .false.
    enddo

    ! Go to the next column of no reshuffling is needed.
    if (sorted) cycle

    ! Find out how many interior layers are being reshuffled.  If none,
    ! then this is a simple swapping procedure.
    num_interior = 0 ; top_interior_ks = 0
    do ks=nks,1,-1 ; if (ks2(ks) > nkmb) then
      num_interior = num_interior+1 ; top_interior_ks = ks
    endif ; enddo

    if (num_interior >= 1) then
      ! Find the lightest interior layer with a target coordinate density
      ! greater than the newly forming mixed layer.
      do k=nkmb+1,nz ; if (Rcv(i,0) < RcvTgt(k)) exit ; enddo
      k_int_top = k ; Rcv_int = RcvTgt(k)

      I_denom = 1.0 / (dRcv_dS(i)**2 + dT_dS_wt2*dRcv_dT(i)**2)
      dT_dR = dT_dS_wt2*dRcv_dT(i) * I_denom
      dS_dR = dRcv_dS(i) * I_denom


      ! Examine whether layers can be split out of existence.  Stop when there
      ! is a layer that cannot be handled this way, or when the topmost formerly
      ! interior layer has been dealt with.
      do ks = nks,top_interior_ks,-1
        k = ks2(ks)
        leave_in_layer = .false.
        if ((k > nkmb) .and. (Rcv(i,k) <= RcvTgt(k))) then
          if (RcvTgt(k)-Rcv(i,k) < CS%BL_split_rho_tol*(RcvTgt(k) - RcvTgt(k-1))) &
            leave_in_layer = .true.
        elseif (k > nkmb) then
          if (Rcv(i,k)-RcvTgt(k) < CS%BL_split_rho_tol*(RcvTgt(k+1) - RcvTgt(k))) &
            leave_in_layer = .true.
        endif

        if (leave_in_layer) then
          ! Just drop this layer from the sorted list.
          nks = nks-1
        elseif (Rcv(i,k) < Rcv_int) then
          ! There is no interior layer with a target density that is intermediate
          ! between this layer and the mixed layer.
          exit
        else
          ! Try splitting the layer between two interior isopycnal layers.
          ! Find the target densities that bracket this layer.
          do k2=k_int_top+1,nz ; if (Rcv(i,k) < RcvTgt(k2)) exit ; enddo
          if (k2>nz) exit

          ! This layer is bracketed in density between layers k2-1 and k2.

          dR1 = (RcvTgt(k2-1) - Rcv(i,k)) ; dR2 = (RcvTgt(k2) - Rcv(i,k))
          T_up = T(i,k) + dT_dR * dR1
          S_up = S(i,k) + dS_dR * dR1
          T_dn = T(i,k) + dT_dR * dR2
          S_dn = S(i,k) + dS_dR * dR2

          R0_up = R0(i,k) + (dT_dR*dR0_dT(i) + dS_dR*dR0_dS(i)) * dR1
          R0_dn = R0(i,k) + (dT_dR*dR0_dT(i) + dS_dR*dR0_dS(i)) * dR2

          ! Make sure the new properties are acceptable.
          if ((R0_up > R0(i,0)) .or. (R0_dn > R0(i,0))) &
            ! Avoid creating obviously unstable profiles.
            exit

          wt_dn = (Rcv(i,k) - RcvTgt(k2-1)) / (RcvTgt(k2) - RcvTgt(k2-1))
          h_to_up = (h(i,k)-eps(i,k)) * (1.0 - wt_dn)
          h_to_dn = (h(i,k)-eps(i,k)) * wt_dn

          I_hup = 1.0 / (h(i,k2-1) + h_to_up)
          I_hdn = 1.0 / (h(i,k2) + h_to_dn)
          R0(i,k2-1) = (R0(i,k2)*h(i,k2-1) + R0_up*h_to_up) * I_hup
          R0(i,k2) = (R0(i,k2)*h(i,k2) + R0_dn*h_to_dn) * I_hdn

          T(i,k2-1) = (T(i,k2)*h(i,k2-1) + T_up*h_to_up) * I_hup
          T(i,k2) = (T(i,k2)*h(i,k2) + T_dn*h_to_dn) * I_hdn
          S(i,k2-1) = (S(i,k2)*h(i,k2-1) + S_up*h_to_up) * I_hup
          S(i,k2) = (S(i,k2)*h(i,k2) + S_dn*h_to_dn) * I_hdn
          Rcv(i,k2-1) = (Rcv(i,k2)*h(i,k2-1) + RcvTgt(k2-1)*h_to_up) * I_hup
          Rcv(i,k2) = (Rcv(i,k2)*h(i,k2) + RcvTgt(k2)*h_to_dn) * I_hdn

          h(i,k) = eps(i,k)
          h(i,k2) = h(i,k2) + h_to_dn
          h(i,k2-1) = h(i,k2-1) + h_to_up

          if (k > k2-1) then
            d_eb(i,k) = d_eb(i,k) - h_to_up
            d_eb(i,k2-1) = d_eb(i,k2-1) + h_to_up
          elseif (k < k2-1) then
            d_ea(i,k) = d_ea(i,k) - h_to_up
            d_ea(i,k2-1) = d_ea(i,k2-1) + h_to_up
          endif
          if (k > k2) then
            d_eb(i,k) = d_eb(i,k) - h_to_dn
            d_eb(i,k2) = d_eb(i,k2) + h_to_dn
          elseif (k < k2) then
            d_ea(i,k) = d_ea(i,k) - h_to_dn
            d_ea(i,k2) = d_ea(i,k2) + h_to_dn
          endif
          nks = nks-1
        endif
      enddo
    endif

    do while (nks > nkmb)
      ! Having already tried to move surface layers into the interior, there
      ! are still too many layers, and layers must be merged until nks=nkmb.
      ! Examine every merger of a layer with its neighbors, and merge the ones
      ! that increase the potential energy the least.  If there are layers
      ! with (apparently?) negative potential energy change, choose the one
      ! with the smallest total thickness.  Repeat until nkmb layers remain.
      ! Choose the smaller value for the remaining index for convenience.

      ks_min = -1 ; min_dPE = 1.0 ; min_hmin = 0.0
      do ks=1,nks-1
        k1 = ks2(ks) ; k2 = ks2(ks+1)
        dPE = max(0.0, (R0(i,k2)-R0(i,k1)) * h(i,k1) * h(i,k2))
        hmin = min(h(i,k1)-eps(i,k1), h(i,k2)-eps(i,k2))
        if ((ks_min < 0) .or. (dPE < min_dPE) .or. &
            ((dPE <= 0.0) .and. (hmin < min_hmin))) then
           ks_min = ks ; min_dPE = dPE ; min_hmin = hmin
        endif
      enddo

      ! Now merge the two layers that do the least damage.
      k1 = ks2(ks_min) ; k2 = ks2(ks_min+1)
      if (k1 < k2) then ; k_tgt = k1 ; k_src = k2
      else ; k_tgt = k2 ; k_src = k1 ; ks2(ks_min) = k2 ; endif

      h_tgt_old = h(i,k_tgt)
      h_move = h(i,k_src)-eps(i,k_src)
      h(i,k_src) = eps(i,k_src)
      h(i,k_tgt) = h(i,k_tgt) + h_move
      I_hnew = 1.0 / (h(i,k_tgt))
      R0(i,k_tgt) = (R0(i,k_tgt)*h_tgt_old + R0(i,k_src)*h_move) * I_hnew

      T(i,k_tgt) = (T(i,k_tgt)*h_tgt_old + T(i,k_src)*h_move) * I_hnew
      S(i,k_tgt) = (S(i,k_tgt)*h_tgt_old + S(i,k_src)*h_move) * I_hnew
      Rcv(i,k_tgt) = (Rcv(i,k_tgt)*h_tgt_old + Rcv(i,k_src)*h_move) * I_hnew

      d_eb(i,k_src) = d_eb(i,k_src) - h_move
      d_eb(i,k_tgt) = d_eb(i,k_tgt) + h_move

      ! Remove the newly missing layer from the sorted list.
      do ks=ks_min+1,nks ; ks2(ks) = ks2(ks+1) ; enddo
      nks = nks-1
    enddo

    !   Check again whether the layers are sorted, and go on to the next column
    ! if they are.
    sorted = .true.
    do ks=1,nks-1 ; if (ks2(ks) > ks2(ks+1)) sorted = .false. ; enddo
    if (sorted) cycle

    if (nks > 1) then
      ! At this point, actually swap the properties of the layers, and place
      ! the remaining layers in order starting with nkmb.

      ! Save all the properties of the nkmb layers that might be replaced.
      do k=1,nkmb
        h_tmp(k) = h(i,k) ; R0_tmp(k) = R0(i,k)
        T_tmp(k) = T(i,k) ; S_tmp(k) = S(i,k) ; Rcv_tmp(k) = Rcv(i,k)

        h(i,k) = 0.0
      enddo

      do ks=nks,1,-1
        k_tgt = nkmb - nks + ks ; k_src = ks2(ks)
        if (k_tgt == k_src) then
          h(i,k_tgt) = h_tmp(k_tgt)  ! This layer doesn't move, so put the water back.
          cycle
        endif

        ! Note below that eps=0 for k<=nkmb.
        if (k_src > nkmb) then
          h_move = h(i,k_src)-eps(i,k_src)
          h(i,k_src) = eps(i,k_src)
          h(i,k_tgt) = h_move
          R0(i,k_tgt) = R0(i,k_src)

          T(i,k_tgt) = T(i,k_src) ; S(i,k_tgt) = S(i,k_src)
          Rcv(i,k_tgt) = Rcv(i,k_src)

          d_eb(i,k_src) = d_eb(i,k_src) - h_move
          d_eb(i,k_tgt) = d_eb(i,k_tgt) + h_move
        else
          h(i,k_tgt) = h_tmp(k_src)
          R0(i,k_tgt) = R0_tmp(k_src)

          T(i,k_tgt) = T_tmp(k_src) ; S(i,k_tgt) = S_tmp(k_src)
          Rcv(i,k_tgt) = Rcv_tmp(k_src)

          if (k_src > k_tgt) then
            d_eb(i,k_src) = d_eb(i,k_src) - h_tmp(k_src)
            d_eb(i,k_tgt) = d_eb(i,k_tgt) + h_tmp(k_src)
          else
            d_ea(i,k_src) = d_ea(i,k_src) - h_tmp(k_src)
            d_ea(i,k_tgt) = d_ea(i,k_tgt) + h_tmp(k_src)
          endif
        endif
      enddo
    endif

  endif ; enddo

end subroutine resort_ML

!> This subroutine moves any water left in the former mixed layers into the
!! two buffer layers and may also move buffer layer water into the interior
!! isopycnal layers.
subroutine mixedlayer_detrain_2(h, T, S, R0, Rcv, RcvTgt, dt, dt_diag, d_ea, j, G, GV, US, CS, &
                                dR0_dT, dR0_dS, dRcv_dT, dRcv_dS, max_BL_det)
  type(ocean_grid_type),              intent(in)    :: G    !< The ocean's grid structure.
  type(verticalGrid_type),            intent(in)    :: GV   !< The ocean's vertical grid structure.
  real, dimension(SZI_(G),SZK0_(GV)), intent(inout) :: h    !< Layer thickness [H ~> m or kg m-2].
                                                            !!  Layer 0 is the new mixed layer.
  real, dimension(SZI_(G),SZK0_(GV)), intent(inout) :: T    !< Potential temperature [degC].
  real, dimension(SZI_(G),SZK0_(GV)), intent(inout) :: S    !< Salinity [ppt].
  real, dimension(SZI_(G),SZK0_(GV)), intent(inout) :: R0   !< Potential density referenced to
                                                            !! surface pressure [R ~> kg m-3].
  real, dimension(SZI_(G),SZK0_(GV)), intent(inout) :: Rcv  !< The coordinate defining potential
                                                            !! density [R ~> kg m-3].
  real, dimension(SZK_(GV)),          intent(in)    :: RcvTgt  !< The target value of Rcv for each
                                                            !! layer [R ~> kg m-3].
  real,                               intent(in)    :: dt   !< Time increment [T ~> s].
  real,                               intent(in)    :: dt_diag !< The diagnostic time step [T ~> s].
  real, dimension(SZI_(G),SZK_(GV)),  intent(inout) :: d_ea !< The upward increase across a layer in
                                                            !! the entrainment from above
                                                            !! [H ~> m or kg m-2]. Positive d_ea
                                                            !! goes with layer thickness increases.
  integer,                            intent(in)    :: j    !< The meridional row to work on.
  type(unit_scale_type),              intent(in)    :: US   !< A dimensional unit scaling type
  type(bulkmixedlayer_CS),            intent(inout) :: CS   !< Bulk mixed layer control struct
  real, dimension(SZI_(G)),           intent(in)    :: dR0_dT  !< The partial derivative of
                                                            !! potential density referenced to the
                                                            !! surface with potential temperature,
                                                            !! [R degC-1 ~> kg m-3 degC-1].
  real, dimension(SZI_(G)),           intent(in)    :: dR0_dS  !< The partial derivative of
                                                            !! cpotential density referenced to the
                                                            !! surface with salinity
                                                            !! [R ppt-1 ~> kg m-3 ppt-1].
  real, dimension(SZI_(G)),           intent(in)    :: dRcv_dT !< The partial derivative of
                                                            !! coordinate defining potential density
                                                            !! with potential temperature,
                                                            !! [R degC-1 ~> kg m-3 degC-1].
  real, dimension(SZI_(G)),           intent(in)    :: dRcv_dS !< The partial derivative of
                                                            !! coordinate defining potential density
                                                            !! with salinity [R ppt-1 ~> kg m-3 ppt-1].
  real, dimension(SZI_(G)),           intent(in)    :: max_BL_det !< If non-negative, the maximum
                                                            !! detrainment permitted from the buffer
                                                            !! layers [H ~> m or kg m-2].

! This subroutine moves any water left in the former mixed layers into the
! two buffer layers and may also move buffer layer water into the interior
! isopycnal layers.

  ! Local variables
  real :: h_to_bl                 ! The total thickness detrained to the buffer
                                  ! layers [H ~> m or kg m-2].
  real :: R0_to_bl                ! The depth integrated amount of R0 that is detrained to the
                                  ! buffer layer [H R ~> kg m-2 or kg2 m-5]
  real :: Rcv_to_bl               ! The depth integrated amount of Rcv that is detrained to the
                                  ! buffer layer [H R ~> kg m-2 or kg2 m-5]
  real :: T_to_bl                 ! The depth integrated amount of T that is detrained to the
                                  ! buffer layer [degC H ~> degC m or degC kg m-2]
  real :: S_to_bl                 ! The depth integrated amount of S that is detrained to the
                                  ! buffer layer [ppt H ~> ppt m or ppt kg m-2]
  real :: h_min_bl                ! The minimum buffer layer thickness [H ~> m or kg m-2].

  real :: h1, h2                  ! Scalar variables holding the values of
                                  ! h(i,CS%nkml+1) and h(i,CS%nkml+2) [H ~> m or kg m-2].
  real :: h1_avail                ! The thickness of the upper buffer layer
                                  ! available to move into the lower buffer
                                  ! layer [H ~> m or kg m-2].
  real :: stays                   ! stays is the thickness of the upper buffer
                                  ! layer that remains there [H ~> m or kg m-2].
  real :: stays_min, stays_max    ! The minimum and maximum permitted values of
                                  ! stays [H ~> m or kg m-2].

  logical :: mergeable_bl         ! If true, it is an option to combine the two
                                  ! buffer layers and create water that matches
                                  ! the target density of an interior layer.
  real :: stays_merge             ! If the two buffer layers can be combined
                                  ! stays_merge is the thickness of the upper
                                  ! layer that remains [H ~> m or kg m-2].
  real :: stays_min_merge         ! The minimum allowed value of stays_merge [H ~> m or kg m-2].

  real :: dR0_2dz, dRcv_2dz       ! Half the vertical gradients of R0 and Rcv [R H-1 ~> kg m-4 or m-1]
!  real :: dT_2dz, dS_2dz         ! Half the vertical gradients of T and S, in degC H-1, and ppt H-1.
  real :: scale_slope             ! A nondimensional number < 1 used to scale down
                                  ! the slope within the upper buffer layer when
                                  ! water MUST be detrained to the lower layer.

  real :: dPE_extrap              ! The potential energy change due to dispersive
                                  ! advection or mixing layers, divided by
                                  ! rho_0*g [H2 ~> m2 or kg2 m-4].
  real :: dPE_det, dPE_merge      ! The energy required to mix the detrained water
                                  ! into the buffer layer or the merge the two
                                  ! buffer layers [R H2 L2 Z-1 T-2 ~> J m-2 or J kg2 m-8].

  real :: h_from_ml               ! The amount of additional water that must be
                                  ! drawn from the mixed layer [H ~> m or kg m-2].
  real :: h_det_h2                ! The amount of detrained water and mixed layer
                                  ! water that will go directly into the lower
                                  ! buffer layer [H ~> m or kg m-2].
  real :: h_det_to_h2, h_ml_to_h2 ! All of the variables hA_to_hB are the thickness fluxes
  real :: h_det_to_h1, h_ml_to_h1 ! from one layer to another [H ~> m or kg m-2],
  real :: h1_to_h2, h1_to_k0      ! with h_det the detrained water, h_ml
  real :: h2_to_k1, h2_to_k1_rem  ! the actively mixed layer, h1 and h2 the upper
                                  ! and lower buffer layers, and k0 and k1 the
                                  ! interior layers that are just lighter and
                                  ! just denser than the lower buffer layer.

  real :: R0_det, T_det, S_det    ! Detrained values of R0 [R ~> kg m-3], T [degC], and S [ppt].
  real :: Rcv_stays, R0_stays     ! Values of Rcv and R0 that stay in a layer.
  real :: T_stays, S_stays        ! Values of T and S that stay in a layer.
  real :: dSpice_det, dSpice_stays! The spiciness difference between an original
                                  ! buffer layer and the water that moves into
                                  ! an interior layer or that stays in that
                                  ! layer [R ~> kg m-3].
  real :: dSpice_lim, dSpice_lim2 ! Limits to the spiciness difference between
                                  ! the lower buffer layer and the water that
                                  ! moves into an interior layer [R ~> kg m-3].
  real :: dSpice_2dz              ! The vertical gradient of spiciness used for
                                  ! advection [R H-1 ~> kg m-4 or m-1].

  real :: dPE_ratio               ! Multiplier of dPE_det at which merging is
                                  ! permitted - here (detrainment_per_day/dt)*30
                                  ! days?
  real :: num_events              ! The number of detrainment events over which
                                  ! to prefer merging the buffer layers.
  real :: dPE_time_ratio          ! Larger of 1 and the detrainment timescale over dt [nondim].
  real :: dT_dS_gauge, dS_dT_gauge ! The relative scales of temperature and
                                  ! salinity changes in defining spiciness, in
                                  ! [degC ppt-1] and [ppt degC-1].
  real :: I_denom                 ! A work variable with units of [ppt2 R-2 ~> ppt2 m6 kg-2].

  real :: g_2                     ! 1/2 g_Earth [L2 Z-1 T-2 ~> m s-2].
  real :: Rho0xG                  ! Rho0 times G_Earth [R L2 Z-1 T-2 ~> kg m-2 s-2].
  real :: I2Rho0                  ! 1 / (2 Rho0) [R-1 ~> m3 kg-1].
  real :: Idt_H2                  ! The square of the conversion from thickness to Z
                                  ! divided by the time step [Z2 H-2 T-1 ~> s-1 or m6 kg-2 s-1].
  logical :: stable_Rcv           ! If true, the buffer layers are stable with
                                  ! respect to the coordinate potential density.
  real :: h_neglect ! A thickness that is so small it is usually lost
                    ! in roundoff and can be neglected [H ~> m or kg m-2].

  real :: s1en                    ! A work variable [R Z L2 T-3 ~> W m-2]
  real :: s1, s2, bh0             ! Work variables [H ~> m or kg m-2].
  real :: s3sq                    ! A work variable [H2 ~> m2 or kg2 m-4].
  real :: I_ya, b1                ! Nondimensional work variables [nondim]
  real :: Ih, Ihdet, Ih1f, Ih2f   ! Assorted inverse thickness work variables,
  real :: Ihk0, Ihk1, Ih12        ! all in [H-1 ~> m-1 or m2 kg-1].
  real :: dR1, dR2, dR2b, dRk1    ! Assorted density difference work variables,
  real :: dR0, dR21, dRcv         ! all in [R ~> kg m-3].
  real :: dRcv_stays, dRcv_det, dRcv_lim ! Assorted densities [R ~> kg m-3]
  real :: Angstrom                ! The minumum layer thickness [H ~> m or kg m-2].

  real :: h2_to_k1_lim, T_new, S_new, T_max, T_min, S_max, S_min
  character(len=200) :: mesg

  integer :: i, k, k0, k1, is, ie, nz, kb1, kb2, nkmb
  is = G%isc ; ie = G%iec ; nz = GV%ke
  kb1 = CS%nkml+1; kb2 = CS%nkml+2
  nkmb = CS%nkml+CS%nkbl
  h_neglect = GV%H_subroundoff
  g_2 = 0.5 * GV%g_Earth
  Rho0xG = GV%Rho0 * GV%g_Earth
  Idt_H2 = GV%H_to_Z**2 / dt_diag
  I2Rho0 = 0.5 / (GV%Rho0)
  Angstrom = GV%Angstrom_H

  ! This is hard coding of arbitrary and dimensional numbers.
  dT_dS_gauge = CS%dT_dS_wt ; dS_dT_gauge = 1.0 / dT_dS_gauge
  num_events = 10.0

  if (CS%nkbl /= 2) call MOM_error(FATAL, "MOM_mixed_layer"// &
                        "CS%nkbl must be 2 in mixedlayer_detrain_2.")

  if (dt < CS%BL_detrain_time) then ; dPE_time_ratio = CS%BL_detrain_time / (dt)
  else ; dPE_time_ratio = 1.0 ; endif

  do i=is,ie

  ! Determine all of the properties being detrained from the mixed layer.

  ! As coded this has the k and i loop orders switched, but k is CS%nkml is
  ! often just 1 or 2, so this seems like it should not be a problem, especially
  ! since it means that a number of variables can now be scalars, not arrays.
    h_to_bl = 0.0 ; R0_to_bl = 0.0
    Rcv_to_bl = 0.0 ; T_to_bl = 0.0 ; S_to_bl = 0.0

    do k=1,CS%nkml ; if (h(i,k) > 0.0) then
      h_to_bl = h_to_bl + h(i,k)
      R0_to_bl = R0_to_bl + R0(i,k)*h(i,k)

      Rcv_to_bl = Rcv_to_bl + Rcv(i,k)*h(i,k)
      T_to_bl = T_to_bl + T(i,k)*h(i,k)
      S_to_bl = S_to_bl + S(i,k)*h(i,k)

      d_ea(i,k) = d_ea(i,k) - h(i,k)
      h(i,k) = 0.0
    endif ; enddo
    if (h_to_bl > 0.0) then ; R0_det = R0_to_bl / h_to_bl
    else ; R0_det = R0(i,0) ; endif

    ! This code does both downward detrainment from both the mixed layer and the
    ! buffer layers.
    !   Several considerations apply in detraining water into the interior:
    ! (1) Water only moves into the interior from the deeper buffer layer,
    !     so the deeper buffer layer must have some mass.
    ! (2) The upper buffer layer must have some mass so the extrapolation of
    !     density is meaningful (i.e. there is not detrainment from the buffer
    !     layers when there is strong mixed layer entrainment).
    ! (3) The lower buffer layer density extrapolated to its base with a
    !     linear fit between the two layers must exceed the density of the
    !     next denser interior layer.
    ! (4) The average extroplated coordinate density that is moved into the
    !     isopycnal interior matches the target value for that layer.
    ! (5) The potential energy change is calculated and might be used later
    !     to allow the upper buffer layer to mix more into the lower buffer
    !     layer.

    ! Determine whether more must be detrained from the mixed layer to keep a
    ! minimal amount of mass in the buffer layers.  In this case the 5% of the
    ! mixed layer thickness is hard-coded, but probably shouldn't be!
    h_min_bl = MIN(CS%Hbuffer_min, CS%Hbuffer_rel_min*h(i,0))

    stable_Rcv = .true.
    if (((R0(i,kb2)-R0(i,kb1)) * (Rcv(i,kb2)-Rcv(i,kb1)) <= 0.0)) &
      stable_Rcv = .false.

    h1 = h(i,kb1) ; h2 = h(i,kb2)

    h2_to_k1_rem = (h1 + h2) + h_to_bl
    if ((max_BL_det(i) >= 0.0) .and. (h2_to_k1_rem > max_BL_det(i))) &
      h2_to_k1_rem = max_BL_det(i)


    if ((h2 == 0.0) .and. (h1 > 0.0)) then
      ! The lower buffer layer has been eliminated either by convective
      ! adjustment or entrainment from the interior, and its current properties
      ! are not meaningful, but may later be used to determine the properties of
      ! waters moving into the lower buffer layer.  So the properties of the
      ! lower buffer layer are set to be between those of the upper buffer layer
      ! and the next denser interior layer, measured by R0.  This probably does
      ! not happen very often, so I am not too worried about the inefficiency of
      ! the following loop.
      do k1=kb2+1,nz ; if (h(i,k1) > 2.0*Angstrom) exit ; enddo

      R0(i,kb2) = R0(i,kb1)

      Rcv(i,kb2)=Rcv(i,kb1) ; T(i,kb2)=T(i,kb1) ; S(i,kb2)=S(i,kb1)


      if (k1 <= nz) then ; if (R0(i,k1) >= R0(i,kb1)) then
        R0(i,kb2) = 0.5*(R0(i,kb1)+R0(i,k1))

        Rcv(i,kb2) = 0.5*(Rcv(i,kb1)+Rcv(i,k1))
        T(i,kb2) = 0.5*(T(i,kb1)+T(i,k1))
        S(i,kb2) = 0.5*(S(i,kb1)+S(i,k1))
      endif ; endif
    endif ! (h2 = 0 && h1 > 0)

    dPE_extrap = 0.0 ; dPE_merge = 0.0
    mergeable_bl = .false.
    if ((h1 > 0.0) .and. (h2 > 0.0) .and. (h_to_bl > 0.0) .and. &
        (stable_Rcv)) then
      ! Check whether it is permissible for the buffer layers to detrain
      ! into the interior isopycnal layers.

      ! Determine the layer that has the lightest target density that is
      ! denser than the lowermost buffer layer.
      do k1=kb2+1,nz ; if (RcvTgt(k1) >= Rcv(i,kb2)) exit ; enddo ; k0 = k1-1
      dR1 = RcvTgt(k0)-Rcv(i,kb1) ; dR2 = Rcv(i,kb2)-RcvTgt(k0)

      ! Use an energy-balanced combination of downwind advection into the next
      ! denser interior layer and upwind advection from the upper buffer layer
      ! into the lower one, each with an energy change that equals that required
      ! to mix the detrained water with the upper buffer layer.
      h1_avail = h1 - MAX(0.0,h_min_bl-h_to_bl)
      if ((k1<=nz) .and. (h2 > h_min_bl) .and. (h1_avail > 0.0) .and. &
          (R0(i,kb1) < R0(i,kb2)) .and. (h_to_bl*R0(i,kb1) > R0_to_bl)) then
        dRk1 = (RcvTgt(k1) - Rcv(i,kb2)) * (R0(i,kb2) - R0(i,kb1)) / &
                                           (Rcv(i,kb2) - Rcv(i,kb1))
        b1 = dRk1 / (R0(i,kb2) - R0(i,kb1))
        ! b1 = RcvTgt(k1) - Rcv(i,kb2)) / (Rcv(i,kb2) - Rcv(i,kb1))

        ! Apply several limits to the detrainment.
        ! Entrain less than the mass in h2, and keep the base of the buffer
        ! layers from becoming shallower than any neighbors.
        h2_to_k1 = min(h2 - h_min_bl, h2_to_k1_rem)
        ! Balance downwind advection of density into the layer below the
        ! buffer layers with upwind advection from the layer above.
        if (h2_to_k1*(h1_avail + b1*(h1_avail + h2)) > h2*h1_avail) &
          h2_to_k1 = (h2*h1_avail) / (h1_avail + b1*(h1_avail + h2))
        if (h2_to_k1*(dRk1 * h2) > (h_to_bl*R0(i,kb1) - R0_to_bl) * h1) &
          h2_to_k1 = (h_to_bl*R0(i,kb1) - R0_to_bl) * h1 / (dRk1 * h2)

        if ((k1==kb2+1) .and. (CS%BL_extrap_lim > 0.)) then
          ! Simply do not detrain very light water into the lightest isopycnal
          ! coordinate layers if the density jump is too large.
          dRcv_lim = Rcv(i,kb2)-Rcv(i,0)
          do k=1,kb2 ; dRcv_lim = max(dRcv_lim, Rcv(i,kb2)-Rcv(i,k)) ; enddo
          dRcv_lim = CS%BL_extrap_lim*dRcv_lim
          if ((RcvTgt(k1) - Rcv(i,kb2)) >= dRcv_lim) then
            h2_to_k1 = 0.0
          elseif ((RcvTgt(k1) - Rcv(i,kb2)) > 0.5*dRcv_lim) then
            h2_to_k1 = h2_to_k1 * (2.0 - 2.0*((RcvTgt(k1) - Rcv(i,kb2)) / dRcv_lim))
          endif
        endif

        dRcv = (RcvTgt(k1) - Rcv(i,kb2))

        ! Use 2nd order upwind advection of spiciness, limited by the values
        ! in deeper thick layers to determine the detrained temperature and
        ! salinity.
        dSpice_det = (dS_dT_gauge*dRcv_dS(i)*(T(i,kb2)-T(i,kb1)) - &
                      dT_dS_gauge*dRcv_dT(i)*(S(i,kb2)-S(i,kb1))) * &
                      (h2 - h2_to_k1) / (h1 + h2)
        dSpice_lim = 0.0
        if (h(i,k1) > 10.0*Angstrom) then
          dSpice_lim = dS_dT_gauge*dRcv_dS(i)*(T(i,k1)-T(i,kb2)) - &
                       dT_dS_gauge*dRcv_dT(i)*(S(i,k1)-S(i,kb2))
          if (dSpice_det*dSpice_lim <= 0.0) dSpice_lim = 0.0
        endif
        if (k1<nz) then ; if (h(i,k1+1) > 10.0*Angstrom) then
          dSpice_lim2 = dS_dT_gauge*dRcv_dS(i)*(T(i,k1+1)-T(i,kb2)) - &
                        dT_dS_gauge*dRcv_dT(i)*(S(i,k1+1)-S(i,kb2))
          if ((dSpice_det*dSpice_lim2 > 0.0) .and. &
              (abs(dSpice_lim2) > abs(dSpice_lim))) dSpice_lim = dSpice_lim2
        endif ; endif
        if (abs(dSpice_det) > abs(dSpice_lim)) dSpice_det = dSpice_lim

        I_denom = 1.0 / (dRcv_dS(i)**2 + (dT_dS_gauge*dRcv_dT(i))**2)
        T_det = T(i,kb2) + dT_dS_gauge * I_denom * &
            (dT_dS_gauge * dRcv_dT(i) * dRcv + dRcv_dS(i) * dSpice_det)
        S_det = S(i,kb2) + I_denom * &
            (dRcv_dS(i) * dRcv - dT_dS_gauge * dRcv_dT(i) * dSpice_det)
        ! The detrained values of R0 are based on changes in T and S.
        R0_det = R0(i,kb2) + (T_det-T(i,kb2)) * dR0_dT(i) + &
                             (S_det-S(i,kb2)) * dR0_dS(i)

        if (CS%BL_extrap_lim >= 0.) then
          ! Only do this detrainment if the new layer's temperature and salinity
          ! are not too far outside of the range of previous values.
          if (h(i,k1) > 10.0*Angstrom) then
            T_min = min(T(i,kb1), T(i,kb2), T(i,k1)) - CS%Allowed_T_chg
            T_max = max(T(i,kb1), T(i,kb2), T(i,k1)) + CS%Allowed_T_chg
            S_min = min(S(i,kb1), S(i,kb2), S(i,k1)) - CS%Allowed_S_chg
            S_max = max(S(i,kb1), S(i,kb2), S(i,k1)) + CS%Allowed_S_chg
          else
            T_min = min(T(i,kb1), T(i,kb2)) - CS%Allowed_T_chg
            T_max = max(T(i,kb1), T(i,kb2)) + CS%Allowed_T_chg
            S_min = min(S(i,kb1), S(i,kb2)) - CS%Allowed_S_chg
            S_max = max(S(i,kb1), S(i,kb2)) + CS%Allowed_S_chg
          endif
          Ihk1 = 1.0 / (h(i,k1) + h2_to_k1)
          T_new = (h(i,k1)*T(i,k1) + h2_to_k1*T_det) * Ihk1
          S_new = (h(i,k1)*S(i,k1) + h2_to_k1*S_det) * Ihk1
          ! A less restrictive limit might be used here.
          if ((T_new < T_min) .or. (T_new > T_max) .or. &
              (S_new < S_min) .or. (S_new > S_max)) &
            h2_to_k1 = 0.0
        endif

        h1_to_h2 = b1*h2*h2_to_k1 / (h2 - (1.0+b1)*h2_to_k1)

        Ihk1 = 1.0 / (h(i,k1) + h_neglect + h2_to_k1)
        Ih2f = 1.0 / ((h(i,kb2) - h2_to_k1) + h1_to_h2)

        Rcv(i,kb2) = ((h(i,kb2)*Rcv(i,kb2) - h2_to_k1*RcvTgt(k1)) + &
                      h1_to_h2*Rcv(i,kb1))*Ih2f
        Rcv(i,k1) = ((h(i,k1)+h_neglect)*Rcv(i,k1) + h2_to_k1*RcvTgt(k1)) * Ihk1

        T(i,kb2) = ((h(i,kb2)*T(i,kb2) - h2_to_k1*T_det) + &
                    h1_to_h2*T(i,kb1)) * Ih2f
        T(i,k1) = ((h(i,k1)+h_neglect)*T(i,k1) + h2_to_k1*T_det) * Ihk1

        S(i,kb2) = ((h(i,kb2)*S(i,kb2) - h2_to_k1*S_det) + &
                    h1_to_h2*S(i,kb1)) * Ih2f
        S(i,k1) = ((h(i,k1)+h_neglect)*S(i,k1) + h2_to_k1*S_det) * Ihk1

        ! Changes in R0 are based on changes in T and S.
        R0(i,kb2) = ((h(i,kb2)*R0(i,kb2) - h2_to_k1*R0_det) + &
                     h1_to_h2*R0(i,kb1)) * Ih2f
        R0(i,k1) = ((h(i,k1)+h_neglect)*R0(i,k1) + h2_to_k1*R0_det) * Ihk1

        h(i,kb1) = h(i,kb1) - h1_to_h2 ; h1 = h(i,kb1)
        h(i,kb2) = (h(i,kb2) - h2_to_k1) + h1_to_h2 ; h2 = h(i,kb2)
        h(i,k1) = h(i,k1) + h2_to_k1

        d_ea(i,kb1) = d_ea(i,kb1) - h1_to_h2
        d_ea(i,kb2) = (d_ea(i,kb2) - h2_to_k1) + h1_to_h2
        d_ea(i,k1) = d_ea(i,k1) + h2_to_k1
        h2_to_k1_rem = max(h2_to_k1_rem - h2_to_k1, 0.0)

        !   The lower buffer layer has become lighter - it may be necessary to
        ! adjust k1 lighter.
        if ((k1>kb2+1) .and. (RcvTgt(k1-1) >= Rcv(i,kb2))) then
          do k1=k1,kb2+1,-1 ; if (RcvTgt(k1-1) < Rcv(i,kb2)) exit ; enddo
        endif
      endif

      k0 = k1-1
      dR1 = RcvTgt(k0)-Rcv(i,kb1) ; dR2 = Rcv(i,kb2)-RcvTgt(k0)

      if ((k0>kb2) .and. (dR1 > 0.0) .and. (h1 > h_min_bl) .and. &
          (h2*dR2 < h1*dR1) .and. (R0(i,kb2) > R0(i,kb1))) then
        ! An interior isopycnal layer (k0) is intermediate in density between
        ! the two buffer layers, and there can be detrainment. The entire
        ! lower buffer layer is combined with a portion of the upper buffer
        ! layer to match the target density of layer k0.
        stays_merge = 2.0*(h1+h2)*(h1*dR1 - h2*dR2) / &
                     ((dR1+dR2)*h1 + dR1*(h1+h2) + &
                      sqrt((dR2*h1-dR1*h2)**2 + 4*(h1+h2)*h2*(dR1+dR2)*dR2))

        stays_min_merge = MAX(h_min_bl, 2.0*h_min_bl - h_to_bl, &
                  h1 - (h1+h2)*(R0(i,kb1) - R0_det) / (R0(i,kb2) - R0(i,kb1)))
        if ((stays_merge > stays_min_merge) .and. &
            (stays_merge + h2_to_k1_rem >= h1 + h2)) then
          mergeable_bl = .true.
          dPE_merge = g_2*(R0(i,kb2)-R0(i,kb1))*(h1-stays_merge)*(h2-stays_merge)
        endif
      endif

      if ((k1<=nz).and.(.not.mergeable_bl)) then
        ! Check whether linear extrapolation of density (i.e. 2nd order upwind
        ! advection) will allow some of the lower buffer layer to detrain into
        ! the next denser interior layer (k1).
        dR2b = RcvTgt(k1)-Rcv(i,kb2) ; dR21 = Rcv(i,kb2) - Rcv(i,kb1)
        if (dR2b*(h1+h2) < h2*dR21) then
          ! Some of layer kb2 is denser than k1.
          h2_to_k1 = min(h2 - (h1+h2) * dR2b / dR21, h2_to_k1_rem)

          if (h2 > h2_to_k1) then
            dRcv = (RcvTgt(k1) - Rcv(i,kb2))

            ! Use 2nd order upwind advection of spiciness, limited by the values
            ! in deeper thick layers to determine the detrained temperature and
            ! salinity.
            dSpice_det = (dS_dT_gauge*dRcv_dS(i)*(T(i,kb2)-T(i,kb1)) - &
                          dT_dS_gauge*dRcv_dT(i)*(S(i,kb2)-S(i,kb1))) * &
                          (h2 - h2_to_k1) / (h1 + h2)
            dSpice_lim = 0.0
            if (h(i,k1) > 10.0*Angstrom) then
              dSpice_lim = dS_dT_gauge*dRcv_dS(i)*(T(i,k1)-T(i,kb2)) - &
                           dT_dS_gauge*dRcv_dT(i)*(S(i,k1)-S(i,kb2))
              if (dSpice_det*dSpice_lim <= 0.0) dSpice_lim = 0.0
            endif
            if (k1<nz) then ; if (h(i,k1+1) > 10.0*Angstrom) then
              dSpice_lim2 = dS_dT_gauge*dRcv_dS(i)*(T(i,k1+1)-T(i,kb2)) - &
                            dT_dS_gauge*dRcv_dT(i)*(S(i,k1+1)-S(i,kb2))
              if ((dSpice_det*dSpice_lim2 > 0.0) .and. &
                  (abs(dSpice_lim2) > abs(dSpice_lim))) dSpice_lim = dSpice_lim2
            endif ; endif
            if (abs(dSpice_det) > abs(dSpice_lim)) dSpice_det = dSpice_lim

            I_denom = 1.0 / (dRcv_dS(i)**2 + (dT_dS_gauge*dRcv_dT(i))**2)
            T_det = T(i,kb2) + dT_dS_gauge * I_denom * &
                (dT_dS_gauge * dRcv_dT(i) * dRcv + dRcv_dS(i) * dSpice_det)
            S_det = S(i,kb2) + I_denom * &
                (dRcv_dS(i) * dRcv - dT_dS_gauge * dRcv_dT(i) * dSpice_det)
            ! The detrained values of R0 are based on changes in T and S.
            R0_det = R0(i,kb2) + (T_det-T(i,kb2)) * dR0_dT(i) + &
                                 (S_det-S(i,kb2)) * dR0_dS(i)

            ! Now that the properties of the detrained water are known,
            ! potentially limit the amount of water that is detrained to
            ! avoid creating unphysical properties in the remaining water.
            Ih2f = 1.0 / (h2 - h2_to_k1)

            T_min = min(T(i,kb2), T(i,kb1)) - CS%Allowed_T_chg
            T_max = max(T(i,kb2), T(i,kb1)) + CS%Allowed_T_chg
            T_new = (h2*T(i,kb2) - h2_to_k1*T_det)*Ih2f
            if (T_new < T_min) then
              h2_to_k1_lim = h2 * (T(i,kb2) - T_min) / (T_det - T_min)
!               write(mesg,'("Low temperature limits det to ", &
!                    & 1pe12.5, " from ", 1pe12.5, " at ", 1pg11.4,"E, ",1pg11.4,"N. T=", &
!                    & 5(1pe12.5))') &
!                    h2_to_k1_lim, h2_to_k1, G%geoLonT(i,j), G%geoLatT(i,j), &
!                    T_new, T(i,kb2), T(i,kb1), T_det, T_new-T_min
!               call MOM_error(WARNING, mesg)
              h2_to_k1 = h2_to_k1_lim
              Ih2f = 1.0 / (h2 - h2_to_k1)
            elseif (T_new > T_max) then
              h2_to_k1_lim = h2 * (T(i,kb2) - T_max) / (T_det - T_max)
!               write(mesg,'("High temperature limits det to ", &
!                    & 1pe12.5, " from ", 1pe12.5, " at ", 1pg11.4,"E, ",1pg11.4,"N. T=", &
!                    & 5(1pe12.5))') &
!                    h2_to_k1_lim, h2_to_k1, G%geoLonT(i,j), G%geoLatT(i,j), &
!                    T_new, T(i,kb2), T(i,kb1), T_det, T_new-T_max
!               call MOM_error(WARNING, mesg)
              h2_to_k1 = h2_to_k1_lim
              Ih2f = 1.0 / (h2 - h2_to_k1)
            endif
            S_min = max(min(S(i,kb2), S(i,kb1)) - CS%Allowed_S_chg, 0.0)
            S_max = max(S(i,kb2), S(i,kb1)) + CS%Allowed_S_chg
            S_new = (h2*S(i,kb2) - h2_to_k1*S_det)*Ih2f
            if (S_new < S_min) then
              h2_to_k1_lim = h2 * (S(i,kb2) - S_min) / (S_det - S_min)
!               write(mesg,'("Low salinity limits det to ", &
!                    & 1pe12.5, " from ", 1pe12.5, " at ", 1pg11.4,"E, ",1pg11.4,"N. S=", &
!                    & 5(1pe12.5))') &
!                    h2_to_k1_lim, h2_to_k1, G%geoLonT(i,j), G%geoLatT(i,j), &
!                    S_new, S(i,kb2), S(i,kb1), S_det, S_new-S_min
!               call MOM_error(WARNING, mesg)
              h2_to_k1 = h2_to_k1_lim
              Ih2f = 1.0 / (h2 - h2_to_k1)
            elseif (S_new > S_max) then
              h2_to_k1_lim = h2 * (S(i,kb2) - S_max) / (S_det - S_max)
!               write(mesg,'("High salinity limits det to ", &
!                    & 1pe12.5, " from ", 1pe12.5, " at ", 1pg11.4,"E, ",1pg11.4,"N. S=", &
!                    & 5(1pe12.5))') &
!                    h2_to_k1_lim, h2_to_k1, G%geoLonT(i,j), G%geoLatT(i,j), &
!                    S_new, S(i,kb2), S(i,kb1), S_det, S_new-S_max
!               call MOM_error(WARNING, mesg)
              h2_to_k1 = h2_to_k1_lim
              Ih2f = 1.0 / (h2 - h2_to_k1)
            endif

            Ihk1 = 1.0 / (h(i,k1) + h_neglect + h2_to_k1)
            Rcv(i,k1) = ((h(i,k1)+h_neglect)*Rcv(i,k1) + h2_to_k1*RcvTgt(k1)) * Ihk1
            Rcv(i,kb2) = Rcv(i,kb2) - h2_to_k1*dRcv*Ih2f

            T(i,kb2) = (h2*T(i,kb2) - h2_to_k1*T_det)*Ih2f
            T(i,k1) = ((h(i,k1)+h_neglect)*T(i,k1) + h2_to_k1*T_det) * Ihk1

            S(i,kb2) = (h2*S(i,kb2) - h2_to_k1*S_det) * Ih2f
            S(i,k1) = ((h(i,k1)+h_neglect)*S(i,k1) + h2_to_k1*S_det) * Ihk1

            ! Changes in R0 are based on changes in T and S.
            R0(i,kb2) = (h2*R0(i,kb2) - h2_to_k1*R0_det) * Ih2f
            R0(i,k1) = ((h(i,k1)+h_neglect)*R0(i,k1) + h2_to_k1*R0_det) * Ihk1
          else
            ! h2==h2_to_k1 can happen if dR2b = 0 exactly, but this is very
            ! unlikely.  In this case the entirety of layer kb2 is detrained.
            h2_to_k1 = h2  ! These 2 lines are probably unnecessary.
            Ihk1 = 1.0 / (h(i,k1) + h2)

            Rcv(i,k1) = (h(i,k1)*Rcv(i,k1) + h2*Rcv(i,kb2)) * Ihk1
            T(i,k1) = (h(i,k1)*T(i,k1) + h2*T(i,kb2)) * Ihk1
            S(i,k1) = (h(i,k1)*S(i,k1) + h2*S(i,kb2)) * Ihk1
            R0(i,k1) = (h(i,k1)*R0(i,k1) + h2*R0(i,kb2)) * Ihk1
          endif

          h(i,k1) = h(i,k1) + h2_to_k1
          h(i,kb2) = h(i,kb2) - h2_to_k1 ; h2 = h(i,kb2)
          ! dPE_extrap should be positive here.
          dPE_extrap = I2Rho0*(R0_det-R0(i,kb2))*h2_to_k1*h2

          d_ea(i,kb2) = d_ea(i,kb2) - h2_to_k1
          d_ea(i,k1) = d_ea(i,k1) + h2_to_k1
          h2_to_k1_rem = max(h2_to_k1_rem - h2_to_k1, 0.0)
        endif
      endif ! Detrainment by extrapolation.

    endif ! Detrainment to the interior at all.

    ! Does some of the detrained water go into the lower buffer layer?
    h_det_h2 = MAX(h_min_bl-(h1+h2), 0.0)
    if (h_det_h2 > 0.0) then
      ! Detrained water will go into both upper and lower buffer layers.
      ! h(kb2) will be h_min_bl, but h(kb1) may be larger if there was already
      ! ample detrainment; all water in layer kb1 moves into layer kb2.

      ! Determine the fluxes between the various layers.
      h_det_to_h2 = MIN(h_to_bl, h_det_h2)
      h_ml_to_h2 = h_det_h2 - h_det_to_h2
      h_det_to_h1 = h_to_bl - h_det_to_h2
      h_ml_to_h1 = MAX(h_min_bl-h_det_to_h1,0.0)

      Ih = 1.0/h_min_bl
      Ihdet = 0.0 ; if (h_to_bl > 0.0) Ihdet = 1.0 / h_to_bl
      Ih1f = 1.0 / (h_det_to_h1 + h_ml_to_h1)

      R0(i,kb2) = ((h2*R0(i,kb2) + h1*R0(i,kb1)) + &
                   (h_det_to_h2*R0_to_bl*Ihdet + h_ml_to_h2*R0(i,0))) * Ih
      R0(i,kb1) = (h_det_to_h1*R0_to_bl*Ihdet + h_ml_to_h1*R0(i,0)) * Ih1f

      Rcv(i,kb2) = ((h2*Rcv(i,kb2) + h1*Rcv(i,kb1)) + &
                    (h_det_to_h2*Rcv_to_bl*Ihdet + h_ml_to_h2*Rcv(i,0))) * Ih
      Rcv(i,kb1) = (h_det_to_h1*Rcv_to_bl*Ihdet + h_ml_to_h1*Rcv(i,0)) * Ih1f

      T(i,kb2) = ((h2*T(i,kb2) + h1*T(i,kb1)) + &
                  (h_det_to_h2*T_to_bl*Ihdet + h_ml_to_h2*T(i,0))) * Ih
      T(i,kb1) = (h_det_to_h1*T_to_bl*Ihdet + h_ml_to_h1*T(i,0)) * Ih1f

      S(i,kb2) = ((h2*S(i,kb2) + h1*S(i,kb1)) + &
                  (h_det_to_h2*S_to_bl*Ihdet + h_ml_to_h2*S(i,0))) * Ih
      S(i,kb1) = (h_det_to_h1*S_to_bl*Ihdet + h_ml_to_h1*S(i,0)) * Ih1f

      ! Recall that h1 = h(i,kb1) & h2 = h(i,kb2).
      d_ea(i,1) = d_ea(i,1) - (h_ml_to_h1 + h_ml_to_h2)
      d_ea(i,kb1) = d_ea(i,kb1) + ((h_det_to_h1 + h_ml_to_h1) - h1)
      d_ea(i,kb2) = d_ea(i,kb2) + (h_min_bl - h2)

      h(i,kb1) = h_det_to_h1 + h_ml_to_h1 ; h(i,kb2) = h_min_bl
      h(i,0) = h(i,0) - (h_ml_to_h1 + h_ml_to_h2)


      if (allocated(CS%diag_PE_detrain) .or. allocated(CS%diag_PE_detrain2)) then
        R0_det = R0_to_bl*Ihdet
        s1en = g_2 * Idt_H2 * ( ((R0(i,kb2)-R0(i,kb1))*h1*h2 + &
            h_det_to_h2*( (R0(i,kb1)-R0_det)*h1 + (R0(i,kb2)-R0_det)*h2 ) + &
            h_ml_to_h2*( (R0(i,kb2)-R0(i,0))*h2 + (R0(i,kb1)-R0(i,0))*h1 + &
                         (R0_det-R0(i,0))*h_det_to_h2 ) + &
            h_det_to_h1*h_ml_to_h1*(R0_det-R0(i,0))) - 2.0*GV%Rho0*dPE_extrap )

        if (allocated(CS%diag_PE_detrain)) &
          CS%diag_PE_detrain(i,j) = CS%diag_PE_detrain(i,j) + s1en

        if (allocated(CS%diag_PE_detrain2)) CS%diag_PE_detrain2(i,j) = &
            CS%diag_PE_detrain2(i,j) + s1en + Idt_H2*Rho0xG*dPE_extrap
      endif

    elseif ((h_to_bl > 0.0) .or. (h1 < h_min_bl) .or. (h2 < h_min_bl)) then
    ! Determine how much of the upper buffer layer will be moved into
    ! the lower buffer layer and the properties with which it is moving.
    ! This implementation assumes a 2nd-order upwind advection of density
    ! from the uppermost buffer layer into the next one down.
      h_from_ml = h_min_bl + MAX(h_min_bl-h2,0.0) - h1 - h_to_bl
      if (h_from_ml > 0.0) then
        ! Some water needs to be moved from the mixed layer so that the upper
        ! (and perhaps lower) buffer layers exceed their minimum thicknesses.
        dPE_extrap = dPE_extrap - I2Rho0*h_from_ml*(R0_to_bl - R0(i,0)*h_to_bl)
        R0_to_bl = R0_to_bl + h_from_ml*R0(i,0)
        Rcv_to_bl = Rcv_to_bl + h_from_ml*Rcv(i,0)
        T_to_bl = T_to_bl + h_from_ml*T(i,0)
        S_to_bl = S_to_bl + h_from_ml*S(i,0)

        h_to_bl = h_to_bl + h_from_ml
        h(i,0) = h(i,0) - h_from_ml
        d_ea(i,1) = d_ea(i,1) - h_from_ml
      endif

      ! The absolute value should be unnecessary and 1e9 is just a large number.
      b1 = 1.0e9
      if (R0(i,kb2) - R0(i,kb1) > 1.0e-9*abs(R0(i,kb1) - R0_det)) &
        b1 = abs(R0(i,kb1) - R0_det) / (R0(i,kb2) - R0(i,kb1))
      stays_min = MAX((1.0-b1)*h1 - b1*h2, 0.0, h_min_bl - h_to_bl)
      stays_max = h1 - MAX(h_min_bl-h2,0.0)

      scale_slope = 1.0
      if (stays_max <= stays_min) then
        stays = stays_max
        mergeable_bl = .false.
        if (stays_max < h1) scale_slope = (h1 - stays_min) / (h1 - stays_max)
      else
        ! There are numerous temporary variables used here that should not be
        ! used outside of this "else" branch: s1, s2, s3sq, I_ya, bh0
        bh0 = b1*h_to_bl
        I_ya =  (h1 + h2) / ((h1 + h2) + h_to_bl)
        ! s1 is the amount staying that minimizes the PE increase.
        s1 = 0.5*(h1 + (h2 - bh0) * I_ya) ; s2 = h1 - s1

        if (s2 < 0.0) then
          ! The energy released by detrainment from the lower buffer layer can be
          ! used to mix water from the upper buffer layer into the lower one.
          s3sq = I_ya*MAX(bh0*h1-dPE_extrap, 0.0)
        else
          s3sq = I_ya*(bh0*h1-MIN(dPE_extrap,0.0))
        endif

        if (s3sq == 0.0) then
          ! There is a simple, exact solution to the quadratic equation, namely:
          stays = h1 ! This will revert to stays_max later.
        elseif (s2*s2 <= s3sq) then
          ! There is no solution with 0 PE change - use the minimum energy input.
          stays = s1
        else
          ! The following choose the solutions that are continuous with all water
          ! staying in the upper buffer layer when there is no detrainment,
          ! namely the + root when s2>0 and the - root otherwise. They also
          ! carefully avoid differencing large numbers, using s2 = (h1-s).
          if (bh0 <= 0.0) then ; stays = h1
          elseif (s2 > 0.0) then
  !         stays = s + sqrt(s2*s2 - s3sq) ! Note that s2 = h1-s
            if (s1 >= stays_max) then ; stays = stays_max
            elseif (s1 >= 0.0) then ; stays = s1 + sqrt(s2*s2 - s3sq)
            else ; stays = (h1*(s2-s1) - s3sq) / (-s1 + sqrt(s2*s2 - s3sq))
            endif
          else
  !         stays = s - sqrt(s2*s2 - s3sq) ! Note that s2 = h1-s & stays_min >= 0
            if (s1 <= stays_min) then ; stays = stays_min
            else ; stays = (h1*(s1-s2) + s3sq) / (s1 + sqrt(s2*s2 - s3sq))
            endif
          endif
        endif

        ! Limit the amount that stays so that the motion of water is from the
        ! upper buffer layer into the lower, but no more than is in the upper
        ! layer, and the water left in the upper layer is no lighter than the
        ! detrained water.
        if (stays >= stays_max) then ; stays = stays_max
        elseif (stays < stays_min) then ; stays = stays_min
        endif
      endif

      dPE_det = g_2*((R0(i,kb1)*h_to_bl - R0_to_bl)*stays + &
                     (R0(i,kb2)-R0(i,kb1)) * (h1-stays) * &
                     (h2 - scale_slope*stays*((h1+h2)+h_to_bl)/(h1+h2)) ) - &
                Rho0xG*dPE_extrap

      if (dPE_time_ratio*h_to_bl > h_to_bl+h(i,0)) then
        dPE_ratio = (h_to_bl+h(i,0)) / h_to_bl
      else
        dPE_ratio = dPE_time_ratio
      endif

      if ((mergeable_bl) .and. (num_events*dPE_ratio*dPE_det > dPE_merge)) then
        ! It is energetically preferable to merge the two buffer layers, detrain
        ! them into interior layer (k0), move the remaining upper buffer layer
        ! water into the lower buffer layer, and detrain undiluted into the
        ! upper buffer layer.
        h1_to_k0 = (h1-stays_merge)
        stays = MAX(h_min_bl-h_to_bl,0.0)
        h1_to_h2 = stays_merge - stays

        Ihk0 = 1.0 / ((h1_to_k0 + h2) + h(i,k0))
        Ih1f = 1.0 / (h_to_bl + stays); Ih2f = 1.0 / h1_to_h2
        Ih12 = 1.0 / (h1 + h2)

        dRcv_2dz = (Rcv(i,kb1) - Rcv(i,kb2)) * Ih12
        dRcv_stays = dRcv_2dz*(h1_to_k0 + h1_to_h2)
        dRcv_det = - dRcv_2dz*(stays + h1_to_h2)
        Rcv(i,k0) = ((h1_to_k0*(Rcv(i,kb1) + dRcv_det) + &
                      h2*Rcv(i,kb2)) + h(i,k0)*Rcv(i,k0)) * Ihk0
        Rcv(i,kb2) = Rcv(i,kb1) + dRcv_2dz*(h1_to_k0-stays)
        Rcv(i,kb1) = (Rcv_to_bl + stays*(Rcv(i,kb1) + dRcv_stays)) * Ih1f

        ! Use 2nd order upwind advection of spiciness, limited by the value in
        ! the water from the mixed layer to determine the temperature and
        ! salinity of the water that stays in the buffer layers.
        I_denom = 1.0 / (dRcv_dS(i)**2 + (dT_dS_gauge*dRcv_dT(i))**2)
        dSpice_2dz = (dS_dT_gauge*dRcv_dS(i)*(T(i,kb1)-T(i,kb2)) - &
                      dT_dS_gauge*dRcv_dT(i)*(S(i,kb1)-S(i,kb2))) * Ih12
        dSpice_lim = (dS_dT_gauge*dR0_dS(i)*(T_to_bl-T(i,kb1)*h_to_bl) - &
                      dT_dS_gauge*dR0_dT(i)*(S_to_bl-S(i,kb1)*h_to_bl)) / h_to_bl
        if (dSpice_lim * dSpice_2dz <= 0.0) dSpice_2dz = 0.0

        if (stays > 0.0) then
        ! Limit the spiciness of the water that stays in the upper buffer layer.
          if (abs(dSpice_lim) < abs(dSpice_2dz*(h1_to_k0 + h1_to_h2))) &
            dSpice_2dz = dSpice_lim/(h1_to_k0 + h1_to_h2)

          dSpice_stays = dSpice_2dz*(h1_to_k0 + h1_to_h2)
          T_stays = T(i,kb1) + dT_dS_gauge * I_denom * &
              (dT_dS_gauge * dRcv_dT(i) * dRcv_stays + dRcv_dS(i) * dSpice_stays)
          S_stays = S(i,kb1) + I_denom * &
              (dRcv_dS(i) * dRcv_stays - dT_dS_gauge * dRcv_dT(i) * dSpice_stays)
          ! The values of R0 are based on changes in T and S.
          R0_stays = R0(i,kb1) + (T_stays-T(i,kb1)) * dR0_dT(i) + &
                                 (S_stays-S(i,kb1)) * dR0_dS(i)
        else
          ! Limit the spiciness of the water that moves into the lower buffer layer.
          if (abs(dSpice_lim) < abs(dSpice_2dz*h1_to_k0)) &
            dSpice_2dz = dSpice_lim/h1_to_k0
          ! These will be multiplied by 0 later.
          T_stays = 0.0 ; S_stays = 0.0 ; R0_stays = 0.0
        endif

        dSpice_det = - dSpice_2dz*(stays + h1_to_h2)
        T_det = T(i,kb1) + dT_dS_gauge * I_denom * &
            (dT_dS_gauge * dRcv_dT(i) * dRcv_det + dRcv_dS(i) * dSpice_det)
        S_det = S(i,kb1) + I_denom * &
            (dRcv_dS(i) * dRcv_det - dT_dS_gauge * dRcv_dT(i) * dSpice_det)
        ! The values of R0 are based on changes in T and S.
        R0_det = R0(i,kb1) + (T_det-T(i,kb1)) * dR0_dT(i) + &
                             (S_det-S(i,kb1)) * dR0_dS(i)

        T(i,k0) = ((h1_to_k0*T_det + h2*T(i,kb2)) + h(i,k0)*T(i,k0)) * Ihk0
        T(i,kb2) = (h1*T(i,kb1) - stays*T_stays - h1_to_k0*T_det) * Ih2f
        T(i,kb1) = (T_to_bl + stays*T_stays) * Ih1f

        S(i,k0) = ((h1_to_k0*S_det + h2*S(i,kb2)) + h(i,k0)*S(i,k0)) * Ihk0
        S(i,kb2) = (h1*S(i,kb1) - stays*S_stays - h1_to_k0*S_det) * Ih2f
        S(i,kb1) = (S_to_bl + stays*S_stays) * Ih1f

        R0(i,k0) = ((h1_to_k0*R0_det + h2*R0(i,kb2)) + h(i,k0)*R0(i,k0)) * Ihk0
        R0(i,kb2) = (h1*R0(i,kb1) - stays*R0_stays - h1_to_k0*R0_det) * Ih2f
        R0(i,kb1) = (R0_to_bl + stays*R0_stays) * Ih1f

!        ! The following is 2nd-order upwind advection without limiters.
!        dT_2dz = (T(i,kb1) - T(i,kb2)) * Ih12
!        T(i,k0) = (h1_to_k0*(T(i,kb1) - dT_2dz*(stays+h1_to_h2)) + &
!                     h2*T(i,kb2) + h(i,k0)*T(i,k0)) * Ihk0
!        T(i,kb2) = T(i,kb1) + dT_2dz*(h1_to_k0-stays)
!        T(i,kb1) = (T_to_bl + stays*(T(i,kb1) + &
!                      dT_2dz*(h1_to_k0 + h1_to_h2))) * Ih1f
!        dS_2dz = (S(i,kb1) - S(i,kb2)) * Ih12
!        S(i,k0) = (h1_to_k0*(S(i,kb1) - dS_2dz*(stays+h1_to_h2)) + &
!                     h2*S(i,kb2) + h(i,k0)*S(i,k0)) * Ihk0
!        S(i,kb2) = S(i,kb1) + dS_2dz*(h1_to_k0-stays)
!        S(i,kb1) = (S_to_bl + stays*(S(i,kb1) + &
!                      dS_2dz*(h1_to_k0 + h1_to_h2))) * Ih1f
!        dR0_2dz = (R0(i,kb1) - R0(i,kb2)) * Ih12
!        R0(i,k0) = (h1_to_k0*(R0(i,kb1) - dR0_2dz*(stays+h1_to_h2)) + &
!                    h2*R0(i,kb2) + h(i,k0)*R0(i,k0)) * Ihk0
!        R0(i,kb2) = R0(i,kb1) + dR0_2dz*(h1_to_k0-stays)
!        R0(i,kb1) = (R0_to_bl + stays*(R0(i,kb1) + &
!                     dR0_2dz*(h1_to_k0 + h1_to_h2))) * Ih1f

        d_ea(i,kb1) = (d_ea(i,kb1) + h_to_bl) + (stays - h1)
        d_ea(i,kb2) = d_ea(i,kb2) + (h1_to_h2 - h2)
        d_ea(i,k0) = d_ea(i,k0) + (h1_to_k0 + h2)

        h(i,kb1) = stays + h_to_bl
        h(i,kb2) = h1_to_h2
        h(i,k0) = h(i,k0) + (h1_to_k0 + h2)
        if (allocated(CS%diag_PE_detrain)) &
          CS%diag_PE_detrain(i,j) = CS%diag_PE_detrain(i,j) + Idt_H2*dPE_merge
        if (allocated(CS%diag_PE_detrain2)) CS%diag_PE_detrain2(i,j) = &
             CS%diag_PE_detrain2(i,j) + Idt_H2*(dPE_det + Rho0xG*dPE_extrap)
      else ! Not mergeable_bl.
        ! There is no further detrainment from the buffer layers, and the
        ! upper buffer layer water is distributed optimally between the
        ! upper and lower buffer layer.
        h1_to_h2 = h1 - stays
        Ih1f = 1.0 / (h_to_bl + stays) ; Ih2f = 1.0 / (h2 + h1_to_h2)
        Ih = 1.0 / (h1 + h2)
        dR0_2dz = (R0(i,kb1) - R0(i,kb2)) * Ih
        R0(i,kb2) = (h2*R0(i,kb2) + h1_to_h2*(R0(i,kb1) - &
                     scale_slope*dR0_2dz*stays)) * Ih2f
        R0(i,kb1) = (R0_to_bl + stays*(R0(i,kb1) + &
                        scale_slope*dR0_2dz*h1_to_h2)) * Ih1f

        ! Use 2nd order upwind advection of spiciness, limited by the value
        ! in the detrained water to determine the detrained temperature and
        ! salinity.
        dR0 = scale_slope*dR0_2dz*h1_to_h2
        dSpice_stays = (dS_dT_gauge*dR0_dS(i)*(T(i,kb1)-T(i,kb2)) - &
                        dT_dS_gauge*dR0_dT(i)*(S(i,kb1)-S(i,kb2))) * &
                        scale_slope*h1_to_h2 * Ih
        if (h_to_bl > 0.0) then
          dSpice_lim = (dS_dT_gauge*dR0_dS(i)*(T_to_bl-T(i,kb1)*h_to_bl) - &
                        dT_dS_gauge*dR0_dT(i)*(S_to_bl-S(i,kb1)*h_to_bl)) /&
                        h_to_bl
        else
          dSpice_lim = dS_dT_gauge*dR0_dS(i)*(T(i,0)-T(i,kb1)) - &
                       dT_dS_gauge*dR0_dT(i)*(S(i,0)-S(i,kb1))
        endif
        if (dSpice_stays*dSpice_lim <= 0.0) then
          dSpice_stays = 0.0
        elseif (abs(dSpice_stays) > abs(dSpice_lim)) then
          dSpice_stays = dSpice_lim
        endif
        I_denom = 1.0 / (dR0_dS(i)**2 + (dT_dS_gauge*dR0_dT(i))**2)
        T_stays = T(i,kb1) + dT_dS_gauge * I_denom * &
            (dT_dS_gauge * dR0_dT(i) * dR0 + dR0_dS(i) * dSpice_stays)
        S_stays = S(i,kb1) + I_denom * &
            (dR0_dS(i) * dR0 - dT_dS_gauge * dR0_dT(i) * dSpice_stays)
        ! The detrained values of Rcv are based on changes in T and S.
        Rcv_stays = Rcv(i,kb1) + (T_stays-T(i,kb1)) * dRcv_dT(i) + &
                                 (S_stays-S(i,kb1)) * dRcv_dS(i)

        T(i,kb2) = (h2*T(i,kb2) + h1*T(i,kb1) - T_stays*stays) * Ih2f
        T(i,kb1) = (T_to_bl + stays*T_stays) * Ih1f
        S(i,kb2) = (h2*S(i,kb2) + h1*S(i,kb1) - S_stays*stays) * Ih2f
        S(i,kb1) = (S_to_bl + stays*S_stays) * Ih1f
        Rcv(i,kb2) = (h2*Rcv(i,kb2) + h1*Rcv(i,kb1) - Rcv_stays*stays) * Ih2f
        Rcv(i,kb1) = (Rcv_to_bl + stays*Rcv_stays) * Ih1f

!        ! The following is 2nd-order upwind advection without limiters.
!        dRcv_2dz = (Rcv(i,kb1) - Rcv(i,kb2)) * Ih
!        dRcv = scale_slope*dRcv_2dz*h1_to_h2
!        Rcv(i,kb2) = (h2*Rcv(i,kb2) + h1_to_h2*(Rcv(i,kb1) - &
!                      scale_slope*dRcv_2dz*stays)) * Ih2f
!        Rcv(i,kb1) = (Rcv_to_bl + stays*(Rcv(i,kb1) + dRcv)) * Ih1f
!        dT_2dz = (T(i,kb1) - T(i,kb2)) * Ih
!        T(i,kb2) = (h2*T(i,kb2) + h1_to_h2*(T(i,kb1) - &
!                      scale_slope*dT_2dz*stays)) * Ih2f
!        T(i,kb1) = (T_to_bl + stays*(T(i,kb1) + &
!                      scale_slope*dT_2dz*h1_to_h2)) * Ih1f
!        dS_2dz = (S(i,kb1) - S(i,kb2)) * Ih
!        S(i,kb2) = (h2*S(i,kb2) + h1_to_h2*(S(i,kb1) - &
!                      scale_slope*dS_2dz*stays)) * Ih2f
!        S(i,kb1) = (S_to_bl + stays*(S(i,kb1) + &
!                      scale_slope*dS_2dz*h1_to_h2)) * Ih1f

        d_ea(i,kb1) = d_ea(i,kb1) + ((stays - h1) + h_to_bl)
        d_ea(i,kb2) = d_ea(i,kb2) + h1_to_h2

        h(i,kb1) = stays + h_to_bl
        h(i,kb2) = h(i,kb2) + h1_to_h2

        if (allocated(CS%diag_PE_detrain)) &
          CS%diag_PE_detrain(i,j) = CS%diag_PE_detrain(i,j) + Idt_H2*dPE_det
        if (allocated(CS%diag_PE_detrain2)) CS%diag_PE_detrain2(i,j) = &
          CS%diag_PE_detrain2(i,j) + Idt_H2*(dPE_det + Rho0xG*dPE_extrap)
      endif
    endif ! End of detrainment...

  enddo ! i loop

end subroutine mixedlayer_detrain_2

!> This subroutine moves any water left in the former mixed layers into the
!! single buffer layers and may also move buffer layer water into the interior
!! isopycnal layers.
subroutine mixedlayer_detrain_1(h, T, S, R0, Rcv, RcvTgt, dt, dt_diag, d_ea, d_eb, &
                                j, G, GV, US, CS, dRcv_dT, dRcv_dS, max_BL_det)
  type(ocean_grid_type),              intent(in)    :: G    !< The ocean's grid structure.
  type(verticalGrid_type),            intent(in)    :: GV   !< The ocean's vertical grid structure.
  real, dimension(SZI_(G),SZK0_(GV)), intent(inout) :: h    !< Layer thickness [H ~> m or kg m-2].
                                                            !! Layer 0 is the new mixed layer.
  real, dimension(SZI_(G),SZK0_(GV)), intent(inout) :: T    !< Potential temperature [degC].
  real, dimension(SZI_(G),SZK0_(GV)), intent(inout) :: S    !< Salinity [ppt].
  real, dimension(SZI_(G),SZK0_(GV)), intent(inout) :: R0   !< Potential density referenced to
                                                            !! surface pressure [R ~> kg m-3].
  real, dimension(SZI_(G),SZK0_(GV)), intent(inout) :: Rcv  !< The coordinate defining potential
                                                            !! density [R ~> kg m-3].
  real, dimension(SZK_(GV)),          intent(in)    :: RcvTgt !< The target value of Rcv for each
                                                            !! layer [R ~> kg m-3].
  real,                               intent(in)    :: dt   !< Time increment [T ~> s].
  real,                               intent(in)    :: dt_diag !< The accumulated time interval for
                                                            !! diagnostics [T ~> s].
  real, dimension(SZI_(G),SZK_(GV)),  intent(inout) :: d_ea !< The upward increase across a layer in
                                                            !! the entrainment from above
                                                            !! [H ~> m or kg m-2]. Positive d_ea
                                                            !! goes with layer thickness increases.
  real, dimension(SZI_(G),SZK_(GV)),  intent(inout) :: d_eb !< The downward increase across a layer
                                                            !! in the entrainment from below [H ~> m or kg m-2].
                                                            !! Positive values go with mass gain by
                                                            !! a layer.
  integer,                            intent(in)    :: j    !< The meridional row to work on.
  type(unit_scale_type),              intent(in)    :: US   !< A dimensional unit scaling type
  type(bulkmixedlayer_CS),            intent(inout) :: CS   !< Bulk mixed layer control struct
  real, dimension(SZI_(G)),           intent(in)    :: dRcv_dT !< The partial derivative of
                                                            !! coordinate defining potential density
                                                            !! with potential temperature
                                                            !! [R degC-1 ~> kg m-3 degC-1].
  real, dimension(SZI_(G)),           intent(in)    :: dRcv_dS    !< The partial derivative of
                                                            !! coordinate defining potential density
                                                            !! with salinity [R ppt-1 ~> kg m-3 ppt-1].
  real, dimension(SZI_(G)),           intent(in)    :: max_BL_det !< If non-negative, the maximum
                                                            !! detrainment permitted from the buffer
                                                            !! layers [H ~> m or kg m-2].

  ! Local variables
  real :: Ih                  ! The inverse of a thickness [H-1 ~> m-1 or m2 kg-1].
  real :: h_ent               ! The thickness from a layer that is
                              ! entrained [H ~> m or kg m-2].
  real :: max_det_rem(SZI_(G)) ! Remaining permitted detrainment [H ~> m or kg m-2].
  real :: detrain(SZI_(G))    ! The thickness of fluid to detrain
                              ! from the mixed layer [H ~> m or kg m-2].
  real :: dT_dR, dS_dR, dRml, dR0_dRcv, dT_dS_wt2
  real :: I_denom             ! A work variable [ppt2 R-2 ~> ppt2 m6 kg-2].
  real :: Sdown, Tdown
  real :: dt_Time             ! The timestep divided by the detrainment timescale [nondim].
  real :: g_H2_2Rho0dt        ! Half the gravitational acceleration times the square of the
                              ! conversion from H to m divided by the mean density times the time
                              ! step [L2 Z T-3 H-2 R-1 ~> m4 s-3 kg-1 or m10 s-3 kg-3].
  real :: g_H2_2dt            ! Half the gravitational acceleration times the square of the
                              ! conversion from H to Z divided by the diagnostic time step
                              ! [L2 Z H-2 T-3 ~> m s-3 or m7 kg-2 s-3].

  logical :: splittable_BL(SZI_(G)), orthogonal_extrap
  real :: x1

  integer :: i, is, ie, k, k1, nkmb, nz
  is = G%isc ; ie = G%iec ; nz = GV%ke
  nkmb = CS%nkml+CS%nkbl
  if (CS%nkbl /= 1) call MOM_error(FATAL,"MOM_mixed_layer: "// &
                        "CS%nkbl must be 1 in mixedlayer_detrain_1.")

  dt_Time = dt / CS%BL_detrain_time
  g_H2_2Rho0dt = (GV%g_Earth * GV%H_to_Z**2) / (2.0 * GV%Rho0 * dt_diag)
  g_H2_2dt = (GV%g_Earth * GV%H_to_Z**2) / (2.0 * dt_diag)

  ! Move detrained water into the buffer layer.
  do k=1,CS%nkml
    do i=is,ie ; if (h(i,k) > 0.0) then
      Ih = 1.0 / (h(i,nkmb) + h(i,k))
      if (CS%TKE_diagnostics) &
        CS%diag_TKE_conv_s2(i,j) = CS%diag_TKE_conv_s2(i,j) + &
            g_H2_2Rho0dt * h(i,k) * h(i,nkmb) * (R0(i,nkmb) - R0(i,k))
      if (allocated(CS%diag_PE_detrain)) &
        CS%diag_PE_detrain(i,j) = CS%diag_PE_detrain(i,j) + &
            g_H2_2dt * h(i,k) * h(i,nkmb) * (R0(i,nkmb) - R0(i,k))
      if (allocated(CS%diag_PE_detrain2)) &
        CS%diag_PE_detrain2(i,j) = CS%diag_PE_detrain2(i,j) + &
            g_H2_2dt * h(i,k) * h(i,nkmb) * (R0(i,nkmb) - R0(i,k))

      R0(i,nkmb) = (R0(i,nkmb)*h(i,nkmb) + R0(i,k)*h(i,k)) * Ih
      Rcv(i,nkmb) = (Rcv(i,nkmb)*h(i,nkmb) + Rcv(i,k)*h(i,k)) * Ih
      T(i,nkmb) = (T(i,nkmb)*h(i,nkmb) + T(i,k)*h(i,k)) * Ih
      S(i,nkmb) = (S(i,nkmb)*h(i,nkmb) + S(i,k)*h(i,k)) * Ih

      d_ea(i,k) = d_ea(i,k) - h(i,k)
      d_ea(i,nkmb) = d_ea(i,nkmb) + h(i,k)
      h(i,nkmb) = h(i,nkmb) + h(i,k)
      h(i,k) = 0.0
    endif ; enddo
  enddo

  do i=is,ie
    max_det_rem(i) = 10.0 * h(i,nkmb)
    if (max_BL_det(i) >= 0.0) max_det_rem(i) = max_BL_det(i)
  enddo

!   If the mixed layer was denser than the densest interior layer,
! but is now lighter than this layer, leaving a buffer layer that
! is denser than this layer, there are problems.  This should prob-
! ably be considered a case of an inadequate choice of resolution in
! density space and should be avoided.  To make the model run sens-
! ibly in this case, it will make the mixed layer denser while making
! the buffer layer the density of the densest interior layer (pro-
! vided that the this will not make the mixed layer denser than the
! interior layer).  Otherwise, make the mixed layer the same density
! as the densest interior layer and lighten the buffer layer with
! the released buoyancy.  With multiple buffer layers, much more
! graceful options are available.
  do i=is,ie ; if (h(i,nkmb) > 0.0) then
    if ((R0(i,0)<R0(i,nz)) .and. (R0(i,nz)<R0(i,nkmb))) then
      if ((R0(i,nz)-R0(i,0))*h(i,0) > &
          (R0(i,nkmb)-R0(i,nz))*h(i,nkmb)) then
        detrain(i) = (R0(i,nkmb)-R0(i,nz))*h(i,nkmb) / (R0(i,nkmb)-R0(i,0))
      else
        detrain(i) = (R0(i,nz)-R0(i,0))*h(i,0) / (R0(i,nkmb)-R0(i,0))
      endif

      d_eb(i,CS%nkml) = d_eb(i,CS%nkml) + detrain(i)
      d_ea(i,CS%nkml) = d_ea(i,CS%nkml) - detrain(i)
      d_eb(i,nkmb) = d_eb(i,nkmb) - detrain(i)
      d_ea(i,nkmb) = d_ea(i,nkmb) + detrain(i)

      if (allocated(CS%diag_PE_detrain)) CS%diag_PE_detrain(i,j) = &
        CS%diag_PE_detrain(i,j) + g_H2_2dt * detrain(i)* &
                     (h(i,0) + h(i,nkmb)) * (R0(i,nkmb) - R0(i,0))
      x1 = R0(i,0)
      R0(i,0) = R0(i,0) - detrain(i)*(R0(i,0)-R0(i,nkmb)) / h(i,0)
      R0(i,nkmb) = R0(i,nkmb) - detrain(i)*(R0(i,nkmb)-x1) / h(i,nkmb)
      x1 = Rcv(i,0)
      Rcv(i,0) = Rcv(i,0) - detrain(i)*(Rcv(i,0)-Rcv(i,nkmb)) / h(i,0)
      Rcv(i,nkmb) = Rcv(i,nkmb) - detrain(i)*(Rcv(i,nkmb)-x1) / h(i,nkmb)
      x1 = T(i,0)
      T(i,0) = T(i,0) - detrain(i)*(T(i,0)-T(i,nkmb)) / h(i,0)
      T(i,nkmb) = T(i,nkmb) - detrain(i)*(T(i,nkmb)-x1) / h(i,nkmb)
      x1 = S(i,0)
      S(i,0) = S(i,0) - detrain(i)*(S(i,0)-S(i,nkmb)) / h(i,0)
      S(i,nkmb) = S(i,nkmb) - detrain(i)*(S(i,nkmb)-x1) / h(i,nkmb)

    endif
  endif ; enddo

  ! Move water out of the buffer layer, if convenient.
!   Split the buffer layer if possible, and replace the buffer layer
! with a small amount of fluid from the mixed layer.
! This is the exponential-in-time splitting, circa 2005.
  do i=is,ie
    if (h(i,nkmb) > 0.0) then ; splittable_BL(i) = .true.
    else ; splittable_BL(i) = .false. ; endif
  enddo

  dT_dS_wt2 = CS%dT_dS_wt**2

  do k=nz-1,nkmb+1,-1 ; do i=is,ie
    if (splittable_BL(i)) then
      if (RcvTgt(k)<=Rcv(i,nkmb)) then
! Estimate dR/drho, dTheta/dR, and dS/dR, where R is the coordinate variable
! and rho is in-situ (or surface) potential density.
! There is no "right" way to do this, so this keeps things reasonable, if
! slightly arbitrary.
        splittable_BL(i) = .false.

        k1 = k+1 ; orthogonal_extrap = .false.
        ! Here we try to find a massive layer to use for interpolating the
        ! temperature and salinity.  If none is available a pseudo-orthogonal
        ! extrapolation is used.  The 10.0 and 0.9 in the following are
        ! arbitrary but probably about right.
        if ((h(i,k+1) < 10.0*GV%Angstrom_H) .or. &
            ((RcvTgt(k+1)-Rcv(i,nkmb)) >= 0.9*(Rcv(i,k1) - Rcv(i,0)))) then
          if (k>=nz-1) then ; orthogonal_extrap = .true.
          elseif ((h(i,k+2) <= 10.0*GV%Angstrom_H) .and. &
              ((RcvTgt(k+1)-Rcv(i,nkmb)) < 0.9*(Rcv(i,k+2)-Rcv(i,0)))) then
            k1 = k+2
          else ; orthogonal_extrap = .true. ; endif
        endif

        if ((R0(i,0) >= R0(i,k1)) .or. (Rcv(i,0) >= Rcv(i,nkmb))) cycle
          ! In this case there is an inversion of in-situ density relative to
          ! the coordinate variable.  Do not detrain from the buffer layer.

        if (orthogonal_extrap) then
          ! 36 here is a typical oceanic value of (dR/dS) / (dR/dT) - it says
          ! that the relative weights of T & S changes is a plausible 6:1.
          ! Also, this was coded on Athena's 6th birthday!
          I_denom = 1.0 / (dRcv_dS(i)**2 + dT_dS_wt2*dRcv_dT(i)**2)
          dT_dR = dT_dS_wt2*dRcv_dT(i) * I_denom
          dS_dR = dRcv_dS(i) * I_denom
        else
          dT_dR = (T(i,0) - T(i,k1)) / (Rcv(i,0) - Rcv(i,k1))
          dS_dR = (S(i,0) - S(i,k1)) / (Rcv(i,0) - Rcv(i,k1))
        endif
        dRml = dt_Time * (R0(i,nkmb) - R0(i,0)) * &
               (Rcv(i,0) - Rcv(i,k1)) / (R0(i,0) - R0(i,k1))
        ! Once again, there is an apparent density inversion in Rcv.
        if (dRml < 0.0) cycle
        dR0_dRcv = (R0(i,0) - R0(i,k1)) / (Rcv(i,0) - Rcv(i,k1))

        if ((Rcv(i,nkmb) - dRml < RcvTgt(k)) .and. (max_det_rem(i) > h(i,nkmb))) then
          ! In this case, the buffer layer is split into two isopycnal layers.
          detrain(i) = h(i,nkmb)*(Rcv(i,nkmb) - RcvTgt(k)) / &
                                  (RcvTgt(k+1) - RcvTgt(k))

          if (allocated(CS%diag_PE_detrain)) CS%diag_PE_detrain(i,j) = &
            CS%diag_PE_detrain(i,j) - g_H2_2dt * detrain(i) * &
                 (h(i,nkmb)-detrain(i)) * (RcvTgt(k+1) - RcvTgt(k)) * dR0_dRcv

          Tdown = detrain(i) * (T(i,nkmb) + dT_dR*(RcvTgt(k+1)-Rcv(i,nkmb)))
          T(i,k) = (h(i,k) * T(i,k) + &
                        (h(i,nkmb) * T(i,nkmb) - Tdown)) / &
                       (h(i,k) + (h(i,nkmb) - detrain(i)))
          T(i,k+1) = (h(i,k+1) * T(i,k+1) + Tdown)/ &
                          (h(i,k+1) + detrain(i))
          T(i,nkmb) = T(i,0)
          Sdown = detrain(i) * (S(i,nkmb) + dS_dR*(RcvTgt(k+1)-Rcv(i,nkmb)))
          S(i,k) = (h(i,k) * S(i,k) + &
                      (h(i,nkmb) * S(i,nkmb) - Sdown)) / &
                      (h(i,k) + (h(i,nkmb) - detrain(i)))
          S(i,k+1) = (h(i,k+1) * S(i,k+1) + Sdown)/ &
                         (h(i,k+1) + detrain(i))
          S(i,nkmb) = S(i,0)
          Rcv(i,nkmb) = Rcv(i,0)

          d_ea(i,k+1) = d_ea(i,k+1) + detrain(i)
          d_ea(i,k) = d_ea(i,k) + (h(i,nkmb) - detrain(i))
          d_ea(i,nkmb) = d_ea(i,nkmb) - h(i,nkmb)

          h(i,k+1) = h(i,k+1) + detrain(i)
          h(i,k) = h(i,k) + h(i,nkmb) - detrain(i)
          h(i,nkmb) = 0.0
        else
          ! Here only part of the buffer layer is moved into the interior.
          detrain(i) = h(i,nkmb) * dRml / (RcvTgt(k+1) - Rcv(i,nkmb) + dRml)
          if (detrain(i) > max_det_rem(i)) detrain(i) = max_det_rem(i)
          Ih = 1.0 / (h(i,k+1) + detrain(i))

          Tdown = (T(i,nkmb) + dT_dR*(RcvTgt(k+1)-Rcv(i,nkmb)))
          T(i,nkmb) = T(i,nkmb) - dT_dR * dRml
          T(i,k+1) = (h(i,k+1) * T(i,k+1) + detrain(i) * Tdown) * Ih
          Sdown = (S(i,nkmb) + dS_dR*(RcvTgt(k+1)-Rcv(i,nkmb)))
!  The following two expressions updating S(nkmb) are mathematically identical.
!            S(i,nkmb) = (h(i,nkmb) * S(i,nkmb) - detrain(i) * Sdown) / &
!                           (h(i,nkmb) - detrain(i))
          S(i,nkmb) = S(i,nkmb) - dS_dR * dRml
          S(i,k+1) = (h(i,k+1) * S(i,k+1) + detrain(i) * Sdown) * Ih

          d_ea(i,k+1) = d_ea(i,k+1) + detrain(i)
          d_ea(i,nkmb) = d_ea(i,nkmb) - detrain(i)

          h(i,k+1) = h(i,k+1) + detrain(i)
          h(i,nkmb) = h(i,nkmb) - detrain(i)

          if (allocated(CS%diag_PE_detrain)) CS%diag_PE_detrain(i,j) = &
            CS%diag_PE_detrain(i,j) - g_H2_2dt * detrain(i) * dR0_dRcv * &
                 (h(i,nkmb)-detrain(i)) * (RcvTgt(k+1) - Rcv(i,nkmb) + dRml)
        endif
      endif ! RcvTgt(k)<=Rcv(i,nkmb)
    endif ! splittable_BL
  enddo ; enddo ! i & k loops

!   The numerical behavior of the buffer layer is dramatically improved
! if it is always at least a small fraction (say 10%) of the thickness
! of the mixed layer.  As the physical distinction between the mixed
! and buffer layers is vague anyway, this seems hard to argue against.
  do i=is,ie
    if (h(i,nkmb) < 0.1*h(i,0)) then
      h_ent =  0.1*h(i,0) - h(i,nkmb)
      Ih = 10.0/h(i,0)
      T(i,nkmb) = (h(i,nkmb)*T(i,nkmb) + h_ent*T(i,0)) * Ih
      S(i,nkmb) = (h(i,nkmb)*S(i,nkmb) + h_ent*S(i,0)) * Ih

      d_ea(i,1) = d_ea(i,1) - h_ent
      d_ea(i,nkmb) = d_ea(i,nkmb) + h_ent

      h(i,0) = h(i,0) - h_ent
      h(i,nkmb) = h(i,nkmb) + h_ent
    endif
  enddo

end subroutine mixedlayer_detrain_1

!> This subroutine initializes the MOM bulk mixed layer module.
subroutine bulkmixedlayer_init(Time, G, GV, US, param_file, diag, CS)
  type(time_type), target, intent(in)    :: Time !< The model's clock with the current time.
  type(ocean_grid_type),   intent(in)    :: G    !< The ocean's grid structure.
  type(verticalGrid_type), intent(in)    :: GV   !< The ocean's vertical grid structure.
  type(unit_scale_type),   intent(in)    :: US   !< A dimensional unit scaling type
  type(param_file_type),   intent(in)    :: param_file !< A structure to parse for run-time
                                                 !! parameters.
  type(diag_ctrl), target, intent(inout) :: diag !< A structure that is used to regulate diagnostic
                                                 !! output.
  type(bulkmixedlayer_CS), intent(inout) :: CS   !< Bulk mixed layer control struct

! This include declares and sets the variable "version".
#include "version_variable.h"
  character(len=40)  :: mdl = "MOM_mixed_layer"  ! This module's name.
  real :: BL_detrain_time_dflt ! The default value for BUFFER_LAY_DETRAIN_TIME [s]
  real :: omega_frac_dflt, ustar_min_dflt, Hmix_min_m
  integer :: isd, ied, jsd, jed
  logical :: use_temperature, use_omega
  isd = G%isd ; ied = G%ied ; jsd = G%jsd ; jed = G%jed

<<<<<<< HEAD
  if (associated(CS)) then
    call MOM_error(WARNING, "mixedlayer_init called with an associated"// &
                            "associated control structure.")
    return
  else ; allocate(CS) ; endif

  CS%initialized = .true.

=======
>>>>>>> b2f6678f
  CS%diag => diag
  CS%Time => Time

  if (GV%nkml < 1) return

! Set default, read and log parameters
  call log_version(param_file, mdl, version, "")

  CS%nkml = GV%nkml
  call log_param(param_file, mdl, "NKML", CS%nkml, &
                 "The number of sublayers within the mixed layer if "//&
                 "BULKMIXEDLAYER is true.", units="nondim", default=2)
  CS%nkbl = GV%nk_rho_varies - GV%nkml
  call log_param(param_file, mdl, "NKBL", CS%nkbl, &
                 "The number of variable density buffer layers if "//&
                 "BULKMIXEDLAYER is true.", units="nondim", default=2)
  call get_param(param_file, mdl, "MSTAR", CS%mstar, &
                 "The ratio of the friction velocity cubed to the TKE "//&
                 "input to the mixed layer.", units="nondim", default=1.2)
  call get_param(param_file, mdl, "NSTAR", CS%nstar, &
                 "The portion of the buoyant potential energy imparted by "//&
                 "surface fluxes that is available to drive entrainment "//&
                 "at the base of mixed layer when that energy is positive.", &
                 units="nondim", default=0.15)
  call get_param(param_file, mdl, "BULK_RI_ML", CS%bulk_Ri_ML, &
                 "The efficiency with which mean kinetic energy released "//&
                 "by mechanically forced entrainment of the mixed layer "//&
                 "is converted to turbulent kinetic energy.", units="nondim",&
                 fail_if_missing=.true.)
  call get_param(param_file, mdl, "ABSORB_ALL_SW", CS%absorb_all_sw, &
                 "If true,  all shortwave radiation is absorbed by the "//&
                 "ocean, instead of passing through to the bottom mud.", &
                 default=.false.)
  call get_param(param_file, mdl, "TKE_DECAY", CS%TKE_decay, &
                 "TKE_DECAY relates the vertical rate of decay of the "//&
                 "TKE available for mechanical entrainment to the natural "//&
                 "Ekman depth.", units="nondim", default=2.5)
  call get_param(param_file, mdl, "NSTAR2", CS%nstar2, &
                 "The portion of any potential energy released by "//&
                 "convective adjustment that is available to drive "//&
                 "entrainment at the base of mixed layer. By default "//&
                 "NSTAR2=NSTAR.", units="nondim", default=CS%nstar)
  call get_param(param_file, mdl, "BULK_RI_CONVECTIVE", CS%bulk_Ri_convective, &
                 "The efficiency with which convectively released mean "//&
                 "kinetic energy is converted to turbulent kinetic "//&
                 "energy.  By default BULK_RI_CONVECTIVE=BULK_RI_ML.", &
                 units="nondim", default=CS%bulk_Ri_ML)
  call get_param(param_file, mdl, "HMIX_MIN", CS%Hmix_min, &
                 "The minimum mixed layer depth if the mixed layer depth "//&
                 "is determined dynamically.", units="m", default=0.0, scale=GV%m_to_H, &
                 unscaled=Hmix_min_m)

  call get_param(param_file, mdl, "LIMIT_BUFFER_DETRAIN", CS%limit_det, &
                 "If true, limit the detrainment from the buffer layers "//&
                 "to not be too different from the neighbors.", default=.false.)
  call get_param(param_file, mdl, "ALLOWED_DETRAIN_TEMP_CHG", CS%Allowed_T_chg, &
                 "The amount by which temperature is allowed to exceed "//&
                 "previous values during detrainment.", units="K", default=0.5)
  call get_param(param_file, mdl, "ALLOWED_DETRAIN_SALT_CHG", CS%Allowed_S_chg, &
                 "The amount by which salinity is allowed to exceed "//&
                 "previous values during detrainment.", units="PSU", default=0.1)
  call get_param(param_file, mdl, "ML_DT_DS_WEIGHT", CS%dT_dS_wt, &
                 "When forced to extrapolate T & S to match the layer "//&
                 "densities, this factor (in deg C / PSU) is combined "//&
                 "with the derivatives of density with T & S to determine "//&
                 "what direction is orthogonal to density contours. It "//&
                 "should be a typical value of (dR/dS) / (dR/dT) in "//&
                 "oceanic profiles.", units="degC PSU-1", default=6.0)
  call get_param(param_file, mdl, "BUFFER_LAYER_EXTRAP_LIMIT", CS%BL_extrap_lim, &
                 "A limit on the density range over which extrapolation "//&
                 "can occur when detraining from the buffer layers, "//&
                 "relative to the density range within the mixed and "//&
                 "buffer layers, when the detrainment is going into the "//&
                 "lightest interior layer, nondimensional, or a negative "//&
                 "value not to apply this limit.", units="nondim", default = -1.0)
  call get_param(param_file, mdl, "BUFFER_LAYER_HMIN_THICK", CS%Hbuffer_min, &
                 "The minimum buffer layer thickness when the mixed layer is very thick.", &
                 units="m", default=5.0, scale=GV%m_to_H)
  call get_param(param_file, mdl, "BUFFER_LAYER_HMIN_REL", CS%Hbuffer_rel_min, &
                 "The minimum buffer layer thickness relative to the combined mixed "//&
                 "land buffer ayer thicknesses when they are thin.", &
                 units="nondim", default=0.1/CS%nkbl)
  BL_detrain_time_dflt = 4.0*3600.0 ; if (CS%nkbl==1) BL_detrain_time_dflt = 86400.0*30.0
  call get_param(param_file, mdl, "BUFFER_LAY_DETRAIN_TIME", CS%BL_detrain_time, &
                 "A timescale that characterizes buffer layer detrainment events.", &
                 units="s", default=BL_detrain_time_dflt, scale=US%s_to_T)
  call get_param(param_file, mdl, "BUFFER_SPLIT_RHO_TOL", CS%BL_split_rho_tol, &
                 "The fractional tolerance for matching layer target densities when splitting "//&
                 "layers to deal with massive interior layers that are lighter than one of the "//&
                 "mixed or buffer layers.", units="nondim", default=0.1)

  call get_param(param_file, mdl, "DEPTH_LIMIT_FLUXES", CS%H_limit_fluxes, &
                 "The surface fluxes are scaled away when the total ocean "//&
                 "depth is less than DEPTH_LIMIT_FLUXES.", &
                 units="m", default=0.1*Hmix_min_m, scale=GV%m_to_H)
  call get_param(param_file, mdl, "OMEGA", CS%omega, &
                 "The rotation rate of the earth.", &
                 default=7.2921e-5, units="s-1", scale=US%T_to_s)
  call get_param(param_file, mdl, "ML_USE_OMEGA", use_omega, &
                 "If true, use the absolute rotation rate instead of the "//&
                 "vertical component of rotation when setting the decay "//&
                 "scale for turbulence.", default=.false., do_not_log=.true.)
  omega_frac_dflt = 0.0
  if (use_omega) then
    call MOM_error(WARNING, "ML_USE_OMEGA is depricated; use ML_OMEGA_FRAC=1.0 instead.")
    omega_frac_dflt = 1.0
  endif
  call get_param(param_file, mdl, "ML_OMEGA_FRAC", CS%omega_frac, &
                 "When setting the decay scale for turbulence, use this "//&
                 "fraction of the absolute rotation rate blended with the "//&
                 "local value of f, as sqrt((1-of)*f^2 + of*4*omega^2).", &
                 units="nondim", default=omega_frac_dflt)
  call get_param(param_file, mdl, "ML_RESORT", CS%ML_resort, &
                 "If true, resort the topmost layers by potential density "//&
                 "before the mixed layer calculations.", default=.false.)
  if (CS%ML_resort) &
    call get_param(param_file, mdl, "ML_PRESORT_NK_CONV_ADJ", CS%ML_presort_nz_conv_adj, &
                 "Convectively mix the first ML_PRESORT_NK_CONV_ADJ "//&
                 "layers before sorting when ML_RESORT is true.", &
                 units="nondim", default=0, fail_if_missing=.true.) ! Fail added by AJA.
  ! This gives a minimum decay scale that is typically much less than Angstrom.
  ustar_min_dflt = 2e-4*US%s_to_T*CS%omega*(GV%Angstrom_m + GV%H_to_m*GV%H_subroundoff)
  call get_param(param_file, mdl, "BML_USTAR_MIN", CS%ustar_min, &
                 "The minimum value of ustar that should be used by the "//&
                 "bulk mixed layer model in setting vertical TKE decay "//&
                 "scales. This must be greater than 0.", units="m s-1", &
                 default=ustar_min_dflt, scale=US%m_to_Z*US%T_to_s)
  if (CS%ustar_min<=0.0) call MOM_error(FATAL, "BML_USTAR_MIN must be positive.")

  call get_param(param_file, mdl, "RESOLVE_EKMAN", CS%Resolve_Ekman, &
                 "If true, the NKML>1 layers in the mixed layer are "//&
                 "chosen to optimally represent the impact of the Ekman "//&
                 "transport on the mixed layer TKE budget.  Otherwise, "//&
                 "the sublayers are distributed uniformly through the "//&
                 "mixed layer.", default=.false.)
  call get_param(param_file, mdl, "CORRECT_ABSORPTION_DEPTH", CS%correct_absorption, &
                 "If true, the average depth at which penetrating shortwave "//&
                 "radiation is absorbed is adjusted to match the average "//&
                 "heating depth of an exponential profile by moving some "//&
                 "of the heating upward in the water column.", default=.false.)
  call get_param(param_file, mdl, "DO_RIVERMIX", CS%do_rivermix, &
                 "If true, apply additional mixing wherever there is "//&
                 "runoff, so that it is mixed down to RIVERMIX_DEPTH, "//&
                 "if the ocean is that deep.", default=.false.)
  if (CS%do_rivermix) &
    call get_param(param_file, mdl, "RIVERMIX_DEPTH", CS%rivermix_depth, &
                 "The depth to which rivers are mixed if DO_RIVERMIX is "//&
                 "defined.", units="m", default=0.0, scale=US%m_to_Z)
  call get_param(param_file, mdl, "USE_RIVER_HEAT_CONTENT", CS%use_river_heat_content, &
                 "If true, use the fluxes%runoff_Hflx field to set the "//&
                 "heat carried by runoff, instead of using SST*CP*liq_runoff.", &
                 default=.false.)
  call get_param(param_file, mdl, "USE_CALVING_HEAT_CONTENT", CS%use_calving_heat_content, &
                 "If true, use the fluxes%calving_Hflx field to set the "//&
                 "heat carried by runoff, instead of using SST*CP*froz_runoff.", &
                 default=.false.)
  call get_param(param_file, mdl, "BULKML_CONV_MOMENTUM_BUG", CS%convect_mom_bug, &
                 "If true, use code with a bug that causes a loss of momentum conservation "//&
                 "during mixedlayer convection.", default=.false.)

  call get_param(param_file, mdl, "ALLOW_CLOCKS_IN_OMP_LOOPS", &
                 CS%allow_clocks_in_omp_loops, &
                 "If true, clocks can be called from inside loops that can "//&
                 "be threaded. To run with multiple threads, set to False.", &
                 default=.true.)

  CS%id_ML_depth = register_diag_field('ocean_model', 'h_ML', diag%axesT1, &
      Time, 'Surface mixed layer depth', 'm')
  CS%id_TKE_wind = register_diag_field('ocean_model', 'TKE_wind', diag%axesT1, &
      Time, 'Wind-stirring source of mixed layer TKE', &
      'm3 s-3', conversion=US%Z_to_m*(US%L_to_m**2)*(US%s_to_T**3))
  CS%id_TKE_RiBulk = register_diag_field('ocean_model', 'TKE_RiBulk', diag%axesT1, &
      Time, 'Mean kinetic energy source of mixed layer TKE', &
      'm3 s-3', conversion=US%Z_to_m*(US%L_to_m**2)*(US%s_to_T**3))
  CS%id_TKE_conv = register_diag_field('ocean_model', 'TKE_conv', diag%axesT1, &
      Time, 'Convective source of mixed layer TKE', &
      'm3 s-3', conversion=US%Z_to_m*(US%L_to_m**2)*(US%s_to_T**3))
  CS%id_TKE_pen_SW = register_diag_field('ocean_model', 'TKE_pen_SW', diag%axesT1, &
      Time, 'TKE consumed by mixing penetrative shortwave radation through the mixed layer', &
      'm3 s-3', conversion=US%Z_to_m*(US%L_to_m**2)*(US%s_to_T**3))
  CS%id_TKE_mixing = register_diag_field('ocean_model', 'TKE_mixing', diag%axesT1, &
      Time, 'TKE consumed by mixing that deepens the mixed layer', &
      'm3 s-3', conversion=US%Z_to_m*(US%L_to_m**2)*(US%s_to_T**3))
  CS%id_TKE_mech_decay = register_diag_field('ocean_model', 'TKE_mech_decay', diag%axesT1, &
      Time, 'Mechanical energy decay sink of mixed layer TKE', &
      'm3 s-3', conversion=US%Z_to_m*(US%L_to_m**2)*(US%s_to_T**3))
  CS%id_TKE_conv_decay = register_diag_field('ocean_model', 'TKE_conv_decay', diag%axesT1, &
      Time, 'Convective energy decay sink of mixed layer TKE', &
      'm3 s-3', conversion=US%Z_to_m*(US%L_to_m**2)*(US%s_to_T**3))
  CS%id_TKE_conv_s2 = register_diag_field('ocean_model', 'TKE_conv_s2', diag%axesT1, &
      Time, 'Spurious source of mixed layer TKE from sigma2', &
      'm3 s-3', conversion=US%Z_to_m*(US%L_to_m**2)*(US%s_to_T**3))
  CS%id_PE_detrain = register_diag_field('ocean_model', 'PE_detrain', diag%axesT1, &
      Time, 'Spurious source of potential energy from mixed layer detrainment', &
      'W m-2', conversion=US%RZ3_T3_to_W_m2*US%L_to_Z**2)
  CS%id_PE_detrain2 = register_diag_field('ocean_model', 'PE_detrain2', diag%axesT1, &
      Time, 'Spurious source of potential energy from mixed layer only detrainment', &
      'W m-2', conversion=US%RZ3_T3_to_W_m2*US%L_to_Z**2)
  CS%id_h_mismatch = register_diag_field('ocean_model', 'h_miss_ML', diag%axesT1, &
      Time, 'Summed absolute mismatch in entrainment terms', 'm', conversion=US%Z_to_m)
  CS%id_Hsfc_used = register_diag_field('ocean_model', 'Hs_used', diag%axesT1, &
      Time, 'Surface region thickness that is used', 'm', conversion=US%Z_to_m)
  CS%id_Hsfc_max = register_diag_field('ocean_model', 'Hs_max', diag%axesT1, &
      Time, 'Maximum surface region thickness', 'm', conversion=US%Z_to_m)
  CS%id_Hsfc_min = register_diag_field('ocean_model', 'Hs_min', diag%axesT1, &
      Time, 'Minimum surface region thickness', 'm', conversion=US%Z_to_m)
 !CS%lim_det_dH_sfc = 0.5 ; CS%lim_det_dH_bathy = 0.2 ! Technically these should not get used if limit_det is false?
  if (CS%limit_det .or. (CS%id_Hsfc_min > 0)) then
    call get_param(param_file, mdl, "LIMIT_BUFFER_DET_DH_SFC", CS%lim_det_dH_sfc, &
                 "The fractional limit in the change between grid points "//&
                 "of the surface region (mixed & buffer layer) thickness.", &
                 units="nondim", default=0.5)
    call get_param(param_file, mdl, "LIMIT_BUFFER_DET_DH_BATHY", CS%lim_det_dH_bathy, &
                 "The fraction of the total depth by which the thickness "//&
                 "of the surface region (mixed & buffer layer) is allowed "//&
                 "to change between grid points.", units="nondim", default=0.2)
  endif

  call get_param(param_file, mdl, "ENABLE_THERMODYNAMICS", use_temperature, &
                 "If true, temperature and salinity are used as state "//&
                 "variables.", default=.true.)
  CS%nsw = 0
  if (use_temperature) then
    call get_param(param_file, mdl, "PEN_SW_NBANDS", CS%nsw, default=1)
  endif


  if (max(CS%id_TKE_wind, CS%id_TKE_RiBulk, CS%id_TKE_conv, CS%id_TKE_mixing, &
          CS%id_TKE_pen_SW, CS%id_TKE_mech_decay, CS%id_TKE_conv_decay) > 0) then
    call safe_alloc_alloc(CS%diag_TKE_wind, isd, ied, jsd, jed)
    call safe_alloc_alloc(CS%diag_TKE_RiBulk, isd, ied, jsd, jed)
    call safe_alloc_alloc(CS%diag_TKE_conv, isd, ied, jsd, jed)
    call safe_alloc_alloc(CS%diag_TKE_pen_SW, isd, ied, jsd, jed)
    call safe_alloc_alloc(CS%diag_TKE_mixing, isd, ied, jsd, jed)
    call safe_alloc_alloc(CS%diag_TKE_mech_decay, isd, ied, jsd, jed)
    call safe_alloc_alloc(CS%diag_TKE_conv_decay, isd, ied, jsd, jed)
    call safe_alloc_alloc(CS%diag_TKE_conv_s2, isd, ied, jsd, jed)

    CS%TKE_diagnostics = .true.
  endif
  if (CS%id_PE_detrain > 0) call safe_alloc_alloc(CS%diag_PE_detrain, isd, ied, jsd, jed)
  if (CS%id_PE_detrain2 > 0) call safe_alloc_alloc(CS%diag_PE_detrain2, isd, ied, jsd, jed)
  if (CS%id_ML_depth > 0) call safe_alloc_alloc(CS%ML_depth, isd, ied, jsd, jed)

  if (CS%allow_clocks_in_omp_loops) then
    id_clock_detrain = cpu_clock_id('(Ocean mixed layer detrain)', &
        sync=.false., grain=CLOCK_ROUTINE)
    id_clock_mech = cpu_clock_id('(Ocean mixed layer mechanical entrainment)', &
        sync=.false., grain=CLOCK_ROUTINE)
    id_clock_conv = cpu_clock_id('(Ocean mixed layer convection)', &
        sync=.false., grain=CLOCK_ROUTINE)
    if (CS%ML_resort) then
      id_clock_resort = cpu_clock_id('(Ocean mixed layer resorting)', &
          sync=.false., grain=CLOCK_ROUTINE)
    else
      id_clock_adjustment = cpu_clock_id('(Ocean mixed layer convective adjustment)', &
          sync=.false., grain=CLOCK_ROUTINE)
    endif
    id_clock_EOS = cpu_clock_id('(Ocean mixed layer EOS)', &
        sync=.false., grain=CLOCK_ROUTINE)
  endif

  if (CS%limit_det .or. (CS%id_Hsfc_min > 0)) &
      id_clock_pass = cpu_clock_id('(Ocean mixed layer halo updates)', grain=CLOCK_ROUTINE)


!  if (CS%limit_det) then
!  endif

end subroutine bulkmixedlayer_init

!> This subroutine returns an approximation to the integral
!!   R = exp(-L*(H+E)) integral(LH to L(H+E)) L/(1-(1+x)exp(-x)) dx.
!! The approximation to the integrand is good to within -2% at x~.3
!! and +25% at x~3.5, but the exponential deemphasizes the importance of
!! large x.  When L=0, EF4 returns E/((Ht+E)*Ht).
function EF4(Ht, En, I_L, dR_de)
  real,           intent(in)    :: Ht  !< Total thickness [H ~> m or kg m-2].
  real,           intent(in)    :: En  !< Entrainment [H ~> m or kg m-2].
  real,           intent(in)    :: I_L !< The e-folding scale [H-1 ~> m-1 or m2 kg-1]
  real, optional, intent(inout) :: dR_de !< The partial derivative of the result R with E [H-2 ~> m-2 or m4 kg-2].
  real :: EF4 !< The integral [H-1 ~> m-1 or m2 kg-1].

  ! Local variables
  real :: exp_LHpE ! A nondimensional exponential decay.
  real :: I_HpE    ! An inverse thickness plus entrainment [H-1 ~> m-1 or m2 kg-1].
  real :: Res      ! The result of the integral above [H-1 ~> m-1 or m2 kg-1].

  exp_LHpE = exp(-I_L*(En+Ht))
  I_HpE = 1.0/(Ht+En)
  Res = exp_LHpE * (En*I_HpE/Ht - 0.5*I_L*log(Ht*I_HpE) + 0.5*I_L*I_L*En)
  if (PRESENT(dR_de)) &
    dR_de = -I_L*Res + exp_LHpE*(I_HpE*I_HpE + 0.5*I_L*I_HpE + 0.5*I_L*I_L)
  EF4 = Res

end function EF4

!> \namespace mom_bulk_mixed_layer
!!
!! By Robert Hallberg, 1997 - 2005.
!!
!!   This file contains the subroutine (bulkmixedlayer) that
!! implements a Kraus-Turner-like bulk mixed layer, based on the work
!! of various people, as described in the review paper by \cite Niiler1977,
!! with particular attention to the form proposed by \cite Oberhuber1993,
!! with an extension to a refined bulk mixed layer as described in
!! Hallberg (\cite muller2003). The physical processes portrayed in
!! this subroutine include convective adjustment and mixed layer entrainment
!! and detrainment. Penetrating shortwave radiation and an exponential decay
!! of TKE fluxes are also supported by this subroutine.  Several constants
!! can alternately be set to give a traditional Kraus-Turner mixed
!! layer scheme, although that is not the preferred option.  The
!! physical processes and arguments are described in detail in \ref BML.

end module MOM_bulk_mixed_layer<|MERGE_RESOLUTION|>--- conflicted
+++ resolved
@@ -329,15 +329,8 @@
 
   is = G%isc ; ie = G%iec ; js = G%jsc ; je = G%jec ; nz = GV%ke
 
-<<<<<<< HEAD
-  if (.not. associated(CS)) call MOM_error(FATAL, "MOM_mixed_layer: "//&
-         "Module must be initialized before it is used.")
-
   if (.not. CS%initialized) call MOM_error(FATAL, "MOM_bulk_mixed_layer: "//&
          "Module must be initialized before it is used.")
-
-=======
->>>>>>> b2f6678f
   if (GV%nkml < 1) return
 
   if (.not. associated(tv%eqn_of_state)) call MOM_error(FATAL, &
@@ -3372,17 +3365,7 @@
   logical :: use_temperature, use_omega
   isd = G%isd ; ied = G%ied ; jsd = G%jsd ; jed = G%jed
 
-<<<<<<< HEAD
-  if (associated(CS)) then
-    call MOM_error(WARNING, "mixedlayer_init called with an associated"// &
-                            "associated control structure.")
-    return
-  else ; allocate(CS) ; endif
-
   CS%initialized = .true.
-
-=======
->>>>>>> b2f6678f
   CS%diag => diag
   CS%Time => Time
 
