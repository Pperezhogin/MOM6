--- conflicted
+++ resolved
@@ -120,15 +120,8 @@
     is = G%isc-halo ; ie = G%iec+halo ; js = G%jsc-halo ; je = G%jec+halo
   endif
 
-<<<<<<< HEAD
-  if (.not. associated(CS)) call MOM_error(FATAL, "MOM_geothermal: "//&
-         "Module must be initialized before it is used.")
-
   if (.not. CS%initialized) call MOM_error(FATAL, "MOM_geothermal: "//&
          "Module must be initialized before it is used.")
-
-=======
->>>>>>> b2f6678f
   if (.not.CS%apply_geothermal) return
 
   nkmb      = GV%nk_rho_varies
@@ -402,15 +395,8 @@
     is = G%isc-halo ; ie = G%iec+halo ; js = G%jsc-halo ; je = G%jec+halo
   endif
 
-<<<<<<< HEAD
-  if (.not. associated(CS)) call MOM_error(FATAL, "MOM_geothermal: "//&
-         "Module must be initialized before it is used.")
-
   if (.not. CS%initialized) call MOM_error(FATAL, "MOM_geothermal: "//&
          "Module must be initialized before it is used.")
-
-=======
->>>>>>> b2f6678f
   if (.not.CS%apply_geothermal) return
 
   Irho_cp   = 1.0 / (GV%H_to_RZ * tv%C_p)
@@ -525,17 +511,7 @@
   integer :: i, j, isd, ied, jsd, jed, id
   isd = G%isd ; ied = G%ied ; jsd = G%jsd ; jed = G%jed
 
-<<<<<<< HEAD
-  if (associated(CS)) then
-    call MOM_error(WARNING, "geothermal_init called with an associated"// &
-                            "associated control structure.")
-    return
-  else ; allocate(CS) ; endif
-
   CS%initialized = .true.
-
-=======
->>>>>>> b2f6678f
   CS%diag => diag
   CS%Time => Time
 
