!> Diapycnal mixing and advection in isopycnal mode
module MOM_entrain_diffusive

! This file is part of MOM6. See LICENSE.md for the license.

use MOM_diag_mediator, only : post_data, register_diag_field, safe_alloc_ptr
use MOM_diag_mediator, only : diag_ctrl, time_type
use MOM_error_handler, only : MOM_error, is_root_pe, FATAL, WARNING, NOTE
use MOM_file_parser, only : get_param, log_version, param_file_type
use MOM_forcing_type, only : forcing
use MOM_grid, only : ocean_grid_type
use MOM_unit_scaling, only : unit_scale_type
use MOM_variables, only : thermo_var_ptrs
use MOM_verticalGrid, only : verticalGrid_type
use MOM_EOS, only : calculate_density, calculate_density_derivs, EOS_domain

implicit none ; private

#include <MOM_memory.h>

public entrainment_diffusive, entrain_diffusive_init, entrain_diffusive_end

! A note on unit descriptions in comments: MOM6 uses units that can be rescaled for dimensional
! consistency testing. These are noted in comments with units like Z, H, L, and T, along with
! their mks counterparts with notation like "a velocity [Z T-1 ~> m s-1]".  If the units
! vary with the Boussinesq approximation, the Boussinesq variant is given first.

!> The control structure holding parametes for the MOM_entrain_diffusive module
type, public :: entrain_diffusive_CS ; private
  logical :: bulkmixedlayer  !< If true, a refined bulk mixed layer is used with
                             !! GV%nk_rho_varies variable density mixed & buffer layers.
  logical :: correct_density !< If true, the layer densities are restored toward
                             !! their target variables by the diapycnal mixing.
  integer :: max_ent_it      !< The maximum number of iterations that may be used to
                             !! calculate the diapycnal entrainment.
  real    :: Tolerance_Ent   !< The tolerance with which to solve for entrainment values
                             !! [H ~> m or kg m-2].
  real    :: Rho_sig_off     !< The offset between potential density and a sigma value [R ~> kg m-3]
  type(diag_ctrl), pointer :: diag => NULL() !< A structure that is used to
                             !! regulate the timing of diagnostic output.
  integer :: id_Kd = -1      !< Diagnostic ID for diffusivity
  integer :: id_diff_work = -1 !< Diagnostic ID for mixing work
end type entrain_diffusive_CS

contains

!> This subroutine calculates ea and eb, the rates at which a layer entrains
!! from the layers above and below.  The entrainment rates are proportional to
!! the buoyancy flux in a layer and inversely proportional to the density
!! differences between layers.  The scheme that is used here is described in
!! detail in Hallberg, Mon. Wea. Rev. 2000.
subroutine entrainment_diffusive(h, tv, fluxes, dt, G, GV, US, CS, ea, eb, &
                                 kb_out, Kd_Lay, Kd_int)
  type(ocean_grid_type),      intent(in)  :: G  !< The ocean's grid structure.
  type(verticalGrid_type),    intent(in)  :: GV !< The ocean's vertical grid structure.
  type(unit_scale_type),      intent(in)  :: US !< A dimensional unit scaling type
  real, dimension(SZI_(G),SZJ_(G),SZK_(G)),   &
                              intent(in)  :: h  !< Layer thicknesses [H ~> m or kg m-2].
  type(thermo_var_ptrs),      intent(in)  :: tv !< A structure containing pointers to any available
                                                !! thermodynamic fields. Absent fields have NULL
                                                !! ptrs.
  type(forcing),              intent(in)  :: fluxes !< A structure of surface fluxes that may
                                                !! be used.
  real,                       intent(in)  :: dt !< The time increment [T ~> s].
  type(entrain_diffusive_CS), pointer     :: CS !< The control structure returned by a previous
                                                !! call to entrain_diffusive_init.
  real, dimension(SZI_(G),SZJ_(G),SZK_(G)),   &
                              intent(out) :: ea !< The amount of fluid entrained from the layer
                                                !! above within this time step [H ~> m or kg m-2].
  real, dimension(SZI_(G),SZJ_(G),SZK_(G)),   &
                              intent(out) :: eb !< The amount of fluid entrained from the layer
                                                !! below within this time step [H ~> m or kg m-2].
  integer, dimension(SZI_(G),SZJ_(G)),        &
                  optional, intent(inout) :: kb_out !< The index of the lightest layer denser than
                                                !! the buffer layer.
  ! At least one of the two following arguments must be present.
  real, dimension(SZI_(G),SZJ_(G),SZK_(G)),   &
                  optional, intent(in)    :: Kd_Lay !< The diapycnal diffusivity of layers
                                                !! [Z2 T-1 ~> m2 s-1].
  real, dimension(SZI_(G),SZJ_(G),SZK_(G)+1), &
                  optional, intent(in)    :: Kd_int !< The diapycnal diffusivity of interfaces
                                                !! [Z2 T-1 ~> m2 s-1].

!   This subroutine calculates ea and eb, the rates at which a layer entrains
! from the layers above and below.  The entrainment rates are proportional to
! the buoyancy flux in a layer and inversely proportional to the density
! differences between layers.  The scheme that is used here is described in
! detail in Hallberg, Mon. Wea. Rev. 2000.

  real, dimension(SZI_(G),SZK_(G)) :: &
    dtKd    ! The layer diapycnal diffusivity times the time step [H2 ~> m2 or kg2 m-4].
  real, dimension(SZI_(G),SZK_(G)+1) :: &
    dtKd_int ! The diapycnal diffusivity at the interfaces times the time step [H2 ~> m2 or kg2 m-4]
  real, dimension(SZI_(G),SZK_(G)) :: &
    F, &    ! The density flux through a layer within a time step divided by the
            ! density difference across the interface below the layer [H ~> m or kg m-2].
    maxF, & ! maxF is the maximum value of F that will not deplete all of the
            ! layers above or below a layer within a timestep [H ~> m or kg m-2].
    minF, & ! minF is the minimum flux that should be expected in the absence of
            ! interactions between layers [H ~> m or kg m-2].
    Fprev, &! The previous estimate of F [H ~> m or kg m-2].
    dFdfm, &! The partial derivative of F with respect to changes in F of the
            ! neighboring layers.  [nondim]
    h_guess ! An estimate of the layer thicknesses after entrainment, but
            ! before the entrainments are adjusted to drive the layer
            ! densities toward their target values [H ~> m or kg m-2].
  real, dimension(SZI_(G),SZK_(G)+1) :: &
    Ent_bl  ! The average entrainment upward and downward across
            ! each interface around the buffer layers [H ~> m or kg m-2].
  real, allocatable, dimension(:,:,:) :: &
    Kd_eff, &     ! The effective diffusivity that actually applies to each
                  ! layer after the effects of boundary conditions are
                  ! considered [Z2 T-1 ~> m2 s-1].
    diff_work     ! The work actually done by diffusion across each
                  ! interface [R Z3 T-3 ~> W m-2].  Sum vertically for the total work.

  real :: hm, fm, fr, fk  ! Work variables with units of H, H, H, and H2.

  real :: b1(SZI_(G))         ! b1 and c1 are variables used by the
  real :: c1(SZI_(G),SZK_(G)) ! tridiagonal solver.

  real, dimension(SZI_(G)) :: &
    htot, &       ! The total thickness above or below a layer [H ~> m or kg m-2].
    Rcv, &        ! Value of the coordinate variable (potential density)
                  ! based on the simulated T and S and P_Ref [R ~> kg m-3].
    pres, &       ! Reference pressure (P_Ref) [R L2 T-2 ~> Pa].
    eakb, &       ! The entrainment from above by the layer below the buffer
                  ! layer (i.e. layer kb) [H ~> m or kg m-2].
    ea_kbp1, &    ! The entrainment from above by layer kb+1 [H ~> m or kg m-2].
    eb_kmb, &     ! The entrainment from below by the deepest buffer layer [H ~> m or kg m-2].
    dS_kb, &      ! The reference potential density difference across the
                  ! interface between the buffer layers and layer kb [R ~> kg m-3].
    dS_anom_lim, &! The amount by which dS_kb is reduced when limits are
                  ! applied [R ~> kg m-3].
    I_dSkbp1, &   ! The inverse of the potential density difference across the
                  ! interface below layer kb [R-1 ~> m3 kg-1].
    dtKd_kb, &    ! The diapycnal diffusivity in layer kb times the time step
                  ! [H2 ~> m2 or kg2 m-4].
    maxF_correct, & ! An amount by which to correct maxF due to excessive
                  ! surface heat loss [H ~> m or kg m-2].
    zeros, &      ! An array of all zeros. (Usually used with [H ~> m or kg m-2].)
    max_eakb, &   ! The maximum value of eakb that might be realized [H ~> m or kg m-2].
    min_eakb, &   ! The minimum value of eakb that might be realized [H ~> m or kg m-2].
    err_max_eakb0, & ! The value of error returned by determine_Ea_kb
    err_min_eakb0, & ! when eakb = min_eakb and max_eakb and ea_kbp1 = 0.
    err_eakb0, &  ! A value of error returned by determine_Ea_kb.
    F_kb, &       ! The value of F in layer kb, or equivalently the entrainment
                  ! from below by layer kb [H ~> m or kg m-2].
    dFdfm_kb, &   ! The partial derivative of F with fm [nondim]. See dFdfm.
    maxF_kb, &    ! The maximum value of F_kb that might be realized [H ~> m or kg m-2].
    eakb_maxF, &  ! The value of eakb that gives F_kb=maxF_kb [H ~> m or kg m-2].
    F_kb_maxEnt   ! The value of F_kb when eakb = max_eakb [H ~> m or kg m-2].
  real, dimension(SZI_(G),SZK_(G)) :: &
    Sref, &  ! The reference potential density of the mixed and buffer layers,
             ! and of the two lightest interior layers (kb and kb+1) copied
             ! into layers kmb+1 and kmb+2 [R ~> kg m-3].
    h_bl     ! The thicknesses of the mixed and buffer layers, and of the two
             ! lightest interior layers (kb and kb+1) copied into layers kmb+1
             ! and kmb+2 [H ~> m or kg m-2].

  real, dimension(SZI_(G),SZK_(G)) :: &
    ds_dsp1, &      ! The coordinate variable (sigma-2) difference across an
                    ! interface divided by the difference across the interface
                    ! below it. [nondim]
    dsp1_ds, &      ! The inverse coordinate variable (sigma-2) difference
                    ! across an interface times the difference across the
                    ! interface above it. [nondim]
    I2p2dsp1_ds, &  ! 1 / (2 + 2 * ds_k+1 / ds_k). [nondim]
    grats           ! 2*(2 + ds_k+1 / ds_k + ds_k / ds_k+1) =
                    !       4*ds_Lay*(1/ds_k + 1/ds_k+1). [nondim]

  real :: dRHo      ! The change in locally referenced potential density between
                    ! the layers above and below an interface [R ~> kg m-3].
  real :: g_2dt     ! 0.5 * G_Earth / dt, times unit conversion factors
                    ! [m3 H-2 s-2 T-1 ~> m s-3 or m7 kg-2 s-3].
  real, dimension(SZI_(G)) :: &
    pressure, &      ! The pressure at an interface [R L2 T-2 ~> Pa].
    T_eos, S_eos, &  ! The potential temperature and salinity at which to
                     ! evaluate dRho_dT and dRho_dS [degC] and [ppt].
    dRho_dT, dRho_dS ! The partial derivatives of potential density with temperature and
                     ! salinity, [R degC-1 ~> kg m-3 degC-1] and [R ppt-1 ~> kg m-3 ppt-1].

  real :: tolerance  ! The tolerance within which E must be converged [H ~> m or kg m-2].
  real :: Angstrom   ! The minimum layer thickness [H ~> m or kg m-2].
  real :: h_neglect  ! A thickness that is so small it is usually lost
                     ! in roundoff and can be neglected [H ~> m or kg m-2].
  real :: F_cor      ! A correction to the amount of F that is used to
                     ! entrain from the layer above [H ~> m or kg m-2].
  real :: Kd_here    ! The effective diapycnal diffusivity [H2 s-1 ~> m2 s-1 or kg2 m-4 s-1].
  real :: h_avail    ! The thickness that is available for entrainment [H ~> m or kg m-2].
  real :: dS_kb_eff  ! The value of dS_kb after limiting is taken into account.
  real :: Rho_cor    ! The depth-integrated potential density anomaly that
                     ! needs to be corrected for [H R ~> kg m-2 or kg2 m-5].
  real :: ea_cor     ! The corrective adjustment to eakb [H ~> m or kg m-2].
  real :: h1         ! The layer thickness after entrainment through the
                     ! interface below is taken into account [H ~> m or kg m-2].
  real :: Idt        ! The inverse of the time step [T-1 ~> s-1].

  logical :: do_any
  logical :: do_entrain_eakb    ! True if buffer layer is entrained
  logical :: do_i(SZI_(G)), did_i(SZI_(G)), reiterate, correct_density
  integer :: it, i, j, k, is, ie, js, je, nz, K2, kmb
  integer :: kb(SZI_(G))  ! The value of kb in row j.
  integer :: kb_min       ! The minimum value of kb in the current j-row.
  integer :: kb_min_act   ! The minimum active value of kb in the current j-row.
  integer :: is1, ie1     ! The minimum and maximum active values of i in the current j-row.
  is = G%isc ; ie = G%iec ; js = G%jsc ; je = G%jec ; nz = G%ke
  Angstrom = GV%Angstrom_H
  h_neglect = GV%H_subroundoff

  if (.not. associated(CS)) call MOM_error(FATAL, &
         "MOM_entrain_diffusive: Module must be initialized before it is used.")

  if (.not.(present(Kd_Lay) .or. present(Kd_int))) call MOM_error(FATAL, &
      "MOM_entrain_diffusive: Either Kd_Lay or Kd_int must be present in call.")

  if ((.not.CS%bulkmixedlayer .and. .not.associated(fluxes%buoy)) .and. &
      (associated(fluxes%lprec) .or. associated(fluxes%evap) .or. &
       associated(fluxes%sens) .or. associated(fluxes%sw))) then
    if (is_root_pe()) call MOM_error(NOTE, "Calculate_Entrainment: &
          &The code to handle evaporation and precipitation without &
          &a bulk mixed layer has not been implemented.")
    if (is_root_pe()) call MOM_error(FATAL, &
         "Either define BULKMIXEDLAYER in MOM_input or use fluxes%buoy &
         &and a linear equation of state to drive the model.")
  endif

  tolerance = CS%Tolerance_Ent
  kmb = GV%nk_rho_varies
  K2 = max(kmb+1,2) ; kb_min = K2
  if (.not. CS%bulkmixedlayer) then
    kb(:) = 1
    ! These lines fill in values that are arbitrary, but needed because
    ! they are used to normalize the buoyancy flux in layer nz.
    do i=is,ie ; ds_dsp1(i,nz) = 2.0 ; dsp1_ds(i,nz) = 0.5 ; enddo
  else
    kb(:) = 0
    do i=is,ie ; ds_dsp1(i,nz) = 0.0 ; dsp1_ds(i,nz) = 0.0 ; enddo
  endif

  if (CS%id_diff_work > 0) allocate(diff_work(G%isd:G%ied,G%jsd:G%jed,nz+1))
  if (CS%id_Kd > 0)        allocate(Kd_eff(G%isd:G%ied,G%jsd:G%jed,nz))

  correct_density = (CS%correct_density .and. associated(tv%eqn_of_state))
  if (correct_density) then
    pres(:) = tv%P_Ref
  else
    pres(:) = 0.0
  endif

  !$OMP parallel do default(none) shared(is,ie,js,je,nz,Kd_Lay,G,GV,US,dt,CS,h,tv,   &
  !$OMP                                  kmb,Angstrom,fluxes,K2,h_neglect,tolerance, &
  !$OMP                                  ea,eb,correct_density,Kd_int,Kd_eff,        &
  !$OMP                                  diff_work,g_2dt, kb_out)                    &
  !$OMP                     firstprivate(kb,ds_dsp1,dsp1_ds,pres,kb_min)             &
  !$OMP                          private(dtKd,dtKd_int,do_i,Ent_bl,dtKd_kb,h_bl,     &
  !$OMP                                  I2p2dsp1_ds,grats,htot,max_eakb,I_dSkbp1,   &
  !$OMP                                  zeros,maxF_kb,maxF,ea_kbp1,eakb,Sref,       &
  !$OMP                                  maxF_correct,do_any,do_entrain_eakb,        &
  !$OMP                                  err_min_eakb0,err_max_eakb0,eakb_maxF,      &
  !$OMP                                  min_eakb,err_eakb0,F,minF,hm,fk,F_kb_maxent,&
  !$OMP                                  F_kb,is1,ie1,kb_min_act,dFdfm_kb,b1,dFdfm,  &
  !$OMP                                  Fprev,fm,fr,c1,reiterate,eb_kmb,did_i,      &
  !$OMP                                  h_avail,h_guess,dS_kb,Rcv,F_cor,dS_kb_eff,  &
  !$OMP                                  Rho_cor,ea_cor,h1,Idt,Kd_here,pressure,     &
  !$OMP                                  T_eos,S_eos,dRho_dT,dRho_dS,dRho,dS_anom_lim)
  do j=js,je
    do i=is,ie ; kb(i) = 1 ; enddo

    if (present(Kd_Lay)) then
      do k=1,nz ; do i=is,ie
        dtKd(i,k) = GV%Z_to_H**2 * (dt * Kd_lay(i,j,k))
      enddo ; enddo
      if (present(Kd_int)) then
        do K=1,nz+1 ; do i=is,ie
          dtKd_int(i,K) = GV%Z_to_H**2 * (dt * Kd_int(i,j,K))
        enddo ; enddo
      else
        do K=2,nz ; do i=is,ie
          dtKd_int(i,K) = GV%Z_to_H**2 * (0.5 * dt * (Kd_lay(i,j,k-1) + Kd_lay(i,j,k)))
        enddo ; enddo
      endif
    else ! Kd_int must be present, or there already would have been an error.
      do k=1,nz ; do i=is,ie
        dtKd(i,k) = GV%Z_to_H**2 * (0.5 * dt * (Kd_int(i,j,K)+Kd_int(i,j,K+1)))
      enddo ; enddo
      dO K=1,nz+1 ; do i=is,ie
        dtKd_int(i,K) = GV%Z_to_H**2 * (dt * Kd_int(i,j,K))
      enddo ; enddo
    endif

    do i=is,ie ; do_i(i) = (G%mask2dT(i,j) > 0.5) ; enddo
    do i=is,ie ; ds_dsp1(i,nz) = 0.0 ; enddo
    do i=is,ie ; dsp1_ds(i,nz) = 0.0 ; enddo

    do k=2,nz-1 ; do i=is,ie
      ds_dsp1(i,k) = GV%g_prime(k) / GV%g_prime(k+1)
    enddo ; enddo

    if (CS%bulkmixedlayer) then
      !   This subroutine determines the averaged entrainment across each
      ! interface and causes thin and relatively light interior layers to be
      ! entrained by the deepest buffer layer.  This also determines kb.
      call set_Ent_bl(h, dtKd_int, tv, kb, kmb, do_i, G, GV, US, CS, j, Ent_bl, Sref, h_bl)

      do i=is,ie
        dtKd_kb(i) = 0.0 ; if (kb(i) < nz) dtKd_kb(i) = dtKd(i,kb(i))
      enddo
    else
      do i=is,ie ; Ent_bl(i,Kmb+1) = 0.0 ; enddo
    endif

    do k=2,nz-1 ; do i=is,ie
      dsp1_ds(i,k) = 1.0 / ds_dsp1(i,k)
      I2p2dsp1_ds(i,k) = 0.5/(1.0+dsp1_ds(i,k))
      grats(i,k) = 2.0*(2.0+(dsp1_ds(i,k)+ds_dsp1(i,k)))
    enddo ; enddo

!   Determine the maximum flux, maxF, for each of the isopycnal layers.
!   Also determine when the fluxes start entraining
! from various buffer or mixed layers, where appropriate.
    if (CS%bulkmixedlayer) then
      kb_min = nz
      do i=is,ie
        htot(i) = h(i,j,1) - Angstrom
      enddo
      do k=2,kmb ; do i=is,ie
        htot(i) = htot(i) + (h(i,j,k) - Angstrom)
      enddo ; enddo
      do i=is,ie
        max_eakb(i) = MAX(Ent_bl(i,Kmb+1) + 0.5*htot(i), htot(i))
        I_dSkbp1(i) = 1.0 / (Sref(i,kmb+2) - Sref(i,kmb+1))
        zeros(i) = 0.0
      enddo

      !   Find the maximum amount of entrainment from below that the top
      ! interior layer could exhibit (maxF(i,kb)), approximating that
      ! entrainment by (eakb*max(dS_kb/dSkbp1,0)).  eakb is in the range
      ! from 0 to max_eakb.
      call find_maxF_kb(h_bl, Sref, Ent_bl, I_dSkbp1, zeros, max_eakb, kmb, &
                        is, ie, G, GV, CS, maxF_kb, eakb_maxF, do_i, F_kb_maxent)
      do i=is,ie ; if (kb(i) <= nz) then
        maxF(i,kb(i)) = MAX(0.0, maxF_kb(i), F_kb_maxent(i))
        if ((maxF_kb(i) > F_kb_maxent(i)) .and. (eakb_maxF(i) >= htot(i))) &
          max_eakb(i) = eakb_maxF(i)
      endif ; enddo

      do i=is,ie ; ea_kbp1(i) = 0.0 ; eakb(i) = max_eakb(i) ; enddo
      call determine_Ea_kb(h_bl, dtKd_kb, Sref, I_dSkbp1, Ent_bl, ea_kbp1, &
                           max_eakb, max_eakb, kmb, is, ie, do_i, G, GV, CS, eakb, &
                           error=err_max_eakb0, F_kb=F_kb)

      !   The maximum value of F(kb) between htot and max_eakb determines
      ! what maxF(kb+1) should be.
      do i=is,ie ; min_eakb(i) = MIN(htot(i), max_eakb(i)) ; enddo
      call find_maxF_kb(h_bl, Sref, Ent_bl, I_dSkbp1, min_eakb, max_eakb, &
                        kmb, is, ie, G, GV, CS, F_kb_maxEnt, do_i_in = do_i)

      do i=is,ie
        do_entrain_eakb = .false.
        ! If error_max_eakb0 < 0, then buffer layers are always all entrained
        if (do_i(i)) then ; if (err_max_eakb0(i) < 0.0) then
          do_entrain_eakb = .true.
        endif ; endif

        if (do_entrain_eakb) then
          eakb(i) = max_eakb(i) ; min_eakb(i) = max_eakb(i)
        else
          eakb(i) = 0.0 ; min_eakb(i) = 0.0
        endif
      enddo

      !   Find the amount of entrainment of the buffer layers that would occur
      ! if there were no entrainment by the deeper interior layers.  Also find
      ! how much entrainment of the deeper layers would occur.
      call determine_Ea_kb(h_bl, dtKd_kb, Sref, I_dSkbp1, Ent_bl, ea_kbp1, &
                           zeros, max_eakb, kmb, is, ie, do_i, G, GV, CS, min_eakb, &
                           error=err_min_eakb0, F_kb=F_kb, err_max_eakb0=err_max_eakb0)
      ! Error_min_eakb0 should be ~0 unless error_max_eakb0 < 0.
      do i=is,ie ; if ((kb(i)<nz) .and. (kb_min>kb(i))) kb_min = kb(i) ; enddo
    else
      ! Without a bulk mixed layer, surface fluxes are applied in this
      ! subroutine.  (Otherwise, they are handled in mixedlayer.)
      !   Initially the maximum flux in layer zero is given by the surface
      ! buoyancy flux.  It will later be limited if the surface flux is
      ! too large.  Here buoy is the surface buoyancy flux.
      do i=is,ie
        maxF(i,1) = 0.0
        htot(i) = h(i,j,1) - Angstrom
      enddo
      if (associated(fluxes%buoy)) then ; do i=is,ie
        maxF(i,1) = GV%Z_to_H * (dt*fluxes%buoy(i,j)) / GV%g_prime(2)
      enddo ; endif
    endif

! The following code calculates the maximum flux, maxF, for the interior
! layers.
    do k=kb_min,nz-1 ; do i=is,ie
      if ((k == kb(i)+1) .and. CS%bulkmixedlayer) then
        maxF(i,k) = ds_dsp1(i,k)*(F_kb_maxEnt(i) + htot(i))
        htot(i) = htot(i) + (h(i,j,k) - Angstrom)
      elseif (k > kb(i)) then
        maxF(i,k) = ds_dsp1(i,k)*(maxF(i,k-1) + htot(i))
        htot(i) = htot(i) + (h(i,j,k) - Angstrom)
      endif
    enddo ; enddo
    do i=is,ie
      maxF(i,nz) = 0.0
      if (.not.CS%bulkmixedlayer) then
        maxF_correct(i) = MAX(0.0, -(maxF(i,nz-1) + htot(i)))
      endif
      htot(i) = h(i,j,nz) - Angstrom
    enddo
    if (.not.CS%bulkmixedlayer) then
      do_any = .false. ; do i=is,ie ; if (maxF_correct(i) > 0.0) do_any = .true. ; enddo
      if (do_any) then
        do k=nz-1,1,-1 ; do i=is,ie
          maxF(i,k) = maxF(i,k) + maxF_correct(i)
          maxF_correct(i) = maxF_correct(i) * dsp1_ds(i,k)
        enddo ; enddo
      endif
    endif
    do k=nz-1,kb_min,-1 ; do i=is,ie ; if (do_i(i)) then
      if (k >= kb(i)) then
        maxF(i,k) = MIN(maxF(i,k),dsp1_ds(i,k+1)*maxF(i,k+1) + htot(i))
        htot(i) = htot(i) + (h(i,j,k) - Angstrom)
      endif
      if (k == kb(i)) then
        if ((maxF(i,k) < F_kb(i)) .or. (maxF(i,k) < maxF_kb(i)) &
            .and. (eakb_maxF(i) <= max_eakb(i))) then
          !   In this case, too much was being entrained by the topmost interior
          ! layer, even with the minimum initial estimate.  The buffer layer
          ! will always entrain the maximum amount.
          F_kb(i) = maxF(i,k)
          if ((F_kb(i) <= maxF_kb(i)) .and. (eakb_maxF(i) <= max_eakb(i))) then
            eakb(i) = eakb_maxF(i)
          else
            eakb(i) = max_eakb(i)
          endif
          call F_kb_to_ea_kb(h_bl, Sref, Ent_bl, I_dSkbp1, F_kb, kmb, i, &
                             G, GV, CS, eakb, Angstrom)
          if ((eakb(i) < max_eakb(i)) .or. (eakb(i) < min_eakb(i))) then
            call determine_Ea_kb(h_bl, dtKd_kb, Sref, I_dSkbp1, Ent_bl, zeros, &
                                 eakb, eakb, kmb, i, i, do_i, G, GV, CS, eakb, &
                                 error=err_eakb0)
            if (eakb(i) < max_eakb(i)) then
              max_eakb(i) = eakb(i) ; err_max_eakb0(i) = err_eakb0(i)
            endif
            if (eakb(i) < min_eakb(i)) then
              min_eakb(i) = eakb(i) ; err_min_eakb0(i) = err_eakb0(i)
            endif
          endif
        endif
      endif
    endif ; enddo ; enddo
    if (.not.CS%bulkmixedlayer) then
      do i=is,ie
        maxF(i,1) = MIN(maxF(i,1),dsp1_ds(i,2)*maxF(i,2) + htot(i))
      enddo
    endif

!   The following code provides an initial estimate of the flux in
! each layer, F.  The initial guess for the layer diffusive flux is
! the smaller of a forward discretization or the maximum diffusive
! flux starting from zero thickness in one time step without
! considering adjacent layers.
    do i=is,ie
      F(i,1) = maxF(i,1)
      F(i,nz) = maxF(i,nz) ; minF(i,nz) = 0.0
    enddo
    do k=nz-1,K2,-1
      do i=is,ie
        if ((k==kb(i)) .and. (do_i(i))) then
          eakb(i) = min_eakb(i)
          minF(i,k) = 0.0
        elseif ((k>kb(i)) .and. (do_i(i))) then
!   Here the layer flux is estimated, assuming no entrainment from
! the surrounding layers.  The estimate is a forward (steady) flux,
! limited by the maximum flux for a layer starting with zero
! thickness.  This is often a good guess and leads to few iterations.
          hm = h(i,j,k) + h_neglect
  !   Note: Tried sqrt((0.5*ds_dsp1(i,k))*dtKd(i,k)) for the second limit,
  ! but it usually doesn't work as well.
          F(i,k) = MIN(maxF(i,k), sqrt(ds_dsp1(i,k)*dtKd(i,k)), &
                       0.5*(ds_dsp1(i,k)+1.0) * (dtKd(i,k) / hm))

!   Calculate the minimum flux that can be expected if there is no entrainment
! from the neighboring layers.  The 0.9 is used to give used to give a 10%
! known error tolerance.
          fk = dtKd(i,k) * grats(i,k)
          minF(i,k) = MIN(maxF(i,k), &
                          0.9*(I2p2dsp1_ds(i,k) * fk / (hm + sqrt(hm*hm + fk))))
          if (k==kb(i)) minF(i,k) = 0.0 ! BACKWARD COMPATIBILITY - DELETE LATER?
        else
          F(i,k) = 0.0
          minF(i,k) = 0.0
        endif
      enddo ! end of i loop
    enddo ! end of k loop

    ! This is where the fluxes are actually calculated.

    is1 = ie+1 ; ie1 = is-1
    do i=is,ie ; if (do_i(i)) then ; is1 = i ; exit ; endif ; enddo
    do i=ie,is,-1 ; if (do_i(i)) then ; ie1 = i ; exit ; endif ; enddo

    if (CS%bulkmixedlayer) then
      kb_min_act = nz
      do i=is,ie
        if (do_i(i) .and. (kb(i) < kb_min_act)) kb_min_act = kb(i)
      enddo
      !   Solve for the entrainment rate from above in the topmost interior
      ! layer, eakb, such that
      !   eakb*dS_implicit = dt*Kd*dS_layer_implicit / h_implicit.
      do i=is1,ie1
        ea_kbp1(i) = 0.0
        if (do_i(i) .and. (kb(i) < nz)) &
          ea_kbp1(i) = dsp1_ds(i,kb(i)+1)*F(i,kb(i)+1)
      enddo
      call determine_Ea_kb(h_bl, dtKd_kb, Sref, I_dSkbp1, Ent_bl, ea_kbp1, min_eakb, &
                           max_eakb, kmb, is1, ie1, do_i, G, GV, CS, eakb, F_kb=F_kb, &
                           err_max_eakb0=err_max_eakb0, err_min_eakb0=err_min_eakb0, &
                           dFdfm_kb=dFdfm_kb)
    else
      kb_min_act = kb_min
    endif

    do it=0,CS%max_ent_it-1
      do i=is1,ie1 ; if (do_i(i)) then
        if (.not.CS%bulkmixedlayer) F(i,1) = MIN(F(i,1),maxF(i,1))
        b1(i) = 1.0
      endif ; enddo ! end of i loop

     ! F_kb has already been found for this iteration, either above or at
     ! the end of the code for the previous iteration.
      do k=kb_min_act,nz-1 ; do i=is1,ie1 ; if (do_i(i) .and. (k>=kb(i))) then
        ! Calculate the flux in layer k.
        if (CS%bulkmixedlayer .and. (k==kb(i))) then
          F(i,k) = F_kb(i)
          dFdfm(i,k) = dFdfm_kb(i)
        else ! k > kb(i)
          Fprev(i,k) = F(i,k)
          fm = (F(i,k-1) - h(i,j,k)) + dsp1_ds(i,k+1)*F(i,k+1)
          fk = grats(i,k)*dtKd(i,k)
          fr = sqrt(fm*fm + fk)

          if (fm>=0) then
            F(i,k) = MIN(maxF(i,k), I2p2dsp1_ds(i,k) * (fm+fr))
          else
            F(i,k) = MIN(maxF(i,k), I2p2dsp1_ds(i,k) * (fk / (-1.0*fm+fr)))
          endif

          if ((F(i,k) >= maxF(i,k)) .or. (fr == 0.0)) then
            dFdfm(i,k) = 0.0
          else
            dFdfm(i,k) = I2p2dsp1_ds(i,k) * ((fr + fm) / fr)
          endif

          if (k > K2) then
            ! This is part of a tridiagonal solver for the actual flux.
            c1(i,k) = dFdfm(i,k-1)*(dsp1_ds(i,k)*b1(i))
            b1(i) = 1.0 / (1.0 - c1(i,k)*dFdfm(i,k))
            F(i,k) = MIN(b1(i)*(F(i,k)-Fprev(i,k)) + Fprev(i,k), maxF(i,k))
            if (F(i,k) >= maxF(i,k)) dFdfm(i,k) = 0.0
          endif
        endif
      endif ; enddo ; enddo

      do k=nz-2,kb_min_act,-1 ; do i=is1,ie1
        if (do_i(i) .and. (k > kb(i))) &
          F(i,k) = MIN((F(i,k)+c1(i,k+1)*(F(i,k+1)-Fprev(i,k+1))),maxF(i,k))
      enddo ; enddo

      if (CS%bulkmixedlayer) then
        do i=is1,ie1
          if (do_i(i) .and. (kb(i) < nz)) then
            ! F will be increased to minF later.
            ea_kbp1(i) = dsp1_ds(i,kb(i)+1)*max(F(i,kb(i)+1), minF(i,kb(i)+1))
          else
            ea_kbp1(i) = 0.0
          endif
        enddo
        call determine_Ea_kb(h_bl, dtKd_kb, Sref, I_dSkbp1, Ent_bl, ea_kbp1, min_eakb, &
                             max_eakb, kmb, is1, ie1, do_i, G, GV, CS, eakb, F_kb=F_kb, &
                             err_max_eakb0=err_max_eakb0, err_min_eakb0=err_min_eakb0, &
                             dFdfm_kb=dFdfm_kb)
        do i=is1,ie1
          if (do_i(i) .and. (kb(i) < nz)) F(i,kb(i)) = F_kb(i)
        enddo
      endif

! Determine whether to do another iteration.
      if (it < CS%max_ent_it-1) then

        reiterate = .false.
        if (CS%bulkmixedlayer) then ; do i=is1,ie1 ; if (do_i(i)) then
          eb_kmb(i) = max(2.0*Ent_bl(i,Kmb+1) - eakb(i), 0.0)
        endif ; enddo ; endif
        do i=is1,ie1
          did_i(i) = do_i(i) ; do_i(i) = .false.
        enddo
        do k=kb_min_act,nz-1 ; do i=is1,ie1
          if (did_i(i) .and. (k >= kb(i))) then
            if (F(i,k) < minF(i,k)) then
              F(i,k) = minF(i,k)
              do_i(i) = .true. ; reiterate = .true.
            elseif (k > kb(i)) then
              if ((abs(F(i,k) - Fprev(i,k)) > tolerance) .or. &
                  ((h(i,j,k) + ((1.0+dsp1_ds(i,k))*F(i,k) - &
                   (F(i,k-1) + dsp1_ds(i,k+1)*F(i,k+1)))) < 0.9*Angstrom)) then
                do_i(i) = .true. ; reiterate = .true.
              endif
            else ! (k == kb(i))
! A more complicated test is required for the layer beneath the buffer layer,
! since its flux may be partially used to entrain directly from the mixed layer.
! Negative fluxes should not occur with the bulk mixed layer.
              if (h(i,j,k) + ((F(i,k) + eakb(i)) - &
                  (eb_kmb(i) + dsp1_ds(i,k+1)*F(i,k+1))) < 0.9*Angstrom) then
                do_i(i) = .true. ; reiterate = .true.
              endif
            endif
          endif
        enddo ; enddo
        if (.not.reiterate) exit
      endif ! end of if (it < CS%max_ent_it-1)
    enddo ! end of it loop
! This is the end of the section that might be iterated.


    if (it == (CS%max_ent_it)) then
      !   Limit the flux so that the layer below is not depleted.
      ! This should only be applied to the last iteration.
      do i=is1,ie1 ; if (do_i(i)) then
        F(i,nz-1) = MAX(F(i,nz-1), MIN(minF(i,nz-1), 0.0))
        if (kb(i) >= nz-1) then ; ea_kbp1(i) = 0.0 ; endif
      endif ; enddo
      do k=nz-2,kb_min_act,-1 ; do i=is1,ie1 ; if (do_i(i)) then
        if (k>kb(i)) then
          F(i,k) = MIN(MAX(minF(i,k),F(i,k)), (dsp1_ds(i,k+1)*F(i,k+1) + &
               MAX(((F(i,k+1)-dsp1_ds(i,k+2)*F(i,k+2)) + &
                    (h(i,j,k+1) - Angstrom)), 0.5*(h(i,j,k+1)-Angstrom))))
        elseif (k==kb(i)) then
          ea_kbp1(i) = dsp1_ds(i,k+1)*F(i,k+1)
          h_avail = dsp1_ds(i,k+1)*F(i,k+1) + MAX(0.5*(h(i,j,k+1)-Angstrom), &
               ((F(i,k+1)-dsp1_ds(i,k+2)*F(i,k+2)) + (h(i,j,k+1) - Angstrom)))
          if ((F(i,k) > 0.0) .and. (F(i,k) > h_avail)) then
            F_kb(i) = MAX(0.0, h_avail)
            F(i,k) = F_kb(i)
            if ((F_kb(i) < maxF_kb(i)) .and. (eakb_maxF(i) <= eakb(i))) &
              eakb(i) = eakb_maxF(i)
            call F_kb_to_ea_kb(h_bl, Sref, Ent_bl, I_dSkbp1, F_kb, kmb, i, &
                               G, GV, CS, eakb)
          endif
        endif
      endif ; enddo ; enddo


      if (CS%bulkmixedlayer) then ; do i=is1,ie1
        if (do_i(i) .and. (kb(i) < nz)) then
          h_avail = eakb(i) + MAX(0.5*(h_bl(i,kmb+1)-Angstrom), &
                (F_kb(i)-ea_kbp1(i)) + (h_bl(i,kmb+1)-Angstrom))
          ! Ensure that 0 < eb_kmb < h_avail.
          Ent_bl(i,Kmb+1) = MIN(Ent_bl(i,Kmb+1),0.5*(eakb(i) + h_avail))

          eb_kmb(i) = max(2.0*Ent_bl(i,Kmb+1) - eakb(i), 0.0)
        endif
      enddo ; endif

     !  Limit the flux so that the layer above is not depleted.
      do k=kb_min_act+1,nz-1 ; do i=is1,ie1 ; if (do_i(i)) then
        if ((.not.CS%bulkmixedlayer) .or. (k > kb(i)+1)) then
          F(i,k) = MIN(F(i,k), ds_dsp1(i,k)*( ((F(i,k-1) + &
              dsp1_ds(i,k-1)*F(i,k-1)) - F(i,k-2)) + (h(i,j,k-1) - Angstrom)))
          F(i,k) = MAX(F(i,k),MIN(minF(i,k),0.0))
        elseif (k == kb(i)+1) then
          F(i,k) = MIN(F(i,k), ds_dsp1(i,k)*( ((F(i,k-1) + eakb(i)) - &
              eb_kmb(i)) + (h(i,j,k-1) - Angstrom)))
          F(i,k) = MAX(F(i,k),MIN(minF(i,k),0.0))
        endif
      endif ; enddo ; enddo
    endif ! (it == (CS%max_ent_it))

    call F_to_ent(F, h, kb, kmb, j, G, GV, CS, dsp1_ds, eakb, Ent_bl, ea, eb)

    !   Calculate the layer thicknesses after the entrainment to constrain the
    ! corrective fluxes.
    if (correct_density) then
      do i=is,ie
        h_guess(i,1) = (h(i,j,1) - Angstrom) + (eb(i,j,1) - ea(i,j,2))
        h_guess(i,nz) = (h(i,j,nz) - Angstrom) + (ea(i,j,nz) - eb(i,j,nz-1))
        if (h_guess(i,1) < 0.0) h_guess(i,1) = 0.0
        if (h_guess(i,nz) < 0.0) h_guess(i,nz) = 0.0
      enddo
      do k=2,nz-1 ; do i=is,ie
        h_guess(i,k) = (h(i,j,k) - Angstrom) + ((ea(i,j,k) - eb(i,j,k-1)) + &
                   (eb(i,j,k) - ea(i,j,k+1)))
        if (h_guess(i,k) < 0.0) h_guess(i,k) = 0.0
      enddo ; enddo
      if (CS%bulkmixedlayer) then
        call determine_dSkb(h_bl, Sref, Ent_bl, eakb, is, ie, kmb, G, GV, &
                            .true., dS_kb, dS_anom_lim=dS_anom_lim)
        do k=nz-1,kb_min,-1
<<<<<<< HEAD
          call calculate_density(tv%T(:,j,k), tv%S(:,j,k), pres, Rcv, G%HI, tv%eqn_of_state)
=======
          call calculate_density(tv%T(:,j,k), tv%S(:,j,k), pres, Rcv, tv%eqn_of_state, US, &
                                 dom=EOS_domain(G%HI))
>>>>>>> acf23a41
          do i=is,ie
            if ((k>kb(i)) .and. (F(i,k) > 0.0)) then
              ! Within a time step, a layer may entrain no more than its
              ! thickness for correction.  This limitation should apply
              ! extremely rarely, but precludes undesirable behavior.
              !  Note: Corrected a sign/logic error & factor of 2 error, and
              !    the layers tracked the target density better, mostly due to
              !    the factor of 2 error.
              F_cor = h(i,j,k) * MIN(1.0 , MAX(-ds_dsp1(i,k), &
                          (GV%Rlay(k) - Rcv(i)) / (GV%Rlay(k+1)-GV%Rlay(k))) )

              ! Ensure that (1) Entrainments are positive, (2) Corrections in
              ! a layer cannot deplete the layer itself (very generously), and
              ! (3) a layer can take no more than a quarter the mass of its
              ! neighbor.
              if (F_cor > 0.0) then
                F_cor = MIN(F_cor, 0.9*F(i,k), ds_dsp1(i,k)*0.5*h_guess(i,k), &
                            0.25*h_guess(i,k+1))
              else
                F_cor = -MIN(-F_cor, 0.9*F(i,k), 0.5*h_guess(i,k), &
                             0.25*ds_dsp1(i,k)*h_guess(i,k-1) )
              endif

              ea(i,j,k) = ea(i,j,k) - dsp1_ds(i,k)*F_cor
              eb(i,j,k) = eb(i,j,k) + F_cor
            elseif ((k==kb(i)) .and. (F(i,k) > 0.0)) then
              !   Rho_cor is the density anomaly that needs to be corrected,
              ! taking into account that the true potential density of the
              ! deepest buffer layer is not exactly what is returned as dS_kb.
              dS_kb_eff = 2.0*dS_kb(i) - dS_anom_lim(i) ! Could be negative!!!
              Rho_cor = h(i,j,k) * (GV%Rlay(k)-Rcv(i)) + eakb(i)*dS_anom_lim(i)

              ! Ensure that  -.9*eakb < ea_cor < .9*eakb
              if (abs(Rho_cor) < abs(0.9*eakb(i)*dS_kb_eff)) then
                ea_cor = -Rho_cor / dS_kb_eff
              else
                ea_cor = sign(0.9*eakb(i),-Rho_cor*dS_kb_eff)
              endif

              if (ea_cor > 0.0) then
                ! Ensure that -F_cor < 0.5*h_guess
                ea_cor = MIN(ea_cor, 0.5*(max_eakb(i) - eakb(i)), &
                             0.5*h_guess(i,k) / (dS_kb(i) * I_dSkbp1(i)))
              else
                ! Ensure that -ea_cor < 0.5*h_guess & F_cor < 0.25*h_guess(k+1)
                ea_cor = -MIN(-ea_cor, 0.5*h_guess(i,k), &
                              0.25*h_guess(i,k+1) / (dS_kb(i) * I_dSkbp1(i)))
              endif

              ea(i,j,k) = ea(i,j,k) + ea_cor
              eb(i,j,k) = eb(i,j,k) - (dS_kb(i) * I_dSkbp1(i)) * ea_cor
            elseif (k < kb(i)) then
              ! Repetative, unless ea(kb) has been corrected.
              ea(i,j,k) = ea(i,j,k+1)
            endif
          enddo
        enddo
        do k=kb_min-1,K2,-1 ; do i=is,ie
          ea(i,j,k) = ea(i,j,k+1)
        enddo ; enddo

        ! Repetative, unless ea(kb) has been corrected.
        k=kmb
        do i=is,ie
          ! Do not adjust eb through the base of the buffer layers, but it
          ! may be necessary to change entrainment from above.
          h1 = (h(i,j,k) - Angstrom) + (eb(i,j,k) - ea(i,j,k+1))
          ea(i,j,k) = MAX(Ent_bl(i,K), Ent_bl(i,K)-0.5*h1, -h1)
        enddo
        do k=kmb-1,2,-1 ; do i=is,ie
          ! Determine the entrainment from below for each buffer layer.
          eb(i,j,k) = max(2.0*Ent_bl(i,K+1) - ea(i,j,k+1), 0.0)

          ! Determine the entrainment from above for each buffer layer.
          h1 = (h(i,j,k) - Angstrom) + (eb(i,j,k) - ea(i,j,k+1))
          ea(i,j,k) = MAX(Ent_bl(i,K), Ent_bl(i,K)-0.5*h1, -h1)
        enddo ; enddo
        do i=is,ie
          eb(i,j,1) = max(2.0*Ent_bl(i,2) - ea(i,j,2), 0.0)
        enddo

      else ! not bulkmixedlayer
        do k=K2,nz-1;
<<<<<<< HEAD
          call calculate_density(tv%T(:,j,k), tv%S(:,j,k), pres, Rcv, G%HI, tv%eqn_of_state)
=======
          call calculate_density(tv%T(:,j,k), tv%S(:,j,k), pres, Rcv, tv%eqn_of_state, US, &
                                 dom=EOS_domain(G%HI))
>>>>>>> acf23a41
          do i=is,ie ; if (F(i,k) > 0.0) then
            ! Within a time step, a layer may entrain no more than
            ! its thickness for correction.  This limitation should
            ! apply extremely rarely, but precludes undesirable
            ! behavior.
            F_cor = h(i,j,k) * MIN(dsp1_ds(i,k) , MAX(-1.0, &
                       (GV%Rlay(k) - Rcv(i)) / (GV%Rlay(k+1)-GV%Rlay(k))) )

            ! Ensure that (1) Entrainments are positive, (2) Corrections in
            ! a layer cannot deplete the layer itself (very generously), and
            ! (3) a layer can take no more than a quarter the mass of its
            ! neighbor.
            if (F_cor >= 0.0) then
              F_cor = MIN(F_cor, 0.9*F(i,k), 0.5*dsp1_ds(i,k)*h_guess(i,k), &
                          0.25*h_guess(i,k+1))
            else
              F_cor = -MIN(-F_cor, 0.9*F(i,k), 0.5*h_guess(i,k), &
                           0.25*ds_dsp1(i,k)*h_guess(i,k-1) )
            endif

            ea(i,j,k) = ea(i,j,k) - dsp1_ds(i,k)*F_cor
            eb(i,j,k) = eb(i,j,k) + F_cor
          endif ; enddo
        enddo
      endif

    endif   ! correct_density

    if (CS%id_Kd > 0) then
      Idt = GV%H_to_Z**2 / dt
      do k=2,nz-1 ; do i=is,ie
        if (k<kb(i)) then ; Kd_here = 0.0 ; else
          Kd_here = F(i,k) * ( h(i,j,k) + ((ea(i,j,k) - eb(i,j,k-1)) + &
              (eb(i,j,k) - ea(i,j,k+1))) ) / (I2p2dsp1_ds(i,k) * grats(i,k))
        endif

        Kd_eff(i,j,k) = MAX(dtKd(i,k), Kd_here)*Idt
      enddo ; enddo
      do i=is,ie
        Kd_eff(i,j,1) = dtKd(i,1)*Idt
        Kd_eff(i,j,nz) = dtKd(i,nz)*Idt
      enddo
    endif

    if (CS%id_diff_work > 0) then
      g_2dt = 0.5 * GV%H_to_Z**2*US%L_to_Z**2 * (GV%g_Earth / dt)
      do i=is,ie ; diff_work(i,j,1) = 0.0 ; diff_work(i,j,nz+1) = 0.0 ; enddo
      if (associated(tv%eqn_of_state)) then
        if (associated(fluxes%p_surf)) then
          do i=is,ie ; pressure(i) = fluxes%p_surf(i,j) ; enddo
        else
          do i=is,ie ; pressure(i) = 0.0 ; enddo
        endif
        do K=2,nz
          do i=is,ie ; pressure(i) = pressure(i) + (GV%g_Earth*GV%H_to_RZ)*h(i,j,k-1) ; enddo
          do i=is,ie
            if (k==kb(i)) then
              T_eos(i) = 0.5*(tv%T(i,j,kmb) + tv%T(i,j,k))
              S_eos(i) = 0.5*(tv%S(i,j,kmb) + tv%S(i,j,k))
            else
              T_eos(i) = 0.5*(tv%T(i,j,k-1) + tv%T(i,j,k))
              S_eos(i) = 0.5*(tv%S(i,j,k-1) + tv%S(i,j,k))
            endif
          enddo
<<<<<<< HEAD
          call calculate_density_derivs(T_eos, S_eos, pressure, dRho_dT, dRho_dS, G%HI, &
                                        tv%eqn_of_state)
=======
          call calculate_density_derivs(T_eos, S_eos, pressure, dRho_dT, dRho_dS, &
                                        tv%eqn_of_state, US, dom=EOS_domain(G%HI))
>>>>>>> acf23a41
          do i=is,ie
            if ((k>kmb) .and. (k<kb(i))) then ; diff_work(i,j,K) = 0.0
            else
              if (k==kb(i)) then
                dRho = dRho_dT(i) * (tv%T(i,j,k)-tv%T(i,j,kmb)) + &
                       dRho_dS(i) * (tv%S(i,j,k)-tv%S(i,j,kmb))
              else
                dRho = dRho_dT(i) * (tv%T(i,j,k)-tv%T(i,j,k-1)) + &
                       dRho_dS(i) * (tv%S(i,j,k)-tv%S(i,j,k-1))
              endif
              diff_work(i,j,K) = g_2dt * dRho * &
                   (ea(i,j,k) * (h(i,j,k) + ea(i,j,k)) + &
                    eb(i,j,k-1)*(h(i,j,k-1) + eb(i,j,k-1)))
            endif
          enddo
        enddo
      else
        do K=2,nz ; do i=is,ie
          diff_work(i,j,K) = g_2dt * (GV%Rlay(k)-GV%Rlay(k-1)) * &
               (ea(i,j,k) * (h(i,j,k) + ea(i,j,k)) + &
                eb(i,j,k-1)*(h(i,j,k-1) + eb(i,j,k-1)))
        enddo ; enddo
      endif
    endif

    if (present(kb_out)) then
      do i=is,ie ; kb_out(i,j) = kb(i) ; enddo
    endif

  enddo ! end of j loop

! Offer diagnostic fields for averaging.
  if (CS%id_Kd > 0) call post_data(CS%id_Kd, Kd_eff, CS%diag)
  if (CS%id_Kd > 0) deallocate(Kd_eff)
  if (CS%id_diff_work > 0) call post_data(CS%id_diff_work, diff_work, CS%diag)
  if (CS%id_diff_work > 0) deallocate(diff_work)

end subroutine entrainment_diffusive

!>   This subroutine calculates the actual entrainments (ea and eb) and the
!! amount of surface forcing that is applied to each layer if there is no bulk
!! mixed layer.
subroutine F_to_ent(F, h, kb, kmb, j, G, GV, CS, dsp1_ds, eakb, Ent_bl, ea, eb, do_i_in)
  type(ocean_grid_type),            intent(in)    :: G    !< The ocean's grid structure
  type(verticalGrid_type),          intent(in)    :: GV   !< The ocean's vertical grid structure
  real, dimension(SZI_(G),SZK_(G)), intent(in)    :: F    !< The density flux through a layer within
                                                          !! a time step divided by the density
                                                          !! difference across the interface below
                                                          !! the layer [H ~> m or kg m-2].
  real, dimension(SZI_(G),SZJ_(G),SZK_(G)), &
                                    intent(in)    :: h    !< Layer thicknesses [H ~> m or kg m-2]
  integer, dimension(SZI_(G)),      intent(in)    :: kb   !< The index of the lightest layer denser than
                                                          !! the deepest buffer layer.
  integer,                          intent(in)    :: kmb  !< The number of mixed and buffer layers.
  integer,                          intent(in)    :: j    !< The meridional index upon which to work.
  type(entrain_diffusive_CS),       intent(in)    :: CS   !< This module's control structure.
  real, dimension(SZI_(G),SZK_(G)), intent(in)    :: dsp1_ds !< The ratio of coordinate variable
                                                          !! differences across the interfaces below
                                                          !! a layer over the difference across the
                                                          !! interface above the layer.
  real, dimension(SZI_(G)),         intent(in)    :: eakb !< The entrainment from above by the layer
                                                          !! below the buffer layer [H ~> m or kg m-2].
  real, dimension(SZI_(G),SZK_(G)), intent(in)    :: Ent_bl !< The average entrainment upward and
                                                          !! downward across each interface around
                                                          !! the buffer layers [H ~> m or kg m-2].
  real, dimension(SZI_(G),SZJ_(G),SZK_(G)), &
                                    intent(inout) :: ea   !< The amount of fluid entrained from the layer
                                                          !! above within this time step [H ~> m or kg m-2].
  real, dimension(SZI_(G),SZJ_(G),SZK_(G)), &
                                    intent(inout) :: eb   !< The amount of fluid entrained from the layer
                                                          !! below within this time step [H ~> m or kg m-2].
  logical, dimension(SZI_(G)), &
                          optional, intent(in)    :: do_i_in !< Indicates which i-points to work on.
!   This subroutine calculates the actual entrainments (ea and eb) and the
! amount of surface forcing that is applied to each layer if there is no bulk
! mixed layer.

  real :: h1        ! The thickness in excess of the minimum that will remain
                    ! after exchange with the layer below [H ~> m or kg m-2].
  logical :: do_i(SZI_(G))
  integer :: i, k, is, ie, nz

  is = G%isc ; ie = G%iec ; nz = G%ke

  if (present(do_i_in)) then
    do i=is,ie ; do_i(i) = do_i_in(i) ; enddo
    do i=G%isc,G%iec ; if (do_i(i)) then
      is = i ; exit
    endif ; enddo
    do i=G%iec,G%isc,-1 ; if (do_i(i)) then
      ie = i ; exit
    endif ; enddo
  else
    do i=is,ie ; do_i(i) = .true. ; enddo
  endif

  do i=is,ie
    ea(i,j,nz) = 0.0 ; eb(i,j,nz) = 0.0
  enddo
  if (CS%bulkmixedlayer) then
    do i=is,ie
      eb(i,j,kmb) = max(2.0*Ent_bl(i,Kmb+1) - eakb(i), 0.0)
    enddo
    do k=nz-1,kmb+1,-1 ; do i=is,ie ; if (do_i(i)) then
      if (k > kb(i)) then
        ! With a bulk mixed layer, surface buoyancy fluxes are applied
        ! elsewhere, so F should always be nonnegative.
        ea(i,j,k) = dsp1_ds(i,k)*F(i,k)
        eb(i,j,k) = F(i,k)
      elseif (k == kb(i)) then
        ea(i,j,k) = eakb(i)
        eb(i,j,k) = F(i,k)
      elseif (k == kb(i)-1) then
        ea(i,j,k) = ea(i,j,k+1)
        eb(i,j,k) = eb(i,j,kmb)
      else
        ea(i,j,k) = ea(i,j,k+1)
        !   Add the entrainment of the thin interior layers to eb going
        ! up into the buffer layer.
        eb(i,j,k) = eb(i,j,k+1) + max(0.0, h(i,j,k+1) - GV%Angstrom_H)
      endif
    endif ; enddo ; enddo
    k = kmb
    do i=is,ie ; if (do_i(i)) then
      ! Adjust the previously calculated entrainment from below by the deepest
      ! buffer layer to account for entrainment of thin interior layers .
      if (kb(i) > kmb+1) &
        eb(i,j,k) = eb(i,j,k+1) + max(0.0, h(i,j,k+1) - GV%Angstrom_H)

      ! Determine the entrainment from above for each buffer layer.
      h1 = (h(i,j,k) - GV%Angstrom_H) + (eb(i,j,k) - ea(i,j,k+1))
      ea(i,j,k) = MAX(Ent_bl(i,K), Ent_bl(i,K)-0.5*h1, -h1)
    endif ; enddo
    do k=kmb-1,2,-1 ; do i=is,ie ; if (do_i(i)) then
      ! Determine the entrainment from below for each buffer layer.
      eb(i,j,k) = max(2.0*Ent_bl(i,K+1) - ea(i,j,k+1), 0.0)

      ! Determine the entrainment from above for each buffer layer.
      h1 = (h(i,j,k) - GV%Angstrom_H) + (eb(i,j,k) - ea(i,j,k+1))
      ea(i,j,k) = MAX(Ent_bl(i,K), Ent_bl(i,K)-0.5*h1, -h1)
!       if (h1 >= 0.0) then ;                     ea(i,j,k) = Ent_bl(i,K)
!       elseif (Ent_bl(i,K)+0.5*h1 >= 0.0) then ; ea(i,j,k) = Ent_bl(i,K)-0.5*h1
!       else ;                                    ea(i,j,k) = -h1 ; endif
    endif ; enddo ; enddo
    do i=is,ie ; if (do_i(i)) then
      eb(i,j,1) = max(2.0*Ent_bl(i,2) - ea(i,j,2), 0.0)
      ea(i,j,1) = 0.0
    endif ; enddo
  else                                          ! not BULKMIXEDLAYER
    ! Calculate the entrainment by each layer from above and below.
    ! Entrainment is always positive, but F may be negative due to
    ! surface buoyancy fluxes.
    do i=is,ie
      ea(i,j,1) = 0.0 ; eb(i,j,1) = MAX(F(i,1),0.0)
      ea(i,j,2) = dsp1_ds(i,2)*F(i,2) - MIN(F(i,1),0.0)
    enddo

    do k=2,nz-1 ; do i=is,ie
      eb(i,j,k) = MAX(F(i,k),0.0)
      ea(i,j,k+1) = dsp1_ds(i,k+1)*F(i,k+1) - (F(i,k)-eb(i,j,k))
      if (ea(i,j,k+1) < 0.0) then
        eb(i,j,k) = eb(i,j,k) - ea(i,j,k+1)
        ea(i,j,k+1) = 0.0
      endif
    enddo ; enddo
  endif                                         ! end BULKMIXEDLAYER
end subroutine F_to_ent

!>   This subroutine sets the average entrainment across each of the interfaces
!! between buffer layers within a timestep. It also causes thin and relatively
!! light interior layers to be entrained by the deepest buffer layer.
!! Also find the initial coordinate potential densities (Sref) of each layer.
subroutine set_Ent_bl(h, dtKd_int, tv, kb, kmb, do_i, G, GV, US, CS, j, Ent_bl, Sref, h_bl)
  type(ocean_grid_type),            intent(in)    :: G    !< The ocean's grid structure.
  type(verticalGrid_type),          intent(in)    :: GV   !< The ocean's vertical grid structure.
  real, dimension(SZI_(G),SZJ_(G),SZK_(G)), &
                                    intent(in)    :: h    !< Layer thicknesses [H ~> m or kg m-2]
  real, dimension(SZI_(G),SZK_(G)+1),       &
                                    intent(in)    :: dtKd_int !< The diapycnal diffusivity across
                                                          !! each interface times the time step
                                                          !! [H2 ~> m2 or kg2 m-4].
  type(thermo_var_ptrs),            intent(in)    :: tv   !< A structure containing pointers to any
                                                          !! available thermodynamic fields. Absent
                                                          !! fields have NULL ptrs.
  integer, dimension(SZI_(G)),      intent(inout) :: kb   !< The index of the lightest layer denser
                                                          !! than the buffer layer or 1 if there is
                                                          !! no buffer layer.
  integer,                          intent(in)    :: kmb  !< The number of mixed and buffer layers.
  logical, dimension(SZI_(G)),      intent(in)    :: do_i !< A logical variable indicating which
                                                          !! i-points to work on.
  type(unit_scale_type),            intent(in)    :: US   !< A dimensional unit scaling type
  type(entrain_diffusive_CS),       pointer       :: CS   !< This module's control structure.
  integer,                          intent(in)    :: j    !< The meridional index upon which to work.
  real, dimension(SZI_(G),SZK_(G)+1),       &
                                    intent(out)   :: Ent_bl !< The average entrainment upward and
                                                          !! downward across each interface around
                                                          !! the buffer layers [H ~> m or kg m-2].
  real, dimension(SZI_(G),SZK_(G)), intent(out)   :: Sref !< The coordinate potential density minus
                                                          !! 1000 for each layer [R ~> kg m-3].
  real, dimension(SZI_(G),SZK_(G)), intent(out)   :: h_bl !< The thickness of each layer [H ~> m or kg m-2].

!   This subroutine sets the average entrainment across each of the interfaces
! between buffer layers within a timestep. It also causes thin and relatively
! light interior layers to be entrained by the deepest buffer layer.
!   Also find the initial coordinate potential densities (Sref) of each layer.
! Does there need to be limiting when the layers below are all thin?

  ! Local variables
  real, dimension(SZI_(G)) :: &
    b1, d1, &   ! Variables used by the tridiagonal solver [H-1 ~> m-1 or m2 kg-1] and [nondim].
    Rcv, &      ! Value of the coordinate variable (potential density)
                ! based on the simulated T and S and P_Ref [R ~> kg m-3].
    pres, &     ! Reference pressure (P_Ref) [R L2 T-2 ~> Pa].
    frac_rem, & ! The fraction of the diffusion remaining [nondim].
    h_interior  ! The interior thickness available for entrainment [H ~> m or kg m-2].
  real, dimension(SZI_(G), SZK_(G)) :: &
    S_est ! An estimate of the coordinate potential density - 1000 after
          ! entrainment for each layer [R ~> kg m-3].
  real :: max_ent  ! The maximum possible entrainment [H ~> m or kg m-2].
  real :: dh       ! An available thickness [H ~> m or kg m-2].
  real :: Kd_x_dt  ! The diffusion that remains after thin layers are
                   ! entrained [H2 ~> m2 or kg2 m-4].
  real :: h_neglect ! A thickness that is so small it is usually lost
                    ! in roundoff and can be neglected [H ~> m or kg m-2].
  integer :: i, k, is, ie, nz
  is = G%isc ; ie = G%iec ; nz = G%ke

!  max_ent = 1.0e14*GV%Angstrom_H ! This is set to avoid roundoff problems.
  max_ent = 1.0e4*GV%m_to_H
  h_neglect = GV%H_subroundoff

  do i=is,ie ; pres(i) = tv%P_Ref ; enddo
  do k=1,kmb
<<<<<<< HEAD
    call calculate_density(tv%T(:,j,k), tv%S(:,j,k), pres, Rcv, G%HI, tv%eqn_of_state)
=======
    call calculate_density(tv%T(:,j,k), tv%S(:,j,k), pres, Rcv, tv%eqn_of_state, US, &
                           dom=EOS_domain(G%HI))
>>>>>>> acf23a41
    do i=is,ie
      h_bl(i,k) = h(i,j,k) + h_neglect
      Sref(i,k) = Rcv(i) - CS%Rho_sig_off
    enddo
  enddo

  do i=is,ie
    h_interior(i) = 0.0 ; Ent_bl(i,1) = 0.0
!     if (kb(i) > nz) Ent_bl(i,Kmb+1) = 0.0
  enddo

  do k=2,kmb ; do i=is,ie
    if (do_i(i)) then
      Ent_bl(i,K) = min(2.0 * dtKd_int(i,K) / (h(i,j,k-1) + h(i,j,k) + h_neglect), &
                        max_ent)
    else ; Ent_bl(i,K) = 0.0 ; endif
  enddo ; enddo

  !   Determine the coordinate density of the bottommost buffer layer if there
  ! is no entrainment from the layers below.  This is a partial solver, based
  ! on the first pass of a tridiagonal solver, as the values in the upper buffer
  ! layers are not needed.

  do i=is,ie
    b1(i) = 1.0 / (h_bl(i,1) + Ent_bl(i,2))
    d1(i) = h_bl(i,1) * b1(i)  ! = 1.0 - Ent_bl(i,2)*b1(i)
    S_est(i,1) = (h_bl(i,1)*Sref(i,1)) * b1(i)
  enddo
  do k=2,kmb-1 ; do i=is,ie
    b1(i) = 1.0 / ((h_bl(i,k) + Ent_bl(i,K+1)) + d1(i)*Ent_bl(i,K))
    d1(i) = (h_bl(i,k) + d1(i)*Ent_bl(i,K)) * b1(i)  ! = 1.0 - Ent_bl(i,K+1)*b1(i)
    S_est(i,k) = (h_bl(i,k)*Sref(i,k) + Ent_bl(i,K)*S_est(i,k-1)) * b1(i)
  enddo ; enddo
  do i=is,ie
    S_est(i,kmb) = (h_bl(i,kmb)*Sref(i,kmb) + Ent_bl(i,Kmb)*S_est(i,kmb-1)) / &
                   (h_bl(i,kmb) + d1(i)*Ent_bl(i,Kmb))
    frac_rem(i) = 1.0
  enddo

  !   Entrain any thin interior layers that are lighter (in the coordinate
  ! potential density) than the deepest buffer layer will be, and adjust kb.
  do i=is,ie ; kb(i) = nz+1 ; if (do_i(i)) kb(i) = kmb+1 ; enddo

  do k=kmb+1,nz ; do i=is,ie ; if (do_i(i)) then
    if ((k == kb(i)) .and. (S_est(i,kmb) > (GV%Rlay(k) - CS%Rho_sig_off))) then
      if (4.0*dtKd_int(i,Kmb+1)*frac_rem(i) > &
          (h_bl(i,kmb) + h(i,j,k)) * (h(i,j,k) - GV%Angstrom_H)) then
        ! Entrain this layer into the buffer layer and move kb down.
        dh = max((h(i,j,k) - GV%Angstrom_H), 0.0)
        if (dh > 0.0) then
          frac_rem(i) = frac_rem(i) - ((h_bl(i,kmb) + h(i,j,k)) * dh) / &
                                       (4.0*dtKd_int(i,Kmb+1))
          Sref(i,kmb) = (h_bl(i,kmb)*Sref(i,kmb) + dh*(GV%Rlay(k)-CS%Rho_sig_off)) / &
                        (h_bl(i,kmb) + dh)
          h_bl(i,kmb) = h_bl(i,kmb) + dh
          S_est(i,kmb) = (h_bl(i,kmb)*Sref(i,kmb) + Ent_bl(i,Kmb)*S_est(i,kmb-1)) / &
                         (h_bl(i,kmb) + d1(i)*Ent_bl(i,Kmb))
        endif
        kb(i) = kb(i) + 1
      endif
    endif
  endif ; enddo ; enddo

 !    This is where variables are be set up with a different vertical grid
 !  in which the (newly?) massless layers are taken out.
  do k=nz,kmb+1,-1 ; do i=is,ie
    if (k >= kb(i)) h_interior(i) = h_interior(i) + (h(i,j,k)-GV%Angstrom_H)
    if (k==kb(i)) then
      h_bl(i,kmb+1) = h(i,j,k) ; Sref(i,kmb+1) = GV%Rlay(k) - CS%Rho_sig_off
    elseif (k==kb(i)+1) then
      h_bl(i,kmb+2) = h(i,j,k) ; Sref(i,kmb+2) = GV%Rlay(k) - CS%Rho_sig_off
    endif
  enddo ; enddo
  do i=is,ie ; if (kb(i) >= nz) then
    h_bl(i,kmb+1) = h(i,j,nz)
    Sref(i,kmb+1) = GV%Rlay(nz) - CS%Rho_sig_off
    h_bl(i,kmb+2) = GV%Angstrom_H
    Sref(i,kmb+2) = Sref(i,kmb+1) + (GV%Rlay(nz) - GV%Rlay(nz-1))
  endif ; enddo

  !   Perhaps we should revisit the way that the average entrainment between the
  ! buffer layer and the interior is calculated so that it is not unduly
  ! limited when the layers are less than sqrt(Kd * dt) thick?
  do i=is,ie ; if (do_i(i)) then
    Kd_x_dt = frac_rem(i) * dtKd_int(i,Kmb+1)
    if ((Kd_x_dt <= 0.0) .or. (h_interior(i) <= 0.0)) then
      Ent_bl(i,Kmb+1) = 0.0
    else
      !   If the combined layers are exceptionally thin, use sqrt(Kd*dt) as the
      ! estimate of the thickness in the denominator of the thickness diffusion.
      Ent_bl(i,Kmb+1) = MIN(0.5*h_interior(i), sqrt(Kd_x_dt), &
                            Kd_x_dt / (0.5*(h_bl(i,kmb) + h_bl(i,kmb+1))))
    endif
  else
    Ent_bl(i,Kmb+1) = 0.0
  endif ; enddo

end subroutine set_Ent_bl

!>   This subroutine determines the reference density difference between the
!! bottommost buffer layer and the first interior after the mixing between mixed
!! and buffer layers and mixing with the layer below. Within the mixed and buffer
!! layers, entrainment from the layer above is increased when it is necessary to
!! keep the layers from developing a negative thickness; otherwise it equals
!! Ent_bl.  At each interface, the upward and downward fluxes average out to
!! Ent_bl, unless entrainment by the layer below is larger than twice Ent_bl.
!!   The density difference across the first interior layer may also be returned.
!! It could also be limited to avoid negative values or values that greatly
!! exceed the density differences across an interface.
!!   Additionally, the partial derivatives of dSkb and dSlay with E_kb could
!! also be returned.
subroutine determine_dSkb(h_bl, Sref, Ent_bl, E_kb, is, ie, kmb, G, GV, limit, &
                          dSkb, ddSkb_dE, dSlay, ddSlay_dE, dS_anom_lim, do_i_in)
  type(ocean_grid_type),              intent(in)    :: G      !< The ocean's grid structure.
  type(verticalGrid_type),            intent(in)    :: GV     !< The ocean's vertical grid
                                                              !! structure.
  real, dimension(SZI_(G),SZK_(G)),   intent(in)    :: h_bl   !< Layer thickness [H ~> m or kg m-2]
  real, dimension(SZI_(G),SZK_(G)),   intent(in)    :: Sref   !< Reference potential density [R ~> kg m-3]
  real, dimension(SZI_(G),SZK_(G)),   intent(in)    :: Ent_bl !< The average entrainment upward and
                                                              !! downward across each interface
                                                              !! around the buffer layers [H ~> m or kg m-2].
  real, dimension(SZI_(G)),           intent(in)    :: E_kb   !< The entrainment by the top interior
                                                              !! layer [H ~> m or kg m-2].
  integer,                            intent(in)    :: is     !< The start of the i-index range to work on.
  integer,                            intent(in)    :: ie     !< The end of the i-index range to work on.
  integer,                            intent(in)    :: kmb    !< The number of mixed and buffer layers.
  logical,                            intent(in)    :: limit  !< If true, limit dSkb and dSlay to
                                                              !! avoid negative values.
  real, dimension(SZI_(G)),           intent(inout) :: dSkb   !< The limited potential density
                                                              !! difference across the interface
                                                              !! between the bottommost buffer layer
                                                              !! and the topmost interior layer. [R ~> kg m-3]
                                                              !! dSkb > 0.
  real, dimension(SZI_(G)), optional, intent(inout) :: ddSkb_dE !< The partial derivative of dSkb
                                                              !! with E [R H-1 ~> kg m-4 or m-1].
  real, dimension(SZI_(G)), optional, intent(inout) :: dSlay  !< The limited potential density
                                                              !! difference across the topmost
                                                              !! interior layer. 0 < dSkb [R ~> kg m-3]
  real, dimension(SZI_(G)), optional, intent(inout) :: ddSlay_dE !< The partial derivative of dSlay
                                                              !! with E [R H-1 ~> kg m-4 or m-1].
  real, dimension(SZI_(G)), optional, intent(inout) :: dS_anom_lim !< A limiting value to use for
                                                              !! the density anomalies below the
                                                              !! buffer layer [R ~> kg m-3].
  logical, dimension(SZI_(G)), optional, intent(in) :: do_i_in !< If present, determines which
                                                              !! columns are worked on.

! Note that dSkb, ddSkb_dE, dSlay, ddSlay_dE, and dS_anom_lim are declared
! intent inout  because they should not change where do_i_in is false.

!   This subroutine determines the reference density difference between the
! bottommost buffer layer and the first interior after the mixing between mixed
! and buffer layers and mixing with the layer below. Within the mixed and buffer
! layers, entrainment from the layer above is increased when it is necessary to
! keep the layers from developing a negative thickness; otherwise it equals
! Ent_bl.  At each interface, the upward and downward fluxes average out to
! Ent_bl, unless entrainment by the layer below is larger than twice Ent_bl.
!   The density difference across the first interior layer may also be returned.
! It could also be limited to avoid negative values or values that greatly
! exceed the density differences across an interface.
!   Additionally, the partial derivatives of dSkb and dSlay with E_kb could
! also be returned.

  ! Local variables
  real, dimension(SZI_(G),SZK_(G)) :: &
    b1, c1, &       ! b1 and c1 are variables used by the tridiagonal solver.
    S, dS_dE, &     ! The coordinate density [R ~> kg m-3] and its derivative with E.
    ea, dea_dE, &   ! The entrainment from above and its derivative with E.
    eb, deb_dE      ! The entrainment from below and its derivative with E.
  real :: deriv_dSkb(SZI_(G))
  real :: d1(SZI_(G))  ! d1 = 1.0-c1 is also used by the tridiagonal solver.
  real :: src       ! A source term for dS_dR.
  real :: h1        ! The thickness in excess of the minimum that will remain
                    ! after exchange with the layer below [H ~> m or kg m-2].
  logical, dimension(SZI_(G)) :: do_i
  real :: h_neglect ! A thickness that is so small it is usually lost
                    ! in roundoff and can be neglected [H ~> m or kg m-2].
  real :: h_tr      ! h_tr is h at tracer points with a tiny thickness
                    ! added to ensure positive definiteness [H ~> m or kg m-2].
  real :: b_denom_1 ! The first term in the denominator of b1 [H ~> m or kg m-2].
  real :: rat
  real :: dS_kbp1, IdS_kbp1
  real :: deriv_dSLay
  real :: Inv_term     ! [nondim]
  real :: f1, df1_drat ! Temporary variables [nondim].
  real :: z, dz_drat, f2, df2_dz, expz ! Temporary variables [nondim].
  real :: eps_dSLay, eps_dSkb ! Small nondimensional constants.
  integer :: i, k

  if (present(ddSlay_dE) .and. .not.present(dSlay)) call MOM_error(FATAL, &
      "In deterimine_dSkb, ddSLay_dE may only be present if dSlay is.")

  h_neglect = GV%H_subroundoff

  do i=is,ie
    ea(i,kmb+1) = E_kb(i) ; dea_dE(i,kmb+1) = 1.0
    S(i,kmb+1) = Sref(i,kmb+1) ; dS_dE(i,kmb+1) = 0.0
    b1(i,kmb+1) = 0.0
    d1(i) = 1.0
    do_i(i) = .true.
  enddo
  if (present(do_i_in)) then
    do i=is,ie ; do_i(i) = do_i_in(i) ; enddo
  endif
  do k=kmb,1,-1 ; do i=is,ie
    if (do_i(i)) then
      ! The do_i test here is only for efficiency.
    ! Determine the entrainment from below for each buffer layer.
      if (2.0*Ent_bl(i,K+1) > ea(i,k+1)) then
        eb(i,k) = 2.0*Ent_bl(i,K+1) - ea(i,k+1) ; deb_dE(i,k) = -dea_dE(i,k+1)
      else
        eb(i,k) = 0.0 ; deb_dE(i,k) = 0.0
      endif

      ! Determine the entrainment from above for each buffer layer.
      h1 = (h_bl(i,k) - GV%Angstrom_H) + (eb(i,k) - ea(i,k+1))
      if (h1 >= 0.0) then
        ea(i,k) = Ent_bl(i,K) ; dea_dE(i,k) = 0.0
      elseif (Ent_bl(i,K) + 0.5*h1 >= 0.0) then
        ea(i,k) = Ent_bl(i,K) - 0.5*h1
        dea_dE(i,k) = 0.5*(dea_dE(i,k+1) - deb_dE(i,k))
      else
        ea(i,k) = -h1
        dea_dE(i,k) = dea_dE(i,k+1) - deb_dE(i,k)
      endif
    else
      ea(i,k) = 0.0 ; dea_dE(i,k) = 0.0 ; eb(i,k) = 0.0 ; deb_dE(i,k) = 0.0
    endif

    ! This is the first-pass of a tridiagonal solver for S.
    h_tr = h_bl(i,k) + h_neglect
    c1(i,k) = ea(i,k+1) * b1(i,k+1)
    b_denom_1 = (h_tr + d1(i)*eb(i,k))
    b1(i,k) = 1.0 / (b_denom_1 + ea(i,k))
    d1(i) = b_denom_1 * b1(i,k)

    S(i,k) = (h_tr*Sref(i,k) + eb(i,k)*S(i,k+1)) * b1(i,k)
  enddo ; enddo
  do k=2,kmb ; do i=is,ie
    S(i,k) = S(i,k) + c1(i,k-1)*S(i,k-1)
  enddo ; enddo

  if (present(ddSkb_dE) .or. present(ddSlay_dE)) then
    ! These two tridiagonal solvers cannot be combined because the solutions for
    ! S are required as a source for dS_dE.
    do k=kmb,2,-1 ; do i=is,ie
      if (do_i(i) .and. (dea_dE(i,k) - deb_dE(i,k) > 0.0)) then
        src = (((S(i,k+1) - Sref(i,k)) * (h_bl(i,k) + h_neglect) + &
                (S(i,k+1) - S(i,k-1)) * ea(i,k)) * deb_dE(i,k) - &
               ((Sref(i,k) - S(i,k-1)) * h_bl(i,k) + &
                (S(i,k+1) - S(i,k-1)) * eb(i,k)) * dea_dE(i,k)) / &
              ((h_bl(i,k) + h_neglect + ea(i,k)) + eb(i,k))
      else ; src = 0.0 ; endif
      dS_dE(i,k) = (src + eb(i,k)*dS_dE(i,k+1)) * b1(i,k)
    enddo ; enddo
    do i=is,ie
      if (do_i(i) .and. (deb_dE(i,1) < 0.0)) then
        src = (((S(i,2) - Sref(i,1)) * (h_bl(i,1) + h_neglect)) * deb_dE(i,1)) / &
              (h_bl(i,1) + h_neglect + eb(i,1))
      else ; src = 0.0 ; endif
      dS_dE(i,1) = (src + eb(i,1)*dS_dE(i,2)) * b1(i,1)
    enddo
    do k=2,kmb ; do i=is,ie
      dS_dE(i,k) = dS_dE(i,k) + c1(i,k-1)*dS_dE(i,k-1)
    enddo ; enddo
  endif

  ! Now, apply any limiting and return the requested variables.

  eps_dSkb = 1.0e-6   ! Should be a small, nondimensional, positive number.
  if (.not.limit) then
    do i=is,ie ; if (do_i(i)) then
      dSkb(i) = Sref(i,kmb+1) - S(i,kmb)
    endif ; enddo
    if (present(ddSkb_dE)) then ; do i=is,ie ; if (do_i(i)) then
      ddSkb_dE(i) = -1.0*dS_dE(i,kmb)
    endif ; enddo ; endif

    if (present(dSlay)) then ; do i=is,ie ; if (do_i(i)) then
      dSlay(i) = 0.5 * (Sref(i,kmb+2) - S(i,kmb))
    endif ; enddo ; endif
    if (present(ddSlay_dE)) then ; do i=is,ie ; if (do_i(i)) then
      ddSlay_dE(i) = -0.5*dS_dE(i,kmb)
    endif ; enddo ; endif
  else
    do i=is,ie ; if (do_i(i)) then
      ! Need to ensure that 0 < dSkb <= S_kb - Sbl
      if (Sref(i,kmb+1) - S(i,kmb) < eps_dSkb*(Sref(i,kmb+2) - Sref(i,kmb+1))) then
        dSkb(i) = eps_dSkb * (Sref(i,kmb+2) - Sref(i,kmb+1)) ; deriv_dSkb(i) = 0.0
      else
        dSkb(i) = Sref(i,kmb+1) - S(i,kmb) ; deriv_dSkb(i) = -1.0
      endif
      if (present(ddSkb_dE)) ddSkb_dE(i) = deriv_dSkb(i)*dS_dE(i,kmb)
    endif ; enddo

    if (present(dSLay)) then
      dz_drat = 1000.0    ! The limit of large dz_drat the same as choosing a
                          ! Heaviside function.
      eps_dSLay = 1.0e-10 ! Should be ~= GV%Angstrom_H / sqrt(Kd*dt)
      do i=is,ie ; if (do_i(i)) then
        dS_kbp1 = Sref(i,kmb+2) - Sref(i,kmb+1)
        IdS_kbp1 = 1.0 / (Sref(i,kmb+2) - Sref(i,kmb+1))
        rat = (Sref(i,kmb+1) - S(i,kmb)) * IdS_kbp1
        ! Need to ensure that 0 < dSLay <= 2*dSkb
        if (rat < 0.5) then
          ! The coefficients here are chosen so that at rat = 0.5, the value (1.5)
          ! and first derivative (-0.5) match with the "typical" case (next).
          ! The functional form here is arbitrary.
          !   f1 provides a reasonable profile that matches the value and derivative
          ! of the "typical" case at rat = 0.5, and has a maximum of less than 2.
          Inv_term = 1.0 / (1.0-rat)
          f1 = 2.0 - 0.125*(Inv_term**2)
          df1_drat = - 0.25*(Inv_term**3)

          !   f2 ensures that dSLay goes to 0 rapidly if rat is significantly
          ! negative.
          z = dz_drat * rat + 4.0 ! The 4 here gives f2(0) = 0.982.
          if (z >= 18.0) then ; f2 = 1.0 ; df2_dz = 0.0
          elseif (z <= -58.0) then ; f2 = eps_dSLay ; df2_dz = 0.0
          else
            expz = exp(z) ; Inv_term = 1.0 / (1.0 + expz)
            f2 = (eps_dSLay + expz) * Inv_term
            df2_dz = (1.0 - eps_dSLay) * expz * Inv_term**2
          endif

          dSLay(i) = dSkb(i) * f1 * f2
          deriv_dSLay = deriv_dSkb(i) * (f1 * f2) - (dSkb(i)*IdS_kbp1) * &
                            (df1_drat*f2 + f1 * dz_drat * df2_dz)
        elseif (dSkb(i) <= 3.0*dS_kbp1) then
          ! This is the "typical" case.
          dSLay(i) = 0.5 * (dSkb(i) + dS_kbp1)
          deriv_dSLay = 0.5 * deriv_dSkb(i) ! = -0.5
        else
          dSLay(i) = 2.0*dS_kbp1
          deriv_dSLay = 0.0
        endif
        if (present(ddSlay_dE)) ddSlay_dE(i) = deriv_dSLay*dS_dE(i,kmb)
      endif ; enddo
    endif ! present(dSlay)
  endif ! Not limited.

  if (present(dS_anom_lim)) then ; do i=is,ie ; if (do_i(i)) then
    dS_anom_lim(i) = max(0.0, eps_dSkb * (Sref(i,kmb+2) - Sref(i,kmb+1)) - &
                              (Sref(i,kmb+1) - S(i,kmb)) )
  endif ; enddo ; endif

end subroutine determine_dSkb

!>   Given an entrainment from below for layer kb, determine a consistent
!! entrainment from above, such that dSkb * ea_kb = dSkbp1 * F_kb.  The input
!! value of ea_kb is both the maximum value that can be obtained and the first
!! guess of the iterations.  Ideally ea_kb should be an under-estimate
subroutine F_kb_to_ea_kb(h_bl, Sref, Ent_bl, I_dSkbp1, F_kb, kmb, i, &
                         G, GV, CS, ea_kb, tol_in)
  type(ocean_grid_type),    intent(in)    :: G    !< The ocean's grid structure
  type(verticalGrid_type),  intent(in)    :: GV   !< The ocean's vertical grid structure
  real, dimension(SZI_(G),SZK_(G)), &
                            intent(in)    :: h_bl !< Layer thickness, with the top interior
                                                  !! layer at k-index kmb+1 [H ~> m or kg m-2].
  real, dimension(SZI_(G),SZK_(G)), &
                            intent(in)    :: Sref !< The coordinate reference potential density,
                                                  !! with the value of the topmost interior layer
                                                  !! at index kmb+1 [R ~> kg m-3].
  real, dimension(SZI_(G),SZK_(G)), &
                            intent(in)    :: Ent_bl !< The average entrainment upward and downward
                                                  !! across each interface around the buffer layers,
                                                  !! [H ~> m or kg m-2].
  real, dimension(SZI_(G)), intent(in)    :: I_dSkbp1 !< The inverse of the difference in reference
                                                  !! potential density across the base of the
                                                  !! uppermost interior layer [R-1 ~> m3 kg-1].
  real, dimension(SZI_(G)), intent(in)    :: F_kb !< The entrainment from below by the
                                                  !! uppermost interior layer [H ~> m or kg m-2]
  integer,                  intent(in)    :: kmb  !< The number of mixed and buffer layers.
  integer,                  intent(in)    :: i    !< The i-index to work on
  type(entrain_diffusive_CS), pointer     :: CS   !< This module's control structure.
  real, dimension(SZI_(G)), intent(inout) :: ea_kb !< The entrainment from above by the layer below
                                                  !! the buffer layer (i.e. layer kb) [H ~> m or kg m-2].
  real,           optional, intent(in)    :: tol_in !< A tolerance for the iterative determination
                                                  !! of the entrainment [H ~> m or kg m-2].

  real :: max_ea, min_ea
  real :: err, err_min, err_max
  real :: derr_dea
  real :: val, tolerance, tol1
  real :: ea_prev
  real :: dS_kbp1
  logical :: bisect_next, Newton
  real, dimension(SZI_(G)) :: dS_kb
  real, dimension(SZI_(G)) :: maxF, ent_maxF, zeros
  real, dimension(SZI_(G)) :: ddSkb_dE
  integer :: it
  integer, parameter :: MAXIT = 30

  dS_kbp1 = Sref(i,kmb+2) - Sref(i,kmb+1)
  max_ea = ea_kb(i) ; min_ea = 0.0
  val = dS_kbp1 * F_kb(i)
  err_min = -val

  tolerance = CS%Tolerance_Ent
  if (present(tol_in)) tolerance = tol_in
  bisect_next = .true.

  call determine_dSkb(h_bl, Sref, Ent_bl, ea_kb, i, i, kmb, G, GV, .true., &
                      dS_kb, ddSkb_dE)

  err = dS_kb(i) * ea_kb(i) - val
  derr_dea = dS_kb(i) + ddSkb_dE(i) * ea_kb(i)
  ! Return if Newton's method on the first guess would give a tolerably small
  ! change in the value of ea_kb.
  if ((err <= 0.0) .and. (abs(err) <= tolerance*abs(derr_dea))) return

  if (err == 0.0) then ; return ! The exact solution on the first guess...
  elseif (err > 0.0) then ! The root is properly bracketed.
    max_ea = ea_kb(i) ; err_max = err
    !   Use Newton's method (if it stays bounded) or the false position method
    ! to find the next value.
    if ((derr_dea > 0.0) .and. (derr_dea*(ea_kb(i) - min_ea) > err) .and. &
        (derr_dea*(max_ea - ea_kb(i)) > -1.0*err)) then
      ea_kb(i) = ea_kb(i) - err / derr_dea
    else ! Use the bisection for the next guess.
      ea_kb(i) = 0.5*(max_ea+min_ea)
    endif
  else
    !   Try to bracket the root first.  If unable to bracket the root, return
    ! the maximum.
    zeros(i) = 0.0
    call find_maxF_kb(h_bl, Sref, Ent_bl, I_dSkbp1, zeros, ea_kb, &
                      kmb, i, i, G, GV, CS, maxF, ent_maxF, F_thresh = F_kb)
    err_max = dS_kbp1 * maxF(i) - val
    ! If err_max is negative, there is no good solution, so use the maximum
    ! value of F in the valid range.
    if (err_max <= 0.0) then
      ea_kb(i) = ent_maxF(i) ; return
    else
      max_ea = ent_maxF(i)
      ea_kb(i) = 0.5*(max_ea+min_ea) ! Use bisection for the next guess.
    endif
  endif

  ! Exit if the range between max_ea and min_ea already acceptable.
  ! if (abs(max_ea - min_ea) < 0.1*tolerance) return

  do it = 1, MAXIT
    call determine_dSkb(h_bl, Sref, Ent_bl, ea_kb, i, i, kmb, G, GV, .true., &
                        dS_kb, ddSkb_dE)

    err = dS_kb(i) * ea_kb(i) - val
    derr_dea = dS_kb(i) + ddSkb_dE(i) * ea_kb(i)

    ea_prev = ea_kb(i)
    ! Use Newton's method or the false position method to find the next value.
    Newton = .false.
    if (err > 0.0) then
      max_ea = ea_kb(i) ; err_max = err
      if ((derr_dea > 0.0) .and. (derr_dea*(ea_kb(i)-min_ea) > err)) Newton = .true.
    else
      min_ea = ea_kb(i) ; err_min = err
      if ((derr_dea > 0.0) .and. (derr_dea*(ea_kb(i)-max_ea) < err)) Newton = .true.
    endif

    if (Newton) then
      ea_kb(i) = ea_kb(i) - err / derr_dea
    elseif (bisect_next) then ! Use bisection to reduce the range.
      ea_kb(i) = 0.5*(max_ea+min_ea)
      bisect_next = .false.
    else  ! Use the false-position method for the next guess.
      ea_kb(i) = min_ea + (max_ea-min_ea) * (err_min/(err_min - err_max))
      bisect_next = .true.
    endif

    tol1 = tolerance ; if (err > 0.0) tol1 = 0.099*tolerance
    if (dS_kb(i) <= dS_kbp1) then
      if (abs(ea_kb(i) - ea_prev) <= tol1) return
    else
      if (dS_kbp1*abs(ea_kb(i) - ea_prev) <= dS_kb(i)*tol1) return
    endif
  enddo

end subroutine F_kb_to_ea_kb


!>  This subroutine determines the entrainment from above by the top interior
!! layer (labeled kb elsewhere) given an entrainment by the layer below it,
!! constrained to be within the provided bounds.
subroutine determine_Ea_kb(h_bl, dtKd_kb, Sref, I_dSkbp1, Ent_bl, ea_kbp1, &
                           min_eakb, max_eakb, kmb, is, ie, do_i, G, GV, CS, Ent, &
                           error, err_min_eakb0, err_max_eakb0, F_kb, dFdfm_kb)
  type(ocean_grid_type),            intent(in)  :: G        !< The ocean's grid structure.
  type(verticalGrid_type),          intent(in)  :: GV       !< The ocean's vertical grid structure.
  real, dimension(SZI_(G),SZK_(G)), intent(in)  :: h_bl     !< Layer thickness, with the top interior
                                                            !! layer at k-index kmb+1 [H ~> m or kg m-2].
  real, dimension(SZI_(G),SZK_(G)), intent(in)  :: Sref     !< The coordinate reference potential
                                                            !! density, with the value of the
                                                            !! topmost interior layer at layer
                                                            !! kmb+1 [R ~> kg m-3].
  real, dimension(SZI_(G),SZK_(G)), intent(in)  :: Ent_bl   !< The average entrainment upward and
                                                            !! downward across each interface around
                                                            !! the buffer layers [H ~> m or kg m-2].
  real, dimension(SZI_(G)),         intent(in)  :: I_dSkbp1 !< The inverse of the difference in
                                                            !! reference potential density across
                                                            !! the base of the uppermost interior
                                                            !! layer [R-1 ~> m3 kg-1].
  real, dimension(SZI_(G)),         intent(in)  :: dtKd_kb  !< The diapycnal diffusivity in the top
                                                            !! interior layer times the time step
                                                            !! [H2 ~> m2 or kg2 m-4].
  real, dimension(SZI_(G)),         intent(in)  :: ea_kbp1  !< The entrainment from above by layer
                                                            !! kb+1 [H ~> m or kg m-2].
  real, dimension(SZI_(G)),         intent(in)  :: min_eakb !< The minimum permissible rate of
                                                            !! entrainment [H ~> m or kg m-2].
  real, dimension(SZI_(G)),         intent(in)  :: max_eakb !< The maximum permissible rate of
                                                            !! entrainment [H ~> m or kg m-2].
  integer,                          intent(in)  :: kmb      !< The number of mixed and buffer layers.
  integer,                          intent(in)  :: is       !< The start of the i-index range to work on.
  integer,                          intent(in)  :: ie       !< The end of the i-index range to work on.
  logical, dimension(SZI_(G)),      intent(in)  :: do_i     !< A logical variable indicating which
                                                            !! i-points to work on.
  type(entrain_diffusive_CS),       pointer     :: CS       !< This module's control structure.
  real, dimension(SZI_(G)),         intent(inout) :: Ent    !< The entrainment rate of the uppermost
                                                            !! interior layer [H ~> m or kg m-2].
                                                            !! The input value is the first guess.
  real, dimension(SZI_(G)), optional, intent(out) :: error  !< The error (locally defined in this
                                                            !! routine) associated with the returned
                                                            !! solution.
  real, dimension(SZI_(G)), optional, intent(in)  :: err_min_eakb0 !< The errors (locally defined)
                                                            !! associated with min_eakb when ea_kbp1 = 0,
                                                            !! returned from a previous call to this fn.
  real, dimension(SZI_(G)), optional, intent(in)  :: err_max_eakb0 !< The errors (locally defined)
                                                            !! associated with min_eakb when ea_kbp1 = 0,
                                                            !! returned from a previous call to this fn.
  real, dimension(SZI_(G)), optional, intent(out) :: F_kb   !< The entrainment from below by the
                                                            !! uppermost interior layer
                                                            !! corresponding to the returned
                                                            !! value of Ent [H ~> m or kg m-2].
  real, dimension(SZI_(G)), optional, intent(out) :: dFdfm_kb !< The partial derivative of F_kb with
                                                            !! ea_kbp1 [nondim].

!  This subroutine determines the entrainment from above by the top interior
! layer (labeled kb elsewhere) given an entrainment by the layer below it,
! constrained to be within the provided bounds.

  ! Local variables
  real, dimension(SZI_(G)) :: &
    dS_kb, &                !   The coordinate-density difference between the
                            ! layer kb and deepest buffer layer, limited to
                            ! ensure that it is positive [R ~> kg m-3].
    dS_Lay, &               !   The coordinate-density difference across layer
                            ! kb, limited to ensure that it is positive and not
                            ! too much bigger than dS_kb or dS_kbp1 [R ~> kg m-3].
    ddSkb_dE, ddSlay_dE, &  ! The derivatives of dS_kb and dS_Lay with E
                            ! [R H-1 ~> kg m-4 or m-1].
    derror_dE, &            ! The derivative of err with E [H ~> m or kg m-2].
    err, &                  ! The "error" whose zero is being sought [H2 ~> m2 or kg2 m-4].
    E_min, E_max, &         ! The minimum and maximum values of E [H ~> m or kg m-2].
    error_minE, error_maxE  ! err when E = E_min or E = E_max [H2 ~> m2 or kg2 m-4].
  real :: err_est           ! An estimate of what err will be [H2 ~> m2 or kg2 m-4].
  real :: eL                ! 1 or 0, depending on whether increases in E lead
                            ! to decreases in the entrainment from below by the
                            ! deepest buffer layer [nondim].
  real :: fa                ! Temporary variable used to calculate err [nondim].
  real :: fk                ! Temporary variable used to calculate err [H2 ~> m2 or kg2 m-4].
  real :: fm, fr            ! Temporary variables used to calculate err [H ~> m or kg m-2].
  real :: tolerance         ! The tolerance within which E must be converged [H ~> m or kg m-2].
  real :: E_prev            ! The previous value of E [H ~> m or kg m-2].
  logical, dimension(SZI_(G)) :: false_position ! If true, the false position
                            ! method might be used for the next iteration.
  logical, dimension(SZI_(G)) :: redo_i ! If true, more work is needed on this column.
  logical :: do_any
  real :: large_err         ! A large error measure [H2 ~> m2 or kg2 m-4].
  integer :: i, it
  integer, parameter :: MAXIT = 30

  if (.not.CS%bulkmixedlayer) then
    call MOM_error(FATAL, "determine_Ea_kb should not be called "//&
                           "unless BULKMIXEDLAYER is defined.")
  endif
  tolerance = CS%Tolerance_Ent
  large_err = GV%m_to_H**2 * 1.0e30

  do i=is,ie ; redo_i(i) = do_i(i) ; enddo

  do i=is,ie ; if (do_i(i)) then
    ! The first guess of Ent was the value from the previous iteration.

    !   These were previously calculated and provide good limits and estimates
    ! of the errors there. By construction the errors increase with R*ea_kbp1.
    E_min(i) = min_eakb(i) ; E_max(i) = max_eakb(i)
    error_minE(i) = -large_err ; error_maxE(i) = large_err
    false_position(i) = .true. ! Used to alternate between false_position and
                               ! bisection when Newton's method isn't working.
    if (present(err_min_eakb0)) error_minE(i) = err_min_eakb0(i) - E_min(i) * ea_kbp1(i)
    if (present(err_max_eakb0)) error_maxE(i) = err_max_eakb0(i) - E_max(i) * ea_kbp1(i)

    if ((error_maxE(i) <= 0.0) .or. (error_minE(i) >= 0.0)) then
      ! The root is not bracketed and one of the limiting values should be used.
      if (error_maxE(i) <= 0.0) then
        ! The errors decrease with E*ea_kbp1, so E_max is the best solution.
        Ent(i) = E_max(i) ; err(i) = error_maxE(i)
      else  ! error_minE >= 0 is equivalent to ea_kbp1 = 0.0.
        Ent(i) = E_min(i) ; err(i) = error_minE(i)
      endif
      derror_dE(i) = 0.0
      redo_i(i) = .false.
    endif
  endif ; enddo   ! End of i-loop

  do it = 1,MAXIT
    do_any = .false. ; do i=is,ie ; if (redo_i(i)) do_any = .true. ; enddo
    if (.not.do_any) exit
    call determine_dSkb(h_bl, Sref, Ent_bl, Ent, is, ie, kmb, G, GV, .true., dS_kb, &
                        ddSkb_dE, dS_lay, ddSlay_dE, do_i_in = redo_i)
    do i=is,ie ; if (redo_i(i)) then
      !  The correct root is bracketed between E_min and E_max.
      ! Note the following limits:  Ent >= 0 ; fa > 1 ; fk > 0
      eL = 0.0 ; if (2.0*Ent_bl(i,Kmb+1) >= Ent(i)) eL = 1.0
      fa = (1.0 + eL) + dS_kb(i)*I_dSkbp1(i)
      fk = dtKd_kb(i) * (dS_Lay(i)/dS_kb(i))
      fm = (ea_kbp1(i) - h_bl(i,kmb+1)) + eL*2.0*Ent_bl(i,Kmb+1)
      if (fm > -GV%Angstrom_H) fm = fm + GV%Angstrom_H  ! This could be smooth if need be.
      err(i) = (fa * Ent(i)**2 - fm * Ent(i)) - fk
      derror_dE(i) = ((2.0*fa + (ddSkb_dE(i)*I_dSkbp1(i))*Ent(i))*Ent(i) - fm) - &
          dtKd_kb(i) * (ddSlay_dE(i)*dS_kb(i) - ddSkb_dE(i)*dS_Lay(i))/(dS_kb(i)**2)

      if (err(i) == 0.0) then
        redo_i(i) = .false. ; cycle
      elseif (err(i) > 0.0) then
        E_max(i) = Ent(i) ; error_maxE(i) = err(i)
      else
        E_min(i) = Ent(i) ; error_minE(i) = err(i)
      endif

      E_prev = Ent(i)
      if ((it == 1) .or. (derror_dE(i) <= 0.0)) then
        !   Assuming that the coefficients of the quadratic equation are correct
        ! will usually give a very good first guess.  Also, if derror_dE < 0.0,
        ! R is on the wrong side of the approximate parabola.  In either case,
        ! try assuming that the error is approximately a parabola and solve.
        fr = sqrt(fm**2 + 4.0*fa*fk)
        if (fm >= 0.0) then
          Ent(i) = (fm + fr) / (2.0 * fa)
        else
          Ent(i) = (2.0 * fk) / (fr - fm)
        endif
        ! But make sure that the root stays bracketed, bisecting if needed.
        if ((Ent(i) > E_max(i)) .or. (Ent(i) < E_min(i))) &
          Ent(i) = 0.5*(E_max(i) + E_min(i))
      elseif (((E_max(i)-Ent(i))*derror_dE(i) > -err(i)) .and. &
              ((Ent(i)-E_min(i))*derror_dE(i) > err(i)) ) then
        ! Use Newton's method for the next estimate, provided it will
        ! remain bracketed between Rmin and Rmax.
        Ent(i) = Ent(i) - err(i) / derror_dE(i)
      elseif (false_position(i) .and. &
              (error_maxE(i) - error_minE(i) < 0.9*large_err)) then
        ! Use the false postion method if there are decent error estimates.
        Ent(i) = E_min(i) + (E_max(i)-E_min(i)) * &
                (-error_minE(i)/(error_maxE(i) - error_minE(i)))
        false_position(i) = .false.
      else ! Bisect as a last resort or if the false position method was used last.
        Ent(i) = 0.5*(E_max(i) + E_min(i))
        false_position(i) = .true.
      endif

      if (abs(E_prev - Ent(i)) < tolerance) then
        err_est = err(i) + (Ent(i) - E_prev) * derror_dE(i)
        if ((it > 1) .or. (err_est*err(i) <= 0.0) .or. &
            (abs(err_est) < abs(tolerance*derror_dE(i)))) redo_i(i) = .false.
      endif

    endif ; enddo   ! End of i-loop
  enddo ! End of iterations to determine Ent(i).

  ! Update the value of dS_kb for consistency with Ent.
  if (present(F_kb) .or. present(dFdfm_kb)) &
    call determine_dSkb(h_bl, Sref, Ent_bl, Ent, is, ie, kmb, G, GV, .true., &
                        dS_kb, do_i_in = do_i)

  if (present(F_kb)) then ; do i=is,ie ; if (do_i(i)) then
    F_kb(i) = Ent(i) * (dS_kb(i) * I_dSkbp1(i))
  endif ; enddo ; endif
  if (present(error)) then ; do i=is,ie ; if (do_i(i)) then
    error(i) = err(i)
  endif ; enddo ; endif
  if (present(dFdfm_kb)) then ; do i=is,ie ; if (do_i(i)) then
    !   derror_dE and ddSkb_dE are _not_ recalculated here, since dFdfm_kb is
    ! only used in Newton's method, and slightly increasing the accuracy of the
    ! estimate is unlikely to speed convergence.
    if (derror_dE(i) > 0.0) then
      dFdfm_kb(i) = ((dS_kb(i) + Ent(i) * ddSkb_dE(i)) * I_dSkbp1(i)) * &
                    (Ent(i) / derror_dE(i))
    else ! Use Adcroft's division by 0 convention.
      dFdfm_kb(i) = 0.0
    endif
  endif ; enddo ; endif

end subroutine determine_Ea_kb

!> Maximize F = ent*ds_kb*I_dSkbp1 in the range min_ent < ent < max_ent.
subroutine find_maxF_kb(h_bl, Sref, Ent_bl, I_dSkbp1, min_ent_in, max_ent_in, &
                        kmb, is, ie, G, GV, CS, maxF, ent_maxF, do_i_in, &
                        F_lim_maxent, F_thresh)
  type(ocean_grid_type),      intent(in)  :: G        !< The ocean's grid structure.
  type(verticalGrid_type),    intent(in)  :: GV       !< The ocean's vertical grid structure.
  real, dimension(SZI_(G),SZK_(G)), &
                              intent(in)  :: h_bl     !< Layer thickness [H ~> m or kg m-2]
  real, dimension(SZI_(G),SZK_(G)), &
                              intent(in)  :: Sref     !< Reference potential density [R ~> kg m-3].
  real, dimension(SZI_(G),SZK_(G)), &
                              intent(in)  :: Ent_bl   !< The average entrainment upward and
                                                      !! downward across each interface around
                                                      !! the buffer layers [H ~> m or kg m-2].
  real, dimension(SZI_(G)),   intent(in)  :: I_dSkbp1 !< The inverse of the difference in
                                                      !! reference potential density across the
                                                      !! base of the uppermost interior layer
                                                      !! [R-1 ~> m3 kg-1].
  real, dimension(SZI_(G)),   intent(in)  :: min_ent_in !< The minimum value of ent to search,
                                                      !! [H ~> m or kg m-2].
  real, dimension(SZI_(G)),   intent(in)  :: max_ent_in !< The maximum value of ent to search,
                                                      !! [H ~> m or kg m-2].
  integer,                    intent(in)  :: kmb      !< The number of mixed and buffer layers.
  integer,                    intent(in)  :: is       !< The start of the i-index range to work on.
  integer,                    intent(in)  :: ie       !< The end of the i-index range to work on.
  type(entrain_diffusive_CS), pointer     :: CS       !< This module's control structure.
  real, dimension(SZI_(G)),   intent(out) :: maxF     !< The maximum value of F
                                                      !! = ent*ds_kb*I_dSkbp1 found in the range
                                                      !! min_ent < ent < max_ent [H ~> m or kg m-2].
  real, dimension(SZI_(G)), &
                    optional, intent(out) :: ent_maxF !< The value of ent at that maximum [H ~> m or kg m-2].
  logical, dimension(SZI_(G)), &
                    optional, intent(in)  :: do_i_in  !< A logical array indicating which columns
                                                      !! to work on.
  real, dimension(SZI_(G)), &
                    optional, intent(out) :: F_lim_maxent !< If present, do not apply the limit in
                                                      !! finding the maximum value, but return the
                                                      !! limited value at ent=max_ent_in in this
                                                      !! array [H ~> m or kg m-2].
  real, dimension(SZI_(G)), &
                    optional, intent(in)  :: F_thresh !< If F_thresh is present, return the first
                                                      !! value found that has F > F_thresh, or
                                                      !! the maximum.

! Maximize F = ent*ds_kb*I_dSkbp1 in the range min_ent < ent < max_ent.
! ds_kb may itself be limited to positive values in determine_dSkb, which gives
! the prospect of two local maxima in the range - one at max_ent_in with that
! minimum value of ds_kb, and the other due to the unlimited (potentially
! negative) value.  It is faster to find the true maximum by first finding the
! unlimited maximum and comparing it to the limited value at max_ent_in.
  real, dimension(SZI_(G)) :: &
    ent, &
    minent, maxent, ent_best, &
    F_max_ent_in, &
    F_maxent, F_minent, F, F_best, &
    dF_dent, dF_dE_max, dF_dE_min, dF_dE_best, &
    dS_kb, dS_kb_lim, ddSkb_dE, dS_anom_lim, &
    chg_prev, chg_pre_prev
  real :: dF_dE_mean, maxslope, minslope
  real :: tolerance
  real :: ratio_select_end
  real :: rat, max_chg, min_chg, chg1, chg2, chg
  logical, dimension(SZI_(G)) :: do_i, last_it, need_bracket, may_use_best
  logical :: doany, OK1, OK2, bisect, new_min_bound
  integer :: i, it, is1, ie1
  integer, parameter :: MAXIT = 20

  tolerance = CS%Tolerance_Ent

  if (present(do_i_in)) then
    do i=is,ie ; do_i(i) = do_i_in(i) ; enddo
  else
    do i=is,ie ; do_i(i) = .true. ; enddo
  endif

  ! The most likely value is at max_ent.
  call determine_dSkb(h_bl, Sref, Ent_bl, max_ent_in, is, ie, kmb, G, GV, .false., &
                      dS_kb, ddSkb_dE, dS_anom_lim=dS_anom_lim)
  ie1 = is-1 ; doany = .false.
  do i=is,ie
    dS_kb_lim(i) = dS_kb(i) + dS_anom_lim(i)
    F_max_ent_in(i) = max_ent_in(i)*dS_kb_lim(i)*I_dSkbp1(i)
    maxent(i) = max_ent_in(i) ; minent(i) = min_ent_in(i)
    if ((abs(maxent(i) - minent(i)) < tolerance) .or. (.not.do_i(i))) then
      F_best(i) = max_ent_in(i)*dS_kb(i)*I_dSkbp1(i)
      ent_best(i) = max_ent_in(i) ; ent(i) = max_ent_in(i)
      do_i(i) = .false.
    else
      F_maxent(i) = maxent(i) * dS_kb(i) * I_dSkbp1(i)
      dF_dE_max(i) = (dS_kb(i) + maxent(i)*ddSkb_dE(i)) * I_dSkbp1(i)
      doany = .true. ; last_it(i) = .false. ; need_bracket(i) = .true.
    endif
  enddo

  if (doany) then
    ie1 = is-1 ; do i=is,ie ; if (do_i(i)) ie1 = i ; enddo
    do i=ie1,is,-1 ; if (do_i(i)) is1 = i ; enddo
    ! Find the value of F and its derivative at min_ent.
    call determine_dSkb(h_bl, Sref, Ent_bl, minent, is1, ie1, kmb, G, GV, .false., &
                        dS_kb, ddSkb_dE, do_i_in = do_i)
    do i=is1,ie1 ; if (do_i(i)) then
      F_minent(i) = minent(i) * dS_kb(i) * I_dSkbp1(i)
      dF_dE_min(i) = (dS_kb(i) + minent(i)*ddSkb_dE(i)) * I_dSkbp1(i)
    endif ; enddo

    ratio_select_end = 0.9
    do it=1,MAXIT
      ratio_select_end = 0.5*ratio_select_end
      do i=is1,ie1 ; if (do_i(i)) then
        if (need_bracket(i)) then
          dF_dE_mean = (F_maxent(i) - F_minent(i)) / (maxent(i) - minent(i))
          maxslope = MAX(dF_dE_mean, dF_dE_min(i), dF_dE_max(i))
          minslope = MIN(dF_dE_mean, dF_dE_min(i), dF_dE_max(i))
          if (F_minent(i) >= F_maxent(i)) then
            if (dF_dE_min(i) > 0.0) then ; rat = 0.02 ! A small step should bracket the soln.
            elseif (maxslope < ratio_select_end*minslope) then
              ! The maximum of F is at minent.
              F_best(i) = F_minent(i) ; ent_best(i) = minent(i) ; rat = 0.0
              do_i(i) = .false.
            else ; rat = 0.382 ; endif ! Use the golden ratio
          else
            if (dF_dE_max(i) < 0.0) then ; rat = 0.98 ! A small step should bracket the soln.
            elseif (minslope > ratio_select_end*maxslope) then
              ! The maximum of F is at maxent.
              F_best(i) = F_maxent(i) ; ent_best(i) = maxent(i) ; rat = 1.0
              do_i(i) = .false.
            else ; rat = 0.618 ; endif ! Use the golden ratio
          endif

          if (rat >= 0.0) ent(i) = rat*maxent(i) + (1.0-rat)*minent(i)
          if (((maxent(i) - minent(i)) < tolerance) .or. (it==MAXIT)) &
            last_it(i) = .true.
        else ! The maximum is bracketed by minent, ent_best, and maxent.
          chg1 = 2.0*(maxent(i) - minent(i)) ; chg2 = chg1
          if (dF_dE_best(i) > 0) then
            max_chg = maxent(i) - ent_best(i) ; min_chg = 0.0
          else
            max_chg = 0.0 ; min_chg = minent(i) - ent_best(i) ! < 0
          endif
          if (max_chg - min_chg < 2.0*tolerance) last_it(i) = .true.
          if (dF_dE_max(i) /= dF_dE_best(i)) &
            chg1 = (maxent(i) - ent_best(i))*dF_dE_best(i) / &
                   (dF_dE_best(i) - dF_dE_max(i))
          if (dF_dE_min(i) /= dF_dE_best(i)) &
            chg2 = (minent(i) - ent_best(i))*dF_dE_best(i) / &
                   (dF_dE_best(i) - dF_dE_min(i))
          OK1 = ((chg1 < max_chg) .and. (chg1 > min_chg))
          OK2 = ((chg2 < max_chg) .and. (chg2 > min_chg))
          if (.not.(OK1 .or. OK2)) then ; bisect = .true. ; else
            if (OK1 .and. OK2) then ! Take the acceptable smaller change.
              chg = chg1 ; if (abs(chg2) < abs(chg1)) chg = chg2
            elseif (OK1) then ; chg = chg1
            else ; chg = chg2 ; endif
            if (abs(chg) > 0.5*abs(chg_pre_prev(i))) then ; bisect = .true.
            else ; bisect = .false. ; endif
          endif
          chg_pre_prev(i) = chg_prev(i)
          if (bisect) then
            if (dF_dE_best(i) > 0.0) then
              ent(i) = 0.5*(maxent(i) + ent_best(i))
              chg_prev(i) = 0.5*(maxent(i) - ent_best(i))
            else
              ent(i) = 0.5*(minent(i) + ent_best(i))
              chg_prev(i) = 0.5*(minent(i) - ent_best(i))
            endif
          else
            if (abs(chg) < tolerance) chg = SIGN(tolerance,chg)
            ent(i) = ent_best(i) + chg
            chg_prev(i) = chg
          endif
        endif
      endif ; enddo

      if (mod(it,3) == 0) then  ! Re-determine the loop bounds.
        ie1 = is-1 ; do i=is1,ie ; if (do_i(i)) ie1 = i ; enddo
        do i=ie1,is,-1 ; if (do_i(i)) is1 = i ; enddo
      endif

      call determine_dSkb(h_bl, Sref, Ent_bl, ent, is1, ie1, kmb, G, GV, .false., &
                          dS_kb, ddSkb_dE, do_i_in = do_i)
      do i=is1,ie1 ; if (do_i(i)) then
        F(i) = ent(i)*dS_kb(i)*I_dSkbp1(i)
        dF_dent(i) = (dS_kb(i) + ent(i)*ddSkb_dE(i)) * I_dSkbp1(i)
      endif ; enddo

      if (present(F_thresh)) then ; do i=is1,ie1 ; if (do_i(i)) then
        if (F(i) >= F_thresh(i)) then
          F_best(i) = F(i) ; ent_best(i) = ent(i) ; do_i(i) = .false.
        endif
      endif ; enddo ; endif

      doany = .false.
      do i=is1,ie1 ; if (do_i(i)) then
        if (.not.last_it(i)) doany = .true.
        if (last_it(i)) then
          if (need_bracket(i)) then
            if ((F(i) > F_maxent(i)) .and. (F(i) > F_minent(i))) then
              F_best(i) = F(i) ; ent_best(i) = ent(i)
            elseif (F_maxent(i) > F_minent(i)) then
              F_best(i) = F_maxent(i) ; ent_best(i) = maxent(i)
            else
              F_best(i) = F_minent(i) ; ent_best(i) = minent(i)
            endif
          elseif (F(i) > F_best(i)) then
            F_best(i) = F(i) ; ent_best(i) = ent(i)
          endif
          do_i(i) = .false.
        elseif (need_bracket(i)) then
          if ((F(i) > F_maxent(i)) .and. (F(i) > F_minent(i))) then
            need_bracket(i) = .false. ! The maximum is now bracketed.
            chg_prev(i) = (maxent(i) - minent(i))
            chg_pre_prev(i) = 2.0*chg_prev(i)
            ent_best(i) = ent(i) ; F_best(i) = F(i) ; dF_dE_best(i) = dF_dent(i)
          elseif ((F(i) <= F_maxent(i)) .and. (F(i) > F_minent(i))) then
            new_min_bound = .true.  ! We have a new minimum bound.
          elseif ((F(i) <= F_maxent(i)) .and. (F(i) > F_minent(i))) then
            new_min_bound = .false. ! We have a new maximum bound.
          else ! This case would bracket a minimum.  Wierd.
             ! Unless the derivative indicates that there is a maximum near the
             ! lower bound, try keeping the end with the larger value of F
             ! in a tie keep the minimum as the answer here will be compared
             ! with the maximum input value later.
             new_min_bound = .true.
             if (dF_dE_min(i) > 0.0 .or. (F_minent(i) >= F_maxent(i))) &
               new_min_bound = .false.
          endif
          if (need_bracket(i)) then ! Still not bracketed.
            if (new_min_bound) then
              minent(i) = ent(i) ; F_minent(i) = F(i) ; dF_dE_min(i) = dF_dent(i)
            else
              maxent(i) = ent(i) ; F_maxent(i) = F(i) ; dF_dE_max(i) = dF_dent(i)
            endif
          endif
        else  ! The root was previously bracketed.
          if (F(i) >= F_best(i)) then ! There is a new maximum.
            if (ent(i) > ent_best(i)) then ! Replace minent with ent_prev.
              minent(i) = ent_best(i) ; F_minent(i) = F_best(i) ; dF_dE_min(i) = dF_dE_best(i)
            else ! Replace maxent with ent_best.
              maxent(i) = ent_best(i) ; F_maxent(i) = F_best(i) ; dF_dE_max(i) = dF_dE_best(i)
            endif
            ent_best(i) = ent(i) ; F_best(i) = F(i) ; dF_dE_best(i) = dF_dent(i)
          else
            if (ent(i) < ent_best(i)) then ! Replace the minent with ent.
              minent(i) = ent(i) ; F_minent(i) = F(i) ; dF_dE_min(i) = dF_dent(i)
            else ! Replace maxent with ent_prev.
              maxent(i) = ent(i) ; F_maxent(i) = F(i) ; dF_dE_max(i) = dF_dent(i)
            endif
          endif
          if ((maxent(i) - minent(i)) <= tolerance) do_i(i) = .false. ! Done.
        endif ! need_bracket.
      endif ; enddo
      if (.not.doany) exit
    enddo
  endif

  if (present(F_lim_maxent)) then
    ! Return the unlimited maximum in maxF, and the limited value of F at maxent.
    do i=is,ie
      maxF(i) = F_best(i)
      F_lim_maxent(i) = F_max_ent_in(i)
      if (present(ent_maxF)) ent_maxF(i) = ent_best(i)
    enddo
  else
    ! Now compare the two? potential maxima using the limited value of dF_kb.
    doany = .false.
    do i=is,ie
      may_use_best(i) = (ent_best(i) /= max_ent_in(i))
      if (may_use_best(i)) doany = .true.
    enddo
    if (doany) then
      ! For efficiency, could save previous value of dS_anom_lim_best?
      call determine_dSkb(h_bl, Sref, Ent_bl, ent_best, is, ie, kmb, G, GV, .true., &
                          dS_kb_lim)
      do i=is,ie
        F_best(i) = ent_best(i)*dS_kb_lim(i)*I_dSkbp1(i)
        ! The second test seems necessary because of roundoff differences that
        ! can arise during compilation.
        if ((F_best(i) > F_max_ent_in(i)) .and. (may_use_best(i))) then
          maxF(i) = F_best(i)
          if (present(ent_maxF)) ent_maxF(i) = ent_best(i)
        else
          maxF(i) = F_max_ent_in(i)
          if (present(ent_maxF)) ent_maxF(i) = max_ent_in(i)
        endif
      enddo
    else
      ! All of the maxima are at the maximum entrainment.
      do i=is,ie ; maxF(i) = F_max_ent_in(i) ; enddo
      if (present(ent_maxF)) then
        do i=is,ie ; ent_maxF(i) = max_ent_in(i) ; enddo
      endif
    endif
  endif

end subroutine find_maxF_kb

!> This subroutine initializes the parameters and memory associated with the
!! entrain_diffusive module.
subroutine entrain_diffusive_init(Time, G, GV, US, param_file, diag, CS)
  type(time_type),         intent(in)    :: Time !< The current model time.
  type(ocean_grid_type),   intent(in)    :: G    !< The ocean's grid structure.
  type(verticalGrid_type), intent(in)    :: GV   !< The ocean's vertical grid structure.
  type(unit_scale_type),   intent(in)    :: US   !< A dimensional unit scaling type
  type(param_file_type),   intent(in)    :: param_file !< A structure to parse for run-time
                                                 !! parameters.
  type(diag_ctrl), target, intent(inout) :: diag !< A structure that is used to regulate diagnostic
                                                 !! output.
  type(entrain_diffusive_CS), pointer    :: CS   !< A pointer that is set to point to the control
                                                 !! structure.
!                 for this module
! Arguments: Time - The current model time.
!  (in)      G - The ocean's grid structure.
!  (in)      GV - The ocean's vertical grid structure.
!  (in)      param_file - A structure indicating the open file to parse for
!                         model parameter values.
!  (in)      diag - A structure that is used to regulate diagnostic output.
!  (in/out)  CS - A pointer that is set to point to the control structure
!                 for this module
  real :: decay_length, dt, Kd
! This include declares and sets the variable "version".
#include "version_variable.h"
  character(len=40)  :: mdl = "MOM_entrain_diffusive" ! This module's name.

  if (associated(CS)) then
    call MOM_error(WARNING, "entrain_diffusive_init called with an associated "// &
                            "control structure.")
    return
  endif
  allocate(CS)

  CS%diag => diag

  CS%bulkmixedlayer = (GV%nkml > 0)

! Set default, read and log parameters
  call log_version(param_file, mdl, version, "")
  call get_param(param_file, mdl, "CORRECT_DENSITY", CS%correct_density, &
                 "If true, and USE_EOS is true, the layer densities are "//&
                 "restored toward their target values by the diapycnal "//&
                 "mixing, as described in Hallberg (MWR, 2000).", &
                 default=.true.)
  call get_param(param_file, mdl, "MAX_ENT_IT", CS%max_ent_it, &
                 "The maximum number of iterations that may be used to "//&
                 "calculate the interior diapycnal entrainment.", default=5)
! In this module, KD is only used to set the default for TOLERANCE_ENT. [m2 s-1]
  call get_param(param_file, mdl, "KD", Kd, fail_if_missing=.true.)
  call get_param(param_file, mdl, "DT", dt, &
                 "The (baroclinic) dynamics time step.", units = "s", &
                 fail_if_missing=.true.)
! CS%Tolerance_Ent = MAX(100.0*GV%Angstrom_H,1.0e-4*sqrt(dt*Kd)) !
  call get_param(param_file, mdl, "TOLERANCE_ENT", CS%Tolerance_Ent, &
                 "The tolerance with which to solve for entrainment values.", &
                 units="m", default=MAX(100.0*GV%Angstrom_m,1.0e-4*sqrt(dt*Kd)), scale=GV%m_to_H)

  CS%Rho_sig_off = 1000.0*US%kg_m3_to_R

  CS%id_Kd = register_diag_field('ocean_model', 'Kd_effective', diag%axesTL, Time, &
      'Diapycnal diffusivity as applied', 'm2 s-1', conversion=US%Z2_T_to_m2_s)
  CS%id_diff_work = register_diag_field('ocean_model', 'diff_work', diag%axesTi, Time, &
      'Work actually done by diapycnal diffusion across each interface', &
      'W m-2', conversion=US%RZ3_T3_to_W_m2)

end subroutine entrain_diffusive_init

!> This subroutine cleans up and deallocates any memory associated with the
!! entrain_diffusive module.
subroutine entrain_diffusive_end(CS)
  type(entrain_diffusive_CS), pointer :: CS !< A pointer to the control structure for this
                                            !! module that will be deallocated.
  if (associated(CS)) deallocate(CS)

end subroutine entrain_diffusive_end

!> \namespace mom_entrain_diffusive
!!
!! By Robert Hallberg, September 1997 - July 2000
!!
!!   This file contains the subroutines that implement diapycnal
!! mixing and advection in isopycnal layers.  The main subroutine,
!! calculate_entrainment, returns the entrainment by each layer
!! across the interfaces above and below it.  These are calculated
!! subject to the constraints that no layers can be driven to neg-
!! ative thickness and that the each layer maintains its target
!! density, using the scheme described in Hallberg (MWR 2000). There
!! may or may not be a bulk mixed layer above the isopycnal layers.
!! The solution is iterated until the change in the entrainment
!! between successive iterations is less than some small tolerance.
!!
!!   The dual-stream entrainment scheme of MacDougall and Dewar
!! (JPO 1997) is used for combined diapycnal advection and diffusion,
!! modified as described in Hallberg (MWR 2000) to be solved
!! implicitly in time.  Any profile of diffusivities may be used.
!! Diapycnal advection is fundamentally the residual of diapycnal
!! diffusion, so the fully implicit upwind differencing scheme that
!! is used is entirely appropriate.  The downward buoyancy flux in
!! each layer is determined from an implicit calculation based on
!! the previously calculated flux of the layer above and an estim-
!! ated flux in the layer below.  This flux is subject to the foll-
!! owing conditions:  (1) the flux in the top and bottom layers are
!! set by the boundary conditions, and (2) no layer may be driven
!! below an Angstrom thickness.  If there is a bulk mixed layer, the
!! mixed and buffer layers are treated as Eulerian layers, whose
!! thicknesses only change due to entrainment by the interior layers.

end module MOM_entrain_diffusive<|MERGE_RESOLUTION|>--- conflicted
+++ resolved
@@ -700,12 +700,8 @@
         call determine_dSkb(h_bl, Sref, Ent_bl, eakb, is, ie, kmb, G, GV, &
                             .true., dS_kb, dS_anom_lim=dS_anom_lim)
         do k=nz-1,kb_min,-1
-<<<<<<< HEAD
-          call calculate_density(tv%T(:,j,k), tv%S(:,j,k), pres, Rcv, G%HI, tv%eqn_of_state)
-=======
-          call calculate_density(tv%T(:,j,k), tv%S(:,j,k), pres, Rcv, tv%eqn_of_state, US, &
+          call calculate_density(tv%T(:,j,k), tv%S(:,j,k), pres, Rcv, tv%eqn_of_state, &
                                  dom=EOS_domain(G%HI))
->>>>>>> acf23a41
           do i=is,ie
             if ((k>kb(i)) .and. (F(i,k) > 0.0)) then
               ! Within a time step, a layer may entrain no more than its
@@ -789,12 +785,8 @@
 
       else ! not bulkmixedlayer
         do k=K2,nz-1;
-<<<<<<< HEAD
-          call calculate_density(tv%T(:,j,k), tv%S(:,j,k), pres, Rcv, G%HI, tv%eqn_of_state)
-=======
-          call calculate_density(tv%T(:,j,k), tv%S(:,j,k), pres, Rcv, tv%eqn_of_state, US, &
+          call calculate_density(tv%T(:,j,k), tv%S(:,j,k), pres, Rcv, tv%eqn_of_state, &
                                  dom=EOS_domain(G%HI))
->>>>>>> acf23a41
           do i=is,ie ; if (F(i,k) > 0.0) then
             ! Within a time step, a layer may entrain no more than
             ! its thickness for correction.  This limitation should
@@ -859,13 +851,8 @@
               S_eos(i) = 0.5*(tv%S(i,j,k-1) + tv%S(i,j,k))
             endif
           enddo
-<<<<<<< HEAD
-          call calculate_density_derivs(T_eos, S_eos, pressure, dRho_dT, dRho_dS, G%HI, &
-                                        tv%eqn_of_state)
-=======
           call calculate_density_derivs(T_eos, S_eos, pressure, dRho_dT, dRho_dS, &
-                                        tv%eqn_of_state, US, dom=EOS_domain(G%HI))
->>>>>>> acf23a41
+                                        tv%eqn_of_state, dom=EOS_domain(G%HI))
           do i=is,ie
             if ((k>kmb) .and. (k<kb(i))) then ; diff_work(i,j,K) = 0.0
             else
@@ -1099,12 +1086,8 @@
 
   do i=is,ie ; pres(i) = tv%P_Ref ; enddo
   do k=1,kmb
-<<<<<<< HEAD
-    call calculate_density(tv%T(:,j,k), tv%S(:,j,k), pres, Rcv, G%HI, tv%eqn_of_state)
-=======
-    call calculate_density(tv%T(:,j,k), tv%S(:,j,k), pres, Rcv, tv%eqn_of_state, US, &
+    call calculate_density(tv%T(:,j,k), tv%S(:,j,k), pres, Rcv, tv%eqn_of_state, &
                            dom=EOS_domain(G%HI))
->>>>>>> acf23a41
     do i=is,ie
       h_bl(i,k) = h(i,j,k) + h_neglect
       Sref(i,k) = Rcv(i) - CS%Rho_sig_off
