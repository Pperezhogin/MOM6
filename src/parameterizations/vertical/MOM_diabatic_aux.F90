!> Provides functions for some diabatic processes such as fraxil, brine rejection,
!! tendency due to surface flux divergence.
module MOM_diabatic_aux

! This file is part of MOM6. See LICENSE.md for the license.

use MOM_cpu_clock,     only : cpu_clock_id, cpu_clock_begin, cpu_clock_end
use MOM_cpu_clock,     only : CLOCK_MODULE_DRIVER, CLOCK_MODULE, CLOCK_ROUTINE
use MOM_diag_mediator, only : post_data, register_diag_field, safe_alloc_ptr
use MOM_diag_mediator, only : diag_ctrl, time_type
use MOM_EOS,           only : calculate_density, calculate_TFreeze
use MOM_EOS,           only : calculate_specific_vol_derivs, calculate_density_derivs
use MOM_error_handler, only : MOM_error, FATAL, WARNING, callTree_showQuery
use MOM_error_handler, only : callTree_enter, callTree_leave, callTree_waypoint
use MOM_file_parser,   only : get_param, log_version, param_file_type
use MOM_forcing_type,  only : forcing, extractFluxes1d, forcing_SinglePointPrint
use MOM_grid,          only : ocean_grid_type
use MOM_shortwave_abs, only : absorbRemainingSW, optics_type, sumSWoverBands
use MOM_unit_scaling,  only : unit_scale_type
use MOM_variables,     only : thermo_var_ptrs, vertvisc_type! , accel_diag_ptrs
use MOM_verticalGrid,  only : verticalGrid_type

implicit none ; private

#include <MOM_memory.h>

public diabatic_aux_init, diabatic_aux_end
public make_frazil, adjust_salt, insert_brine, differential_diffuse_T_S, triDiagTS
public find_uv_at_h, diagnoseMLDbyDensityDifference, applyBoundaryFluxesInOut

! A note on unit descriptions in comments: MOM6 uses units that can be rescaled for dimensional
! consistency testing. These are noted in comments with units like Z, H, L, and T, along with
! their mks counterparts with notation like "a velocity [Z T-1 ~> m s-1]".  If the units
! vary with the Boussinesq approximation, the Boussinesq variant is given first.

!> Control structure for diabatic_aux
type, public :: diabatic_aux_CS ; private
  logical :: do_rivermix = .false. !< Provide additional TKE to mix river runoff at the
                                   !! river mouths to a depth of "rivermix_depth"
  real    :: rivermix_depth = 0.0  !< The depth to which rivers are mixed if do_rivermix = T [Z ~> m].
  logical :: reclaim_frazil  !<   If true, try to use any frazil heat deficit to
                             !! to cool the topmost layer down to the freezing
                             !! point.  The default is false.
  logical :: pressure_dependent_frazil  !< If true, use a pressure dependent
                             !! freezing temperature when making frazil.  The
                             !! default is false, which will be faster but is
                             !! inappropriate with ice-shelf cavities.
  logical :: ignore_fluxes_over_land    !< If true, the model does not check
                             !! if fluxes are applied over land points. This
                             !! flag must be used when the ocean is coupled with
                             !! sea ice and ice shelves and use_ePBL = true.
  logical :: use_river_heat_content !< If true, assumes that ice-ocean boundary
                             !! has provided a river heat content. Otherwise, runoff
                             !! is added with a temperature of the local SST.
  logical :: use_calving_heat_content !< If true, assumes that ice-ocean boundary
                             !! has provided a calving heat content. Otherwise, calving
                             !! is added with a temperature of the local SST.

  type(diag_ctrl), pointer :: diag !< Structure used to regulate timing of diagnostic output

  ! Diagnostic handles
  integer :: id_createdH       = -1 !< Diagnostic ID of mass added to avoid grounding
  integer :: id_brine_lay      = -1 !< Diagnostic ID of which layer receives the brine
  integer :: id_penSW_diag     = -1 !< Diagnostic ID of Penetrative shortwave heating (flux convergence)
  integer :: id_penSWflux_diag = -1 !< Diagnostic ID of Penetrative shortwave flux
  integer :: id_nonpenSW_diag  = -1 !< Diagnostic ID of Non-penetrative shortwave heating

  ! Optional diagnostic arrays
  real, allocatable, dimension(:,:)   :: createdH       !< The amount of volume added in order to
                                                        !! avoid grounding [m s-1]
  real, allocatable, dimension(:,:,:) :: penSW_diag     !< Heating in a layer from convergence of
                                                        !! penetrative SW [W m-2]
  real, allocatable, dimension(:,:,:) :: penSWflux_diag !< Penetrative SW flux at base of grid
                                                        !! layer [W m-2]
  real, allocatable, dimension(:,:)   :: nonpenSW_diag  !< Non-downwelling SW radiation at ocean
                                                        !! surface [W m-2]

end type diabatic_aux_CS

!>@{ CPU time clock IDs
integer :: id_clock_uv_at_h, id_clock_frazil
!!@}

contains

!> Frazil formation keeps the temperature above the freezing point.
!! This subroutine warms any water that is colder than the (currently
!! surface) freezing point up to the freezing point and accumulates
!! the required heat (in J m-2) in tv%frazil.
subroutine make_frazil(h, tv, G, GV, CS, p_surf, halo)
  type(ocean_grid_type),   intent(in)    :: G  !< The ocean's grid structure
  type(verticalGrid_type), intent(in)    :: GV !< The ocean's vertical grid structure
  real, dimension(SZI_(G),SZJ_(G),SZK_(G)), &
                           intent(in)    :: h  !< Layer thicknesses [H ~> m or kg m-2]
  type(thermo_var_ptrs),   intent(inout) :: tv !< Structure containing pointers to any available
                                               !! thermodynamic fields.
  type(diabatic_aux_CS),   intent(in)    :: CS !< The control structure returned by a previous
                                               !! call to diabatic_aux_init.
  real, dimension(SZI_(G),SZJ_(G)), &
                 optional, intent(in)    :: p_surf !< The pressure at the ocean surface [Pa].
  integer,       optional, intent(in)    :: halo !< Halo width over which to calculate frazil

  ! Local variables
  real, dimension(SZI_(G)) :: &
    fraz_col, & ! The accumulated heat requirement due to frazil [J].
    T_freeze, & ! The freezing potential temperature at the current salinity [degC].
    ps          ! pressure
  real, dimension(SZI_(G),SZK_(G)) :: &
    pressure    ! The pressure at the middle of each layer [Pa].
  real :: hc    ! A layer's heat capacity [J m-2 degC-1].
  logical :: T_fr_set  ! True if the freezing point has been calculated for a
                       ! row of points.
  integer :: i, j, k, is, ie, js, je, nz

  is = G%isc ; ie = G%iec ; js = G%jsc ; je = G%jec ; nz = G%ke
  if (present(halo)) then
    is = G%isc-halo ; ie = G%iec+halo ; js = G%jsc-halo ; je = G%jec+halo
  endif

  call cpu_clock_begin(id_clock_frazil)

  if (.not.CS%pressure_dependent_frazil) then
    do k=1,nz ; do i=is,ie ; pressure(i,k) = 0.0 ; enddo ; enddo
  endif
!$OMP parallel do default(none) shared(is,ie,js,je,CS,G,GV,h,nz,tv,p_surf) &
!$OMP                           private(fraz_col,T_fr_set,T_freeze,hc,ps)  &
!$OMP                      firstprivate(pressure)    !pressure might be set above, so should be firstprivate
  do j=js,je
    ps(:) = 0.0
    if (PRESENT(p_surf)) then ; do i=is,ie
      ps(i) = p_surf(i,j)
    enddo ; endif

    do i=is,ie ; fraz_col(i) = 0.0 ; enddo

    if (CS%pressure_dependent_frazil) then
      do i=is,ie
        pressure(i,1) = ps(i) + (0.5*GV%H_to_Pa)*h(i,j,1)
      enddo
      do k=2,nz ; do i=is,ie
        pressure(i,k) = pressure(i,k-1) + &
          (0.5*GV%H_to_Pa) * (h(i,j,k) + h(i,j,k-1))
      enddo ; enddo
    endif

    if (CS%reclaim_frazil) then
      T_fr_set = .false.
      do i=is,ie ; if (tv%frazil(i,j) > 0.0) then
        if (.not.T_fr_set) then
          call calculate_TFreeze(tv%S(i:,j,1), pressure(i:,1), T_freeze(i:), &
                                 1, ie-i+1, tv%eqn_of_state)
          T_fr_set = .true.
        endif

        if (tv%T(i,j,1) > T_freeze(i)) then
    ! If frazil had previously been formed, but the surface temperature is now
    ! above freezing, cool the surface layer with the frazil heat deficit.
          hc = (tv%C_p*GV%H_to_kg_m2) * h(i,j,1)
          if (tv%frazil(i,j) - hc * (tv%T(i,j,1) - T_freeze(i)) <= 0.0) then
            tv%T(i,j,1) = tv%T(i,j,1) - tv%frazil(i,j)/hc
            tv%frazil(i,j) = 0.0
          else
            tv%frazil(i,j) = tv%frazil(i,j) - hc * (tv%T(i,j,1) - T_freeze(i))
            tv%T(i,j,1) = T_freeze(i)
          endif
        endif
      endif ; enddo
    endif

    do k=nz,1,-1
      T_fr_set = .false.
      do i=is,ie
        if ((G%mask2dT(i,j) > 0.0) .and. &
            ((tv%T(i,j,k) < 0.0) .or. (fraz_col(i) > 0.0))) then
          if (.not.T_fr_set) then
            call calculate_TFreeze(tv%S(i:,j,k), pressure(i:,k), T_freeze(i:), &
                                   1, ie-i+1, tv%eqn_of_state)
            T_fr_set = .true.
          endif

          hc = (tv%C_p*GV%H_to_kg_m2) * h(i,j,k)
          if (h(i,j,k) <= 10.0*GV%Angstrom_H) then
            ! Very thin layers should not be cooled by the frazil flux.
            if (tv%T(i,j,k) < T_freeze(i)) then
              fraz_col(i) = fraz_col(i) + hc * (T_freeze(i) - tv%T(i,j,k))
              tv%T(i,j,k) = T_freeze(i)
            endif
          else
            if (fraz_col(i) + hc * (T_freeze(i) - tv%T(i,j,k)) <= 0.0) then
              tv%T(i,j,k) = tv%T(i,j,k) - fraz_col(i)/hc
              fraz_col(i) = 0.0
            else
              fraz_col(i) = fraz_col(i) + hc * (T_freeze(i) - tv%T(i,j,k))
              tv%T(i,j,k) = T_freeze(i)
            endif
          endif
        endif
      enddo
    enddo
    do i=is,ie
      tv%frazil(i,j) = tv%frazil(i,j) + fraz_col(i)
    enddo
  enddo
  call cpu_clock_end(id_clock_frazil)

end subroutine make_frazil

!> This subroutine applies double diffusion to T & S, assuming no diapycal mass
!! fluxes, using a simple triadiagonal solver.
subroutine differential_diffuse_T_S(h, tv, visc, dt, G, GV)
  type(ocean_grid_type),   intent(in)    :: G    !< The ocean's grid structure
  type(verticalGrid_type), intent(in)    :: GV   !< The ocean's vertical grid structure
  real, dimension(SZI_(G),SZJ_(G),SZK_(G)), &
                           intent(in)    :: h    !< Layer thicknesses [H ~> m or kg m-2]
  type(thermo_var_ptrs),   intent(inout) :: tv   !< Structure containing pointers to any
                                                 !! available thermodynamic fields.
  type(vertvisc_type),     intent(in)    :: visc !< Structure containing vertical viscosities, bottom
                                                 !! boundary layer properies, and related fields.
  real,                    intent(in)    :: dt   !<  Time increment [s].

  ! local variables
  real, dimension(SZI_(G)) :: &
    b1_T, b1_S, &  !  Variables used by the tridiagonal solvers of T & S [H ~> m or kg m-2].
    d1_T, d1_S     !  Variables used by the tridiagonal solvers [nondim].
  real, dimension(SZI_(G),SZK_(G)) :: &
    c1_T, c1_S     !  Variables used by the tridiagonal solvers [H ~> m or kg m-2].
  real, dimension(SZI_(G),SZK_(G)+1) :: &
    mix_T, mix_S   !  Mixing distances in both directions across each interface [H ~> m or kg m-2].
  real :: h_tr         ! h_tr is h at tracer points with a tiny thickness
                       ! added to ensure positive definiteness [H ~> m or kg m-2].
  real :: h_neglect    ! A thickness that is so small it is usually lost
                       ! in roundoff and can be neglected [H ~> m or kg m-2].
  real :: I_h_int      ! The inverse of the thickness associated with an
                       ! interface [H-1 ~> m-1 or m2 kg-1].
  real :: b_denom_T    ! The first term in the denominators for the expressions
  real :: b_denom_S    ! for b1_T and b1_S, both [H ~> m or kg m-2].
  real, dimension(:,:,:), pointer :: T=>NULL(), S=>NULL()
  real, dimension(:,:,:), pointer :: Kd_T=>NULL(), Kd_S=>NULL() ! Diffusivities [Z2 s-1 ~> m2 s-1].
  integer :: i, j, k, is, ie, js, je, nz

  is = G%isc ; ie = G%iec ; js = G%jsc ; je = G%jec ; nz = G%ke
  h_neglect = GV%H_subroundoff

  if (.not.associated(tv%T)) call MOM_error(FATAL, &
      "differential_diffuse_T_S: Called with an unassociated tv%T")
  if (.not.associated(tv%S)) call MOM_error(FATAL, &
      "differential_diffuse_T_S: Called with an unassociated tv%S")
  if (.not.associated(visc%Kd_extra_T)) call MOM_error(FATAL, &
      "differential_diffuse_T_S: Called with an unassociated visc%Kd_extra_T")
  if (.not.associated(visc%Kd_extra_S)) call MOM_error(FATAL, &
      "differential_diffuse_T_S: Called with an unassociated visc%Kd_extra_S")

  T => tv%T ; S => tv%S
  Kd_T => visc%Kd_extra_T ; Kd_S => visc%Kd_extra_S
!$OMP parallel do default(none) shared(is,ie,js,je,h,h_neglect,dt,Kd_T,Kd_S,G,GV,T,S,nz) &
!$OMP                          private(I_h_int,mix_T,mix_S,h_tr,b1_T,b1_S, &
!$OMP                                  d1_T,d1_S,c1_T,c1_S,b_denom_T,b_denom_S)
  do j=js,je
    do i=is,ie
      I_h_int = 1.0 / (0.5 * (h(i,j,1) + h(i,j,2)) + h_neglect)
      mix_T(i,2) = ((dt * Kd_T(i,j,2)) * GV%Z_to_H**2) * I_h_int
      mix_S(i,2) = ((dt * Kd_S(i,j,2)) * GV%Z_to_H**2) * I_h_int

      h_tr = h(i,j,1) + h_neglect
      b1_T(i) = 1.0 / (h_tr + mix_T(i,2))
      b1_S(i) = 1.0 / (h_tr + mix_S(i,2))
      d1_T(i) = h_tr * b1_T(i)
      d1_S(i) = h_tr * b1_S(i)
      T(i,j,1) = (b1_T(i)*h_tr)*T(i,j,1)
      S(i,j,1) = (b1_S(i)*h_tr)*S(i,j,1)
    enddo
    do k=2,nz-1 ; do i=is,ie
      ! Calculate the mixing across the interface below this layer.
      I_h_int = 1.0 / (0.5 * (h(i,j,k) + h(i,j,k+1)) + h_neglect)
      mix_T(i,K+1) = ((dt * Kd_T(i,j,K+1)) * GV%Z_to_H**2) * I_h_int
      mix_S(i,K+1) = ((dt * Kd_S(i,j,K+1)) * GV%Z_to_H**2) * I_h_int

      c1_T(i,k) = mix_T(i,K) * b1_T(i)
      c1_S(i,k) = mix_S(i,K) * b1_S(i)

      h_tr = h(i,j,k) + h_neglect
      b_denom_T = h_tr + d1_T(i)*mix_T(i,K)
      b_denom_S = h_tr + d1_S(i)*mix_S(i,K)
      b1_T(i) = 1.0 / (b_denom_T + mix_T(i,K+1))
      b1_S(i) = 1.0 / (b_denom_S + mix_S(i,K+1))
      d1_T(i) = b_denom_T * b1_T(i)
      d1_S(i) = b_denom_S * b1_S(i)

      T(i,j,k) = b1_T(i) * (h_tr*T(i,j,k) + mix_T(i,K)*T(i,j,k-1))
      S(i,j,k) = b1_S(i) * (h_tr*S(i,j,k) + mix_S(i,K)*S(i,j,k-1))
    enddo ; enddo
    do i=is,ie
      c1_T(i,nz) = mix_T(i,nz) * b1_T(i)
      c1_S(i,nz) = mix_S(i,nz) * b1_S(i)

      h_tr = h(i,j,nz) + h_neglect
      b1_T(i) = 1.0 / (h_tr + d1_T(i)*mix_T(i,nz))
      b1_S(i) = 1.0 / (h_tr + d1_S(i)*mix_S(i,nz))

      T(i,j,nz) = b1_T(i) * (h_tr*T(i,j,nz) + mix_T(i,nz)*T(i,j,nz-1))
      S(i,j,nz) = b1_S(i) * (h_tr*S(i,j,nz) + mix_S(i,nz)*S(i,j,nz-1))
    enddo
    do k=nz-1,1,-1 ; do i=is,ie
      T(i,j,k) = T(i,j,k) + c1_T(i,k+1)*T(i,j,k+1)
      S(i,j,k) = S(i,j,k) + c1_S(i,k+1)*S(i,j,k+1)
    enddo ; enddo
  enddo
end subroutine differential_diffuse_T_S

!> This subroutine keeps salinity from falling below a small but positive threshold.
!! This usually occurs when the ice model attempts to extract more salt then
!! is actually available to it from the ocean.
subroutine adjust_salt(h, tv, G, GV, CS, halo)
  type(ocean_grid_type),   intent(in)    :: G    !< The ocean's grid structure
  type(verticalGrid_type), intent(in)    :: GV   !< The ocean's vertical grid structure
  real, dimension(SZI_(G),SZJ_(G),SZK_(G)), &
                           intent(in)    :: h    !< Layer thicknesses [H ~> m or kg m-2]
  type(thermo_var_ptrs),   intent(inout) :: tv   !< Structure containing pointers to any
                                                 !! available thermodynamic fields.
  type(diabatic_aux_CS),   intent(in)    :: CS   !< The control structure returned by a previous
                                                 !! call to diabatic_aux_init.
  integer,       optional, intent(in)    :: halo !< Halo width over which to work

  ! local variables
  real :: salt_add_col(SZI_(G),SZJ_(G)) !< The accumulated salt requirement
  real :: S_min      !< The minimum salinity
  real :: mc         !< A layer's mass kg  m-2 .
  integer :: i, j, k, is, ie, js, je, nz
  is = G%isc ; ie = G%iec ; js = G%jsc ; je = G%jec ; nz = G%ke
  if (present(halo)) then
    is = G%isc-halo ; ie = G%iec+halo ; js = G%jsc-halo ; je = G%jec+halo
  endif

!  call cpu_clock_begin(id_clock_adjust_salt)

!### MAKE THIS A RUN_TIME PARAMETER.  COULD IT BE 0?
  S_min = 0.01

  salt_add_col(:,:) = 0.0

!$OMP parallel do default(none) shared(is,ie,js,je,nz,G,GV,tv,h,salt_add_col, S_min) &
!$OMP                          private(mc)
  do j=js,je
    do k=nz,1,-1 ; do i=is,ie
      if ((G%mask2dT(i,j) > 0.0) .and. &
           ((tv%S(i,j,k) < S_min) .or. (salt_add_col(i,j) > 0.0))) then
        mc = GV%H_to_kg_m2 * h(i,j,k)
        if (h(i,j,k) <= 10.0*GV%Angstrom_H) then
          ! Very thin layers should not be adjusted by the salt flux
          if (tv%S(i,j,k) < S_min) then
            salt_add_col(i,j) = salt_add_col(i,j) +  mc * (S_min - tv%S(i,j,k))
            tv%S(i,j,k) = S_min
          endif
        else
          if (salt_add_col(i,j) + mc * (S_min - tv%S(i,j,k)) <= 0.0) then
            tv%S(i,j,k) = tv%S(i,j,k) - salt_add_col(i,j)/mc
            salt_add_col(i,j) = 0.0
          else
            salt_add_col(i,j) = salt_add_col(i,j) + mc * (S_min - tv%S(i,j,k))
            tv%S(i,j,k) = S_min
          endif
        endif
      endif
    enddo ; enddo
    do i=is,ie
      tv%salt_deficit(i,j) = tv%salt_deficit(i,j) + salt_add_col(i,j)
    enddo
  enddo
!  call cpu_clock_end(id_clock_adjust_salt)

end subroutine adjust_salt

!> Insert salt from brine rejection into the first layer below the mixed layer
!! which both contains mass and in which the change in layer density remains
!! stable after the addition of salt via brine rejection.
subroutine insert_brine(h, tv, G, GV, fluxes, nkmb, CS, dt, id_brine_lay)
  type(ocean_grid_type),   intent(in)    :: G    !< The ocean's grid structure
  type(verticalGrid_type), intent(in)    :: GV   !< The ocean's vertical grid structure
  real, dimension(SZI_(G),SZJ_(G),SZK_(G)), &
                           intent(in)    :: h    !< Layer thicknesses [H ~> m or kg m-2]
  type(thermo_var_ptrs),   intent(inout) :: tv   !< Structure containing pointers to any
                                                 !! available thermodynamic fields
  type(forcing),           intent(in)    :: fluxes !< A structure of thermodynamic surface fluxes
  integer,                 intent(in)    :: nkmb !< The number of layers in the mixed and buffer layers
  type(diabatic_aux_CS),   intent(in)    :: CS   !< The control structure returned by a previous
                                                 !! call to diabatic_aux_init
  real,                    intent(in)    :: dt   !< The thermodyanmic time step [s].
  integer,                 intent(in)    :: id_brine_lay !< The handle for a diagnostic
                                                 !! which layer receivees the brine.

  ! local variables
  real :: salt(SZI_(G)) ! The amount of salt rejected from
                        !  sea ice. [grams]
  real :: dzbr(SZI_(G)) ! cumulative depth over which brine is distributed
  real :: inject_layer(SZI_(G),SZJ_(G)) ! diagnostic

  real :: p_ref_cv(SZI_(G))
  real :: T(SZI_(G),SZK_(G))
  real :: S(SZI_(G),SZK_(G))
  real :: h_2d(SZI_(G),SZK_(G))
  real :: Rcv(SZI_(G),SZK_(G))
  real :: mc  ! A layer's mass [kg m-2].
  real :: s_new,R_new,t0,scale, cdz
  integer :: i, j, k, is, ie, js, je, nz, ks

  real, parameter :: brine_dz = 1.0  ! minumum thickness over which to distribute brine
  real, parameter :: s_max = 45.0    ! salinity bound

  is = G%isc ; ie = G%iec ; js = G%jsc ; je = G%jec ; nz = G%ke

  if (.not.associated(fluxes%salt_flux)) return

  p_ref_cv(:)  = tv%P_ref

  inject_layer(:,:) = nz

  do j=js,je

    salt(:)=0.0 ; dzbr(:)=0.0

    do i=is,ie ; if (G%mask2dT(i,j) > 0.) then
      salt(i) = dt * (1000. * fluxes%salt_flux(i,j))
    endif ; enddo

    do k=1,nz
      do i=is,ie
        T(i,k)=tv%T(i,j,k); S(i,k)=tv%S(i,j,k)
        ! avoid very small thickness
        h_2d(i,k)=MAX(h(i,j,k), GV%Angstrom_H)
      enddo

      call calculate_density(T(:,k), S(:,k), p_ref_cv, Rcv(:,k), is, &
                             ie-is+1, tv%eqn_of_state)
    enddo

    ! First, try to find an interior layer where inserting all the salt
    ! will not cause the layer to become statically unstable.
    ! Bias towards deeper layers.

    do k=nkmb+1,nz-1 ; do i=is,ie
      if ((G%mask2dT(i,j) > 0.0) .and. dzbr(i) < brine_dz .and. salt(i) > 0.) then
        mc = GV%H_to_kg_m2 * h_2d(i,k)
        s_new = S(i,k) + salt(i)/mc
        t0 = T(i,k)
        call calculate_density(t0,s_new,tv%P_Ref,R_new,tv%eqn_of_state)
        if (R_new < 0.5*(Rcv(i,k)+Rcv(i,k+1)) .and. s_new<s_max) then
          dzbr(i)=dzbr(i)+h_2d(i,k)
          inject_layer(i,j) = min(inject_layer(i,j),real(k))
        endif
      endif
    enddo ; enddo

    ! Then try to insert into buffer layers if they exist
    do k=nkmb,GV%nkml+1,-1 ; do i=is,ie
      if ((G%mask2dT(i,j) > 0.0) .and. dzbr(i) < brine_dz .and. salt(i) > 0.) then
        mc = GV%H_to_kg_m2 * h_2d(i,k)
        dzbr(i)=dzbr(i)+h_2d(i,k)
        inject_layer(i,j) = min(inject_layer(i,j),real(k))
      endif
    enddo ; enddo

    ! finally if unable to find a layer to insert, then place in mixed layer

    do k=1,GV%nkml ; do i=is,ie
      if ((G%mask2dT(i,j) > 0.0) .and. dzbr(i) < brine_dz .and. salt(i) > 0.) then
        mc = GV%H_to_kg_m2 * h_2d(i,k)
        dzbr(i)=dzbr(i)+h_2d(i,k)
        inject_layer(i,j) = min(inject_layer(i,j),real(k))
      endif
    enddo ; enddo


    do i=is,ie
      if ((G%mask2dT(i,j) > 0.0) .and. salt(i) > 0.) then
    !   if (dzbr(i)< brine_dz) call MOM_error(FATAL,"insert_brine: failed")
        ks=inject_layer(i,j)
        cdz=0.0
        do k=ks,nz
          mc = GV%H_to_kg_m2 * h_2d(i,k)
          scale = h_2d(i,k)/dzbr(i)
          cdz=cdz+h_2d(i,k)
          if (cdz > 1.0) exit
          tv%S(i,j,k) = tv%S(i,j,k) + scale*salt(i)/mc
        enddo
      endif
    enddo

  enddo

  if (CS%id_brine_lay > 0) call post_data(CS%id_brine_lay, inject_layer, CS%diag)

end subroutine insert_brine

!> This is a simple tri-diagonal solver for T and S.
!! "Simple" means it only uses arrays hold, ea and eb.
subroutine triDiagTS(G, GV, is, ie, js, je, hold, ea, eb, T, S)
  type(ocean_grid_type),                    intent(in)    :: G    !< The ocean's grid structure
  type(verticalGrid_type),                  intent(in)    :: GV   !< The ocean's vertical grid structure
  integer,                                  intent(in)    :: is   !< The start i-index to work on.
  integer,                                  intent(in)    :: ie   !< The end i-index to work on.
  integer,                                  intent(in)    :: js   !< The start j-index to work on.
  integer,                                  intent(in)    :: je   !< The end j-index to work on.
  real, dimension(SZI_(G),SZJ_(G),SZK_(G)), intent(in)    :: hold !< The layer thicknesses before entrainment,
                                                                  !! [H ~> m or kg m-2].
  real, dimension(SZI_(G),SZJ_(G),SZK_(G)), intent(in)    :: ea !< The amount of fluid entrained from the layer
                                                 !! above within this time step [H ~> m or kg m-2].
  real, dimension(SZI_(G),SZJ_(G),SZK_(G)), intent(in)    :: eb !< The amount of fluid entrained from the layer
                                                 !! below within this time step [H ~> m or kg m-2].
  real, dimension(SZI_(G),SZJ_(G),SZK_(G)), intent(inout) :: T  !< Layer potential temperatures [degC].
  real, dimension(SZI_(G),SZJ_(G),SZK_(G)), intent(inout) :: S  !< Layer salinities [ppt].

  ! Local variables
  real :: b1(SZIB_(G)), d1(SZIB_(G)) ! b1, c1, and d1 are variables used by the
  real :: c1(SZIB_(G),SZK_(G))       ! tridiagonal solver.
  real :: h_tr, b_denom_1
  integer :: i, j, k

  !$OMP parallel do default(shared) private(h_tr,b1,d1,c1,b_denom_1)
  do j=js,je
    do i=is,ie
      h_tr = hold(i,j,1) + GV%H_subroundoff
      b1(i) = 1.0 / (h_tr + eb(i,j,1))
      d1(i) = h_tr * b1(i)
      T(i,j,1) = (b1(i)*h_tr)*T(i,j,1)
      S(i,j,1) = (b1(i)*h_tr)*S(i,j,1)
    enddo
    do k=2,G%ke ; do i=is,ie
      c1(i,k) = eb(i,j,k-1) * b1(i)
      h_tr = hold(i,j,k) + GV%H_subroundoff
      b_denom_1 = h_tr + d1(i)*ea(i,j,k)
      b1(i) = 1.0 / (b_denom_1 + eb(i,j,k))
      d1(i) = b_denom_1 * b1(i)
      T(i,j,k) = b1(i) * (h_tr*T(i,j,k) + ea(i,j,k)*T(i,j,k-1))
      S(i,j,k) = b1(i) * (h_tr*S(i,j,k) + ea(i,j,k)*S(i,j,k-1))
    enddo ; enddo
    do k=G%ke-1,1,-1 ; do i=is,ie
      T(i,j,k) = T(i,j,k) + c1(i,k+1)*T(i,j,k+1)
      S(i,j,k) = S(i,j,k) + c1(i,k+1)*S(i,j,k+1)
    enddo ; enddo
  enddo
end subroutine triDiagTS

!>   This subroutine calculates u_h and v_h (velocities at thickness
!! points), optionally using the entrainment amounts passed in as arguments.
subroutine find_uv_at_h(u, v, h, u_h, v_h, G, GV, ea, eb)
  type(ocean_grid_type),     intent(in)  :: G    !< The ocean's grid structure
  type(verticalGrid_type),   intent(in)  :: GV   !< The ocean's vertical grid structure
  real, dimension(SZIB_(G),SZJ_(G),SZK_(G)), &
                             intent(in)  :: u    !< The zonal velocity [m s-1]
  real, dimension(SZI_(G),SZJB_(G),SZK_(G)), &
                             intent(in)  :: v    !< The meridional velocity [m s-1]
  real, dimension(SZI_(G),SZJ_(G),SZK_(G)), &
                             intent(in)  :: h    !< Layer thicknesses [H ~> m or kg m-2]
  real, dimension(SZI_(G),SZJ_(G),SZK_(G)), &
                             intent(out)   :: u_h !< Zonal velocity interpolated to h points [m s-1].
  real, dimension(SZI_(G),SZJ_(G),SZK_(G)), &
                             intent(out)   :: v_h !< Meridional velocity interpolated to h points [m s-1].
  real, dimension(SZI_(G),SZJ_(G),SZK_(G)), &
                     optional, intent(in)  :: ea !< The amount of fluid entrained from the layer
                                                 !! above within this time step [H ~> m or kg m-2].
                                                 !! Omitting ea is the same as setting it to 0.
  real, dimension(SZI_(G),SZJ_(G),SZK_(G)), &
                     optional, intent(in)  :: eb !< The amount of fluid entrained from the layer
                                                 !! below within this time step [H ~> m or kg m-2].
                                                 !! Omitting eb is the same as setting it to 0.

  ! local variables
  real :: b_denom_1    ! The first term in the denominator of b1 [H ~> m or kg m-2].
  real :: h_neglect    ! A thickness that is so small it is usually lost
                       ! in roundoff and can be neglected [H ~> m or kg m-2].
  real :: b1(SZI_(G)), d1(SZI_(G)), c1(SZI_(G),SZK_(G))
  real :: a_n(SZI_(G)), a_s(SZI_(G))  ! Fractional weights of the neighboring
  real :: a_e(SZI_(G)), a_w(SZI_(G))  ! velocity points, ~1/2 in the open
                                      ! ocean, nondimensional.
  real :: s, Idenom
  logical :: mix_vertically
  integer :: i, j, k, is, ie, js, je, nz
  is = G%isc ; ie = G%iec ; js = G%jsc ; je = G%jec ; nz = G%ke
  call cpu_clock_begin(id_clock_uv_at_h)
  h_neglect = GV%H_subroundoff

  mix_vertically = present(ea)
  if (present(ea) .neqv. present(eb)) call MOM_error(FATAL, &
      "find_uv_at_h: Either both ea and eb or neither one must be present "// &
      "in call to find_uv_at_h.")
!$OMP parallel do default(none) shared(is,ie,js,je,G,GV,mix_vertically,h,h_neglect, &
!$OMP                                  eb,u_h,u,v_h,v,nz,ea)                     &
!$OMP                          private(s,Idenom,a_w,a_e,a_s,a_n,b_denom_1,b1,d1,c1)
  do j=js,je
    do i=is,ie
      s = G%areaCu(I-1,j)+G%areaCu(I,j)
      if (s>0.0) then
        Idenom = sqrt(0.5*G%IareaT(i,j)/s)
        a_w(i) = G%areaCu(I-1,j)*Idenom
        a_e(i) = G%areaCu(I,j)*Idenom
      else
        a_w(i) = 0.0 ; a_e(i) = 0.0
      endif

      s = G%areaCv(i,J-1)+G%areaCv(i,J)
      if (s>0.0) then
        Idenom = sqrt(0.5*G%IareaT(i,j)/s)
        a_s(i) = G%areaCv(i,J-1)*Idenom
        a_n(i) = G%areaCv(i,J)*Idenom
      else
        a_s(i) = 0.0 ; a_n(i) = 0.0
      endif
    enddo

    if (mix_vertically) then
      do i=is,ie
        b_denom_1 = h(i,j,1) + h_neglect
        b1(i) = 1.0 / (b_denom_1 + eb(i,j,1))
        d1(i) = b_denom_1 * b1(i)
        u_h(i,j,1) = (h(i,j,1)*b1(i)) * (a_e(i)*u(I,j,1) + a_w(i)*u(I-1,j,1))
        v_h(i,j,1) = (h(i,j,1)*b1(i)) * (a_n(i)*v(i,J,1) + a_s(i)*v(i,J-1,1))
      enddo
      do k=2,nz ; do i=is,ie
        c1(i,k) = eb(i,j,k-1) * b1(i)
        b_denom_1 = h(i,j,k) + d1(i)*ea(i,j,k) + h_neglect
        b1(i) = 1.0 / (b_denom_1 + eb(i,j,k))
        d1(i) = b_denom_1 * b1(i)
        u_h(i,j,k) = (h(i,j,k) * (a_e(i)*u(I,j,k) + a_w(i)*u(I-1,j,k)) + &
                      ea(i,j,k)*u_h(i,j,k-1))*b1(i)
        v_h(i,j,k) = (h(i,j,k) * (a_n(i)*v(i,J,k) + a_s(i)*v(i,J-1,k)) + &
                      ea(i,j,k)*v_h(i,j,k-1))*b1(i)
      enddo ; enddo
      do k=nz-1,1,-1 ; do i=is,ie
        u_h(i,j,k) = u_h(i,j,k) + c1(i,k+1)*u_h(i,j,k+1)
        v_h(i,j,k) = v_h(i,j,k) + c1(i,k+1)*v_h(i,j,k+1)
      enddo ; enddo
    else
      do k=1,nz ; do i=is,ie
        u_h(i,j,k) = a_e(i)*u(I,j,k) + a_w(i)*u(I-1,j,k)
        v_h(i,j,k) = a_n(i)*v(i,J,k) + a_s(i)*v(i,J-1,k)
      enddo ; enddo
    endif
  enddo

  call cpu_clock_end(id_clock_uv_at_h)
end subroutine find_uv_at_h


!> Diagnose a mixed layer depth (MLD) determined by a given density difference with the surface.
!> This routine is appropriate in MOM_diabatic_driver due to its position within the time stepping.
subroutine diagnoseMLDbyDensityDifference(id_MLD, h, tv, densityDiff, G, GV, US, diagPtr, id_N2subML, id_MLDsq)
  type(ocean_grid_type),   intent(in) :: G           !< Grid type
  type(verticalGrid_type), intent(in) :: GV          !< ocean vertical grid structure
  type(unit_scale_type),   intent(in) :: US          !< A dimensional unit scaling type
  integer,                 intent(in) :: id_MLD      !< Handle (ID) of MLD diagnostic
  real, dimension(SZI_(G),SZJ_(G),SZK_(G)), &
                           intent(in) :: h           !< Layer thickness [H ~> m or kg m-2]
  type(thermo_var_ptrs),   intent(in) :: tv          !< Structure containing pointers to any
                                                     !! available thermodynamic fields.
  real,                    intent(in) :: densityDiff !< Density difference to determine MLD [kg m-3]
  type(diag_ctrl),         pointer    :: diagPtr     !< Diagnostics structure
  integer,       optional, intent(in) :: id_N2subML  !< Optional handle (ID) of subML stratification
  integer,       optional, intent(in) :: id_MLDsq    !< Optional handle (ID) of squared MLD

  ! Local variables
  real, dimension(SZI_(G)) :: deltaRhoAtKm1, deltaRhoAtK ! Density differences [kg m-3].
  real, dimension(SZI_(G)) :: pRef_MLD, pRef_N2     ! Reference pressures [Pa].
  real, dimension(SZI_(G)) :: dK, dKm1, d1          ! Depths [Z ~> m].
  real, dimension(SZI_(G)) :: rhoSurf, rhoAtK, rho1 ! Densities used for N2 [kg m-3].
  real, dimension(SZI_(G), SZJ_(G)) :: MLD     ! Diagnosed mixed layer depth [Z ~> m].
  real, dimension(SZI_(G), SZJ_(G)) :: subMLN2 ! Diagnosed stratification below ML [s-2].
  real, dimension(SZI_(G), SZJ_(G)) :: MLD2    ! Diagnosed MLD^2 [Z2 ~> m2].
  real :: Rho_x_gE         ! The product of density, gravitational acceleartion and a unit
                           ! conversion factor [kg m-1 Z-1 s-2 ~> kg m-2 s-2].
  real :: gE_Rho0          ! The gravitational acceleration divided by a mean density [m4 s-2 kg-1].
  real :: dz_subML         ! Depth below ML over which to diagnose stratification [Z ~> m].
  integer :: i, j, is, ie, js, je, k, nz, id_N2, id_SQ
  real :: aFac, ddRho

  id_N2 = -1 ; if (PRESENT(id_N2subML)) id_N2 = id_N2subML

  id_SQ = -1 ; if (PRESENT(id_N2subML)) id_SQ = id_MLDsq

  Rho_x_gE = GV%g_Earth * GV%Rho0
  gE_rho0 = US%m_to_Z**2 * GV%g_Earth / GV%Rho0
  dz_subML = 50.*US%m_to_Z

  is = G%isc ; ie = G%iec ; js = G%jsc ; je = G%jec ; nz = G%ke
  pRef_MLD(:) = 0. ; pRef_N2(:) = 0.
  do j=js,je
    do i=is,ie ; dK(i) = 0.5 * h(i,j,1) * GV%H_to_Z ; enddo ! Depth of center of surface layer
    call calculate_density(tv%T(:,j,1), tv%S(:,j,1), pRef_MLD, rhoSurf, is, ie-is+1, tv%eqn_of_state)
    do i=is,ie
      deltaRhoAtK(i) = 0.
      MLD(i,j) = 0.
      if (id_N2>0) then
        subMLN2(i,j) = 0.
        rho1(i) = 0.
        d1(i) = 0.
        pRef_N2(i) = Rho_x_gE * h(i,j,1) * GV%H_to_Z ! Boussinesq approximation!!!! ?????
        !### This should be: pRef_N2(i) = GV%H_to_Pa * h(i,j,1) ! This might change answers at roundoff.
      endif
    enddo
    do k=2,nz
      do i=is,ie
        dKm1(i) = dK(i) ! Depth of center of layer K-1
        dK(i) = dK(i) + 0.5 * ( h(i,j,k) + h(i,j,k-1) ) * GV%H_to_Z ! Depth of center of layer K
      enddo

      ! Stratification, N2, immediately below the mixed layer, averaged over at least 50 m.
      if (id_N2>0) then
        do i=is,ie
          pRef_N2(i) = pRef_N2(i) + Rho_x_gE * h(i,j,k) * GV%H_to_Z ! Boussinesq approximation!!!! ?????
          !### This should be: pRef_N2(i) = pRev_N2(i) + GV%H_to_Pa * h(i,j,k)
          !### This might change answers at roundoff.
        enddo
        call calculate_density(tv%T(:,j,k), tv%S(:,j,k), pRef_N2, rhoAtK, is, ie-is+1, tv%eqn_of_state)
        do i=is,ie
          if (MLD(i,j)>0. .and. subMLN2(i,j)==0.) then ! This block is below the mixed layer
            if (d1(i)==0.) then ! Record the density, depth and pressure, immediately below the ML
              rho1(i) = rhoAtK(i)
              d1(i) = dK(i)
              !### It looks to me like there is bad logic here. - RWH
              ! Use pressure at the bottom of the upper layer used in calculating d/dz rho
              pRef_N2(i) = pRef_N2(i) + Rho_x_gE * h(i,j,k) * GV%H_to_Z ! Boussinesq approximation!!!! ?????
              !### This line should be: pRef_N2(i) = pRev_N2(i) + GV%H_to_Pa * h(i,j,k)
              !### This might change answers at roundoff.
            endif
            if (d1(i)>0. .and. dK(i)-d1(i)>=dz_subML) then
              subMLN2(i,j) = gE_rho0 * (rho1(i)-rhoAtK(i)) / (d1(i) - dK(i))
            endif
          endif
        enddo ! i-loop
      endif ! id_N2>0

      ! Mixed-layer depth, using sigma-0 (surface reference pressure)
      do i=is,ie ; deltaRhoAtKm1(i) = deltaRhoAtK(i) ; enddo ! Store value from previous iteration of K
      call calculate_density(tv%T(:,j,k), tv%S(:,j,k), pRef_MLD, deltaRhoAtK, is, ie-is+1, tv%eqn_of_state)
      do i = is, ie
        deltaRhoAtK(i) = deltaRhoAtK(i) - rhoSurf(i) ! Density difference between layer K and surface
        ddRho = deltaRhoAtK(i) - deltaRhoAtKm1(i)
        if ((MLD(i,j)==0.) .and. (ddRho>0.) .and. &
            (deltaRhoAtKm1(i)<densityDiff) .and. (deltaRhoAtK(i)>=densityDiff)) then
          aFac = ( densityDiff - deltaRhoAtKm1(i) ) / ddRho
          MLD(i,j) = dK(i) * aFac + dKm1(i) * (1. - aFac)
        endif
        if (id_SQ > 0) MLD2(i,j) = MLD(i,j)**2
      enddo ! i-loop
    enddo ! k-loop
    do i=is,ie
      if ((MLD(i,j)==0.) .and. (deltaRhoAtK(i)<densityDiff)) MLD(i,j) = dK(i) ! Assume mixing to the bottom
   !  if (id_N2>0 .and. subMLN2(i,j)==0. .and. d1(i)>0. .and. dK(i)-d1(i)>0.) then
   !    ! Use what ever stratification we can, measured over what ever distance is available
   !    subMLN2(i,j) = gE_rho0 * (rho1(i)-rhoAtK(i)) / (d1(i) - dK(i))
   !  endif
    enddo
  enddo ! j-loop

  if (id_MLD > 0) call post_data(id_MLD, MLD, diagPtr)
  if (id_N2 > 0)  call post_data(id_N2, subMLN2 , diagPtr)
  if (id_SQ > 0)  call post_data(id_SQ, MLD2, diagPtr)

end subroutine diagnoseMLDbyDensityDifference

!> Update the thickness, temperature, and salinity due to thermodynamic
!! boundary forcing (contained in fluxes type) applied to h, tv%T and tv%S,
!! and calculate the TKE implications of this heating.
subroutine applyBoundaryFluxesInOut(CS, G, GV, US, dt, fluxes, optics, h, tv, &
                                    aggregate_FW_forcing, evap_CFL_limit, &
                                    minimum_forcing_depth, cTKE, dSV_dT, dSV_dS, &
                                    SkinBuoyFlux )
  type(diabatic_aux_CS),   pointer       :: CS !< Control structure for diabatic_aux
  type(ocean_grid_type),   intent(in)    :: G  !< Grid structure
  type(verticalGrid_type), intent(in)    :: GV !< ocean vertical grid structure
  type(unit_scale_type),   intent(in)    :: US !< A dimensional unit scaling type
  real,                    intent(in)    :: dt !< Time-step over which forcing is applied [s]
  type(forcing),           intent(inout) :: fluxes !< Surface fluxes container
  type(optics_type),       pointer       :: optics !< Optical properties container
  real, dimension(SZI_(G),SZJ_(G),SZK_(G)), &
                           intent(inout) :: h  !< Layer thickness [H ~> m or kg m-2]
  type(thermo_var_ptrs),   intent(inout) :: tv !< Structure containing pointers to any
                                               !! available thermodynamic fields.
  logical,                 intent(in)    :: aggregate_FW_forcing !< If False, treat in/out fluxes separately.
  real,                    intent(in)    :: evap_CFL_limit !< The largest fraction of a layer that
                                               !! can be evaporated in one time-step [nondim].
  real,                    intent(in)    :: minimum_forcing_depth !< The smallest depth over which
                                               !! heat and freshwater fluxes is applied [m].
  real, dimension(SZI_(G),SZJ_(G),SZK_(G)), &
                 optional, intent(out)   :: cTKE !< Turbulent kinetic energy requirement to mix
                                               !! forcing through each layer [W m-2]
  real, dimension(SZI_(G),SZJ_(G),SZK_(G)), &
                 optional, intent(out)   :: dSV_dT !< Partial derivative of specific volume with
                                               !! potential temperature [m3 kg-1 degC-1].
  real, dimension(SZI_(G),SZJ_(G),SZK_(G)), &
                 optional, intent(out)   :: dSV_dS !< Partial derivative of specific volume with
                                               !! salinity [m3 kg-1 ppt-1].
  real, dimension(SZI_(G),SZJ_(G)), &
                   optional, intent(out) :: SkinBuoyFlux !< Buoyancy flux at surface [Z2 s-3 ~> m2 s-3].

  ! Local variables
  integer, parameter :: maxGroundings = 5
  integer :: numberOfGroundings, iGround(maxGroundings), jGround(maxGroundings)
  real :: H_limit_fluxes, IforcingDepthScale, Idt
  real :: dThickness, dTemp, dSalt
  real :: fractionOfForcing, hOld, Ithickness
  real :: RivermixConst  ! A constant used in implementing river mixing [Pa s].
  real, dimension(SZI_(G)) :: &
    d_pres,       &  ! pressure change across a layer [Pa]
    p_lay,        &  ! average pressure in a layer [Pa]
    pres,         &  ! pressure at an interface [Pa]
    netMassInOut, &  ! surface water fluxes [H ~> m or kg m-2] over time step
    netMassIn,    &  ! mass entering ocean surface [H ~> m or kg m-2] over a time step
    netMassOut,   &  ! mass leaving ocean surface [H ~> m or kg m-2] over a time step
    netHeat,      &  ! heat via surface fluxes excluding Pen_SW_bnd and netMassOut
                     ! [degC H ~> degC m or degC kg m-2]
    netSalt,      &  ! surface salt flux ( g(salt)/m2 for non-Bouss and ppt*H for Bouss )
                     ! [ppt H ~> ppt m or ppt kg m-2]
    nonpenSW,     &  ! non-downwelling SW, which is absorbed at ocean surface
                     ! [degC H ~> degC m or degC kg m-2]
    SurfPressure, &  ! Surface pressure (approximated as 0.0) [Pa]
    dRhodT,       &  ! change in density per change in temperature [kg m-3 degC-1]
    dRhodS,       &  ! change in density per change in salinity [kg m-3 ppt-1]
    netheat_rate, &  ! netheat but for dt=1 [degC H s-1 ~> degC m s-1 or degC kg m-2 s-1]
    netsalt_rate, &  ! netsalt but for dt=1 (e.g. returns a rate)
                     ! [ppt H s-1 ~> ppt m s-1 or ppt kg m-2 s-1]
    netMassInOut_rate! netmassinout but for dt=1 [H s-1 ~> m s-1 or kg m-2 s-1]
  real, dimension(SZI_(G), SZK_(G))                     :: h2d, T2d
  real, dimension(SZI_(G), SZK_(G))                     :: pen_TKE_2d, dSV_dT_2d
  real, dimension(SZI_(G),SZK_(G)+1)                    :: netPen
  real, dimension(max(optics%nbands,1),SZI_(G))         :: Pen_SW_bnd, Pen_SW_bnd_rate
                                                           !^ _rate is w/ dt=1
  real, dimension(max(optics%nbands,1),SZI_(G),SZK_(G)) :: opacityBand
  real                                                  :: hGrounding(maxGroundings)
  real    :: Temp_in, Salin_in
!  real    :: I_G_Earth
  real    :: g_Hconv2
  real    :: GoRho    ! g_Earth times a unit conversion factor divided by density
                      ! [Z m3 s-2 kg-1 ~> m4 s-2 kg-1]
  logical :: calculate_energetics
  logical :: calculate_buoyancy
  integer :: i, j, is, ie, js, je, k, nz, n, nsw
  integer :: start, npts
  character(len=45) :: mesg

  is = G%isc ; ie = G%iec ; js = G%jsc ; je = G%jec ; nz = G%ke

  ! Only apply forcing if fluxes%sw is associated.
  if (.not.associated(fluxes%sw)) return

#define _OLD_ALG_
  nsw = optics%nbands
  Idt = 1.0/dt

  calculate_energetics = (present(cTKE) .and. present(dSV_dT) .and. present(dSV_dS))
  calculate_buoyancy = present(SkinBuoyFlux)
  if (calculate_buoyancy) SkinBuoyFlux(:,:) = 0.0
!  I_G_Earth = 1.0 / GV%g_Earth
  g_Hconv2 = GV%H_to_Pa * GV%H_to_kg_m2

  if (present(cTKE)) cTKE(:,:,:) = 0.0
  if (calculate_buoyancy) then
    SurfPressure(:) = 0.0
    GoRho       = GV%g_Earth / GV%Rho0
    start       = 1 + G%isc - G%isd
    npts        = 1 + G%iec - G%isc
  endif

  ! H_limit_fluxes is used by extractFluxes1d to scale down fluxes if the total
  ! depth of the ocean is vanishing. It does not (yet) handle a value of zero.
  ! To accommodate vanishing upper layers, we need to allow for an instantaneous
  ! distribution of forcing over some finite vertical extent. The bulk mixed layer
  ! code handles this issue properly.
  H_limit_fluxes = max(GV%Angstrom_H, 1.E-30*GV%m_to_H)

  ! diagnostic to see if need to create mass to avoid grounding
  if (CS%id_createdH>0) CS%createdH(:,:) = 0.
  numberOfGroundings = 0

  !$OMP parallel do default(none) shared(is,ie,js,je,nz,h,tv,nsw,G,GV,US,optics,fluxes,dt, &
  !$OMP                                  H_limit_fluxes,numberOfGroundings,iGround,jGround,&
  !$OMP                                  nonPenSW,hGrounding,CS,Idt,aggregate_FW_forcing,  &
  !$OMP                                  minimum_forcing_depth,evap_CFL_limit,             &
  !$OMP                                  calculate_buoyancy,netPen,SkinBuoyFlux,GoRho,     &
  !$OMP                                  calculate_energetics,dSV_dT,dSV_dS,cTKE,g_Hconv2) &
  !$OMP                          private(opacityBand,h2d,T2d,netMassInOut,netMassOut,      &
  !$OMP                                  netHeat,netSalt,Pen_SW_bnd,fractionOfForcing,     &
  !$OMP                                  IforcingDepthScale,                               &
  !$OMP                                  dThickness,dTemp,dSalt,hOld,Ithickness,           &
  !$OMP                                  netMassIn,pres,d_pres,p_lay,dSV_dT_2d,            &
  !$OMP                                  netmassinout_rate,netheat_rate,netsalt_rate,      &
  !$OMP                                  drhodt,drhods,pen_sw_bnd_rate,SurfPressure,       &
  !$OMP                                  pen_TKE_2d,Temp_in,Salin_in,RivermixConst)        &
  !$OMP                     firstprivate(start,npts)
  do j=js,je
  ! Work in vertical slices for efficiency

    ! Copy state into 2D-slice arrays
    do k=1,nz ; do i=is,ie
      h2d(i,k) = h(i,j,k)
      T2d(i,k) = tv%T(i,j,k)
      do n=1,nsw
        opacityBand(n,i,k) = (1.0 / GV%m_to_H)*optics%opacity_band(n,i,j,k)
      enddo
    enddo ; enddo

    if (calculate_energetics) then
      ! The partial derivatives of specific volume with temperature and
      ! salinity need to be precalculated to avoid having heating of
      ! tiny layers give nonsensical values.
      do i=is,ie ; pres(i) = 0.0 ; enddo ! Add surface pressure?
      do k=1,nz
        do i=is,ie
          d_pres(i) = GV%H_to_Pa * h2d(i,k)
          p_lay(i) = pres(i) + 0.5*d_pres(i)
          pres(i) = pres(i) + d_pres(i)
        enddo
        call calculate_specific_vol_derivs(T2d(:,k), tv%S(:,j,k), p_lay(:),&
                 dSV_dT(:,j,k), dSV_dS(:,j,k), is, ie-is+1, tv%eqn_of_state)
        do i=is,ie ; dSV_dT_2d(i,k) = dSV_dT(i,j,k) ; enddo
!        do i=is,ie
!          dT_to_dPE(i,k) = I_G_Earth * US%Z_to_m * d_pres(i) * p_lay(i) * dSV_dT(i,j,k)
!          dS_to_dPE(i,k) = I_G_Earth * US%Z_to_m * d_pres(i) * p_lay(i) * dSV_dS(i,j,k)
!        enddo
      enddo
      pen_TKE_2d(:,:) = 0.0
    endif

    ! The surface forcing is contained in the fluxes type.
    ! We aggregate the thermodynamic forcing for a time step into the following:
    ! netMassInOut = surface water fluxes [H ~> m or kg m-2] over time step
    !              = lprec + fprec + vprec + evap + lrunoff + frunoff
    !                note that lprec generally has sea ice melt/form included.
    ! netMassOut   = net mass leaving ocean surface [H ~> m or kg m-2] over a time step.
    !                netMassOut < 0 means mass leaves ocean.
    ! netHeat      = heat via surface fluxes [degC H ~> degC m or degC kg m-2], excluding the part
    !                contained in Pen_SW_bnd; and excluding heat_content of netMassOut < 0.
    ! netSalt      = surface salt fluxes [ppt H ~> dppt m or gSalt m-2]
    ! Pen_SW_bnd   = components to penetrative shortwave radiation split according to bands.
    !                This field provides that portion of SW from atmosphere that in fact
    !                enters to the ocean and participates in pentrative SW heating.
    ! nonpenSW     = non-downwelling SW flux, which is absorbed in ocean surface
    !                (in tandem w/ LW,SENS,LAT); saved only for diagnostic purposes.

    !----------------------------------------------------------------------------------------
    !BGR-June 26, 2017{
    !Temporary action to preserve answers while fixing a bug.
    ! To fix a bug in a diagnostic calculation, applyboundaryfluxesinout now returns
    !  the surface buoyancy flux. Previously, extractbuoyancyflux2d was called, meaning
    !  a second call to extractfluxes1d (causing the diagnostic net_heat to be incorrect).
    !  Note that this call to extract buoyancyflux2d was AFTER applyboundaryfluxesinout,
    !  which means it used the T/S fields after this routine.  Therefore, the surface
    !  buoyancy flux is computed here at the very end of this routine for legacy reasons.
    !  A few specific notes follow:
    !     1) The old method did not included river/calving contributions to heat flux.  This
    !        is kept consistent here via commenting code in the present extractFluxes1d <_rate>
    !        outputs, but we may reconsider this approach.
    !     2) The old method computed the buoyancy flux rate directly (by setting dt=1), instead
    !        of computing the integrated value (and dividing by dt). Hence the required
    !        additional outputs from extractFluxes1d.
    !          *** This is because: A*dt/dt =/=  A due to round off.
    !     3) The old method computed buoyancy flux after this routine, meaning the returned
    !        surface fluxes (from extractfluxes1d) must be recorded for use later in the code.
    !        We could (and maybe should) move that loop up to before the surface fluxes are
    !        applied, but this will change answers.
    !     For all these reasons we compute additional values of <_rate> which are preserved
    !     for the buoyancy flux calculation and reproduce the old answers.
    !   In the future this needs more detailed investigation to make sure everything is
    !   consistent and correct. These details shouldnt significantly effect climate,
    !   but do change answers.
    !-----------------------------------------------------------------------------------------
    if (calculate_buoyancy) then
      call extractFluxes1d(G, GV, fluxes, optics, nsw, j, dt,                        &
                  H_limit_fluxes, CS%use_river_heat_content, CS%use_calving_heat_content, &
                  h2d, T2d, netMassInOut, netMassOut, netHeat, netSalt,                   &
                  Pen_SW_bnd, tv, aggregate_FW_forcing, nonpenSW=nonpenSW,                &
                  net_Heat_rate=netheat_rate,net_salt_rate=netsalt_rate,                  &
                  netmassinout_rate=netmassinout_rate,pen_sw_bnd_rate=pen_sw_bnd_rate)
    else
      call extractFluxes1d(G, GV, fluxes, optics, nsw, j, dt,                        &
                  H_limit_fluxes, CS%use_river_heat_content, CS%use_calving_heat_content, &
                  h2d, T2d, netMassInOut, netMassOut, netHeat, netSalt,                   &
                  Pen_SW_bnd, tv, aggregate_FW_forcing, nonpenSW=nonpenSW)
   endif
    ! ea is for passive tracers
    do i=is,ie
    !  ea(i,j,1) = netMassInOut(i)
      if (aggregate_FW_forcing) then
        netMassOut(i) = netMassInOut(i)
        netMassIn(i) = 0.
      else
        netMassIn(i) = netMassInOut(i) - netMassOut(i)
      endif
      if (G%mask2dT(i,j)>0.0) then
        fluxes%netMassOut(i,j) = netMassOut(i)
        fluxes%netMassIn(i,j) = netMassIn(i)
      else
        fluxes%netMassOut(i,j) = 0.0
        fluxes%netMassIn(i,j) = 0.0
      endif
    enddo

    ! Apply the surface boundary fluxes in three steps:
    ! A/ update mass, temp, and salinity due to all terms except mass leaving
    !    ocean (and corresponding outward heat content), and ignoring penetrative SW.
    ! B/ update mass, salt, temp from mass leaving ocean.
    ! C/ update temp due to penetrative SW
    do i=is,ie
      if (G%mask2dT(i,j)>0.) then

        ! A/ Update mass, temp, and salinity due to incoming mass flux.
        do k=1,1

          ! Change in state due to forcing
          dThickness = netMassIn(i) ! Since we are adding mass, we can use all of it
          dTemp = 0.
          dSalt = 0.

          ! Update the forcing by the part to be consumed within the present k-layer.
          ! If fractionOfForcing = 1, then updated netMassIn, netHeat, and netSalt vanish.
          netMassIn(i) = netMassIn(i) - dThickness
          ! This line accounts for the temperature of the mass exchange
          Temp_in = T2d(i,k)
          Salin_in = 0.0
          dTemp = dTemp + dThickness*Temp_in

          ! Diagnostics of heat content associated with mass fluxes
          if (associated(fluxes%heat_content_massin))                             &
            fluxes%heat_content_massin(i,j) = fluxes%heat_content_massin(i,j) +   &
                         T2d(i,k) * max(0.,dThickness) * GV%H_to_kg_m2 * fluxes%C_p * Idt
          if (associated(fluxes%heat_content_massout))                            &
            fluxes%heat_content_massout(i,j) = fluxes%heat_content_massout(i,j) + &
                         T2d(i,k) * min(0.,dThickness) * GV%H_to_kg_m2 * fluxes%C_p * Idt
          if (associated(tv%TempxPmE)) tv%TempxPmE(i,j) = tv%TempxPmE(i,j) + &
                         T2d(i,k) * dThickness * GV%H_to_kg_m2

          ! Determine the energetics of river mixing before updating the state.
          if (calculate_energetics .and. associated(fluxes%lrunoff) .and. CS%do_rivermix) then
            ! Here we add an additional source of TKE to the mixed layer where river
            ! is present to simulate unresolved estuaries. The TKE input is diagnosed
            ! as follows:
            !   TKE_river[m3 s-3] = 0.5*rivermix_depth*g*(1/rho)*drho_ds*
            !                       River*(Samb - Sriver) = CS%mstar*U_star^3
            ! where River is in units of [m s-1].
            ! Samb = Ambient salinity at the mouth of the estuary
            ! rivermix_depth =  The prescribed depth over which to mix river inflow
            ! drho_ds = The gradient of density wrt salt at the ambient surface salinity.
            ! Sriver = 0 (i.e. rivers are assumed to be pure freshwater)
            RivermixConst = -0.5*(CS%rivermix_depth*dt)*GV%Z_to_H*GV%H_to_Pa

            cTKE(i,j,k) = cTKE(i,j,k) + max(0.0, RivermixConst*dSV_dS(i,j,1) * &
                  (fluxes%lrunoff(i,j) + fluxes%frunoff(i,j)) * tv%S(i,j,1))
          endif

          ! Update state
          hOld     = h2d(i,k)               ! Keep original thickness in hand
          h2d(i,k) = h2d(i,k) + dThickness  ! New thickness
          if (h2d(i,k) > 0.0) then
            if (calculate_energetics .and. (dThickness > 0.)) then
              ! Calculate the energy required to mix the newly added water over
              ! the topmost grid cell.  ###CHECK THE SIGNS!!!
              cTKE(i,j,k) = cTKE(i,j,k) + 0.5*g_Hconv2*(hOld*dThickness) * &
                 ((T2d(i,k) - Temp_in) * dSV_dT(i,j,k) + (tv%S(i,j,k) - Salin_in) * dSV_dS(i,j,k))
            endif
            Ithickness  = 1.0/h2d(i,k)      ! Inverse new thickness
            ! The "if"s below avoid changing T/S by roundoff unnecessarily
            if (dThickness /= 0. .or. dTemp /= 0.) T2d(i,k)    = (hOld*T2d(i,k)    + dTemp)*Ithickness
            if (dThickness /= 0. .or. dSalt /= 0.) tv%S(i,j,k) = (hOld*tv%S(i,j,k) + dSalt)*Ithickness

          endif

        enddo ! k=1,1

        ! B/ Update mass, salt, temp from mass leaving ocean and other fluxes of heat and salt.
        do k=1,nz

          ! Place forcing into this layer if this layer has nontrivial thickness.
          ! For layers thin relative to 1/IforcingDepthScale, then distribute
          ! forcing into deeper layers.
          IforcingDepthScale = 1. / max(GV%H_subroundoff, minimum_forcing_depth*GV%m_to_H - netMassOut(i) )
          ! fractionOfForcing = 1.0, unless h2d is less than IforcingDepthScale.
          fractionOfForcing = min(1.0, h2d(i,k)*IforcingDepthScale)

          ! In the case with (-1)*netMassOut*fractionOfForcing greater than cfl*h, we
          ! limit the forcing applied to this cell, leaving the remaining forcing to
          ! be distributed downwards.
          if (-fractionOfForcing*netMassOut(i) > evap_CFL_limit*h2d(i,k)) then
            fractionOfForcing = -evap_CFL_limit*h2d(i,k)/netMassOut(i)
          endif

          ! Change in state due to forcing

          dThickness = max( fractionOfForcing*netMassOut(i), -h2d(i,k) )
          dTemp      = fractionOfForcing*netHeat(i)
          !   ### The 0.9999 here should become a run-time parameter?
          dSalt = max( fractionOfForcing*netSalt(i), -0.9999*h2d(i,k)*tv%S(i,j,k))

          ! Update the forcing by the part to be consumed within the present k-layer.
          ! If fractionOfForcing = 1, then new netMassOut vanishes.
          netMassOut(i) = netMassOut(i) - dThickness
          netHeat(i) = netHeat(i) - dTemp
          netSalt(i) = netSalt(i) - dSalt

          ! This line accounts for the temperature of the mass exchange
          dTemp = dTemp + dThickness*T2d(i,k)

          ! Diagnostics of heat content associated with mass fluxes
          if (associated(fluxes%heat_content_massin))                             &
            fluxes%heat_content_massin(i,j) = fluxes%heat_content_massin(i,j) +   &
                         tv%T(i,j,k) * max(0.,dThickness) * GV%H_to_kg_m2 * fluxes%C_p * Idt
          if (associated(fluxes%heat_content_massout))                            &
            fluxes%heat_content_massout(i,j) = fluxes%heat_content_massout(i,j) + &
                         tv%T(i,j,k) * min(0.,dThickness) * GV%H_to_kg_m2 * fluxes%C_p * Idt
          if (associated(tv%TempxPmE)) tv%TempxPmE(i,j) = tv%TempxPmE(i,j) + &
                         tv%T(i,j,k) * dThickness * GV%H_to_kg_m2
!### NOTE: tv%T should be T2d in the expressions above.

          ! Update state by the appropriate increment.
          hOld     = h2d(i,k)               ! Keep original thickness in hand
          h2d(i,k) = h2d(i,k) + dThickness  ! New thickness

          if (h2d(i,k) > 0.) then
            if (calculate_energetics) then
              ! Calculate the energy required to mix the newly added water over
              ! the topmost grid cell, assuming that the fluxes of heat and salt
              ! and rejected brine are initially applied in vanishingly thin
              ! layers at the top of the layer before being mixed throughout
              ! the layer.  Note that dThickness is always <= 0. ###CHECK THE SIGNS!!!
              cTKE(i,j,k) = cTKE(i,j,k) - (0.5*h2d(i,k)*g_Hconv2) * &
                 ((dTemp - dthickness*T2d(i,k)) * dSV_dT(i,j,k) + &
                  (dSalt - dthickness*tv%S(i,j,k)) * dSV_dS(i,j,k))
            endif
            Ithickness  = 1.0/h2d(i,k) ! Inverse of new thickness
            T2d(i,k)    = (hOld*T2d(i,k) + dTemp)*Ithickness
            tv%S(i,j,k) = (hOld*tv%S(i,j,k) + dSalt)*Ithickness
          elseif (h2d(i,k) < 0.0) then ! h2d==0 is a special limit that needs no extra handling
            call forcing_SinglePointPrint(fluxes,G,i,j,'applyBoundaryFluxesInOut (h<0)')
            write(0,*) 'applyBoundaryFluxesInOut(): lon,lat=',G%geoLonT(i,j),G%geoLatT(i,j)
            write(0,*) 'applyBoundaryFluxesInOut(): netT,netS,netH=',netHeat(i),netSalt(i),netMassInOut(i)
            write(0,*) 'applyBoundaryFluxesInOut(): dT,dS,dH=',dTemp,dSalt,dThickness
            write(0,*) 'applyBoundaryFluxesInOut(): h(n),h(n+1),k=',hOld,h2d(i,k),k
            call MOM_error(FATAL, "MOM_diabatic_driver.F90, applyBoundaryFluxesInOut(): "//&
                           "Complete mass loss in column!")
          endif

        enddo ! k

      ! Check if trying to apply fluxes over land points
      elseif ((abs(netHeat(i))+abs(netSalt(i))+abs(netMassIn(i))+abs(netMassOut(i)))>0.) then

        if (.not. CS%ignore_fluxes_over_land) then
           call forcing_SinglePointPrint(fluxes,G,i,j,'applyBoundaryFluxesInOut (land)')
           write(0,*) 'applyBoundaryFluxesInOut(): lon,lat=',G%geoLonT(i,j),G%geoLatT(i,j)
           write(0,*) 'applyBoundaryFluxesInOut(): netHeat,netSalt,netMassIn,netMassOut=',&
                   netHeat(i),netSalt(i),netMassIn(i),netMassOut(i)

           call MOM_error(FATAL, "MOM_diabatic_driver.F90, applyBoundaryFluxesInOut(): "//&
                                 "Mass loss over land?")
        endif

      endif

      ! If anything remains after the k-loop, then we have grounded out, which is a problem.
      if (netMassIn(i)+netMassOut(i) /= 0.0) then
!$OMP critical
        numberOfGroundings = numberOfGroundings +1
        if (numberOfGroundings<=maxGroundings) then
          iGround(numberOfGroundings) = i ! Record i,j location of event for
          jGround(numberOfGroundings) = j ! warning message
          hGrounding(numberOfGroundings) = netMassIn(i)+netMassOut(i)
        endif
!$OMP end critical
        if (CS%id_createdH>0) CS%createdH(i,j) = CS%createdH(i,j) - (netMassIn(i)+netMassOut(i))/dt
      endif

    enddo ! i

    ! Step C/ in the application of fluxes
    ! Heat by the convergence of penetrating SW.
    ! SW penetrative heating uses the updated thickness from above.

    ! Save temperature before increment with SW heating
    ! and initialize CS%penSWflux_diag to zero.
    if (CS%id_penSW_diag > 0 .or. CS%id_penSWflux_diag > 0) then
      do k=1,nz ; do i=is,ie
        CS%penSW_diag(i,j,k)     = T2d(i,k)
        CS%penSWflux_diag(i,j,k) = 0.0
      enddo ; enddo
      k=nz+1 ; do i=is,ie
         CS%penSWflux_diag(i,j,k) = 0.0
      enddo
    endif

    if (calculate_energetics) then
      call absorbRemainingSW(G, GV, h2d, opacityBand, nsw, j, dt, H_limit_fluxes, &
                             .false., .true., T2d, Pen_SW_bnd, TKE=pen_TKE_2d, dSV_dT=dSV_dT_2d)
      k = 1 ! For setting break-points.
      do k=1,nz ; do i=is,ie
        cTKE(i,j,k) = cTKE(i,j,k) + pen_TKE_2d(i,k)
      enddo ; enddo
    else
      call absorbRemainingSW(G, GV, h2d, opacityBand, nsw, j, dt, H_limit_fluxes, &
                             .false., .true., T2d, Pen_SW_bnd)
    endif


    ! Step D/ copy updated thickness and temperature
    ! 2d slice now back into model state.
    do k=1,nz ; do i=is,ie
      h(i,j,k)    = h2d(i,k)
      tv%T(i,j,k) = T2d(i,k)
    enddo ; enddo

    ! Diagnose heating [W m-2] applied to a grid cell from SW penetration
    ! Also diagnose the penetrative SW heat flux at base of layer.
    if (CS%id_penSW_diag > 0 .or. CS%id_penSWflux_diag > 0) then

      ! convergence of SW into a layer
      do k=1,nz ; do i=is,ie
        CS%penSW_diag(i,j,k) = (T2d(i,k)-CS%penSW_diag(i,j,k))*h(i,j,k) * Idt * tv%C_p * GV%H_to_kg_m2
      enddo ; enddo

      ! Perform a cumulative sum upwards from bottom to
      ! diagnose penetrative SW flux at base of tracer cell.
      ! CS%penSWflux_diag(i,j,k=1)    is penetrative shortwave at top of ocean.
      ! CS%penSWflux_diag(i,j,k=kbot+1) is zero, since assume no SW penetrates rock.
      ! CS%penSWflux_diag = rsdo  and CS%penSW_diag = rsdoabsorb
      ! rsdoabsorb(k) = rsdo(k) - rsdo(k+1), so that rsdo(k) = rsdo(k+1) + rsdoabsorb(k)
      if (CS%id_penSWflux_diag > 0) then
        do k=nz,1,-1 ; do i=is,ie
          CS%penSWflux_diag(i,j,k) = CS%penSW_diag(i,j,k) + CS%penSWflux_diag(i,j,k+1)
        enddo ; enddo
      endif

    endif

    ! Fill CS%nonpenSW_diag
    if (CS%id_nonpenSW_diag > 0) then
      do i=is,ie
        CS%nonpenSW_diag(i,j) = nonpenSW(i)
      enddo
    endif

    ! BGR: Get buoyancy flux to return for ePBL
    !  We want the rate, so we use the rate values returned from extractfluxes1d.
    !  Note that the *dt values could be divided by dt here, but
    !  1) Answers will change due to round-off
    !  2) Be sure to save their values BEFORE fluxes are used.
    if (Calculate_Buoyancy) then
      drhodt(:) = 0.0
      drhods(:) = 0.0
      netPen(:,:) = 0.0
      ! Sum over bands and attenuate as a function of depth
      ! netPen is the netSW as a function of depth
      call sumSWoverBands(G, GV, h2d(:,:), optics%opacity_band(:,:,j,:), nsw, j, dt, &
           H_limit_fluxes, .true., pen_SW_bnd_rate, netPen)
      ! Density derivatives
      call calculate_density_derivs(T2d(:,1), tv%S(:,j,1), SurfPressure, &
           dRhodT, dRhodS, start, npts, tv%eqn_of_state)
      ! 1. Adjust netSalt to reflect dilution effect of FW flux
      ! 2. Add in the SW heating for purposes of calculating the net
      ! surface buoyancy flux affecting the top layer.
      ! 3. Convert to a buoyancy flux, excluding penetrating SW heating
      !    BGR-Jul 5, 2017: The contribution of SW heating here needs investigated for ePBL.
      do i=is,ie
        SkinBuoyFlux(i,j) = - GoRho * GV%H_to_Z * US%m_to_Z**2 * ( &
            dRhodS(i) * (netSalt_rate(i) - tv%S(i,j,1)*netMassInOut_rate(i)) + &
            dRhodT(i) * ( netHeat_rate(i) + netPen(i,1)) ) ! m^2/s^3
      enddo
    endif

  enddo ! j-loop finish

  ! Post the diagnostics
  if (CS%id_createdH       > 0) call post_data(CS%id_createdH      , CS%createdH      , CS%diag)
  if (CS%id_penSW_diag     > 0) call post_data(CS%id_penSW_diag    , CS%penSW_diag    , CS%diag)
  if (CS%id_penSWflux_diag > 0) call post_data(CS%id_penSWflux_diag, CS%penSWflux_diag, CS%diag)
  if (CS%id_nonpenSW_diag  > 0) call post_data(CS%id_nonpenSW_diag , CS%nonpenSW_diag , CS%diag)

! The following check will be ignored if ignore_fluxes_over_land = true
  if (numberOfGroundings>0 .and. .not. CS%ignore_fluxes_over_land) then
    do i = 1, min(numberOfGroundings, maxGroundings)
      call forcing_SinglePointPrint(fluxes,G,iGround(i),jGround(i),'applyBoundaryFluxesInOut (grounding)')
      write(mesg(1:45),'(3es15.3)') G%geoLonT( iGround(i), jGround(i) ), &
                             G%geoLatT( iGround(i), jGround(i)) , hGrounding(i)
      call MOM_error(WARNING, "MOM_diabatic_driver.F90, applyBoundaryFluxesInOut(): "//&
                              "Mass created. x,y,dh= "//trim(mesg), all_print=.true.)
    enddo

    if (numberOfGroundings - maxGroundings > 0) then
      write(mesg, '(i4)') numberOfGroundings - maxGroundings
      call MOM_error(WARNING, "MOM_diabatic_driver:F90, applyBoundaryFluxesInOut(): "//&
                              trim(mesg) // " groundings remaining")
    endif
  endif

end subroutine applyBoundaryFluxesInOut

!> This subroutine initializes the parameters and control structure of the diabatic_aux module.
subroutine diabatic_aux_init(Time, G, GV, US, param_file, diag, CS, useALEalgorithm, use_ePBL)
  type(time_type),         intent(in)    :: Time !< The current model time
  type(ocean_grid_type),   intent(in)    :: G    !< The ocean's grid structure
  type(verticalGrid_type), intent(in)    :: GV   !< The ocean's vertical grid structure
  type(unit_scale_type),   intent(in)    :: US   !< A dimensional unit scaling type
  type(param_file_type),   intent(in)    :: param_file !< A structure to parse for run-time parameters
  type(diag_ctrl), target, intent(inout) :: diag !< A structure used to regulate diagnostic output
  type(diabatic_aux_CS),   pointer       :: CS   !< A pointer to the control structure for the
                                                 !! diabatic_aux module, which is initialized here.
  logical,                 intent(in)    :: useALEalgorithm !< If true, use the ALE algorithm rather
                                                 !! than layered mode.
  logical,                 intent(in)    :: use_ePBL !< If true, use the implicit energetics planetary
                                                 !! boundary layer scheme to determine the diffusivity
                                                 !! in the surface boundary layer.

! This "include" declares and sets the variable "version".
#include "version_variable.h"
  character(len=40)  :: mdl  = "MOM_diabatic_aux" ! This module's name.
  character(len=48)  :: thickness_units
  integer :: isd, ied, jsd, jed, IsdB, IedB, JsdB, JedB, nz, nbands
  isd  = G%isd  ; ied  = G%ied  ; jsd  = G%jsd  ; jed  = G%jed ; nz = G%ke
  IsdB = G%IsdB ; IedB = G%IedB ; JsdB = G%JsdB ; JedB = G%JedB

  if (associated(CS)) then
    call MOM_error(WARNING, "diabatic_aux_init called with an "// &
                            "associated control structure.")
    return
  else
    allocate(CS)
   endif

  CS%diag => diag

! Set default, read and log parameters
  call log_version(param_file, mdl, version, &
                   "The following parameters are used for auxiliary diabatic processes.")

  call get_param(param_file, mdl, "RECLAIM_FRAZIL", CS%reclaim_frazil, &
                 "If true, try to use any frazil heat deficit to cool any\n"//&
                 "overlying layers down to the freezing point, thereby \n"//&
                 "avoiding the creation of thin ice when the SST is above \n"//&
                 "the freezing point.", default=.true.)
  call get_param(param_file, mdl, "PRESSURE_DEPENDENT_FRAZIL", &
                                CS%pressure_dependent_frazil, &
                 "If true, use a pressure dependent freezing temperature \n"//&
                 "when making frazil. The default is false, which will be \n"//&
                 "faster but is inappropriate with ice-shelf cavities.", &
                 default=.false.)

  if (use_ePBL) then
    call get_param(param_file, mdl, "IGNORE_FLUXES_OVER_LAND", CS%ignore_fluxes_over_land,&
         "If true, the model does not check if fluxes are being applied\n"//&
         "over land points. This is needed when the ocean is coupled \n"//&
         "with ice shelves and sea ice, since the sea ice mask needs to \n"//&
         "be different than the ocean mask to avoid sea ice formation \n"//&
         "under ice shelves. This flag only works when use_ePBL = True.", default=.false.)
    call get_param(param_file, mdl, "DO_RIVERMIX", CS%do_rivermix, &
                 "If true, apply additional mixing whereever there is \n"//&
                 "runoff, so that it is mixed down to RIVERMIX_DEPTH \n"//&
                 "if the ocean is that deep.", default=.false.)
    if (CS%do_rivermix) &
      call get_param(param_file, mdl, "RIVERMIX_DEPTH", CS%rivermix_depth, &
                 "The depth to which rivers are mixed if DO_RIVERMIX is \n"//&
<<<<<<< HEAD
                 "defined.", units="m", default=0.0, scale=US%m_to_Z)
  else ; CS%do_rivermix = .false. ; CS%rivermix_depth = 0.0 ; endif
=======
                 "defined.", units="m", default=0.0)
  else
    CS%do_rivermix = .false. ; CS%rivermix_depth = 0.0 ; CS%ignore_fluxes_over_land = .false.
  endif

>>>>>>> f9c260d4
  if (GV%nkml == 0) then
    call get_param(param_file, mdl, "USE_RIVER_HEAT_CONTENT", CS%use_river_heat_content, &
                   "If true, use the fluxes%runoff_Hflx field to set the \n"//&
                   "heat carried by runoff, instead of using SST*CP*liq_runoff.", &
                   default=.false.)
    call get_param(param_file, mdl, "USE_CALVING_HEAT_CONTENT", CS%use_calving_heat_content, &
                   "If true, use the fluxes%calving_Hflx field to set the \n"//&
                   "heat carried by runoff, instead of using SST*CP*froz_runoff.", &
                   default=.false.)
  else
    CS%use_river_heat_content = .false.
    CS%use_calving_heat_content = .false.
  endif

  if (useALEalgorithm) then
    CS%id_createdH = register_diag_field('ocean_model',"created_H",diag%axesT1, &
        Time, "The volume flux added to stop the ocean from drying out and becoming negative in depth", &
        "m s-1")
    if (CS%id_createdH>0) allocate(CS%createdH(isd:ied,jsd:jed))

    ! diagnostic for heating of a grid cell from convergence of SW heat into the cell
    CS%id_penSW_diag = register_diag_field('ocean_model', 'rsdoabsorb',                     &
          diag%axesTL, Time, 'Convergence of Penetrative Shortwave Flux in Sea Water Layer',&
          'W m-2', standard_name='net_rate_of_absorption_of_shortwave_energy_in_ocean_layer',v_extensive=.true.)

    ! diagnostic for penetrative SW heat flux at top interface of tracer cell (nz+1 interfaces)
    ! k=1 gives penetrative SW at surface; SW(k=nz+1)=0 (no penetration through rock).
    CS%id_penSWflux_diag = register_diag_field('ocean_model', 'rsdo',                               &
          diag%axesTi, Time, 'Downwelling Shortwave Flux in Sea Water at Grid Cell Upper Interface',&
          'W m-2', standard_name='downwelling_shortwave_flux_in_sea_water')

    ! need both arrays for the SW diagnostics (one for flux, one for convergence)
    if (CS%id_penSW_diag>0 .or. CS%id_penSWflux_diag>0) then
       allocate(CS%penSW_diag(isd:ied,jsd:jed,nz))
       CS%penSW_diag(:,:,:) = 0.0
       allocate(CS%penSWflux_diag(isd:ied,jsd:jed,nz+1))
       CS%penSWflux_diag(:,:,:) = 0.0
    endif

    ! diagnostic for non-downwelling SW radiation (i.e., SW absorbed at ocean surface)
    CS%id_nonpenSW_diag = register_diag_field('ocean_model', 'nonpenSW',                       &
          diag%axesT1, Time,                                                                   &
          'Non-downwelling SW radiation (i.e., SW absorbed in ocean surface with LW,SENS,LAT)',&
          'W m-2', standard_name='nondownwelling_shortwave_flux_in_sea_water')
    if (CS%id_nonpenSW_diag > 0) then
       allocate(CS%nonpenSW_diag(isd:ied,jsd:jed))
       CS%nonpenSW_diag(:,:) = 0.0
    endif
  endif

  id_clock_uv_at_h = cpu_clock_id('(Ocean find_uv_at_h)', grain=CLOCK_ROUTINE)
  id_clock_frazil  = cpu_clock_id('(Ocean frazil)', grain=CLOCK_ROUTINE)

end subroutine diabatic_aux_init

!> This subroutine initializes the control structure and any related memory
!! for the diabatic_aux module.
subroutine diabatic_aux_end(CS)
  type(diabatic_aux_CS), pointer :: CS !< The control structure returned by a previous
                                       !! call to diabatic_aux_init; it is deallocated here.

  if (.not.associated(CS)) return

  if (CS%id_createdH       >0) deallocate(CS%createdH)
  if (CS%id_penSW_diag     >0) deallocate(CS%penSW_diag)
  if (CS%id_penSWflux_diag >0) deallocate(CS%penSWflux_diag)
  if (CS%id_nonpenSW_diag  >0) deallocate(CS%nonpenSW_diag)

  if (associated(CS)) deallocate(CS)

end subroutine diabatic_aux_end

!> \namespace mom_diabatic_aux
!!
!!    This module contains the subroutines that, along with the
!!  subroutines that it calls, implements diapycnal mass and momentum
!!  fluxes and a bulk mixed layer.  The diapycnal diffusion can be
!!  used without the bulk mixed layer.
!!
!!    diabatic first determines the (diffusive) diapycnal mass fluxes
!!  based on the convergence of the buoyancy fluxes within each layer.
!!  The dual-stream entrainment scheme of MacDougall and Dewar (JPO,
!!  1997) is used for combined diapycnal advection and diffusion,
!!  calculated implicitly and potentially with the Richardson number
!!  dependent mixing, as described by Hallberg (MWR, 2000). Diapycnal
!!  advection is fundamentally the residual of diapycnal diffusion,
!!  so the fully implicit upwind differencing scheme that is used is
!!  entirely appropriate.  The downward buoyancy flux in each layer
!!  is determined from an implicit calculation based on the previously
!!  calculated flux of the layer above and an estimated flux in the
!!  layer below.  This flux is subject to the following conditions:
!!  (1) the flux in the top and bottom layers are set by the boundary
!!  conditions, and (2) no layer may be driven below an Angstrom thick-
!!  ness.  If there is a bulk mixed layer, the buffer layer is treat-
!!  ed as a fixed density layer with vanishingly small diffusivity.
!!
!!    diabatic takes 5 arguments:  the two velocities (u and v), the
!!  thicknesses (h), a structure containing the forcing fields, and
!!  the length of time over which to act (dt).  The velocities and
!!  thickness are taken as inputs and modified within the subroutine.
!!  There is no limit on the time step.

end module MOM_diabatic_aux<|MERGE_RESOLUTION|>--- conflicted
+++ resolved
@@ -1354,16 +1354,11 @@
     if (CS%do_rivermix) &
       call get_param(param_file, mdl, "RIVERMIX_DEPTH", CS%rivermix_depth, &
                  "The depth to which rivers are mixed if DO_RIVERMIX is \n"//&
-<<<<<<< HEAD
                  "defined.", units="m", default=0.0, scale=US%m_to_Z)
-  else ; CS%do_rivermix = .false. ; CS%rivermix_depth = 0.0 ; endif
-=======
-                 "defined.", units="m", default=0.0)
   else
     CS%do_rivermix = .false. ; CS%rivermix_depth = 0.0 ; CS%ignore_fluxes_over_land = .false.
   endif
 
->>>>>>> f9c260d4
   if (GV%nkml == 0) then
     call get_param(param_file, mdl, "USE_RIVER_HEAT_CONTENT", CS%use_river_heat_content, &
                    "If true, use the fluxes%runoff_Hflx field to set the \n"//&
