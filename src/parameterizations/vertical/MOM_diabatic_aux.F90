module MOM_diabatic_aux
!***********************************************************************
!*                   GNU General Public License                        *
!* This file is a part of MOM.                                         *
!*                                                                     *
!* MOM is free software; you can redistribute it and/or modify it and  *
!* are expected to follow the terms of the GNU General Public License  *
!* as published by the Free Software Foundation; either version 2 of   *
!* the License, or (at your option) any later version.                 *
!*                                                                     *
!* MOM is distributed in the hope that it will be useful, but WITHOUT  *
!* ANY WARRANTY; without even the implied warranty of MERCHANTABILITY  *
!* or FITNESS FOR A PARTICULAR PURPOSE.  See the GNU General Public    *
!* License for more details.                                           *
!*                                                                     *
!* For the full text of the GNU General Public License,                *
!* write to: Free Software Foundation, Inc.,                           *
!*           675 Mass Ave, Cambridge, MA 02139, USA.                   *
!* or see:   http://www.gnu.org/licenses/gpl.html                      *
!***********************************************************************

!********+*********+*********+*********+*********+*********+*********+**
!*                                                                     *
!*  By Robert Hallberg, April 1994 - July 2000                         *
!*     Alistair Adcroft, and Stephen Griffies                          *
!*                                                                     *
!*    This program contains the subroutine that, along with the        *
!*  subroutines that it calls, implements diapycnal mass and momentum  *
!*  fluxes and a bulk mixed layer.  The diapycnal diffusion can be     *
!*  used without the bulk mixed layer.                                 *
!*                                                                     *
!*    diabatic first determines the (diffusive) diapycnal mass fluxes  *
!*  based on the convergence of the buoyancy fluxes within each layer. *
!*  The dual-stream entrainment scheme of MacDougall and Dewar (JPO,   *
!*  1997) is used for combined diapycnal advection and diffusion,      *
!*  calculated implicitly and potentially with the Richardson number   *
!*  dependent mixing, as described by Hallberg (MWR, 2000). Diapycnal  *
!*  advection is fundamentally the residual of diapycnal diffusion,    *
!*  so the fully implicit upwind differencing scheme that is used is   *
!*  entirely appropriate.  The downward buoyancy flux in each layer    *
!*  is determined from an implicit calculation based on the previously *
!*  calculated flux of the layer above and an estimated flux in the    *
!*  layer below.  This flux is subject to the following conditions:    *
!*  (1) the flux in the top and bottom layers are set by the boundary  *
!*  conditions, and (2) no layer may be driven below an Angstrom thick-*
!*  ness.  If there is a bulk mixed layer, the buffer layer is treat-  *
!*  ed as a fixed density layer with vanishingly small diffusivity.    *
!*                                                                     *
!*    diabatic takes 5 arguments:  the two velocities (u and v), the   *
!*  thicknesses (h), a structure containing the forcing fields, and    *
!*  the length of time over which to act (dt).  The velocities and     *
!*  thickness are taken as inputs and modified within the subroutine.  *
!*  There is no limit on the time step.                                *
!*                                                                     *
!*     A small fragment of the grid is shown below:                    *
!*                                                                     *
!*    j+1  x ^ x ^ x   At x:  q                                        *
!*    j+1  > o > o >   At ^:  v                                        *
!*    j    x ^ x ^ x   At >:  u                                        *
!*    j    > o > o >   At o:  h, T, S, buoy, ustar, ea, eb, etc.       *
!*    j-1  x ^ x ^ x                                                   *
!*        i-1  i  i+1  At x & ^:                                       *
!*           i  i+1    At > & o:                                       *
!*                                                                     *
!*  The boundaries always run through q grid points (x).               *
!*                                                                     *
!********+*********+*********+*********+*********+*********+*********+**

<<<<<<< HEAD
use MOM_checksums,           only : hchksum, uchksum, vchksum
use MOM_checksum_packages,   only : MOM_state_chksum, MOM_state_stats
use MOM_cpu_clock,           only : cpu_clock_id, cpu_clock_begin, cpu_clock_end
use MOM_cpu_clock,           only : CLOCK_MODULE_DRIVER, CLOCK_MODULE, CLOCK_ROUTINE
use MOM_diag_mediator,       only : post_data, register_diag_field, safe_alloc_ptr
use MOM_diag_mediator,       only : diag_ctrl, time_type! , diag_update_target_grids
use MOM_EOS,                 only : calculate_density, calculate_TFreeze
use MOM_EOS,                 only : calculate_specific_vol_derivs
use MOM_error_handler,       only : MOM_error, FATAL, WARNING, callTree_showQuery
use MOM_error_handler,       only : callTree_enter, callTree_leave, callTree_waypoint
use MOM_file_parser,         only : get_param, log_version, param_file_type
use MOM_forcing_type,        only : forcing, MOM_forcing_chksum
use MOM_forcing_type,        only : extractFluxes1d, calculateBuoyancyFlux2d
use MOM_forcing_type,        only : forcing_SinglePointPrint
use MOM_grid,                only : ocean_grid_type
use MOM_io,                  only : vardesc
use MOM_shortwave_abs,       only : absorbRemainingSW, absorbRemainingSw2exp, optics_type
use MOM_variables,           only : thermo_var_ptrs, vertvisc_type! , accel_diag_ptrs
! use MOM_variables,           only : cont_diag_ptrs, MOM_thermovar_chksum, p3d
=======
use MOM_checksums,         only : hchksum, uchksum, vchksum
use MOM_checksum_packages, only : MOM_state_chksum, MOM_state_stats
use MOM_cpu_clock,         only : cpu_clock_id, cpu_clock_begin, cpu_clock_end
use MOM_cpu_clock,         only : CLOCK_MODULE_DRIVER, CLOCK_MODULE, CLOCK_ROUTINE
use MOM_diag_mediator,     only : post_data, register_diag_field, safe_alloc_ptr
use MOM_diag_mediator,     only : diag_ctrl, time_type! , diag_update_target_grids
use MOM_EOS,               only : calculate_density, calculate_TFreeze
use MOM_EOS,               only : calculate_specific_vol_derivs
use MOM_error_handler,     only : MOM_error, FATAL, WARNING, callTree_showQuery
use MOM_error_handler,     only : callTree_enter, callTree_leave, callTree_waypoint
use MOM_file_parser,       only : get_param, log_version, param_file_type
use MOM_forcing_type,      only : forcing, MOM_forcing_chksum
use MOM_forcing_type,      only : extractFluxes1d, forcing_SinglePointPrint
use MOM_grid,              only : ocean_grid_type
use MOM_io,                only : vardesc
use MOM_shortwave_abs,     only : absorbRemainingSW, optics_type
use MOM_variables,         only : thermo_var_ptrs, vertvisc_type! , accel_diag_ptrs
use MOM_verticalGrid,      only : verticalGrid_type
! use MOM_variables,         only : cont_diag_ptrs, MOM_thermovar_chksum, p3d
>>>>>>> e048a48c

implicit none ; private

#include <MOM_memory.h>

public diabatic_aux_init, diabatic_aux_end
public make_frazil, adjust_salt, insert_brine, differential_diffuse_T_S, triDiagTS
public find_uv_at_h, diagnoseMLDbyDensityDifference, applyBoundaryFluxesInOut

!> Control structure for diabatic_aux
type, public :: diabatic_aux_CS ; private
  logical :: do_rivermix = .false. !< Provide additional TKE to mix river runoff
                                   !! at the river mouths to "rivermix_depth" meters
  real    :: rivermix_depth = 0.0  !< The depth to which rivers are mixed if
                                   !! do_rivermix = T, in m.
  real    :: minimum_forcing_depth = 0.001 !< The smallest depth over which forcing is
                                   !! applied, in m.
  real    :: evap_CFL_limit = 0.8  !< The largest fraction of a layer that can be
                                   !! evaporated in one time-step (non-dim).

  logical :: reclaim_frazil  !<   If true, try to use any frazil heat deficit to
                             !! to cool the topmost layer down to the freezing
                             !! point.  The default is false.
  logical :: pressure_dependent_frazil  !< If true, use a pressure dependent
                             !! freezing temperature when making frazil.  The
                             !! default is false, which will be faster but is
                             !! inappropriate with ice-shelf cavities.
  logical :: use_river_heat_content !< If true, assumes that ice-ocean boundary
                             !! has provided a river heat content. Otherwise, runoff
                             !! is added with a temperature of the local SST.
  logical :: use_calving_heat_content !< If true, assumes that ice-ocean boundary
                             !! has provided a calving heat content. Otherwise, calving
                             !! is added with a temperature of the local SST.

  type(diag_ctrl), pointer :: diag !< Structure used to regulate timing of diagnostic output

  ! Diagnostic handles
  integer :: id_createdH       = -1
  integer :: id_brine_lay      = -1
  integer :: id_penSW_diag     = -1 !< Penetrative shortwave heating (flux convergence) diagnostic
  integer :: id_penSWflux_diag = -1 !< Penetrative shortwave flux diagnostic
  integer :: id_nonpenSW_diag  = -1 !< Non-penetrative shortwave heating diagnostic

  ! Optional diagnostic arrays
  real, allocatable, dimension(:,:)   :: createdH       !< The amount of volume added in order to avoid grounding (m/s)
  real, allocatable, dimension(:,:,:) :: penSW_diag     !< Heating in a layer from convergence of penetrative SW (W/m2)
  real, allocatable, dimension(:,:,:) :: penSWflux_diag !< Penetrative SW flux at base of grid layer (W/m2)
  real, allocatable, dimension(:,:)   :: nonpenSW_diag  !< Non-downwelling SW radiation (W/m2) at ocean surface

end type diabatic_aux_CS

integer :: id_clock_uv_at_h, id_clock_frazil

contains

subroutine make_frazil(h, tv, G, GV, CS, p_surf)
  type(ocean_grid_type),                 intent(in)    :: G
  type(verticalGrid_type),               intent(in)    :: GV
  real, dimension(SZI_(G),SZJ_(G),SZK_(G)), intent(in) :: h
  type(thermo_var_ptrs),                 intent(inout) :: tv
  type(diabatic_aux_CS),                 intent(in)    :: CS
  real, dimension(SZI_(G),SZJ_(G)), intent(in), optional :: p_surf

!   Frazil formation keeps the temperature above the freezing point.
! This subroutine warms any water that is colder than the (currently
! surface) freezing point up to the freezing point and accumulates
! the required heat (in J m-2) in tv%frazil.
!   The expression, below, for the freezing point of sea water comes
! from Millero (1978) via Appendix A of Gill, 1982.

! Arguments: h - Layer thickness, in m or kg m-2.
!  (in/out)  tv - A structure containing pointers to any available
!                 thermodynamic fields. Absent fields have NULL ptrs.
!  (in)      G - The ocean's grid structure.
!  (in)      GV - The ocean's vertical grid structure.
!  (in)      CS - The control structure returned by a previous call to
!                 diabatic_driver_init.
  real, dimension(SZI_(G)) :: &
    fraz_col, & ! The accumulated heat requirement due to frazil, in J.
    T_freeze, & ! The freezing potential temperature at the current salinity, C.
    ps          ! pressure
  real, dimension(SZI_(G),SZK_(G)) :: &
    pressure    ! The pressure at the middle of each layer in Pa.
  real :: hc    ! A layer's heat capacity in J m-2 K-1.
  logical :: T_fr_set  ! True if the freezing point has been calculated for a
                       ! row of points.
  integer :: i, j, k, is, ie, js, je, nz
  is = G%isc ; ie = G%iec ; js = G%jsc ; je = G%jec ; nz = G%ke

  call cpu_clock_begin(id_clock_frazil)

  if (.not.CS%pressure_dependent_frazil) then
    do k=1,nz ; do i=is,ie ; pressure(i,k) = 0.0 ; enddo ; enddo
  endif
!$OMP parallel do default(none) shared(is,ie,js,je,CS,G,GV,h,nz,tv,p_surf) &
!$OMP                           private(fraz_col,T_fr_set,T_freeze,hc,ps)  &
!$OMP                      firstprivate(pressure)
  do j=js,je
     ps(:) = 0.0
     if (PRESENT(p_surf)) then
       ps(:) = p_surf(:,j)
     endif

    do i=is,ie ; fraz_col(:) = 0.0 ; enddo

    if (CS%pressure_dependent_frazil) then
      do i=is,ie
        pressure(i,1) = ps(i) + (0.5*GV%H_to_Pa)*h(i,j,1)
      enddo
      do k=2,nz ; do i=is,ie
        pressure(i,k) = pressure(i,k-1) + &
          (0.5*GV%H_to_Pa) * (h(i,j,k) + h(i,j,k-1))
      enddo ; enddo
    endif

    if (CS%reclaim_frazil) then
      T_fr_set = .false.
      do i=is,ie ; if (tv%frazil(i,j) > 0.0) then
        if (.not.T_fr_set) then
          call calculate_TFreeze(tv%S(i:,j,1), pressure(i:,1), T_freeze(i:), &
                                 1, ie-i+1, tv%eqn_of_state)
          T_fr_set = .true.
        endif

        if (tv%T(i,j,1) > T_freeze(i)) then
    ! If frazil had previously been formed, but the surface temperature is now
    ! above freezing, cool the surface layer with the frazil heat deficit.
          hc = (tv%C_p*GV%H_to_kg_m2) * h(i,j,1)
          if (tv%frazil(i,j) - hc * (tv%T(i,j,1) - T_freeze(i)) <= 0.0) then
            tv%T(i,j,1) = tv%T(i,j,1) - tv%frazil(i,j)/hc
            tv%frazil(i,j) = 0.0
          else
            tv%frazil(i,j) = tv%frazil(i,j) - hc * (tv%T(i,j,1) - T_freeze(i))
            tv%T(i,j,1) = T_freeze(i)
          endif
        endif
      endif ; enddo
    endif

    do k=nz,1,-1
      T_fr_set = .false.
      do i=is,ie
        if ((G%mask2dT(i,j) > 0.0) .and. &
            ((tv%T(i,j,k) < 0.0) .or. (fraz_col(i) > 0.0))) then
          if (.not.T_fr_set) then
            call calculate_TFreeze(tv%S(i:,j,k), pressure(i:,k), T_freeze(i:), &
                                   1, ie-i+1, tv%eqn_of_state)
            T_fr_set = .true.
          endif

          hc = (tv%C_p*GV%H_to_kg_m2) * h(i,j,k)
          if (h(i,j,k) <= 10.0*GV%Angstrom) then
            ! Very thin layers should not be cooled by the frazil flux.
            if (tv%T(i,j,k) < T_freeze(i)) then
              fraz_col(i) = fraz_col(i) + hc * (T_freeze(i) - tv%T(i,j,k))
              tv%T(i,j,k) = T_freeze(i)
            endif
          else
            if (fraz_col(i) + hc * (T_freeze(i) - tv%T(i,j,k)) <= 0.0) then
              tv%T(i,j,k) = tv%T(i,j,k) - fraz_col(i)/hc
              fraz_col(i) = 0.0
            else
              fraz_col(i) = fraz_col(i) + hc * (T_freeze(i) - tv%T(i,j,k))
              tv%T(i,j,k) = T_freeze(i)
            endif
          endif
        endif
      enddo
    enddo
    do i=is,ie
      tv%frazil(i,j) = tv%frazil(i,j) + fraz_col(i)
    enddo
  enddo
  call cpu_clock_end(id_clock_frazil)

end subroutine make_frazil

subroutine differential_diffuse_T_S(h, tv, visc, dt, G, GV)
  type(ocean_grid_type),                 intent(in)    :: G
  type(verticalGrid_type),               intent(in)    :: GV
  real, dimension(SZI_(G),SZJ_(G),SZK_(G)), intent(in) :: h
  type(thermo_var_ptrs),                 intent(inout) :: tv
  type(vertvisc_type),                   intent(in)    :: visc
  real,                                  intent(in)    :: dt

! This subroutine applies double diffusion to T & S, assuming no diapycal mass
! fluxes, using a simple triadiagonal solver.

! Arguments: h - Layer thickness, in m or kg m-2.
!  (in)      tv - A structure containing pointers to any available
!                 thermodynamic fields. Absent fields have NULL ptrs.
!  (in)      visc - A structure containing vertical viscosities, bottom boundary
!                   layer properies, and related fields.
!  (in)      dt - Time increment, in s.
!  (in)      G - The ocean's grid structure.
!  (in)      GV - The ocean's vertical grid structure.

  real, dimension(SZI_(G)) :: &
    b1_T, b1_S, &  !  Variables used by the tridiagonal solvers of T & S, in H.
    d1_T, d1_S     !  Variables used by the tridiagonal solvers, nondim.
  real, dimension(SZI_(G),SZK_(G)) :: &
    c1_T, c1_S     !  Variables used by the tridiagonal solvers, in m or kg m-2.
  real, dimension(SZI_(G),SZK_(G)+1) :: &
    mix_T, mix_S   !  Mixing distances in both directions across each
                   !  interface, in m or kg m-2.
  real :: h_tr         ! h_tr is h at tracer points with a tiny thickness
                       ! added to ensure positive definiteness, in m or kg m-2.
  real :: h_neglect    ! A thickness that is so small it is usually lost
                       ! in roundoff and can be neglected, in m or kg m-2.
  real :: I_h_int      ! The inverse of the thickness associated with an
                       ! interface, in m-1 or m2 kg-1.
  real :: b_denom_T    ! The first term in the denominators for the expressions
  real :: b_denom_S    ! for b1_T and b1_S, both in m or kg m-2.

  integer :: i, j, k, is, ie, js, je, nz
  real, pointer :: T(:,:,:), S(:,:,:), Kd_T(:,:,:), Kd_S(:,:,:)
  is = G%isc ; ie = G%iec ; js = G%jsc ; je = G%jec ; nz = G%ke
  h_neglect = GV%H_subroundoff

  if (.not.associated(tv%T)) call MOM_error(FATAL, &
      "differential_diffuse_T_S: Called with an unassociated tv%T")
  if (.not.associated(tv%S)) call MOM_error(FATAL, &
      "differential_diffuse_T_S: Called with an unassociated tv%S")
  if (.not.associated(visc%Kd_extra_T)) call MOM_error(FATAL, &
      "differential_diffuse_T_S: Called with an unassociated visc%Kd_extra_T")
  if (.not.associated(visc%Kd_extra_S)) call MOM_error(FATAL, &
      "differential_diffuse_T_S: Called with an unassociated visc%Kd_extra_S")

  T => tv%T ; S => tv%S
  Kd_T => visc%Kd_extra_T ; Kd_S => visc%Kd_extra_S
!$OMP parallel do default(none) shared(is,ie,js,je,h,h_neglect,dt,Kd_T,Kd_S,G,GV,T,S,nz) &
!$OMP                          private(I_h_int,mix_T,mix_S,h_tr,b1_T,b1_S, &
!$OMP                                  d1_T,d1_S,c1_T,c1_S,b_denom_T,b_denom_S)
  do j=js,je
    do i=is,ie
      I_h_int = 1.0 / (0.5 * (h(i,j,1) + h(i,j,2)) + h_neglect)
      mix_T(i,2) = ((dt * Kd_T(i,j,2)) * GV%m_to_H**2) * I_h_int
      mix_S(i,2) = ((dt * Kd_S(i,j,2)) * GV%m_to_H**2) * I_h_int

      h_tr = h(i,j,1) + h_neglect
      b1_T(i) = 1.0 / (h_tr + mix_T(i,2))
      b1_S(i) = 1.0 / (h_tr + mix_S(i,2))
      d1_T(i) = h_tr * b1_T(i)
      d1_S(i) = h_tr * b1_S(i)
      T(i,j,1) = (b1_T(i)*h_tr)*T(i,j,1)
      S(i,j,1) = (b1_S(i)*h_tr)*S(i,j,1)
    enddo
    do k=2,nz-1 ; do i=is,ie
      ! Calculate the mixing across the interface below this layer.
      I_h_int = 1.0 / (0.5 * (h(i,j,k) + h(i,j,k+1)) + h_neglect)
      mix_T(i,K+1) = ((dt * Kd_T(i,j,K+1)) * GV%m_to_H**2) * I_h_int
      mix_S(i,K+1) = ((dt * Kd_S(i,j,K+1)) * GV%m_to_H**2) * I_h_int

      c1_T(i,k) = mix_T(i,K) * b1_T(i)
      c1_S(i,k) = mix_S(i,K) * b1_S(i)

      h_tr = h(i,j,k) + h_neglect
      b_denom_T = h_tr + d1_T(i)*mix_T(i,K)
      b_denom_S = h_tr + d1_S(i)*mix_S(i,K)
      b1_T(i) = 1.0 / (b_denom_T + mix_T(i,K+1))
      b1_S(i) = 1.0 / (b_denom_S + mix_S(i,K+1))
      d1_T(i) = b_denom_T * b1_T(i)
      d1_S(i) = b_denom_S * b1_S(i)

      T(i,j,k) = b1_T(i) * (h_tr*T(i,j,k) + mix_T(i,K)*T(i,j,k-1))
      S(i,j,k) = b1_S(i) * (h_tr*S(i,j,k) + mix_S(i,K)*S(i,j,k-1))
    enddo ; enddo
    do i=is,ie
      c1_T(i,nz) = mix_T(i,nz) * b1_T(i)
      c1_S(i,nz) = mix_S(i,nz) * b1_S(i)

      h_tr = h(i,j,nz) + h_neglect
      b1_T(i) = 1.0 / (h_tr + d1_T(i)*mix_T(i,nz))
      b1_S(i) = 1.0 / (h_tr + d1_S(i)*mix_S(i,nz))

      T(i,j,nz) = b1_T(i) * (h_tr*T(i,j,nz) + mix_T(i,nz)*T(i,j,nz-1))
      S(i,j,nz) = b1_S(i) * (h_tr*S(i,j,nz) + mix_S(i,nz)*S(i,j,nz-1))
    enddo
    do k=nz-1,1,-1 ; do i=is,ie
      T(i,j,k) = T(i,j,k) + c1_T(i,k+1)*T(i,j,k+1)
      S(i,j,k) = S(i,j,k) + c1_S(i,k+1)*S(i,j,k+1)
    enddo ; enddo
  enddo

end subroutine differential_diffuse_T_S

subroutine adjust_salt(h, tv, G, GV, CS)
  type(ocean_grid_type),                 intent(in)    :: G
  type(verticalGrid_type),               intent(in)    :: GV
  real, dimension(SZI_(G),SZJ_(G),SZK_(G)), intent(in) :: h
  type(thermo_var_ptrs),                 intent(inout) :: tv
  type(diabatic_aux_CS),                 intent(in)    :: CS

!  Keep salinity from falling below a small but positive threshold
!  This occurs when the ice model attempts to extract more salt then
!  is actually available to it from the ocean.

! Arguments: h - Layer thickness, in m.
!  (in/out)  tv - A structure containing pointers to any available
!                 thermodynamic fields. Absent fields have NULL ptrs.
!  (in)      G - The ocean's grid structure.
!  (in)      GV - The ocean's vertical grid structure.
!  (in)      CS - The control structure returned by a previous call to
!                 diabatic_driver_init.
  real :: salt_add_col(SZI_(G),SZJ_(G)) ! The accumulated salt requirement
  real :: S_min      ! The minimum salinity
  real :: mc         ! A layer's mass kg  m-2 .
  integer :: i, j, k, is, ie, js, je, nz
  is = G%isc ; ie = G%iec ; js = G%jsc ; je = G%jec ; nz = G%ke

!  call cpu_clock_begin(id_clock_adjust_salt)

  S_min = 0.01

  salt_add_col(:,:) = 0.0

!$OMP parallel do default(none) shared(is,ie,js,je,nz,G,GV,tv,h,salt_add_col, S_min) &
!$OMP                          private(mc)
  do j=js,je
    do k=nz,1,-1 ; do i=is,ie
      if ((G%mask2dT(i,j) > 0.0) .and. &
           ((tv%S(i,j,k) < S_min) .or. (salt_add_col(i,j) > 0.0))) then
        mc = GV%H_to_kg_m2 * h(i,j,k)
        if (h(i,j,k) <= 10.0*GV%Angstrom) then
          ! Very thin layers should not be adjusted by the salt flux
          if (tv%S(i,j,k) < S_min) then
            salt_add_col(i,j) = salt_add_col(i,j) +  mc * (S_min - tv%S(i,j,k))
            tv%S(i,j,k) = S_min
          endif
        else
          if (salt_add_col(i,j) + mc * (S_min - tv%S(i,j,k)) <= 0.0) then
            tv%S(i,j,k) = tv%S(i,j,k) - salt_add_col(i,j)/mc
            salt_add_col(i,j) = 0.0
          else
            salt_add_col(i,j) = salt_add_col(i,j) + mc * (S_min - tv%S(i,j,k))
            tv%S(i,j,k) = S_min
          endif
        endif
      endif
    enddo ; enddo
    do i=is,ie
      tv%salt_deficit(i,j) = tv%salt_deficit(i,j) + salt_add_col(i,j)
    enddo
  enddo
!  call cpu_clock_end(id_clock_adjust_salt)

end subroutine adjust_salt

subroutine insert_brine(h, tv, G, GV, fluxes, nkmb, CS, dt, id_brine_lay)
  type(ocean_grid_type),                 intent(in)    :: G
  type(verticalGrid_type),               intent(in)    :: GV
  real, dimension(SZI_(G),SZJ_(G),SZK_(G)), intent(in) :: h
  type(thermo_var_ptrs),                 intent(inout) :: tv
  type(forcing),                         intent(in)    :: fluxes
  integer,                               intent(in)    :: nkmb
  type(diabatic_aux_CS),                 intent(in)    :: CS
  real,                                  intent(in)    :: dt
  integer,                               intent(in)    :: id_brine_lay

! Insert salt from brine rejection into the first layer below
! the mixed layer which both contains mass and in which the
! change in layer density remains stable after the addition
! of salt via brine rejection.

! Arguments: h - Layer thickness, in m.
!  (in/out)  tv - A structure containing pointers to any available
!                 thermodynamic fields. Absent fields have NULL ptrs.
!  (in)      fluxes = A structure containing pointers to any possible
!                     forcing fields; unused fields have NULL ptrs.
!  (in)      nkmb - The number of layers in the mixed and buffer layers.
!  (in)      G - The ocean's grid structure.
!  (in)      GV - The ocean's vertical grid structure.
!  (in)      CS - The control structure returned by a previous call to
!                 diabatic_driver_init.

  real :: salt(SZI_(G)) ! The amount of salt rejected from
                        !  sea ice. [grams]
  real :: dzbr(SZI_(G)) ! cumulative depth over which brine is distributed
  real :: inject_layer(SZI_(G),SZJ_(G)) ! diagnostic

  real :: p_ref_cv(SZI_(G))
  real :: T(SZI_(G),SZK_(G))
  real :: S(SZI_(G),SZK_(G))
  real :: h_2d(SZI_(G),SZK_(G))
  real :: Rcv(SZI_(G),SZK_(G))
  real :: mc  ! A layer's mass in kg m-2 .
  real :: s_new,R_new,t0,scale, cdz
  integer :: i, j, k, is, ie, js, je, nz, ks

  real, parameter :: brine_dz = 1.0  ! minumum thickness over which to distribute brine
  real, parameter :: s_max = 45.0    ! salinity bound

  is = G%isc ; ie = G%iec ; js = G%jsc ; je = G%jec ; nz = G%ke

  if (.not.ASSOCIATED(fluxes%salt_flux)) return

  p_ref_cv(:)  = tv%P_ref

  inject_layer = nz

  do j=js,je

    salt(:)=0.0 ; dzbr(:)=0.0

    do i=is,ie ; if (G%mask2dT(i,j) > 0.) then
      salt(i) = dt * (1000. * fluxes%salt_flux(i,j))
    endif ; enddo

    do k=1,nz
      do i=is,ie
        T(i,k)=tv%T(i,j,k); S(i,k)=tv%S(i,j,k); h_2d(i,k)=h(i,j,k)
      enddo

      call calculate_density(T(:,k), S(:,k), p_ref_cv, Rcv(:,k), is, &
                             ie-is+1, tv%eqn_of_state)
    enddo

    ! First, try to find an interior layer where inserting all the salt
    ! will not cause the layer to become statically unstable.
    ! Bias towards deeper layers.

    do k=nkmb+1,nz-1 ; do i=is,ie
      if ((G%mask2dT(i,j) > 0.0) .and. dzbr(i) < brine_dz .and. salt(i) > 0.) then
        mc = GV%H_to_kg_m2 * h_2d(i,k)
        s_new = S(i,k) + salt(i)/mc
        t0 = T(i,k)
        call calculate_density(t0,s_new,tv%P_Ref,R_new,tv%eqn_of_state)
        if (R_new < 0.5*(Rcv(i,k)+Rcv(i,k+1)) .and. s_new<s_max) then
          dzbr(i)=dzbr(i)+h_2d(i,k)
          inject_layer(i,j) = min(inject_layer(i,j),real(k))
        endif
      endif
    enddo ; enddo

    ! Then try to insert into buffer layers if they exist
    do k=nkmb,GV%nkml+1,-1 ; do i=is,ie
      if ((G%mask2dT(i,j) > 0.0) .and. dzbr(i) < brine_dz .and. salt(i) > 0.) then
        mc = GV%H_to_kg_m2 * h_2d(i,k)
        dzbr(i)=dzbr(i)+h_2d(i,k)
        inject_layer(i,j) = min(inject_layer(i,j),real(k))
      endif
    enddo ; enddo

    ! finally if unable to find a layer to insert, then place in mixed layer

    do k=1,GV%nkml ; do i=is,ie
      if ((G%mask2dT(i,j) > 0.0) .and. dzbr(i) < brine_dz .and. salt(i) > 0.) then
        mc = GV%H_to_kg_m2 * h_2d(i,k)
        dzbr(i)=dzbr(i)+h_2d(i,k)
        inject_layer(i,j) = min(inject_layer(i,j),real(k))
      endif
    enddo ; enddo


    do i=is,ie
      if ((G%mask2dT(i,j) > 0.0) .and. salt(i) > 0.) then
    !   if (dzbr(i)< brine_dz) call MOM_error(FATAL,"insert_brine: failed")
        ks=inject_layer(i,j)
        cdz=0.0
        do k=ks,nz
          mc = GV%H_to_kg_m2 * h_2d(i,k)
          scale = h_2d(i,k)/dzbr(i)
          cdz=cdz+h_2d(i,k)
          if (cdz > 1.0) exit
          tv%S(i,j,k) = tv%S(i,j,k) + scale*salt(i)/mc
        enddo
      endif
    enddo

  enddo

  if (CS%id_brine_lay > 0) call post_data(CS%id_brine_lay,inject_layer,CS%diag)

end subroutine insert_brine

subroutine triDiagTS(G, GV, is, ie, js, je, hold, ea, eb, T, S)
! Simple tri-diagnonal solver for T and S
! "Simple" means it only uses arrays hold, ea and eb
  ! Arguments
  type(ocean_grid_type),                    intent(in)    :: G
  type(verticalGrid_type),                  intent(in)    :: GV
  integer,                                  intent(in)    :: is, ie, js, je
  real, dimension(SZI_(G),SZJ_(G),SZK_(G)), intent(in)    :: hold, ea, eb
  real, dimension(SZI_(G),SZJ_(G),SZK_(G)), intent(inout) :: T, S
  ! Local variables
  real :: b1(SZIB_(G)), d1(SZIB_(G)) ! b1, c1, and d1 are variables used by the
  real :: c1(SZIB_(G),SZK_(G))       ! tridiagonal solver.
  real :: h_tr, b_denom_1
  integer :: i, j, k

!$OMP parallel do default(none) shared(is,ie,js,je,G,GV,hold,eb,T,S,ea) &
!$OMP                          private(h_tr,b1,d1,c1,b_denom_1)
  do j=js,je
    do i=is,ie
      h_tr = hold(i,j,1) + GV%H_subroundoff
      b1(i) = 1.0 / (h_tr + eb(i,j,1))
      d1(i) = h_tr * b1(i)
      T(i,j,1) = (b1(i)*h_tr)*T(i,j,1)
      S(i,j,1) = (b1(i)*h_tr)*S(i,j,1)
    enddo
    do k=2,G%ke ; do i=is,ie
      c1(i,k) = eb(i,j,k-1) * b1(i)
      h_tr = hold(i,j,k) + GV%H_subroundoff
      b_denom_1 = h_tr + d1(i)*ea(i,j,k)
      b1(i) = 1.0 / (b_denom_1 + eb(i,j,k))
      d1(i) = b_denom_1 * b1(i)
      T(i,j,k) = b1(i) * (h_tr*T(i,j,k) + ea(i,j,k)*T(i,j,k-1))
      S(i,j,k) = b1(i) * (h_tr*S(i,j,k) + ea(i,j,k)*S(i,j,k-1))
    enddo ; enddo
    do k=G%ke-1,1,-1 ; do i=is,ie
      T(i,j,k) = T(i,j,k) + c1(i,k+1)*T(i,j,k+1)
      S(i,j,k) = S(i,j,k) + c1(i,k+1)*S(i,j,k+1)
    enddo ; enddo
  enddo
end subroutine triDiagTS


subroutine find_uv_at_h(u, v, h, u_h, v_h, G, GV, ea, eb)
  type(ocean_grid_type),                     intent(in)  :: G
  type(verticalGrid_type),                   intent(in)  :: GV
  real, dimension(SZIB_(G),SZJ_(G),SZK_(G)), intent(in)  :: u
  real, dimension(SZI_(G),SZJB_(G),SZK_(G)), intent(in)  :: v
  real, dimension(SZI_(G),SZJ_(G),SZK_(G)),  intent(in)  :: h
  real, dimension(SZI_(G),SZJ_(G),SZK_(G)),  intent(out) :: u_h, v_h
  real, dimension(SZI_(G),SZJ_(G),SZK_(G)),  intent(in), optional  :: ea, eb
!   This subroutine calculates u_h and v_h (velocities at thickness
! points), optionally using the entrainments (in m) passed in as arguments.

! Arguments: u - Zonal velocity, in m s-1.
!  (in)      v - Meridional velocity, in m s-1.
!  (in)      h - Layer thickness, in m or kg m-2.
!  (out)     u_h - The zonal velocity at thickness points after
!                  entrainment, in m s-1.
!  (out)     v_h - The meridional velocity at thickness points after
!                  entrainment, in m s-1.
!  (in)      G - The ocean's grid structure.
!  (in)      GV - The ocean's vertical grid structure.
!  (in, opt) ea - The amount of fluid entrained from the layer above within
!                 this time step, in units of m or kg m-2.  Omitting ea is the
!                 same as setting it to 0.
!  (in, opt) eb - The amount of fluid entrained from the layer below within
!                 this time step, in units of m or kg m-2.  Omitting eb is the
!                 same as setting it to 0.  ea and eb must either be both
!                 present or both absent.

  real :: b_denom_1    ! The first term in the denominator of b1 in m or kg m-2.
  real :: h_neglect    ! A thickness that is so small it is usually lost
                       ! in roundoff and can be neglected, in m or kg m-2.
  real :: b1(SZI_(G)), d1(SZI_(G)), c1(SZI_(G),SZK_(G))
  real :: a_n(SZI_(G)), a_s(SZI_(G))  ! Fractional weights of the neighboring
  real :: a_e(SZI_(G)), a_w(SZI_(G))  ! velocity points, ~1/2 in the open
                                      ! ocean, nondimensional.
  real :: s, Idenom
  logical :: mix_vertically
  integer :: i, j, k, is, ie, js, je, nz
  is = G%isc ; ie = G%iec ; js = G%jsc ; je = G%jec ; nz = G%ke
  call cpu_clock_begin(id_clock_uv_at_h)
  h_neglect = GV%H_subroundoff

  mix_vertically = present(ea)
  if (present(ea) .neqv. present(eb)) call MOM_error(FATAL, &
      "find_uv_at_h: Either both ea and eb or neither one must be present "// &
      "in call to find_uv_at_h.")
!$OMP parallel do default(none) shared(is,ie,js,je,G,GV,mix_vertically,h,h_neglect, &
!$OMP                                  eb,u_h,u,v_h,v,nz,ea)                     &
!$OMP                          private(s,Idenom,a_w,a_e,a_s,a_n,b_denom_1,b1,d1,c1)
  do j=js,je
    do i=is,ie
      s = G%areaCu(i-1,j)+G%areaCu(i,j)
      if (s>0.0) then
        Idenom = sqrt(0.5*G%IareaT(i,j)/s)
        a_w(i) = G%areaCu(i-1,j)*Idenom
        a_e(i) = G%areaCu(i,j)*Idenom
      else
        a_w(i) = 0.0 ; a_e(i) = 0.0
      endif

      s = G%areaCv(i,j-1)+G%areaCv(i,j)
      if (s>0.0) then
        Idenom = sqrt(0.5*G%IareaT(i,j)/s)
        a_s(i) = G%areaCv(i,j-1)*Idenom
        a_n(i) = G%areaCv(i,j)*Idenom
      else
        a_s(i) = 0.0 ; a_n(i) = 0.0
      endif
    enddo

    if (mix_vertically) then
      do i=is,ie
        b_denom_1 = h(i,j,1) + h_neglect
        b1(i) = 1.0 / (b_denom_1 + eb(i,j,1))
        d1(i) = b_denom_1 * b1(i)
        u_h(i,j,1) = (h(i,j,1)*b1(i)) * (a_e(i)*u(i,j,1) + a_w(i)*u(i-1,j,1))
        v_h(i,j,1) = (h(i,j,1)*b1(i)) * (a_n(i)*v(i,j,1) + a_s(i)*v(i,j-1,1))
      enddo
      do k=2,nz ; do i=is,ie
        c1(i,k) = eb(i,j,k-1) * b1(i)
        b_denom_1 = h(i,j,k) + d1(i)*ea(i,j,k) + h_neglect
        b1(i) = 1.0 / (b_denom_1 + eb(i,j,k))
        d1(i) = b_denom_1 * b1(i)
        u_h(i,j,k) = (h(i,j,k) * (a_e(i)*u(i,j,k) + a_w(i)*u(i-1,j,k)) + &
                      ea(i,j,k)*u_h(i,j,k-1))*b1(i)
        v_h(i,j,k) = (h(i,j,k) * (a_n(i)*v(i,j,k) + a_s(i)*v(i,j-1,k)) + &
                      ea(i,j,k)*v_h(i,j,k-1))*b1(i)
      enddo ; enddo
      do k=nz-1,1,-1 ; do i=is,ie
        u_h(i,j,k) = u_h(i,j,k) + c1(i,k+1)*u_h(i,j,k+1)
        v_h(i,j,k) = v_h(i,j,k) + c1(i,k+1)*v_h(i,j,k+1)
      enddo ; enddo
    else
      do k=1,nz ; do i=is,ie
        u_h(i,j,k) = a_e(i)*u(i,j,k) + a_w(i)*u(i-1,j,k)
        v_h(i,j,k) = a_n(i)*v(i,j,k) + a_s(i)*v(i,j-1,k)
      enddo ; enddo
    endif
  enddo

  call cpu_clock_end(id_clock_uv_at_h)
end subroutine find_uv_at_h


!> Diagnose a mixed layer depth (MLD) determined by a given density difference with the surface.
!> This routine is appropriate in MOM_diabatic_driver due to its position within the time stepping.
subroutine diagnoseMLDbyDensityDifference(id_MLD, h, tv, densityDiff, G, GV, diagPtr, id_N2subML, id_MLDsq)
  type(ocean_grid_type),                 intent(in) :: G           !< Grid type
  type(verticalGrid_type),               intent(in) :: GV          !< ocean vertical grid structure
  integer,                               intent(in) :: id_MLD      !< Handle (ID) of MLD diagnostic
  real, dimension(SZI_(G),SZJ_(G),SZK_(G)), intent(in) :: h        !< Layer thickness
  type(thermo_var_ptrs),                 intent(in) :: tv          !< Thermodynamics type
  real,                                  intent(in) :: densityDiff !< Density difference to determine MLD (kg/m3)
  type(diag_ctrl),                       pointer    :: diagPtr     !< Diagnostics structure
  integer,                     optional, intent(in) :: id_N2subML  !< Optional handle (ID) of subML stratification
  integer,                     optional, intent(in) :: id_MLDsq    !< Optional handle (ID) of squared MLD

  ! Local variables
  real, dimension(SZI_(G))          :: rhoSurf, deltaRhoAtKm1, deltaRhoAtK, dK, dKm1, pRef_MLD
  real, dimension(SZI_(G))          :: rhoAtK, rho1, d1, pRef_N2 ! Used for N2
  real, dimension(SZI_(G), SZJ_(G)) :: MLD ! Diagnosed mixed layer depth
  real, dimension(SZI_(G), SZJ_(G)) :: subMLN2 ! Diagnosed stratification below ML
  real, dimension(SZI_(G), SZJ_(G)) :: MLD2 ! Diagnosed MLD^2
  real, parameter                   :: dz_subML = 50. ! Depth below ML over which to diagnose stratification (m)
  integer :: i, j, is, ie, js, je, k, nz, id_N2, id_SQ
  real :: aFac, ddRho

  id_N2 = -1
  if (PRESENT(id_N2subML)) id_N2 = id_N2subML

  id_SQ = -1
  if (PRESENT(id_N2subML)) id_SQ = id_MLDsq

  is = G%isc ; ie = G%iec ; js = G%jsc ; je = G%jec ; nz = G%ke
  pRef_MLD(:) = 0. ; pRef_N2(:) = 0.
  do j = js, je
    dK(:) = 0.5 * h(:,j,1) * GV%H_to_m ! Depth of center of surface layer
    call calculate_density(tv%T(:,j,1), tv%S(:,j,1), pRef_MLD, rhoSurf, is, ie-is+1, tv%eqn_of_state)
    deltaRhoAtK(:) = 0.
    MLD(:,j) = 0.
    if (id_N2>0) then
      subMLN2(:,j) = 0.
      rho1(:) = 0.
      d1(:) = 0.
      pRef_N2(:) = G%g_Earth * GV%Rho0 * h(:,j,1) * GV%H_to_m ! Boussinesq approximation!!!! ?????
    endif
    do k = 2, nz
      dKm1(:) = dK(:) ! Depth of center of layer K-1
      dK(:) = dK(:) + 0.5 * ( h(:,j,k) + h(:,j,k-1) ) * GV%H_to_m ! Depth of center of layer K

      ! Stratification, N2, immediately below the mixed layer, averaged over at least 50 m.
      if (id_N2>0) then
        pRef_N2(:) = pRef_N2(:) + G%g_Earth * GV%Rho0 * h(:,j,k) * GV%H_to_m ! Boussinesq approximation!!!! ?????
        call calculate_density(tv%T(:,j,k), tv%S(:,j,k), pRef_N2, rhoAtK, is, ie-is+1, tv%eqn_of_state)
        do i = is, ie
          if (MLD(i,j)>0. .and. subMLN2(i,j)==0.) then ! This block is below the mixed layer
            if (d1(i)==0.) then ! Record the density, depth and pressure, immediately below the ML
              rho1(i) = rhoAtK(i)
              d1(i) = dK(i)
              ! Use pressure at the bottom of the upper layer used in calculating d/dz rho
              pRef_N2(i) = pRef_N2(i) + G%g_Earth * GV%Rho0 * h(i,j,k) * GV%H_to_m ! Boussinesq approximation!!!! ?????
            endif
            if (d1(i)>0. .and. dK(i)-d1(i)>=dz_subML) then
              subMLN2(i,j) = G%g_Earth/ GV%Rho0 * (rho1(i)-rhoAtK(i)) / (d1(i) - dK(i))
            endif
          endif
        enddo ! i-loop
      endif ! id_N2>0

      ! Mixed-layer depth, using sigma-0 (surface reference pressure)
      deltaRhoAtKm1(:) = deltaRhoAtK(:) ! Store value from previous iteration of K
      call calculate_density(tv%T(:,j,k), tv%S(:,j,k), pRef_MLD, deltaRhoAtK, is, ie-is+1, tv%eqn_of_state)
      deltaRhoAtK(:) = deltaRhoAtK(:) - rhoSurf(:) ! Density difference between layer K and surface
      do i = is, ie
        ddRho = deltaRhoAtK(i) - deltaRhoAtKm1(i)
        if ((MLD(i,j)==0.) .and. (ddRho>0.) .and. &
            (deltaRhoAtKm1(i)<densityDiff) .and. (deltaRhoAtK(i)>=densityDiff)) then
          aFac = ( densityDiff - deltaRhoAtKm1(i) ) / ddRho
          MLD(i,j) = dK(i) * aFac + dKm1(i) * (1. - aFac)
        endif
      enddo ! i-loop
      if (id_SQ > 0) MLD2(is:ie,j) = MLD(is:ie,j)**2
    enddo ! k-loop
    do i = is, ie
      if ((MLD(i,j)==0.) .and. (deltaRhoAtK(i)<densityDiff)) MLD(i,j) = dK(i) ! Assume mixing to the bottom
   !  if (id_N2>0 .and. subMLN2(i,j)==0. .and. d1(i)>0. .and. dK(i)-d1(i)>0.) then
   !    ! Use what ever stratification we can, measured over what ever distance is available
   !    subMLN2(i,j) = G%g_Earth/ GV%Rho0 * (rho1(i)-rhoAtK(i)) / (d1(i) - dK(i))
   !  endif
    enddo
  enddo ! j-loop

  if (id_MLD > 0) call post_data(id_MLD, MLD, diagPtr)
  if (id_N2 > 0)  call post_data(id_N2, subMLN2 , diagPtr)
  if (id_SQ > 0)  call post_data(id_SQ, MLD2, diagPtr)

end subroutine diagnoseMLDbyDensityDifference

!> Update the thickness, temperature, and salinity due to thermodynamic
!! boundary forcing (contained in fluxes type) applied to h, tv%T and tv%S,
!! and calculate the TKE implications of this heating.
subroutine applyBoundaryFluxesInOut(CS, G, GV, dt, fluxes, optics, ea, h, tv, &
                                    aggregate_FW_forcing, cTKE, dSV_dT, dSV_dS)
  type(diabatic_aux_CS),                 pointer       :: CS !< Control structure for diabatic_aux
  type(ocean_grid_type),                 intent(in)    :: G  !< Grid structure
  type(verticalGrid_type),               intent(in) :: GV        !< ocean vertical grid structure
  real,                                  intent(in)    :: dt !< Time-step over which forcing is applied (s)
  type(forcing),                         intent(inout) :: fluxes !< Surface fluxes container
  type(optics_type),                     pointer       :: optics !< Optical properties container
  real, dimension(SZI_(G),SZJ_(G),SZK_(G)), intent(inout) :: ea !< The entrainment distance at interfaces (H units)
  real, dimension(SZI_(G),SZJ_(G),SZK_(G)), intent(inout) :: h  !< Layer thickness in H units
  type(thermo_var_ptrs),                 intent(inout) :: tv !< Thermodynamics container
  !> If False, treat in/out fluxes separately.
  logical,                               intent(in)    :: aggregate_FW_forcing
  !> Turbulent kinetic energy requirement to mix forcing through each layer, in W m-2
  real, dimension(SZI_(G),SZJ_(G),SZK_(G)), optional, intent(out) :: cTKE
  !> Partial derivative of specific volume with potential temperature, in m3 kg-1 K-1.
  real, dimension(SZI_(G),SZJ_(G),SZK_(G)), optional, intent(out) :: dSV_dT
  !> Partial derivative of specific a volume with potential salinity, in m3 kg-1 / (g kg-1).
  real, dimension(SZI_(G),SZJ_(G),SZK_(G)), optional, intent(out) :: dSV_dS

  ! Local variables
  integer, parameter :: maxGroundings = 5
  integer :: numberOfGroundings, iGround(maxGroundings), jGround(maxGroundings)
  real :: H_limit_fluxes, IforcingDepthScale, Idt
  real :: dThickness, dTemp, dSalt
  real :: fractionOfForcing, hOld, Ithickness
  real :: RivermixConst  ! A constant used in implementing river mixing, in Pa s.
  real, dimension(SZI_(G)) :: &
    d_pres,       &  ! pressure change across a layer (Pa)
    p_lay,        &  ! average pressure in a layer (Pa)
    pres,         &  ! pressure at an interface (Pa)
    netMassInOut, &  ! surface water fluxes (H units) over time step
    netMassIn,    &  ! mass entering ocean surface (H units) over a time step
    netMassOut,   &  ! mass leaving ocean surface (H units) over a time step
    netHeat,      &  ! heat (degC * H) via surface fluxes, excluding
                     ! Pen_SW_bnd and netMassOut
    netSalt,      &  ! surface salt flux ( g(salt)/m2 for non-Bouss and ppt*H for Bouss )
    nonpenSW         ! non-downwelling SW, which is absorbed at ocean surface
  real, dimension(SZI_(G), SZK_(G))                     :: h2d, T2d
  real, dimension(SZI_(G), SZK_(G))                     :: pen_TKE_2d, dSV_dT_2d
  real, dimension(max(optics%nbands,1),SZI_(G))         :: Pen_SW_bnd
  real, dimension(max(optics%nbands,1),SZI_(G),SZK_(G)) :: opacityBand
  real, dimension(max(optics%nbands,1),SZI_(G),SZK_(G)) :: opacityBand2nd
  real                                                  :: hGrounding(maxGroundings)
  real    :: Temp_in, Salin_in
  real    :: I_G_Earth, g_Hconv2
  logical :: calculate_energetics
  integer :: i, j, is, ie, js, je, k, nz, n, nsw
  character(len=45) :: mesg

  is = G%isc ; ie = G%iec ; js = G%jsc ; je = G%jec ; nz = G%ke

  ! Only apply forcing if fluxes%sw is associated.
  if (.not.ASSOCIATED(fluxes%sw)) return

#define _OLD_ALG_
  nsw = optics%nbands
  Idt = 1.0/dt

  calculate_energetics = (present(cTKE) .and. present(dSV_dT) .and. present(dSV_dS))
  I_G_Earth = 1.0 / G%G_earth
  g_Hconv2 = G%G_earth * GV%H_to_kg_m2**2

  if (present(cTKE)) cTKE(:,:,:) = 0.0

  ! H_limit_fluxes is used by extractFluxes1d to scale down fluxes if the total
  ! depth of the ocean is vanishing. It does not (yet) handle a value of zero.
  ! To accommodate vanishing upper layers, we need to allow for an instantaneous
  ! distribution of forcing over some finite vertical extent. The bulk mixed layer
  ! code handles this issue properly.
  H_limit_fluxes = max(GV%Angstrom, 1.E-30*GV%m_to_H)

  ! diagnostic to see if need to create mass to avoid grounding
  if (CS%id_createdH>0) CS%createdH(:,:) = 0.
  numberOfGroundings = 0

!$OMP parallel do default(none) shared(is,ie,js,je,nz,h,tv,nsw,G,GV,optics,fluxes,dt,    &
!$OMP                                  H_limit_fluxes,ea,IforcingDepthScale,             &
!$OMP                                  numberOfGroundings,iGround,jGround,nonPenSW,      &
!$OMP                                  hGrounding,CS,Idt,aggregate_FW_forcing,           &
!$OMP                                  calculate_energetics,dSV_dT,dSV_dS,cTKE,g_Hconv2) &
!$OMP                          private(opacityBand,h2d,T2d,netMassInOut,netMassOut,      &
!$OMP                                  netHeat,netSalt,Pen_SW_bnd,fractionOfForcing,     &
!$OMP                                  dThickness,dTemp,dSalt,hOld,Ithickness,           &
!$OMP                                  netMassIn,pres,d_pres,p_lay,dSV_dT_2d,            &
!$OMP                                  pen_TKE_2d,Temp_in,Salin_in,RivermixConst)

  ! Work in vertical slices for efficiency
  do j=js,je

    ! Copy state into 2D-slice arrays
    do k=1,nz ; do i=is,ie
      h2d(i,k) = h(i,j,k)
      T2d(i,k) = tv%T(i,j,k)
      do n=1,nsw
<<<<<<< HEAD
        opacityBand(n,i,k) = (1.0 / G%GV%m_to_H)*optics%opacity_band(n,i,j,k)
        opacityBand2nd(n,i,k) = (1.0 / G%GV%m_to_H)*optics%opacity_band_2nd(n,i,j,k)
=======
        opacityBand(n,i,k) = (1.0 / GV%m_to_H)*optics%opacity_band(n,i,j,k)
>>>>>>> e048a48c
      enddo
    enddo ; enddo

    if (calculate_energetics) then
      ! The partial derivatives of specific volume with temperature and
      ! salinity need to be precalculated to avoid having heating of
      ! tiny layers give nonsensical values.
      do i=is,ie ; pres(i) = 0.0 ; enddo ! Add surface pressure?
      do k=1,nz
        do i=is,ie
          d_pres(i) = G%g_Earth * GV%H_to_kg_m2 * h2d(i,k)
          p_lay(i) = pres(i) + 0.5*d_pres(i)
          pres(i) = pres(i) + d_pres(i)
        enddo
        call calculate_specific_vol_derivs(T2d(:,k), tv%S(:,j,k), p_lay(:),&
                 dSV_dT(:,j,k), dSV_dS(:,j,k), is, ie-is+1, tv%eqn_of_state)
        do i=is,ie ; dSV_dT_2d(i,k) = dSV_dT(i,j,k) ; enddo
!        do i=is,ie
!          dT_to_dPE(i,k) = I_G_Earth * d_pres(i) * p_lay(i) * dSV_dT(i,j,k)
!          dS_to_dPE(i,k) = I_G_Earth * d_pres(i) * p_lay(i) * dSV_dS(i,j,k)
!        enddo
      enddo
      pen_TKE_2d(:,:) = 0.0
    endif

    ! The surface forcing is contained in the fluxes type.
    ! We aggregate the thermodynamic forcing for a time step into the following:
    ! netMassInOut = surface water fluxes (H units) over time step
    !              = lprec + fprec + vprec + evap + lrunoff + frunoff
    !                note that lprec generally has sea ice melt/form included.
    ! netMassOut   = net mass leaving ocean surface (H units) over a time step.
    !                netMassOut < 0 means mass leaves ocean.
    ! netHeat      = heat (degC * H) via surface fluxes, excluding the part
    !                contained in Pen_SW_bnd; and excluding heat_content of netMassOut < 0.
    ! netSalt      = surface salt fluxes ( g(salt)/m2 for non-Bouss and ppt*H for Bouss )
    ! Pen_SW_bnd   = components to penetrative shortwave radiation split according to bands.
    !                This field provides that portion of SW from atmosphere that in fact
    !                enters to the ocean and participates in pentrative SW heating.
    ! nonpenSW     = non-downwelling SW flux, which is absorbed in ocean surface
    !                (in tandem w/ LW,SENS,LAT); saved only for diagnostic purposes.
    call extractFluxes1d(G, GV, fluxes, optics, nsw, j, dt,                               &
                  H_limit_fluxes, CS%use_river_heat_content, CS%use_calving_heat_content, &
                  h2d, T2d, netMassInOut, netMassOut, netHeat, netSalt,                   &
                  Pen_SW_bnd, tv, aggregate_FW_forcing, nonpenSW)

    ! ea is for passive tracers
    do i=is,ie
      ea(i,j,1) = netMassInOut(i)
      if (aggregate_FW_forcing) then
        netMassOut(i) = netMassInOut(i)
        netMassIn(i) = 0.
      else
        netMassIn(i) = netMassInOut(i) - netMassOut(i)
      endif
    enddo

    ! Apply the surface boundary fluxes in three steps:
    ! A/ update mass, temp, and salinity due to all terms except mass leaving
    !    ocean (and corresponding outward heat content), and ignoring penetrative SW.
    ! B/ update mass, salt, temp from mass leaving ocean.
    ! C/ update temp due to penetrative SW
    do i=is,ie
      if (G%mask2dT(i,j)>0.) then

        ! A/ Update mass, temp, and salinity due to incoming mass flux.
        do k=1,1

          ! Change in state due to forcing
          dThickness = netMassIn(i) ! Since we are adding mass, we can use all of it
          dTemp = 0.
          dSalt = 0.

          ! Update the forcing by the part to be consumed within the present k-layer.
          ! If fractionOfForcing = 1, then updated netMassIn, netHeat, and netSalt vanish.
          netMassIn(i) = netMassIn(i) - dThickness

          ! This line accounts for the temperature of the mass exchange
          Temp_in = T2d(i,k)
          Salin_in = 0.0
          dTemp = dTemp + dThickness*Temp_in

          ! Diagnostics of heat content associated with mass fluxes
          if (ASSOCIATED(fluxes%heat_content_massin))                             &
            fluxes%heat_content_massin(i,j) = fluxes%heat_content_massin(i,j) +   &
                         T2d(i,k) * max(0.,dThickness) * GV%H_to_kg_m2 * fluxes%C_p * Idt
          if (ASSOCIATED(fluxes%heat_content_massout))                            &
            fluxes%heat_content_massout(i,j) = fluxes%heat_content_massout(i,j) + &
                         T2d(i,k) * min(0.,dThickness) * GV%H_to_kg_m2 * fluxes%C_p * Idt
          if (ASSOCIATED(tv%TempxPmE)) tv%TempxPmE(i,j) = tv%TempxPmE(i,j) + &
                         T2d(i,k) * dThickness * GV%H_to_kg_m2

          ! Determine the energetics of river mixing before updating the state.
          if (calculate_energetics .and. associated(fluxes%lrunoff) .and. CS%do_rivermix) then
            ! Here we add an additional source of TKE to the mixed layer where river
            ! is present to simulate unresolved estuaries. The TKE input is diagnosed
            ! as follows:
            !   TKE_river[m3 s-3] = 0.5*rivermix_depth*g*(1/rho)*drho_ds*
            !                       River*(Samb - Sriver) = CS%mstar*U_star^3
            ! where River is in units of m s-1.
            ! Samb = Ambient salinity at the mouth of the estuary
            ! rivermix_depth =  The prescribed depth over which to mix river inflow
            ! drho_ds = The gradient of density wrt salt at the ambient surface salinity.
            ! Sriver = 0 (i.e. rivers are assumed to be pure freshwater)
            RivermixConst = -0.5*(CS%rivermix_depth*dt)*GV%m_to_H*GV%H_to_Pa

            cTKE(i,j,k) = cTKE(i,j,k) + max(0.0, RivermixConst*dSV_dS(i,j,1) * &
                  (fluxes%lrunoff(i,j) + fluxes%frunoff(i,j)) * tv%S(i,j,1))
          endif

          ! Update state
          hOld     = h2d(i,k)               ! Keep original thickness in hand
          h2d(i,k) = h2d(i,k) + dThickness  ! New thickness
          if (h2d(i,k) > 0.0) then
            if (calculate_energetics .and. (dThickness > 0.)) then
              ! Calculate the energy required to mix the newly added water over
              ! the topmost grid cell.  ###CHECK THE SIGNS!!!
              cTKE(i,j,k) = cTKE(i,j,k) + 0.5*g_Hconv2*(hOld*dThickness) * &
                 ((T2d(i,k) - Temp_in) * dSV_dT(i,j,k) + (tv%S(i,j,k) - Salin_in) * dSV_dS(i,j,k))
            endif
            Ithickness  = 1.0/h2d(i,k)      ! Inverse new thickness
            ! The "if"s below avoid changing T/S by roundoff unnecessarily
            if (dThickness /= 0. .or. dTemp /= 0.) T2d(i,k)    = (hOld*T2d(i,k)    + dTemp)*Ithickness
            if (dThickness /= 0. .or. dSalt /= 0.) tv%S(i,j,k) = (hOld*tv%S(i,j,k) + dSalt)*Ithickness

          endif

        enddo ! k=1,1

        ! B/ Update mass, salt, temp from mass leaving ocean and other fluxes of heat and salt.
        do k=1,nz

          ! Place forcing into this layer if this layer has nontrivial thickness.
          ! For layers thin relative to 1/IforcingDepthScale, then distribute
          ! forcing into deeper layers.
          IforcingDepthScale = 1. / max(GV%H_subroundoff, CS%minimum_forcing_depth*GV%m_to_H - netMassOut(i) )
          ! fractionOfForcing = 1.0, unless h2d is less than IforcingDepthScale.
          fractionOfForcing = min(1.0, h2d(i,k)*IforcingDepthScale)

          ! In the case with (-1)*netMassOut*fractionOfForcing greater than cfl*h, we
          ! limit the forcing applied to this cell, leaving the remaining forcing to
          ! be distributed downwards.
          if (-fractionOfForcing*netMassOut(i) > CS%evap_CFL_limit*h2d(i,k)) then
            fractionOfForcing = -CS%evap_CFL_limit*h2d(i,k)/netMassOut(i)
          endif

          ! Change in state due to forcing
          dThickness = max( fractionOfForcing*netMassOut(i), -h2d(i,k) )
          dTemp      = fractionOfForcing*netHeat(i)
          !   ### The 0.9999 here should become a run-time parameter?
          dSalt = max( fractionOfForcing*netSalt(i), -0.9999*h2d(i,k)*tv%S(i,j,k))

          ! Update the forcing by the part to be consumed within the present k-layer.
          ! If fractionOfForcing = 1, then new netMassOut vanishes.
          netMassOut(i) = netMassOut(i) - dThickness
          netHeat(i) = netHeat(i) - dTemp
          netSalt(i) = netSalt(i) - dSalt

          ! This line accounts for the temperature of the mass exchange
          dTemp = dTemp + dThickness*T2d(i,k)

          ! Diagnostics of heat content associated with mass fluxes
          if (ASSOCIATED(fluxes%heat_content_massin))                             &
            fluxes%heat_content_massin(i,j) = fluxes%heat_content_massin(i,j) +   &
                         tv%T(i,j,k) * max(0.,dThickness) * GV%H_to_kg_m2 * fluxes%C_p * Idt
          if (ASSOCIATED(fluxes%heat_content_massout))                            &
            fluxes%heat_content_massout(i,j) = fluxes%heat_content_massout(i,j) + &
                         tv%T(i,j,k) * min(0.,dThickness) * GV%H_to_kg_m2 * fluxes%C_p * Idt
          if (ASSOCIATED(tv%TempxPmE)) tv%TempxPmE(i,j) = tv%TempxPmE(i,j) + &
                         tv%T(i,j,k) * dThickness * GV%H_to_kg_m2
!NOTE tv%T should be T2d

          ! Update state by the appropriate increment.
          hOld     = h2d(i,k)               ! Keep original thickness in hand
          h2d(i,k) = h2d(i,k) + dThickness  ! New thickness
          if (h2d(i,k) > 0.) then
            if (calculate_energetics) then
              ! Calculate the energy required to mix the newly added water over
              ! the topmost grid cell, assuming that the fluxes of heat and salt
              ! and rejected brine are initially applied in vanishingly thin
              ! layers at the top of the layer before being mixed throughout
              ! the layer.  Note that dThickness is always <= 0. ###CHECK THE SIGNS!!!
              cTKE(i,j,k) = cTKE(i,j,k) - (0.5*h2d(i,k)*g_Hconv2) * &
                 ((dTemp - dthickness*T2d(i,k)) * dSV_dT(i,j,k) + &
                  (dSalt - dthickness*tv%S(i,j,k)) * dSV_dS(i,j,k))
            endif
            Ithickness  = 1.0/h2d(i,k) ! Inverse of new thickness
            T2d(i,k)    = (hOld*T2d(i,k) + dTemp)*Ithickness
            tv%S(i,j,k) = (hOld*tv%S(i,j,k) + dSalt)*Ithickness
          elseif (h2d(i,k) < 0.0) then ! h2d==0 is a special limit that needs no extra handling
            call forcing_SinglePointPrint(fluxes,G,i,j,'applyBoundaryFluxesInOut (h<0)')
            write(0,*) 'applyBoundaryFluxesInOut(): lon,lat=',G%geoLonT(i,j),G%geoLatT(i,j)
            write(0,*) 'applyBoundaryFluxesInOut(): netT,netS,netH=',netHeat(i),netSalt(i),netMassInOut(i)
            write(0,*) 'applyBoundaryFluxesInOut(): dT,dS,dH=',dTemp,dSalt,dThickness
            write(0,*) 'applyBoundaryFluxesInOut(): h(n),h(n+1),k=',hOld,h2d(i,k),k
            call MOM_error(FATAL, "MOM_diabatic_driver.F90, applyBoundaryFluxesInOut(): "//&
                           "Complete mass loss in column!")
          endif

        enddo ! k

      ! Check if trying to apply fluxes over land points
      elseif((abs(netHeat(i))+abs(netSalt(i))+abs(netMassIn(i))+abs(netMassOut(i)))>0.) then
        call forcing_SinglePointPrint(fluxes,G,i,j,'applyBoundaryFluxesInOut (land)')
        write(0,*) 'applyBoundaryFluxesInOut(): lon,lat=',G%geoLonT(i,j),G%geoLatT(i,j)
        write(0,*) 'applyBoundaryFluxesInOut(): netHeat,netSalt,netMassIn,netMassOut=',&
                   netHeat(i),netSalt(i),netMassIn(i),netMassOut(i)
        call MOM_error(FATAL, "MOM_diabatic_driver.F90, applyBoundaryFluxesInOut(): "//&
                              "Mass loss over land?")
      endif

      ! If anything remains after the k-loop, then we have grounded out, which is a problem.
      if (netMassIn(i)+netMassOut(i) /= 0.0) then
!$OMP critical
        numberOfGroundings = numberOfGroundings +1
        if (numberOfGroundings<=maxGroundings) then
          iGround(numberOfGroundings) = i ! Record i,j location of event for
          jGround(numberOfGroundings) = j ! warning message
          hGrounding(numberOfGroundings) = netMassIn(i)+netMassOut(i)
        endif
!$OMP end critical
        if (CS%id_createdH>0) CS%createdH(i,j) = CS%createdH(i,j) - (netMassIn(i)+netMassOut(i))/dt
      endif

    enddo ! i

    ! Step C/ in the application of fluxes
    ! Heat by the convergence of penetrating SW.
    ! SW penetrative heating uses the updated thickness from above.

    ! Save temperature before increment with SW heating
    ! and initialize CS%penSWflux_diag to zero.  
    if(CS%id_penSW_diag > 0 .or. CS%id_penSWflux_diag > 0) then
      do k=1,nz ; do i=is,ie
        CS%penSW_diag(i,j,k)     = T2d(i,k)
        CS%penSWflux_diag(i,j,k) = 0.0
      enddo ; enddo
      k=nz+1 ; do i=is,ie
         CS%penSWflux_diag(i,j,k) = 0.0
      enddo
    endif

    if (calculate_energetics) then
<<<<<<< HEAD
       if (optics%two_exp_form) then
          call absorbRemainingSW2exp(G, h2d, opacityBand, opacityBand2nd,&
                             nsw, j, dt, H_limit_fluxes, &
                             .false., .true., T2d, Pen_SW_bnd, &
                             optics%two_exp_form, optics%sw_1st_exp_ratio, &
                             TKE=pen_TKE_2d,dSV_dT=dSV_dT_2d)
       else
          call absorbRemainingSW(G, h2d, opacityBand, nsw, j, dt, H_limit_fluxes, &
                             .false., .true., T2d, Pen_SW_bnd, &
                             TKE=pen_TKE_2d,dSV_dT=dSV_dT_2d)
       endif
=======
      call absorbRemainingSW(G, GV, h2d, opacityBand, nsw, j, dt, H_limit_fluxes, &
                             .false., .true., T2d, Pen_SW_bnd, TKE=pen_TKE_2d, dSV_dT=dSV_dT_2d)
>>>>>>> e048a48c
      k = 1 ! For setting break-points.
      do k=1,nz ; do i=is,ie
        cTKE(i,j,k) = cTKE(i,j,k) + pen_TKE_2d(i,k)
      enddo ; enddo
    else
<<<<<<< HEAD
       if (optics%two_exp_form) then
          call absorbRemainingSW2exp(G, h2d, opacityBand, opacityBand2nd,&
                             nsw, j, dt, H_limit_fluxes, &
                             .false., .true., T2d, Pen_SW_bnd, &
                             optics%two_exp_form, optics%sw_1st_exp_ratio, &
                             TKE=pen_TKE_2d,dSV_dT=dSV_dT_2d)
       else
          call absorbRemainingSW(G, h2d, opacityBand, nsw, j, dt, H_limit_fluxes, &
                             .false., .true., T2d, Pen_SW_bnd, &
                             TKE=pen_TKE_2d,dSV_dT=dSV_dT_2d)
       endif

=======
      call absorbRemainingSW(G, GV, h2d, opacityBand, nsw, j, dt, H_limit_fluxes, &
                             .false., .true., T2d, Pen_SW_bnd)
>>>>>>> e048a48c
    endif


    ! Step D/ copy updated thickness and temperature
    ! 2d slice now back into model state.
    do k=1,nz ; do i=is,ie
      h(i,j,k)    = h2d(i,k)
      tv%T(i,j,k) = T2d(i,k)
    enddo ; enddo

    ! Diagnose heating (W/m2) applied to a grid cell from SW penetration
    ! Also diagnose the penetrative SW heat flux at base of layer.  
    if(CS%id_penSW_diag > 0 .or. CS%id_penSWflux_diag > 0) then

      ! convergence of SW into a layer 
      do k=1,nz ; do i=is,ie
        CS%penSW_diag(i,j,k) = (T2d(i,k)-CS%penSW_diag(i,j,k))*h(i,j,k) * Idt * tv%C_p * GV%H_to_kg_m2
      enddo ; enddo

      ! Perform a cumulative sum upwards from bottom to 
      ! diagnose penetrative SW flux at base of tracer cell. 
      ! CS%penSWflux_diag(i,j,k=1)    is penetrative shortwave at top of ocean.  
      ! CS%penSWflux_diag(i,j,k=kbot+1) is zero, since assume no SW penetrates rock. 
      ! CS%penSWflux_diag = rsdo  and CS%penSW_diag = rsdoabsorb
      ! rsdoabsorb(k) = rsdo(k) - rsdo(k+1), so that rsdo(k) = rsdo(k+1) + rsdoabsorb(k)
      if(CS%id_penSWflux_diag > 0) then
        do k=nz,1,-1 ; do i=is,ie
          CS%penSWflux_diag(i,j,k) = CS%penSW_diag(i,j,k) + CS%penSWflux_diag(i,j,k+1)
        enddo ; enddo
      endif 

    endif

    ! Fill CS%nonpenSW_diag
    if(CS%id_nonpenSW_diag > 0) then
      do i=is,ie
        CS%nonpenSW_diag(i,j) = nonpenSW(i)
      enddo
    endif

  enddo ! j-loop finish

  ! Post the diagnostics
  if (CS%id_createdH       > 0) call post_data(CS%id_createdH      , CS%createdH      , CS%diag)
  if (CS%id_penSW_diag     > 0) call post_data(CS%id_penSW_diag    , CS%penSW_diag    , CS%diag)
  if (CS%id_penSWflux_diag > 0) call post_data(CS%id_penSWflux_diag, CS%penSWflux_diag, CS%diag)
  if (CS%id_nonpenSW_diag  > 0) call post_data(CS%id_nonpenSW_diag , CS%nonpenSW_diag , CS%diag)

  if (numberOfGroundings>0) then
    do i = 1, min(numberOfGroundings, maxGroundings)
      call forcing_SinglePointPrint(fluxes,G,iGround(i),jGround(i),'applyBoundaryFluxesInOut (grounding)')
      write(mesg(1:45),'(3es15.3)') G%geoLonT( iGround(i), jGround(i) ), &
                             G%geoLatT( iGround(i), jGround(i)) , hGrounding(i)
      call MOM_error(WARNING, "MOM_diabatic_driver.F90, applyBoundaryFluxesInOut(): "//&
                              "Mass created. x,y,dh= "//trim(mesg), all_print=.true.)
    enddo

    if (numberOfGroundings - maxGroundings > 0) then
      write(mesg, '(i4)') numberOfGroundings - maxGroundings
      call MOM_error(WARNING, "MOM_diabatic_driver:F90, applyBoundaryFluxesInOut(): "//&
                              trim(mesg) // " groundings remaining")
    endif
  endif

end subroutine applyBoundaryFluxesInOut


subroutine diabatic_aux_init(Time, G, GV, param_file, diag, CS, use_ePBL)
  type(time_type),         intent(in)    :: Time
  type(ocean_grid_type),   intent(in)    :: G
  type(verticalGrid_type),               intent(in)    :: GV
  type(param_file_type),   intent(in)    :: param_file
  type(diag_ctrl), target, intent(inout) :: diag
  type(diabatic_aux_CS),   pointer       :: CS
  logical,                 intent(in)    :: use_ePBL

! Arguments:
!  (in)     Time       = current model time
!  (in)     G          = ocean grid structure
!  (in)     GV - The ocean's vertical grid structure.
!  (in)     param_file = structure indicating the open file to parse for parameter values
!  (in)     diag       = structure used to regulate diagnostic output
!  (in/out) CS         = pointer set to point to the control structure for this module
!  (in)     use_ePBL   = If true, use the implicit energetics planetary boundary
!                        layer scheme to determine the diffusivity in the
!                        surface boundary layer.
  type(vardesc) :: vd

! This "include" declares and sets the variable "version".
#include "version_variable.h"
  character(len=40)  :: mod  = "MOM_diabatic_aux" ! This module's name.
  character(len=48)  :: thickness_units
  integer :: isd, ied, jsd, jed, IsdB, IedB, JsdB, JedB, nz, nbands
  isd  = G%isd  ; ied  = G%ied  ; jsd  = G%jsd  ; jed  = G%jed ; nz = G%ke
  IsdB = G%IsdB ; IedB = G%IedB ; JsdB = G%JsdB ; JedB = G%JedB

  if (associated(CS)) then
    call MOM_error(WARNING, "diabatic_aux_init called with an "// &
                            "associated control structure.")
    return
  else
    allocate(CS)
   endif

  CS%diag => diag

! Set default, read and log parameters
  call log_version(param_file, mod, version, &
                   "The following parameters are used for auxiliary diabatic processes.")

  call get_param(param_file, mod, "RECLAIM_FRAZIL", CS%reclaim_frazil, &
                 "If true, try to use any frazil heat deficit to cool any\n"//&
                 "overlying layers down to the freezing point, thereby \n"//&
                 "avoiding the creation of thin ice when the SST is above \n"//&
                 "the freezing point.", default=.true.)
  call get_param(param_file, mod, "PRESSURE_DEPENDENT_FRAZIL", &
                                CS%pressure_dependent_frazil, &
                 "If true, use a pressure dependent freezing temperature \n"//&
                 "when making frazil. The default is false, which will be \n"//&
                 "faster but is inappropriate with ice-shelf cavities.", &
                 default=.false.)
  call get_param(param_file, mod, "MINIMUM_FORCING_DEPTH", CS%minimum_forcing_depth, &
                 "The smallest depth over which forcing can be applied. This\n"//&
                 "only takes effect when near-surface layers become thin\n"//&
                 "relative to this scale, in which case the forcing tendencies\n"//&
                 "scaled down by distributing the forcing over this depth scale.", &
                 units="m", default=0.001)
  call get_param(param_file, mod, "EVAP_CFL_LIMIT", CS%evap_CFL_limit, &
                 "The largest fraction of a layer than can be lost to forcing\n"//&
                 "(e.g. evaporation, sea-ice formation) in one time-step. The unused\n"//&
                 "mass loss is passed down through the column.", &
                 units="nondim", default=0.8)

  if (use_ePBL) then
    call get_param(param_file, mod, "DO_RIVERMIX", CS%do_rivermix, &
                 "If true, apply additional mixing whereever there is \n"//&
                 "runoff, so that it is mixed down to RIVERMIX_DEPTH \n"//&
                 "if the ocean is that deep.", default=.false.)
    if (CS%do_rivermix) &
      call get_param(param_file, mod, "RIVERMIX_DEPTH", CS%rivermix_depth, &
                 "The depth to which rivers are mixed if DO_RIVERMIX is \n"//&
                 "defined.", units="m", default=0.0)
  else ; CS%do_rivermix = .false. ; CS%rivermix_depth = 0.0 ; endif
  if (GV%nkml == 0) then
    call get_param(param_file, mod, "USE_RIVER_HEAT_CONTENT", CS%use_river_heat_content, &
                   "If true, use the fluxes%runoff_Hflx field to set the \n"//&
                   "heat carried by runoff, instead of using SST*CP*liq_runoff.", &
                   default=.false.)
    call get_param(param_file, mod, "USE_CALVING_HEAT_CONTENT", CS%use_calving_heat_content, &
                   "If true, use the fluxes%calving_Hflx field to set the \n"//&
                   "heat carried by runoff, instead of using SST*CP*froz_runoff.", &
                   default=.false.)
  else
    CS%use_river_heat_content = .false.
    CS%use_calving_heat_content = .false.
  endif

  CS%id_createdH = register_diag_field('ocean_model',"created_H",diag%axesT1, &
      Time, "The volume flux added to stop the ocean from drying out and becoming negative in depth", &
      "meter second-1")
  if (CS%id_createdH>0) allocate(CS%createdH(isd:ied,jsd:jed))


  ! diagnostic for heating of a grid cell from convergence of SW heat into the cell
  CS%id_penSW_diag = register_diag_field('ocean_model', 'rsdoabsorb',                     &
        diag%axesTL, Time, 'Convergence of Penetrative Shortwave Flux in Sea Water Layer',&
        'Watt meter-2', standard_name='net_rate_of_absorption_of_shortwave_energy_in_ocean_layer')

  ! diagnostic for penetrative SW heat flux at top interface of tracer cell (nz+1 interfaces)
  ! k=1 gives penetrative SW at surface; SW(k=nz+1)=0 (no penetration through rock).
  CS%id_penSWflux_diag = register_diag_field('ocean_model', 'rsdo',                               &
        diag%axesTi, Time, 'Downwelling Shortwave Flux in Sea Water at Grid Cell Upper Interface',&
        'Watt meter-2', standard_name='downwelling_shortwave_flux_in_sea_water')

  ! need both arrays for the SW diagnostics (one for flux, one for convergence)
  if (CS%id_penSW_diag>0 .or. CS%id_penSWflux_diag>0) then
     allocate(CS%penSW_diag(isd:ied,jsd:jed,nz))
     CS%penSW_diag(:,:,:) = 0.0
     allocate(CS%penSWflux_diag(isd:ied,jsd:jed,nz+1))
     CS%penSWflux_diag(:,:,:) = 0.0
  endif


  ! diagnostic for non-downwelling SW radiation (i.e., SW absorbed at ocean surface)
  CS%id_nonpenSW_diag = register_diag_field('ocean_model', 'nonpenSW',                       &
        diag%axesT1, Time,                                                                   &
        'Non-downwelling SW radiation (i.e., SW absorbed in ocean surface with LW,SENS,LAT)',&
        'Watt meter-2', standard_name='nondownwelling_shortwave_flux_in_sea_water')
  if (CS%id_nonpenSW_diag > 0) then
     allocate(CS%nonpenSW_diag(isd:ied,jsd:jed))
     CS%nonpenSW_diag(:,:) = 0.0
  endif

  id_clock_uv_at_h = cpu_clock_id('(Ocean find_uv_at_h)', grain=CLOCK_ROUTINE)
  id_clock_frazil  = cpu_clock_id('(Ocean frazil)', grain=CLOCK_ROUTINE)

end subroutine diabatic_aux_init


subroutine diabatic_aux_end(CS)
  type(diabatic_aux_CS), pointer :: CS

  if (.not.associated(CS)) return

  if (CS%id_createdH       >0) deallocate(CS%createdH)
  if (CS%id_penSW_diag     >0) deallocate(CS%penSW_diag)
  if (CS%id_penSWflux_diag >0) deallocate(CS%penSWflux_diag)
  if (CS%id_nonpenSW_diag  >0) deallocate(CS%nonpenSW_diag)

  if (associated(CS)) deallocate(CS)

end subroutine diabatic_aux_end

end module MOM_diabatic_aux<|MERGE_RESOLUTION|>--- conflicted
+++ resolved
@@ -66,27 +66,6 @@
 !*                                                                     *
 !********+*********+*********+*********+*********+*********+*********+**
 
-<<<<<<< HEAD
-use MOM_checksums,           only : hchksum, uchksum, vchksum
-use MOM_checksum_packages,   only : MOM_state_chksum, MOM_state_stats
-use MOM_cpu_clock,           only : cpu_clock_id, cpu_clock_begin, cpu_clock_end
-use MOM_cpu_clock,           only : CLOCK_MODULE_DRIVER, CLOCK_MODULE, CLOCK_ROUTINE
-use MOM_diag_mediator,       only : post_data, register_diag_field, safe_alloc_ptr
-use MOM_diag_mediator,       only : diag_ctrl, time_type! , diag_update_target_grids
-use MOM_EOS,                 only : calculate_density, calculate_TFreeze
-use MOM_EOS,                 only : calculate_specific_vol_derivs
-use MOM_error_handler,       only : MOM_error, FATAL, WARNING, callTree_showQuery
-use MOM_error_handler,       only : callTree_enter, callTree_leave, callTree_waypoint
-use MOM_file_parser,         only : get_param, log_version, param_file_type
-use MOM_forcing_type,        only : forcing, MOM_forcing_chksum
-use MOM_forcing_type,        only : extractFluxes1d, calculateBuoyancyFlux2d
-use MOM_forcing_type,        only : forcing_SinglePointPrint
-use MOM_grid,                only : ocean_grid_type
-use MOM_io,                  only : vardesc
-use MOM_shortwave_abs,       only : absorbRemainingSW, absorbRemainingSw2exp, optics_type
-use MOM_variables,           only : thermo_var_ptrs, vertvisc_type! , accel_diag_ptrs
-! use MOM_variables,           only : cont_diag_ptrs, MOM_thermovar_chksum, p3d
-=======
 use MOM_checksums,         only : hchksum, uchksum, vchksum
 use MOM_checksum_packages, only : MOM_state_chksum, MOM_state_stats
 use MOM_cpu_clock,         only : cpu_clock_id, cpu_clock_begin, cpu_clock_end
@@ -102,11 +81,10 @@
 use MOM_forcing_type,      only : extractFluxes1d, forcing_SinglePointPrint
 use MOM_grid,              only : ocean_grid_type
 use MOM_io,                only : vardesc
-use MOM_shortwave_abs,     only : absorbRemainingSW, optics_type
+use MOM_shortwave_abs,     only : absorbRemainingSW, absorbRemainingSw2exp, optics_type
 use MOM_variables,         only : thermo_var_ptrs, vertvisc_type! , accel_diag_ptrs
 use MOM_verticalGrid,      only : verticalGrid_type
 ! use MOM_variables,         only : cont_diag_ptrs, MOM_thermovar_chksum, p3d
->>>>>>> e048a48c
 
 implicit none ; private
 
@@ -920,12 +898,8 @@
       h2d(i,k) = h(i,j,k)
       T2d(i,k) = tv%T(i,j,k)
       do n=1,nsw
-<<<<<<< HEAD
-        opacityBand(n,i,k) = (1.0 / G%GV%m_to_H)*optics%opacity_band(n,i,j,k)
-        opacityBand2nd(n,i,k) = (1.0 / G%GV%m_to_H)*optics%opacity_band_2nd(n,i,j,k)
-=======
         opacityBand(n,i,k) = (1.0 / GV%m_to_H)*optics%opacity_band(n,i,j,k)
->>>>>>> e048a48c
+        opacityBand2nd(n,i,k) = (1.0 / GV%m_to_H)*optics%opacity_band_2nd(n,i,j,k)
       enddo
     enddo ; enddo
 
@@ -1168,44 +1142,33 @@
     endif
 
     if (calculate_energetics) then
-<<<<<<< HEAD
        if (optics%two_exp_form) then
-          call absorbRemainingSW2exp(G, h2d, opacityBand, opacityBand2nd,&
+          call absorbRemainingSW2exp(G, GV, h2d, opacityBand, opacityBand2nd,&
                              nsw, j, dt, H_limit_fluxes, &
                              .false., .true., T2d, Pen_SW_bnd, &
                              optics%two_exp_form, optics%sw_1st_exp_ratio, &
                              TKE=pen_TKE_2d,dSV_dT=dSV_dT_2d)
        else
-          call absorbRemainingSW(G, h2d, opacityBand, nsw, j, dt, H_limit_fluxes, &
+          call absorbRemainingSW(G, GV, h2d, opacityBand, nsw, j, dt, H_limit_fluxes, &
                              .false., .true., T2d, Pen_SW_bnd, &
                              TKE=pen_TKE_2d,dSV_dT=dSV_dT_2d)
        endif
-=======
-      call absorbRemainingSW(G, GV, h2d, opacityBand, nsw, j, dt, H_limit_fluxes, &
-                             .false., .true., T2d, Pen_SW_bnd, TKE=pen_TKE_2d, dSV_dT=dSV_dT_2d)
->>>>>>> e048a48c
       k = 1 ! For setting break-points.
       do k=1,nz ; do i=is,ie
         cTKE(i,j,k) = cTKE(i,j,k) + pen_TKE_2d(i,k)
       enddo ; enddo
     else
-<<<<<<< HEAD
        if (optics%two_exp_form) then
-          call absorbRemainingSW2exp(G, h2d, opacityBand, opacityBand2nd,&
+          call absorbRemainingSW2exp(G, GV, h2d, opacityBand, opacityBand2nd,&
                              nsw, j, dt, H_limit_fluxes, &
                              .false., .true., T2d, Pen_SW_bnd, &
                              optics%two_exp_form, optics%sw_1st_exp_ratio, &
                              TKE=pen_TKE_2d,dSV_dT=dSV_dT_2d)
        else
-          call absorbRemainingSW(G, h2d, opacityBand, nsw, j, dt, H_limit_fluxes, &
+          call absorbRemainingSW(G, GV, h2d, opacityBand, nsw, j, dt, H_limit_fluxes, &
                              .false., .true., T2d, Pen_SW_bnd, &
                              TKE=pen_TKE_2d,dSV_dT=dSV_dT_2d)
        endif
-
-=======
-      call absorbRemainingSW(G, GV, h2d, opacityBand, nsw, j, dt, H_limit_fluxes, &
-                             .false., .true., T2d, Pen_SW_bnd)
->>>>>>> e048a48c
     endif
 
 
