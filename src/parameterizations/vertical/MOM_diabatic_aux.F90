--- conflicted
+++ resolved
@@ -802,11 +802,7 @@
 !> Update the thickness, temperature, and salinity due to thermodynamic
 !! boundary forcing (contained in fluxes type) applied to h, tv%T and tv%S,
 !! and calculate the TKE implications of this heating.
-<<<<<<< HEAD
-subroutine applyBoundaryFluxesInOut(CS, G, GV, dt, fluxes, optics, ea, h, hloss_boundary, tv, &
-=======
 subroutine applyBoundaryFluxesInOut(CS, G, GV, dt, fluxes, optics, h, tv, &
->>>>>>> dfd2ea31
                                     aggregate_FW_forcing, cTKE, dSV_dT, dSV_dS)
   type(diabatic_aux_CS),                 pointer       :: CS !< Control structure for diabatic_aux
   type(ocean_grid_type),                 intent(in)    :: G  !< Grid structure
@@ -950,11 +946,7 @@
 
     ! ea is for passive tracers
     do i=is,ie
-<<<<<<< HEAD
-!      ea(i,j,1) = netMassInOut(i)
-=======
     !  ea(i,j,1) = netMassInOut(i)
->>>>>>> dfd2ea31
       if (aggregate_FW_forcing) then
         netMassOut(i) = netMassInOut(i)
         netMassIn(i) = 0.
