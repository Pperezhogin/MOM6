--- conflicted
+++ resolved
@@ -199,7 +199,6 @@
 
 end subroutine make_frazil
 
-<<<<<<< HEAD
 !> This subroutine applies double diffusion to T & S, assuming no diapycal mass
 !! fluxes, using a simple triadiagonal solver.
 subroutine differential_diffuse_T_S(h, tv, visc, dt, G, GV)
@@ -212,31 +211,6 @@
   type(vertvisc_type),     intent(in)    :: visc !< Structure containing vertical viscosities, bottom
                                                  !! boundary layer properies, and related fields.
   real,                    intent(in)    :: dt   !<  Time increment, in s.
-
-! This subroutine applies double diffusion to T & S, assuming no diapycal mass
-! fluxes, using a simple triadiagonal solver.
-
-! Arguments: h - Layer thickness, in m or kg m-2.
-!  (in)      tv - A structure containing pointers to any available
-!                 thermodynamic fields. Absent fields have NULL ptrs.
-!  (in)      visc - A structure containing vertical viscosities, bottom boundary
-!                   layer properies, and related fields.
-!  (in)      dt - Time increment, in s.
-!  (in)      G - The ocean's grid structure.
-!  (in)      GV - The ocean's vertical grid structure.
-=======
-!> Applies double diffusion to T & S, assuming no diapycal mass
-!! fluxes, using a simple triadiagonal solver.
-subroutine differential_diffuse_T_S(h, tv, visc, dt, G, GV)
-  type(ocean_grid_type),                 intent(in)    :: G    !< The ocean's grid structure
-  type(verticalGrid_type),               intent(in)    :: GV   !< The ocean's vertical grid structure
-  real, dimension(SZI_(G),SZJ_(G),SZK_(G)), intent(in) :: h    !< Layer thicknesses, in H (usually m or kg m-2)
-  type(thermo_var_ptrs),                 intent(inout) :: tv   !< pointers to any available modynamic fields.
-                                                               !! Absent fields have NULL ptrs.
-  type(vertvisc_type),                   intent(in)    :: visc !< structure containing vertical viscosities,
-                                                               !! layer properies, and related fields.
-  real,                                  intent(in)    :: dt   !< Time increment, in s.
->>>>>>> 0cfe1a7e
 
   ! local variables
   real, dimension(SZI_(G)) :: &
@@ -328,7 +302,6 @@
   enddo
 end subroutine differential_diffuse_T_S
 
-<<<<<<< HEAD
 !> This subroutine keeps salinity from falling below a small but positive threshold.
 !! This usually occurs when the ice model attempts to extract more salt then
 !! is actually available to it from the ocean.
@@ -342,39 +315,10 @@
   type(diabatic_aux_CS),   intent(in)    :: CS   !< The control structure returned by a previous
                                                  !! call to diabatic_aux_init.
 
-!  Keep salinity from falling below a small but positive threshold
-!  This occurs when the ice model attempts to extract more salt then
-!  is actually available to it from the ocean.
-
-! Arguments: h - Layer thickness, in m.
-!  (in/out)  tv - A structure containing pointers to any available
-!                 thermodynamic fields. Absent fields have NULL ptrs.
-!  (in)      G - The ocean's grid structure.
-!  (in)      GV - The ocean's vertical grid structure.
-!  (in)      CS - The control structure returned by a previous call to
-!                 diabatic_driver_init.
-  real :: salt_add_col(SZI_(G),SZJ_(G)) ! The accumulated salt requirement
-  real :: S_min      ! The minimum salinity
-  real :: mc         ! A layer's mass kg  m-2 .
-=======
-!> Keep salinity from falling below a small but positive threshold
-!!  This occurs when the ice model attempts to extract more salt then
-!!  is actually available to it from the ocean.
-subroutine adjust_salt(h, tv, G, GV, CS)
-  type(ocean_grid_type),                 intent(in)    :: G    !< The ocean's grid structure
-  type(verticalGrid_type),               intent(in)    :: GV   !< The ocean's vertical grid structure
-  real, dimension(SZI_(G),SZJ_(G),SZK_(G)), intent(in) :: h    !< Layer thicknesses, in H (usually m
-                                                               !! or kg m-2)
-  type(thermo_var_ptrs),                 intent(inout) :: tv   !< structure containing pointers to any
-                                                               !! available thermodynamic fields.
-  type(diabatic_aux_CS),                 intent(in)    :: CS   !< control structure returned by
-                                                               !! a previous call to diabatic_driver_init.
-
   ! local variables
   real :: salt_add_col(SZI_(G),SZJ_(G)) !< The accumulated salt requirement
   real :: S_min      !< The minimum salinity
   real :: mc         !< A layer's mass kg  m-2 .
->>>>>>> 0cfe1a7e
   integer :: i, j, k, is, ie, js, je, nz
   is = G%isc ; ie = G%iec ; js = G%jsc ; je = G%jec ; nz = G%ke
 
@@ -417,7 +361,6 @@
 
 end subroutine adjust_salt
 
-<<<<<<< HEAD
 !> Insert salt from brine rejection into the first layer below the mixed layer
 !! which both contains mass and in which the change in layer density remains
 !! stable after the addition of salt via brine rejection.
@@ -435,29 +378,6 @@
   real,                    intent(in)    :: dt   !< The thermodyanmic time step, in s.
   integer,                 intent(in)    :: id_brine_lay !< The handle for a diagnostic
                                                  !! which layer receivees the brine.
-=======
-!> Insert salt from brine rejection into the first layer below
-!! the mixed layer which both contains mass and in which the
-!! change in layer density remains stable after the addition
-!! of salt via brine rejection.
-subroutine insert_brine(h, tv, G, GV, fluxes, nkmb, CS, dt, id_brine_lay)
-  type(ocean_grid_type),                 intent(in)    :: G    !< The ocean's grid structure
-  type(verticalGrid_type),               intent(in)    :: GV   !< The ocean's vertical grid structure
-  real, dimension(SZI_(G),SZJ_(G),SZK_(G)), intent(in) :: h    !< Layer thicknesses, in H (usually m
-                                                               !! or kg m-2)
-  type(thermo_var_ptrs),                 intent(inout) :: tv   !< structure containing pointers to
-                                                       !! any available hermodynamic fields.
-  type(forcing),                         intent(in)    :: fluxes !< tructure containing pointers
-                                                       !! any possible forcing fields
-  integer,                               intent(in)    :: nkmb !< number of layers in the mixed and
-                                                       !! buffer layers
-  type(diabatic_aux_CS),                 intent(in)    :: CS !< control structure returned by a
-                                                       !! previous call to diabatic_driver_init.
-  real,                                  intent(in)    :: dt !< time step between calls to this
-                                                       !! function (s) ??
-  integer,                               intent(in)    :: id_brine_lay
->>>>>>> 0cfe1a7e
-
 
   ! local variables
   real :: salt(SZI_(G)) ! The amount of salt rejected from
@@ -562,16 +482,9 @@
 
 end subroutine insert_brine
 
-<<<<<<< HEAD
 !> This is a simple tri-diagonal solver for T and S.
 !! "Simple" means it only uses arrays hold, ea and eb.
 subroutine triDiagTS(G, GV, is, ie, js, je, hold, ea, eb, T, S)
-
-=======
-!> Simple tri-diagnonal solver for T and S.
-!! "Simple" means it only uses arrays hold, ea and eb.
-subroutine triDiagTS(G, GV, is, ie, js, je, hold, ea, eb, T, S)
->>>>>>> 0cfe1a7e
   type(ocean_grid_type),                    intent(in)    :: G    !< The ocean's grid structure
   type(verticalGrid_type),                  intent(in)    :: GV   !< The ocean's vertical grid structure
   integer,                                  intent(in)    :: is, ie, js, je !< The range of indices to work on.
@@ -614,7 +527,6 @@
   enddo
 end subroutine triDiagTS
 
-<<<<<<< HEAD
 !>   This subroutine calculates u_h and v_h (velocities at thickness
 !! points), optionally using the entrainment amounts passed in as arguments.
 subroutine find_uv_at_h(u, v, h, u_h, v_h, G, GV, ea, eb)
@@ -638,27 +550,8 @@
                      optional, intent(in)  :: eb !< The amount of fluid entrained from the layer
                                                  !! below within this time step, in units of H.
                                                  !! Omitting eb is the same as setting it to 0.
-!   This subroutine calculates u_h and v_h (velocities at thickness
-! points), optionally using the entrainments (in m) passed in as arguments.
-
-=======
-!> Calculates u_h and v_h (velocities at thickness points),
-!! optionally using the entrainments (in m) passed in as arguments.
-subroutine find_uv_at_h(u, v, h, u_h, v_h, G, GV, ea, eb)
-  type(ocean_grid_type),                     intent(in)  :: G    !< The ocean's grid structure
-  type(verticalGrid_type),                   intent(in)  :: GV   !< The ocean's vertical grid structure
-  real, dimension(SZIB_(G),SZJ_(G),SZK_(G)), intent(in)  :: u    !< The zonal velocity, in m s-1
-  real, dimension(SZI_(G),SZJB_(G),SZK_(G)), intent(in)  :: v    !< The meridional velocity, in m s-1
-  real, dimension(SZI_(G),SZJ_(G),SZK_(G)),  intent(in)  :: h    !< Layer thicknesses, in H (usually m or kg m-2)
-  real, dimension(SZI_(G),SZJ_(G),SZK_(G)),  intent(out) :: u_h, v_h !< zonal and meridional velocity at thickness
-                                                            !! points entrainment, in m s-1.
-  real, dimension(SZI_(G),SZJ_(G),SZK_(G)),  intent(in), optional  :: ea, eb !< The amount of fluid entrained
-                                                            !!  from the layer above within this time step
-                                                            !! , in units of m or kg m-2.  Omitting ea is the
-                                                            !! same as setting it to 0.
 
   ! local variables
->>>>>>> 0cfe1a7e
   real :: b_denom_1    ! The first term in the denominator of b1 in m or kg m-2.
   real :: h_neglect    ! A thickness that is so small it is usually lost
                        ! in roundoff and can be neglected, in m or kg m-2.
@@ -1373,18 +1266,12 @@
 
 end subroutine applyBoundaryFluxesInOut
 
-<<<<<<< HEAD
-!> This subroutine initializes the parameters and control structure of the
-!! diabatic_aux module.
-=======
-!> Initializes this module.
->>>>>>> 0cfe1a7e
+!> This subroutine initializes the parameters and control structure of the diabatic_aux module.
 subroutine diabatic_aux_init(Time, G, GV, param_file, diag, CS, useALEalgorithm, use_ePBL)
   type(time_type),         intent(in)    :: Time !< The current model time
   type(ocean_grid_type),   intent(in)    :: G    !< The ocean's grid structure
   type(verticalGrid_type), intent(in)    :: GV   !< The ocean's vertical grid structure
   type(param_file_type),   intent(in)    :: param_file !< A structure to parse for run-time parameters
-<<<<<<< HEAD
   type(diag_ctrl), target, intent(inout) :: diag !< A structure used to regulate diagnostic output
   type(diabatic_aux_CS),   pointer       :: CS   !< A pointer to the control structure for the
                                                  !! diabatic_aux module, which is initialized here.
@@ -1393,17 +1280,6 @@
   logical,                 intent(in)    :: use_ePBL !< If true, use the implicit energetics planetary
                                                  !! boundary layer scheme to determine the diffusivity
                                                  !! in the surface boundary layer.
-=======
-  type(diag_ctrl), target, intent(inout) :: diag !< structure used to regulate diagnostic output
-  type(diabatic_aux_CS),   pointer       :: CS   !< pointer set to point to the ontrol structure for
-                                         !! this module
-  logical,                 intent(in)    :: useALEalgorithm !< If True, uses ALE.
-  logical,                 intent(in)    :: use_ePBL        !< If true, use the implicit energetics
-                                         !! planetary boundary layer scheme to determine the
-                                         !! diffusivity in the surface boundary layer.
-  ! local variables
-  type(vardesc) :: vd
->>>>>>> 0cfe1a7e
 
 ! This "include" declares and sets the variable "version".
 #include "version_variable.h"
