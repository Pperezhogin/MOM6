module MOM_energetic_PBL
!***********************************************************************
!*                   GNU General Public License                        *
!* This file is a part of MOM.                                         *
!*                                                                     *
!* MOM is free software; you can redistribute it and/or modify it and  *
!* are expected to follow the terms of the GNU General Public License  *
!* as published by the Free Software Foundation; either version 2 of   *
!* the License, or (at your option) any later version.                 *
!*                                                                     *
!* MOM is distributed in the hope that it will be useful, but WITHOUT  *
!* ANY WARRANTY; without even the implied warranty of MERCHANTABILITY  *
!* or FITNESS FOR A PARTICULAR PURPOSE.  See the GNU General Public    *
!* License for more details.                                           *
!*                                                                     *
!* For the full text of the GNU General Public License,                *
!* write to: Free Software Foundation, Inc.,                           *
!*           675 Mass Ave, Cambridge, MA 02139, USA.                   *
!* or see:   http://www.gnu.org/licenses/gpl.html                      *
!***********************************************************************

!********+*********+*********+*********+*********+*********+*********+**
!*                                                                     *
!*  By Robert Hallberg, 2015.                                          *
!*                                                                     *
!*    This file contains the subroutine (energetic_PBL) that uses an   *
!*  integrated boundary layer energy budget (like a bulk- or refined-  *
!*  bulk mixed layer scheme), but instead of homogenizing this model   *
!*  calculates a finite diffusivity and viscosity, which in this       *
!*  regard is conceptually similar to what is done with KPP or various *
!*  two-equation closures.  However, the scheme that is implemented    *
!*  here has the big advantage that is entirely implicit, but is       *
!*  simple enough that it requires only a single vertical pass to      *
!*  determine the diffusivity. The development of bulk mixed layer     *
!*  models stems from the work of various people, as described in the  *
!*  review paper by Niiler and Kraus (1979). The work here draws in    *
!*  with particular on the form for TKE decay proposed by Oberhuber    *
!*  (JPO, 1993, 808-829), with an extension to a refined bulk mixed    *
!*  layer as described in Hallberg (Aha Huliko'a, 2003).  The physical *
!*  processes portrayed in this subroutine include convectively driven *
!*  mixing and mechanically driven mixing.  Unlike boundary-layer      *
!*  mixing, stratified shear mixing is not a one-directional turbulent *
!*  process, and it is dealt with elsewhere in the MOM6 code within    *
!*  the module MOM_kappa_shear.F90.  It is assumed that the heat,      *
!*  mass, and salt fluxes have been applied elsewhere, but that their  *
!*  implications for the integrated TKE budget have been captured in   *
!*  an array that is provided as an argument to this subroutine.  This *
!*  is a full 3-d array due to the effects of penetrating shortwave    *
!*  radiation.                                                         *
!*                                                                     *
!*  Macros written all in capital letters are defined in MOM_memory.h. *
!*                                                                     *
!*     A small fragment of the grid is shown below:                    *
!*                                                                     *
!*    j+1  x ^ x ^ x   At x:  q                                        *
!*    j+1  > o > o >   At ^:  v                                        *
!*    j    x ^ x ^ x   At >:  u                                        *
!*    j    > o > o >   At o:  h, T, S, Kd, etc.                        *
!*    j-1  x ^ x ^ x                                                   *
!*        i-1  i  i+1  At x & ^:                                       *
!*           i  i+1    At > & o:                                       *
!*                                                                     *
!*  The boundaries always run through q grid points (x).               *
!*                                                                     *
!********+*********+*********+*********+*********+*********+*********+**

use MOM_cpu_clock, only : cpu_clock_id, cpu_clock_begin, cpu_clock_end, CLOCK_ROUTINE
use MOM_diag_mediator, only : post_data, register_diag_field, safe_alloc_alloc
use MOM_diag_mediator, only : time_type, diag_ctrl
use MOM_domains,       only : create_group_pass, do_group_pass, group_pass_type
use MOM_error_handler, only : MOM_error, FATAL, WARNING
use MOM_file_parser, only : get_param, log_param, log_version, param_file_type
use MOM_forcing_type, only : forcing
use MOM_grid, only : ocean_grid_type
use MOM_variables, only : thermo_var_ptrs
use MOM_verticalGrid, only : verticalGrid_type
! use MOM_EOS, only : calculate_density, calculate_density_derivs

implicit none ; private

#include <MOM_memory.h>

public energetic_PBL, energetic_PBL_init, energetic_PBL_end
public energetic_PBL_get_MLD

type, public :: energetic_PBL_CS ; private
  real    :: mstar           ! The ratio of the friction velocity cubed to the
                             ! TKE available to drive entrainment, nondimensional.
                             ! This quantity is the vertically integrated
                             ! shear production minus the vertically integrated
                             ! dissipation of TKE produced by shear.
  real    :: nstar           ! The fraction of the TKE input to the mixed layer
                             ! available to drive entrainment, nondim.
                             ! This quantity is the vertically integrated
                             ! buoyancy production minus the vertically integrated
                             ! dissipation of TKE produced by buoyancy.
  real    :: MixLenExponent  ! Exponent in the mixing length shape-function.
                             ! 1 is law-of-the-wall at top and bottom,
                             ! 2 is more KPP like.
  real    :: TKE_decay       ! The ratio of the natural Ekman depth to the TKE
                             ! decay scale, nondimensional.
  real    :: MKE_to_TKE_effic ! The efficiency with which mean kinetic energy
                             ! released by mechanically forced entrainment of
                             ! the mixed layer is converted to TKE, nondim.
!  real    :: Hmix_min        ! The minimum mixed layer thickness in m.
  real    :: ustar_min       ! A minimum value of ustar to avoid numerical
                             ! problems, in m s-1.  If the value is small enough,
                             ! this should not affect the solution.
  real    :: omega           !   The Earth's rotation rate, in s-1.
  real    :: omega_frac      !   When setting the decay scale for turbulence, use
                             ! this fraction of the absolute rotation rate blended
                             ! with the local value of f, as sqrt((1-of)*f^2 + of*4*omega^2).
  real    :: wstar_ustar_coef ! A ratio relating the efficiency with which
                             ! convectively released energy is converted to a
                             ! turbulent velocity, relative to mechanically
                             ! forced turbulent kinetic energy, nondim. Making
                             ! this larger increases the diffusivity.
  real    :: vstar_scale_fac ! An overall nondimensional scaling factor
                             ! for vstar.  Making this larger increases the
                             ! diffusivity.
  real    :: Ekman_scale_coef ! A nondimensional scaling factor controlling
                             ! the inhibition of the diffusive length scale by
                             ! rotation.  Making this larger decreases the
                             ! diffusivity in the planetary boundary layer.
  real    :: transLay_scale  ! A scale for the mixing length in the transition layer
                             ! at the edge of the boundary layer as a fraction of the
                             ! boundary layer thickness.  The default is 0, but a
                             ! value of 0.1 might be better justified by observations.
  real    :: MLD_tol         ! A tolerance for determining the boundary layer
                             ! thickness when Use_MLD_iteration is true, in m.
  real    :: min_mix_len     ! The minimum mixing length scale that will be
                             ! used by ePBL, in m.  The default (0) does not
                             ! set a minimum.
  real    :: N2_Dissipation_Scale_Neg
  real    :: N2_Dissipation_Scale_Pos
                             ! A nondimensional scaling factor controlling the
                             ! loss of TKE due to enhanced dissipation in the presence
                             ! of stratification.  This dissipation is applied to the
                             ! available TKE which includes both that generated at the
                             ! surface and that generated at depth.  It may be important
                             ! to distinguish which TKE flavor that this dissipation
                             ! applies to in subsequent revisions of this code.
                             ! "_Neg" and "_Pos" refer to which scale is applied as a
                             ! function of negative or positive local buoyancy.
  real    :: MSTAR_CAP       ! Since MSTAR is restoring undissipated energy to mixing,
                             ! there must be a cap on how large it can be.  This
                             ! is definitely a function of latitude (Ekman limit),
                             ! but will be taken as constant for now.
  real    :: MSTAR_SLOPE     ! Slope of the function which relates the shear production
                             ! to the mixing layer depth, Ekman depth, and Monin-Obukhov
                             ! depth.
  real    :: MSTAR_XINT      ! Value where MSTAR function transitions from linear
                             ! to decay toward MSTAR->0 at fully developed Ekman depth.
  real    :: MSTAR_XINT_UP   ! Similar but for transition to asymptotic cap.
  real    :: MSTAR_AT_XINT   ! Intercept value of MSTAR at value where function
                             ! changes to linear transition.
  real    :: LT_ENHANCE_COEF ! Coefficient in fit for Langmuir Enhancment
  real    :: LT_ENHANCE_EXP  ! Exponent in fit for Langmuir Enhancement
  real :: MSTAR_N = -2.      ! Exponent in decay at negative and positive limits of MLD_over_STAB
  real :: MSTAR_A,MSTAR_A2   ! MSTAR_A and MSTAR_B are coefficients in asymptote toward limits.
  real :: MSTAR_B,MSTAR_B2   !  These are computed to match the function value and slope at both
                             !  ends of the linear fit within the well constrained region.
  type(time_type), pointer :: Time ! A pointer to the ocean model's clock.
  integer :: LT_Enhance_Form = 0 ! Option for Langmuir enhancement function
  logical :: Use_Mstar_Fixed = .true. ! A logical to revert to a fixed m*
  logical :: TKE_diagnostics = .false.
  logical :: Use_LA_windsea = .false.
  logical :: orig_PE_calc = .true.
  logical :: Use_MLD_iteration=.false. ! False to use old ePBL method.
  logical :: Orig_MLD_iteration=.false. ! False to use old MLD value
  logical :: MLD_iteration_guess=.false. ! False to default to guessing half the
                                         ! ocean depth for the iteration.
  logical :: Mixing_Diagnostics = .false. ! Will be true when outputing mixing
                                          !  length and velocity scale
  type(diag_ctrl), pointer :: diag ! A structure that is used to regulate the
                             ! timing of diagnostic output.

! These are terms in the mixed layer TKE budget, all in J m-2 = kg s-2.
  real, allocatable, dimension(:,:) :: &
    ML_depth, &        ! The mixed layer depth in m.
    ML_depth2, &       ! The mixed layer depth in m.
    Enhance_V, &       ! The enhancement to the turbulent velocity scale (non-dim)
    MSTAR_MIX, &       ! Mstar used in EPBL
    diag_TKE_wind, &   ! The wind source of TKE.
    diag_TKE_MKE, &    ! The resolved KE source of TKE.
    diag_TKE_conv, &   ! The convective source of TKE.
    diag_TKE_forcing, & ! The TKE sink required to mix surface
                       ! penetrating shortwave heating.
    diag_TKE_mech_decay, & ! The decay of mechanical TKE.
    diag_TKE_conv_decay, & ! The decay of convective TKE.
    diag_TKE_mixing    ! The work done by TKE to deepen
                       ! the mixed layer.
  real, allocatable, dimension(:,:,:) :: &
    Velocity_Scale, & ! The velocity scale used in getting Kd
    Mixing_Length     ! The length scale used in getting Kd
  integer :: id_ML_depth = -1, id_TKE_wind = -1, id_TKE_mixing = -1
  integer :: id_TKE_MKE = -1, id_TKE_conv = -1, id_TKE_forcing = -1
  integer :: id_TKE_mech_decay = -1, id_TKE_conv_decay = -1
  integer :: id_Hsfc_used = -1
  integer :: id_Mixing_Length = -1, id_Velocity_Scale = -1
  integer :: id_OSBL = -1, id_LT_Enhancement = -1, id_MSTAR_mix = -1
end type energetic_PBL_CS

integer :: num_msg = 0, max_msg = 2

contains

subroutine energetic_PBL(h_3d, u_3d, v_3d, tv, fluxes, dt, Kd_int, G, GV, CS, &
                         dSV_dT, dSV_dS, TKE_forced, Buoy_Flux, dt_diag, last_call, &
                         dT_expected, dS_expected )
  type(ocean_grid_type),                     intent(inout) :: G
  type(verticalGrid_type),                   intent(in)    :: GV
  real, dimension(SZI_(G),SZJ_(G),SZK_(GV)), intent(inout) :: h_3d
  real, dimension(SZI_(G),SZJ_(G),SZK_(GV)), intent(in)    :: u_3d, v_3d, dSV_dT, dSV_dS
  real, dimension(SZI_(G),SZJ_(G),SZK_(GV)), intent(in)    :: TKE_forced
  type(thermo_var_ptrs),                     intent(inout) :: tv
  type(forcing),                             intent(inout) :: fluxes
  real,                                      intent(in)    :: dt
  real, dimension(SZI_(G),SZJ_(G),SZK_(GV)+1), intent(out) :: Kd_int
  type(energetic_PBL_CS),                    pointer       :: CS
  real, dimension(SZI_(G),SZJ_(G)), intent(in)             :: Buoy_Flux
  real,                            optional, intent(in)    :: dt_diag
  logical,                         optional, intent(in)    :: last_call
  real, dimension(SZI_(G),SZJ_(G),SZK_(GV)), &
                                   optional, intent(out)   :: dT_expected, dS_expected

!    This subroutine determines the diffusivities from the integrated energetics
!  mixed layer model.  It assumes that heating, cooling and freshwater fluxes
!  have already been applied.  All calculations are done implicitly, and there
!  is no stability limit on the time step.
!
!    For each interior interface, first discard the TKE to account for mixing
! of shortwave radiation through the next denser cell.  Next drive mixing based
! on the local? values of ustar + wstar, subject to available energy.  This
! step sets the value of Kd(K).  Any remaining energy is then subject to decay
! before being handed off to the next interface.  mech_TKE and conv_PErel are treated
! separately for the purposes of decay, but are used proportionately to drive
! mixing.
!
!   The key parameters for the mixed layer are found in the control structure.
! These include mstar, nstar, TKE_decay, and conv_decay.  For the Oberhuber (1993) mixed layer,
! the values of these are:
!      mstar = 1.25,  nstar = 1, TKE_decay = 2.5, conv_decay = 0.5
!  TKE_decay is 1/kappa in eq. 28 of Oberhuber (1993), while
!  conv_decay is 1/mu.
!    For a traditional Kraus-Turner mixed layer, the values are:
!      mstar = 1.25, nstar = 0.4, TKE_decay = 0.0, conv_decay = 0.0

! Arguments: h_3d - Layer thickness, in m or kg m-2. (Intent in/out)
!                   The units of h are referred to as H below.
!  (in)      u_3d - Zonal velocities interpolated to h points, m s-1.
!  (in)      v_3d - Zonal velocities interpolated to h points, m s-1.
!  (in/out)  tv - A structure containing pointers to any available
!                 thermodynamic fields. Absent fields have NULL ptrs.
!  (in)      fluxes - A structure containing pointers to any possible
!                     forcing fields.  Unused fields have NULL ptrs.
!  (in)      dt - Time increment, in s.
!  (out)     Kd_int - The diagnosed diffusivities at interfaces, in m2 s-1.
!  (in)      G - The ocean's grid structure.
!  (in)      GV - The ocean's vertical grid structure.
!  (in)      CS - The control structure returned by a previous call to
!                 mixedlayer_init.
!  (in)      dSV_dT - The partial derivative of in-situ specific volume with
!                     potential temperature, in m3 kg-1 K-1.
!  (in)      dSV_dS - The partial derivative of in-situ specific volume with
!                     salinity, in m3 kg-1 ppt-1.
!  (in)      TKE_forced - The forcing requirements to homogenize the forcing
!                 that has been applied to each layer through each layer, in J m-2.
!  (in)      Buoy_Flux - The surface buoyancy flux. in m2/s3.
!  (in,opt)  dt_diag - The diagnostic time step, which may be less than dt
!                      if there are two callse to mixedlayer, in s.
!  (in,opt)  last_call - if true, this is the last call to mixedlayer in the
!                        current time step, so diagnostics will be written.
!                        The default is .true.

  real, dimension(SZI_(G),SZK_(GV)) :: &
    h, &            !   The layer thickness, in H (usually m or kg m-2).
    T, &            !   The layer temperatures, in deg C.
    S, &            !   The layer salinities, in psu.
    u, &            !   The zonal velocity, in m s-1.
    v               !   The meridional velocity, in m s-1.
  real, dimension(SZI_(G),SZK_(GV)+1) :: &
    Kd, &           ! The diapycnal diffusivity, in m2 s-1.
    pres, &         ! Interface pressures in Pa.
    hb_hs           ! The distance from the bottom over the thickness of the
                    ! water column, nondim.
  real, dimension(SZI_(G)) :: &
    mech_TKE, &     !   The mechanically generated turbulent kinetic energy
                    ! available for mixing over a time step, in J m-2 = kg s-2.
    conv_PErel, &   ! The potential energy that has been convectively released
                    ! during this timestep, in J m-2 = kg s-2. A portion nstar_FC
                    ! of conv_PErel is available to drive mixing.
    htot, &         !   The total depth of the layers above an interface, in H.
    uhtot, &        !   The depth integrated zonal and meridional velocities in the
    vhtot, &        ! layers above, in H m s-1.
    mech_TKE_top, & !    The value of mech_TKE at the top of the column, in J m-2.
    conv_PErel_top, & !  The value of conv_PErel at the top of the column, in J m-2.

    Idecay_len_TKE, &  ! The inverse of a turbulence decay length scale, in H-1.
    h_sum, &        ! The total thickness of the water column, in H.
    absf            ! The absolute value of f, in s-1.


  real, dimension(SZI_(G),SZK_(GV)) :: &
    dT_to_dColHt, & ! Partial derivatives of the total column height with the temperature
    dS_to_dColHt, & ! and salinity changes within a layer, in m K-1 and m ppt-1.
    dT_to_dPE, &    ! Partial derivatives of column potential energy with the temperature
    dS_to_dPE, &    ! and salinity changes within a layer, in J m-2 K-1 and J m-2 ppt-1.
    dT_to_dColHt_a, & ! Partial derivatives of the total column height with the temperature
    dS_to_dColHt_a, & ! and salinity changes within a layer, including the implicit effects
                    ! of mixing with layers higher in the water colun, in m K-1 and m ppt-1.
    dT_to_dPE_a, &  ! Partial derivatives of column potential energy with the temperature
    dS_to_dPE_a     ! and salinity changes within a layer, including the implicit effects
                    ! of mixing with layers higher in the water column, in
                    ! units of J m-2 K-1 and J m-2 ppt-1.
  real, dimension(SZK_(GV)) :: &
    T0, S0, &       ! Initial values of T and S in the column, in K and ppt.
    Te, Se, &       ! Estimated final values of T and S in the column, in K and ppt.
    c1, &           ! c1 is used by the tridiagonal solver, ND.
    dTe, dSe        ! Running (1-way) estimates of temperature and salinity change.
  real, dimension(SZK_(GV)) :: &
    Th_a, &         ! An effective temperature times a thickness in the layer above,
                    ! including implicit mixing effects with other yet higher layers, in K H.
    Sh_a, &         ! An effective salinity times a thickness in the layer above,
                    ! including implicit mixing effects with other yet higher layers, in K H.
    Th_b, &         ! An effective temperature times a thickness in the layer below,
                    ! including implicit mixing effects with other yet lower layers, in K H.
    Sh_b            ! An effective salinity times a thickness in the layer below,
                    ! including implicit mixing effects with other yet lower layers, in K H.
  real, dimension(SZI_(G)) :: &
    hp_a            ! An effective pivot thickness of the layer including the effects
                    ! of coupling with layers above, in H.  This is the first term
                    ! in the denominator of b1 in a downward-oriented tridiagonal solver.
  real, dimension(SZK_(GV)+1) :: &
    MixLen_shape, & ! A nondimensional shape factor for the mixing length that
                    ! gives it an appropriate assymptotic value at the bottom of
                    ! the boundary layer.
    Kddt_h          ! The diapycnal diffusivity times a timestep divided by the
                    ! average thicknesses around a layer, in H (m or kg m-2).
  real :: b1        ! b1 is inverse of the pivot used by the tridiagonal solver, in H-1.
  real :: h_neglect ! A thickness that is so small it is usually lost
                    ! in roundoff and can be neglected, in H.
  real :: dMass     ! The mass per unit area within a layer, in kg m-2.
  real :: dPres     ! The hydrostatic pressure change across a layer, in Pa.
  real :: dMKE_max  ! The maximum amount of mean kinetic energy that could be
                    ! converted to turbulent kinetic energy if the velocity in
                    ! the layer below an interface were homogenized with all of
                    ! the water above the interface, in J m-2 = kg s-2.
  real :: MKE2_Hharm ! Twice the inverse of the harmonic mean of the thickness
                    ! of a layer and the thickness of the water above, used in
                    ! the MKE conversion equation, in H-1.

  real :: dt_h      ! The timestep divided by the averages of the thicknesses around
                    ! a layer, times a thickness conversion factor, in H s m-2.
  real :: h_bot     ! The distance from the bottom, in H.
  real :: h_rsum    ! The running sum of h from the top, in H.
  real :: I_hs      ! The inverse of h_sum, in H-1.
  real :: I_mld     ! The inverse of the current value of MLD, in H-1.
  real :: h_tt      ! The distance from the surface or up to the next interface
                    ! that did not exhibit turbulent mixing from this scheme plus
                    ! a surface mixing roughness length given by h_tt_min, in H.
  real :: h_tt_min  ! A surface roughness length, in H.

  real :: C1_3      ! = 1/3.
  real :: vonKar    ! The vonKarman constant.
  real :: I_dtrho   ! 1.0 / (dt * Rho0) in m3 kg-1 s-1.  This is
                    ! used convert TKE back into ustar^3.
  real :: U_star    ! The surface friction velocity, in m s-1.
  real :: U_Star_Mean ! The surface friction without gustiness in m s-1.
  real :: vstar     ! An in-situ turbulent velocity, in m s-1.
  real :: Enhance_V ! An enhancement factor for vstar, based here on Langmuir impact.
  real :: LA        ! The Langmuir number (non-dim)
  real :: hbs_here  ! The local minimum of hb_hs and MixLen_shape, times a
                    ! conversion factor from H to M, in m H-1.
  real :: nstar_FC  ! The fraction of conv_PErel that can be converted to mixing, nondim.
  real :: TKE_reduc ! The fraction by which TKE and other energy fields are
                    ! reduced to support mixing, nondim. between 0 and 1.
  real :: tot_TKE   ! The total TKE available to support mixing at interface K, in J m-2.
  real :: TKE_here  ! The total TKE at this point in the algorithm, in J m-2.
  real :: dT_km1_t2 ! A diffusivity-independent term related to the temperature
                    ! change in the layer above the interface, in K.
  real :: dS_km1_t2 ! A diffusivity-independent term related to the salinity
                    ! change in the layer above the interface, in ppt.
  real :: dTe_term  ! A diffusivity-independent term related to the temperature
                    ! change in the layer below the interface, in K H.
  real :: dSe_term  ! A diffusivity-independent term related to the salinity
                    ! change in the layer above the interface, in ppt H.
  real :: dTe_t2    ! A part of dTe_term, in K H.
  real :: dSe_t2    ! A part of dSe_term, in ppt H.
  real :: dPE_conv  ! The convective change in column potential energy, in J m-2.
  real :: MKE_src   ! The mean kinetic energy source of TKE due to Kddt_h(K), in J m-2.
  real :: dMKE_src_dK  ! The partial derivative of MKE_src with Kddt_h(K), in J m-2 H-1.
  real :: Kd_guess0, PE_chg_g0, dPEa_dKd_g0, Kddt_h_g0
  real :: PE_chg_max   ! The maximum PE change for very large values of Kddt_h(K).
  real :: dPEc_dKd_Kd0 ! The partial derivative of PE change with Kddt_h(K)
                       ! for very small values of Kddt_h(K), in J m-2 H-1.
  real :: PE_chg    ! The change in potential energy due to mixing at an
                    ! interface, in J m-2, positive for the column increasing
                    ! in potential energy (i.e., consuming TKE).
  real :: TKE_left  ! The amount of turbulent kinetic energy left for the most
                    ! recent guess at Kddt_h(K), in J m-2.
  real :: dPEc_dKd  ! The partial derivative of PE_chg with Kddt_h(K), in J m-2 H-1.
  real :: TKE_left_min, TKE_left_max, Kddt_h_max, Kddt_h_min
  real :: Kddt_h_guess ! A guess at the value of Kddt_h(K), in H.
  real :: Kddt_h_next  ! The next guess at the value of Kddt_h(K), in H.
  real :: dKddt_h      ! The change between guesses at Kddt_h(K), in H.
  real :: dKddt_h_Newt ! The change between guesses at Kddt_h(K) with Newton's method, in H.
  real :: Kddt_h_newt  ! The Newton's method next guess for Kddt_h(K), in H.
  real :: exp_kh    ! The nondimensional decay of TKE across a layer, ND.
  logical :: use_Newt  ! Use Newton's method for the next guess at Kddt_h(K).
  logical :: convectively_stable
  logical, dimension(SZI_(G)) :: &
    sfc_connected   ! If true the ocean is actively turbulent from the present
                    ! interface all the way up to the surface.
  logical :: sfc_disconnect ! If true, any turbulence has become disconnected
                    ! from the surface.

! The following is only used as a diagnostic.
  real :: dt__diag  ! A copy of dt_diag (if present) or dt, in s.
  real :: IdtdR0    !  = 1.0 / (dt__diag * Rho0), in m3 kg-1 s-1.
  real, dimension(SZI_(G),SZJ_(G)) :: &
    Hsfc_used   ! The thickness of the surface region after buffer layer
  logical :: write_diags  ! If true, write out diagnostics with this step.
  logical :: reset_diags  ! If true, zero out the accumulated diagnostics.
                ! detrainment, in units of m.
  ! Local column copies of energy change diagnostics, all in J m-2.
  real :: dTKE_conv, dTKE_forcing, dTKE_mixing
  real :: dTKE_MKE, dTKE_mech_decay, dTKE_conv_decay
  !----------------------------------------------------------------------
  !/BGR added Aug24,2016 for adding iteration to get boundary layer depth
  !    - needed to compute new mixing length.
  real :: MLD_guess, MLD_found ! Mixing Layer depth guessed/found for iteration, in m.
  real :: max_MLD, min_MLD ! Iteration bounds, in m, which are adjusted at each step
                           !  - These are initialized based on surface/bottom
                           !  1. The iteration guesses a value (possibly from
                           !     prev step or neighbor).
                           !  2. The iteration checks if value is converged,
                           !     too shallow, or too deep.
                           !  3. Based on result adjusts the Max/Min
                           !     and searches through the water column.
                           !  - If using an accurate guess the iteration
                           !    is very quick (e.g. if MLD doesn't change
                           !    over timestep).  Otherwise it takes 5-10
                           !    passes, but has a high convergence rate.
                           !    Other iteration may be tried, but this
                           !    method seems to rarely fail and the added
                           !    cost is likely not significant.  Additionally,
                           !    when it fails it does so in a reasonable
                           !    manner giving a usable guess. When it
                           !    does fail, it is due to convection within
                           !    the boundary.  Likely, a new method e.g.
                           !    surface_disconnect, can improve this.
  logical :: FIRST_OBL     ! Flag for computing "found" Mixing layer depth
  logical :: OBL_CONVERGED ! Flag for convergence of MLD
  integer :: OBL_IT        ! Iteration counter
!### These need to be made into run-time parameters.
  integer :: MAX_OBL_IT=20 ! Set maximum number of iterations.  Probably
                           !  best as an input parameter, but then may want
                           !  to use allocatable arrays if storing
                           !  guess/found (as diagnostic); skipping for now.
                           !  In reality, the maximum number of guesses
                           !  needed is set by:
                           !    DEPTH/2^M < DZ
                           !    where M is the number of guesses
                           !    e.g. M=12 for DEPTH=4000m and DZ=1m
  real, dimension(SZK_(GV)+1) :: Vstar_Used, &      ! 1D arrays used to store
                               Mixing_Length_Used   ! Vstar and Mixing_Length
  !/BGR - remaining variables are related to tracking iteration statistics.
  logical :: OBL_IT_STATS=.false. ! Flag for computing OBL iteration statistics
  REAL :: ITguess(20), ITresult(20),ITmax(20),ITmin(20) ! Flag for storing guess/result
                                                        ! should have dim=MAX_OBL_IT
  integer, save :: MAXIT=0   ! Stores maximum number of iterations
  integer, save :: MINIT=1e8 ! Stores minimum number of iterations
  integer, save :: SUMIT=0   ! Stores total iterations (summed over all)
  integer, save :: NUMIT=0   ! Stores number of times iterated
                             !e.g. Average iterations = SUMIT/NUMIT
  integer, save :: CONVERGED!
  integer, save :: NOTCONVERGED!
  !-End BGR iteration parameters-----------------------------------------
  real :: N2_dissipation
  real :: B_STAR ! Buoyancy flux over ustar
  real :: STAB_SCALE ! Composite of Stabilizing length scales:
                     !  Ekman scale and Monin-Obukhov scale.
  real :: C_MO = 1. ! Constant in STAB_SCALE for Monin-Obukhov
  real :: C_EK = 2. ! Constant in STAB_SCALE for Ekman length
  real :: MLD_over_STAB ! Mixing layer depth divided by STAB_SCALE
  real :: MSTAR_MIX! The value of mstar (Proportionality of TKE to drive mixing to ustar
                    ! cubed) which is computed as a function of latitude, boundary layer depth,
                    ! and the Monin-Obhukov depth.
  logical :: debug=.false.  ! Change this hard-coded value for debugging.
!  The following arrays are used only for debugging purposes.
  real :: dPE_debug, mixing_debug, taux2, tauy2
  real, dimension(20) :: TKE_left_itt, PE_chg_itt, Kddt_h_itt, dPEa_dKd_itt, MKE_src_itt
  real, dimension(SZI_(G),SZK_(GV)) :: &
    mech_TKE_k, conv_PErel_k
  real, dimension(SZK_(GV)) :: nstar_k
  integer, dimension(SZK_(GV)) :: num_itts

  integer :: i, j, k, is, ie, js, je, nz, itt, max_itt

  is = G%isc ; ie = G%iec ; js = G%jsc ; je = G%jec ; nz = GV%ke

  if (.not. associated(CS)) call MOM_error(FATAL, "energetic_PBL: "//&
         "Module must be initialized before it is used.")

  if (.not. ASSOCIATED(tv%eqn_of_state)) call MOM_error(FATAL, &
      "energetic_PBL: Temperature, salinity and an equation of state "//&
      "must now be used.")
  if (.NOT. ASSOCIATED(fluxes%ustar)) call MOM_error(FATAL, &
      "energetic_PBL: No surface TKE fluxes (ustar) defined in mixedlayer!")
  if (present(dT_expected) .or. present(dS_expected)) debug = .true.

  h_neglect = GV%H_subroundoff

  if(.not.CS%Use_MLD_Iteration) MAX_OBL_IT=1
  C1_3 = 1.0 / 3.0
  dt__diag = dt ; if (present(dt_diag)) dt__diag = dt_diag
  IdtdR0 = 1.0 / (dt__diag * GV%Rho0)
  write_diags = .true. ; if (present(last_call)) write_diags = last_call
  max_itt = 20

  h_tt_min = 0.0
  vonKar = 0.41
  mstar_mix=CS%MSTAR!Initialize to mstar
  I_dtrho = 0.0 ; if (dt*GV%Rho0 > 0.0) I_dtrho = 1.0 / (dt*GV%Rho0)

  ! Determine whether to zero out diagnostics before accumulation.
  reset_diags = .true.
  if (present(dt_diag) .and. write_diags .and. (dt__diag > dt)) &
    reset_diags = .false.  ! This is the second call to mixedlayer.

  if (reset_diags) then
!!OMP parallel default(none) shared(is,ie,js,je,CS)
    if (CS%TKE_diagnostics) then
!!OMP do
      do j=js,je ; do i=is,ie
        CS%diag_TKE_wind(i,j) = 0.0 ; CS%diag_TKE_MKE(i,j) = 0.0
        CS%diag_TKE_conv(i,j) = 0.0 ; CS%diag_TKE_forcing(i,j) = 0.0
        CS%diag_TKE_mixing(i,j) = 0.0 ; CS%diag_TKE_mech_decay(i,j) = 0.0
        CS%diag_TKE_conv_decay(i,j) = 0.0 !; CS%diag_TKE_unbalanced_forcing(i,j) = 0.0
      enddo ; enddo
    endif
    if (CS%Mixing_Diagnostics) then
      CS%Mixing_Length(:,:,:) = 0.0
      CS%Velocity_Scale(:,:,:) = 0.0
    endif
!!OMP end parallel
  endif


!!OMP parallel do default(none) shared(js,je,nz,is,ie,h_3d,u_3d,v_3d,tv,dt,      &
!!OMP                                  CS,G,GV,fluxes,IdtdR0,                    &
!!OMP                                  TKE_forced,debug,H_neglect,dSV_dT,        &
!!OMP                                  dSV_dS,I_dtrho,C1_3,h_tt_min,vonKar,     &
!!OMP                                  max_itt,Kd_int)                           &
!!OMP                           private(i,j,k,h,u,v,T,S,Kd,mech_TKE_k,conv_PErel_k,    &
!!OMP                                   U_Star,absf,mech_TKE,conv_PErel,nstar_k, &
!!OMP                                   h_sum,I_hs,h_bot,hb_hs,T0,S0,num_itts,   &
!!OMP                                   pres,dMass,dPres,dT_to_dPE,dS_to_dPE,    &
!!OMP                                   dT_to_dColHt,dS_to_dColHt,Kddt_h,hp_a,   &
!!OMP                                   Th_a,Sh_a,Th_b,Sh_b,dT_to_dPE_a,htot,    &
!!OMP                                   dT_to_dColHt_a,dS_to_dColHt_a,uhtot,vhtot, &
!!OMP                                   Idecay_len_TKE,exp_kh,nstar_FC,tot_TKE,  &
!!OMP                                   TKE_reduc,dTe_t2,dSe_t2,dTe,dSe,dt_h,    &
!!OMP                                   Convectively_stable,sfc_disconnect,b1,   &
!!OMP                                   c1,dT_km1_t2,dS_km1_t2,dTe_term,         &
!!OMP                                   dSe_term,MKE2_Hharm,vstar,h_tt,h_rsum,   &
!!OMP                                   Kd_guess0,Kddt_h_g0,dPEc_dKd_Kd0,        &
!!OMP                                   PE_chg_max,dPEa_dKd_g0,PE_chg_g0,        &
!!OMP                                   MKE_src,dPE_conv,Kddt_h_max,Kddt_h_min,  &
!!OMP                                   dTKE_conv, dTKE_forcing, dTKE_mixing,    &
!!OMP                                   dTKE_MKE,dTKE_mech_decay,dTKE_conv_decay,&
!!OMP                                   TKE_left_max,TKE_left_min,Kddt_h_guess,  &
!!OMP                                   TKE_left_itt,dPEa_dKd_itt,PE_chg_itt,    &
!!OMP                                   MKE_src_itt,Kddt_h_itt,dPEc_dKd,PE_chg,  &
!!OMP                                   dMKE_src_dK,TKE_left,use_Newt,           &
!!OMP                                   dKddt_h_Newt,Kddt_h_Newt,Kddt_h_next,    &
!!OMP                                   dKddt_h,Te,Se,Hsfc_used,dS_to_dPE_a,     &
!!OMP                                   dMKE_max,sfc_connected,TKE_here)
  do j=js,je
    ! Copy the thicknesses and other fields to 2-d arrays.
    do k=1,nz ; do i=is,ie
      h(i,k) = h_3d(i,j,k) + h_neglect ; u(i,k) = u_3d(i,j,k) ; v(i,k) = v_3d(i,j,k)
      T(i,k) = tv%T(i,j,k) ; S(i,k) = tv%S(i,j,k)
      Kd(i,K) = 0.0
    enddo ; enddo
    do i=is,ie
       CS%ML_depth(i,j) = h(i,1)*GV%H_to_m
       !CS%ML_depth2(i,j) = h(i,1)*GV%H_to_m
       sfc_connected(i) = .true.
    enddo

    if (debug) then
      mech_TKE_k(:,:) = 0.0 ; conv_PErel_k(:,:) = 0.0
    endif

    !   Determine the initial mech_TKE and conv_PErel, including the energy required
    ! to mix surface heating through the topmost cell, the energy released by mixing
    ! surface cooling & brine rejection down through the topmost cell, and
    ! homogenizing the shortwave heating within that cell.  This sets the energy
    ! and ustar and wstar available to drive mixing at the first interior
    ! interface.
    do i=is,ie ; if (G%mask2dT(i,j) > 0.5) then


      U_Star = fluxes%ustar(i,j)
      taux2 = 0.
      if ((G%mask2dCu(I-1,j) + G%mask2dCu(I,j)) > 0) &
        taux2 = (G%mask2dCu(I-1,j)*fluxes%taux(I-1,j)**2 + &
                 G%mask2dCu(I,j)*fluxes%taux(I,j)**2) / (G%mask2dCu(I-1,j) + G%mask2dCu(I,j))
      tauy2 = 0.0
      if ((G%mask2dCv(i,J-1) + G%mask2dCv(i,J)) > 0) &
        tauy2 = (G%mask2dCv(i,J-1)*fluxes%tauy(i,J-1)**2 + &
                 G%mask2dCv(i,J)*fluxes%tauy(i,J)**2) / (G%mask2dCv(i,J-1) + G%mask2dCv(i,J))
      U_Star_Mean = sqrt(sqrt(taux2 + tauy2)/GV%rho0)
      if (associated(fluxes%ustar_shelf) .and. associated(fluxes%frac_shelf_h)) then
        if (fluxes%frac_shelf_h(i,j) > 0.0) &
          U_Star = (1.0 - fluxes%frac_shelf_h(i,j)) * U_star + &
                    fluxes%frac_shelf_h(i,j) * fluxes%ustar_shelf(i,j)
      endif
      if (U_Star < CS%ustar_min) U_Star = CS%ustar_min
      ! Computing B_Star, or the Buoyancy flux over the friction velocity.
      B_Star = min(0.0,-buoy_Flux(i,j)/U_Star)
      if (CS%omega_frac >= 1.0) then ; absf(i) = 2.0*CS%omega
      else
        absf(i) = 0.25*((abs(G%CoriolisBu(I,J)) + abs(G%CoriolisBu(I-1,J-1))) + &
                     (abs(G%CoriolisBu(I,J-1)) + abs(G%CoriolisBu(I-1,J))))
        if (CS%omega_frac > 0.0) &
          absf(i) = sqrt(CS%omega_frac*4.0*CS%omega**2 + (1.0-CS%omega_frac)*absf(i)**2)
      endif
      ! Computing stability scale which correlates with TKE for mixing, where
      ! TKE for mixing = TKE production minus TKE dissipation
      Stab_Scale = -u_star**2 / ( VonKar * ( C_MO * B_STAR +  C_EK * u_star * absf(i)))

      if (CS%Use_Mstar_Fixed) then
        mech_TKE(i) = (dt*CS%mstar*GV%Rho0)*((U_Star**3))
        conv_PErel(i) = 0.0

        if (CS%TKE_diagnostics) then
          CS%diag_TKE_wind(i,j) = CS%diag_TKE_wind(i,j) + mech_TKE(i) * IdtdR0
          if (TKE_forced(i,j,1) <= 0.0) then
            CS%diag_TKE_forcing(i,j) = CS%diag_TKE_forcing(i,j) + &
                 max(-mech_TKE(i), TKE_forced(i,j,1)) * IdtdR0
            ! CS%diag_TKE_unbalanced_forcing(i,j) = CS%diag_TKE_unbalanced_forcing(i,j) + &
            !     min(0.0, TKE_forced(i,j,1) + mech_TKE(i)) * IdtdR0
          else
            CS%diag_TKE_forcing(i,j) = CS%diag_TKE_forcing(i,j) + CS%nstar*TKE_forced(i,j,1) * IdtdR0
          endif
        endif

        if (TKE_forced(i,j,1) <= 0.0) then
          mech_TKE(i) = mech_TKE(i) + TKE_forced(i,j,1)
          if (mech_TKE(i) < 0.0) mech_TKE(i) = 0.0
        else
          conv_PErel(i) = conv_PErel(i) + TKE_forced(i,j,1)
        endif

      endif

!    endif ; enddo

!    do i=is,ie ; if (G%mask2dT(i,j) > 0.5) then

      h_sum(i) = H_neglect ; do k=1,nz ; h_sum(i) = h_sum(i) + h(i,k) ; enddo
      I_hs = 0.0 ; if (h_sum(i) > 0.0) I_hs = 1.0 / h_sum(i)

      h_bot = 0.0 ; hb_hs(i,nz+1) = 0.0
      do k=nz,1,-1
        h_bot = h_bot + h(i,k)
        hb_hs(i,K) = h_bot * I_hs
      enddo

      pres(i,1) = 0.0
      do k=1,nz
        dMass = GV%H_to_kg_m2 * h(i,k)
        dPres = GV%g_Earth * dMass
        dT_to_dPE(i,k) = (dMass * (pres(i,K) + 0.5*dPres)) * dSV_dT(i,j,k)
        dS_to_dPE(i,k) = (dMass * (pres(i,K) + 0.5*dPres)) * dSV_dS(i,j,k)
        dT_to_dColHt(i,k) = dMass * dSV_dT(i,j,k)
        dS_to_dColHt(i,k) = dMass * dSV_dS(i,j,k)

        pres(i,K+1) = pres(i,K) + dPres
      enddo

!    endif ; enddo

    ! Note the outer i-loop and inner k-loop loop order!!!
!    do i=is,ie ; if (G%mask2dT(i,j) > 0.5) then
      do k=1,nz ; T0(k) = T(i,k) ; S0(k) = S(i,k) ; enddo

      ! Store the initial mechanical TKE and convectively released PE to
      ! enable multiple iterations.
      mech_TKE_top(i) = mech_TKE(i) ; conv_PErel_top(i) = conv_PErel(i)

      !/The following lines are for the iteration over MLD
      !{
      ! max_MLD will initialized as ocean bottom depth
      max_MLD = 0.0 ; do k=1,nz ; max_MLD = max_MLD + h(i,k)*GV%H_to_m ; enddo
      min_MLD = 0.0 !min_MLD will initialize as 0.
      !/BGR: May add user-input bounds for max/min MLD

      !/BGR: Add MLD_guess based on stored previous value.
      !      note that this is different from ML_Depth already
      !      computed by EPBL, need to figure out why.
      if (CS%MLD_iteration_guess .and. CS%ML_Depth2(i,j) > 1.) then
        !If prev value is present use for guess.
        MLD_guess=CS%ML_Depth2(i,j)
      else
        !Otherwise guess middle of water column (or stab_scale if smaller).
        MLD_guess = 0.5 * (min_MLD+max_MLD)
      endif

      ! Iterate up to MAX_OBL_IT times to determine a converged EPBL depth.
      OBL_CONVERGED = .false.
      ! Initialize ENHANCE_V to 1
      ENHANCE_V=1.e0
      do OBL_IT=1,MAX_OBL_IT ; if (.not. OBL_CONVERGED) then
        if (CS%Use_LA_windsea) then
          call get_LA_windsea( u_star_mean, MLD_guess, GV, LA)
          if (CS%LT_Enhance_Form==1) then
            !Original w'/ust scaling
            ENHANCE_V = (1+(1.4*LA)**(-2)+(5.4*LA)**(-4))**(1.5)
          elseif (CS%LT_Enhance_Form==2) then
            !New Mix_LT/Mix_ST scaling
            ENHANCE_V = (1.+CS%LT_ENHANCE_COEF*LA**CS%LT_ENHANCE_EXP)
          endif
        endif
        CS%ML_depth(i,j) = h(i,1)*GV%H_to_m
        !CS%ML_depth2(i,j) = h(i,1)*GV%H_to_m

        sfc_connected(i) = .true.

        if (.not.CS%Use_Mstar_Fixed) then
          ! Note the value of mech_TKE(i) now must be iterated over, so it is moved here
          ! First solve for the TKE to PE length scale
<<<<<<< HEAD
          MLD_over_Stab = MLD_guess / Stab_Scale - CS%MSTAR_XINT
          if ((MLD_over_Stab) .le. 0.0) then
             !Asymptote to 0 as MLD_over_Stab -> -infinity
             MSTAR_mix = (CS%MSTAR_B*(MLD_over_Stab)+CS%MSTAR_A)**(CS%MSTAR_N)
          elseif ((MLD_over_Stab) .ge.CS%MSTAR_XINT_UP ) then
             !Asymptote to MSTAR_CAP as MLD_over_Stab -> infinity
             MSTAR_mix = CS%MSTAR_CAP - (CS%MSTAR_B2*(MLD_over_Stab-CS%MSTAR_XINT_UP)+CS%MSTAR_A2)**(CS%MSTAR_N)
=======
          MLD_over_Stab = MLD_guess / Stab_Scale
          !Fitting coefficients for hyperbolic decay as MLD -> Ekman depth
          MSTAR_A = CS%MSTAR_AT_XINT**(1./MSTAR_N)
          MSTAR_B = CS%MSTAR_SLOPE / (MSTAR_N*MSTAR_A**(MSTAR_N-1.))
          if ((MLD_over_Stab) .ge. CS%MSTAR_XINT) then
            !Within linear regime
            MSTAR_mix = CS%MSTAR_SLOPE*(MLD_over_Stab-CS%MSTAR_XINT)+CS%MSTAR_AT_XINT
            if (CS%MSTAR_CAP>=0.) MSTAR_mix = min(CS%MSTAR_CAP,MSTAR_MIX)
>>>>>>> 4dc6ec8f
          else
            !Within linear regime
            MSTAR_mix = CS%MSTAR_SLOPE*(MLD_over_Stab)+CS%MSTAR_AT_XINT
          endif
          !Reset mech_tke and conv_perel values (based on new mstar)
          mech_TKE(i) = (dt*MSTAR_mix*ENHANCE_V*GV%Rho0)*((U_Star**3))
          conv_PErel(i) = 0.0
          if (CS%TKE_diagnostics) then
            CS%diag_TKE_wind(i,j) = CS%diag_TKE_wind(i,j) + mech_TKE(i) * IdtdR0
            if (TKE_forced(i,j,1) <= 0.0) then
              CS%diag_TKE_forcing(i,j) = CS%diag_TKE_forcing(i,j) + &
                   max(-mech_TKE(i), TKE_forced(i,j,1)) * IdtdR0
              ! CS%diag_TKE_unbalanced_forcing(i,j) = CS%diag_TKE_unbalanced_forcing(i,j) + &
              !     min(0.0, TKE_forced(i,j,1) + mech_TKE(i)) * IdtdR0
            else
              CS%diag_TKE_forcing(i,j) = CS%diag_TKE_forcing(i,j) + CS%nstar*TKE_forced(i,j,1) * IdtdR0
            endif
          endif

          if (TKE_forced(i,j,1) <= 0.0) then
            mech_TKE(i) = mech_TKE(i) + TKE_forced(i,j,1)
            if (mech_TKE(i) < 0.0) mech_TKE(i) = 0.0
          else
            conv_PErel(i) = conv_PErel(i) + TKE_forced(i,j,1)
          endif
        else
          mech_TKE(i) = mech_TKE_top(i)*ENHANCE_V ; conv_PErel(i) = conv_PErel_top(i)
        endif

        if (CS%TKE_diagnostics) then
          dTKE_conv = 0.0 ; dTKE_forcing = 0.0 ; dTKE_mixing = 0.0
          dTKE_MKE = 0.0 ; dTKE_mech_decay = 0.0 ; dTKE_conv_decay = 0.0
        endif

        ! Store in 1D arrays cleared out each iteration.  Only write in
        !  3D arrays after convergence.
        do k=1,nz
          Vstar_Used(k) = 0.0 ; Mixing_Length_Used(k) = 0.0
        enddo
        if (.not.CS%Use_MLD_Iteration) OBL_CONVERGED = .true.

        if ((.not.CS%Use_MLD_Iteration) .or. &
            (CS%transLay_scale >= 1.0) .or. (CS%transLay_scale < 0.0) ) then
          do K=1,nz+1 ; MixLen_shape(K) = 1.0 ; enddo
        elseif (MLD_guess <= 0.0) then
          if (CS%transLay_scale > 0.0) then
            do K=1,nz+1 ; MixLen_shape(K) = CS%transLay_scale ; enddo
          else
            do K=1,nz+1 ; MixLen_shape(K) = 1.0 ; enddo
          endif
        else
          ! Reduce the mixing length based on MLD, with a quadratic
          ! expression that follows KPP.
          I_MLD = 1.0 / MLD_guess ; h_rsum = 0.0
          MixLen_shape(1) = 1.0
          do K=2,nz+1
            h_rsum = h_rsum + h(i,k-1)
            if (CS%MixLenExponent==2.0)then
              MixLen_shape(K) = CS%transLay_scale + (1.0 - CS%transLay_scale) * &
                   (max(0.0, (MLD_guess - h_rsum)*I_MLD) )**2!CS%MixLenExponent
            else
              MixLen_shape(K) = CS%transLay_scale + (1.0 - CS%transLay_scale) * &
                   (max(0.0, (MLD_guess - h_rsum)*I_MLD) )**CS%MixLenExponent
            endif
          enddo
        endif


        Kd(i,1) = 0.0 ; Kddt_h(1) = 0.0
        hp_a(i) = h(i,1)
        dT_to_dPE_a(i,1) = dT_to_dPE(i,1) ; dT_to_dColHt_a(i,1) = dT_to_dColHt(i,1)
        dS_to_dPE_a(i,1) = dS_to_dPE(i,1) ; dS_to_dColHt_a(i,1) = dS_to_dColHt(i,1)

        htot(i) = h(i,1) ; uhtot(i) = u(i,1)*h(i,1) ; vhtot(i) = v(i,1)*h(i,1)

        if (debug) then
          mech_TKE_k(i,1) = mech_TKE(i) ; conv_PErel_k(i,1) = conv_PErel(i)
          nstar_k(:) = 0.0 ; nstar_k(1) = CS%nstar ; num_itts(:) = -1
        endif

        do K=2,nz
          ! Apply dissipation to the TKE, here applied as an exponential decay
          ! due to 3-d turbulent energy being lost to inefficient rotational modes.

          !   There should be several different "flavors" of TKE that decay at
          ! different rates.  The following form is often used for mechanical
          ! stirring from the surface, perhaps due to breaking surface gravity
          ! waves and wind-driven turbulence.
          Idecay_len_TKE(i) = (CS%TKE_decay * absf(i) / U_Star) * GV%H_to_m
          exp_kh = 1.0
          if (Idecay_len_TKE(i) > 0.0) exp_kh = exp(-h(i,k-1)*Idecay_len_TKE(i))
          if (CS%TKE_diagnostics) &
            dTKE_mech_decay = dTKE_mech_decay + (exp_kh-1.0) * mech_TKE(i) * IdtdR0
          mech_TKE(i) = mech_TKE(i) * exp_kh

          !   Accumulate any convectively released potential energy to contribute
          ! to wstar and to drive penetrating convection.
          if (TKE_forced(i,j,k) > 0.0) then
            conv_PErel(i) = conv_PErel(i) + TKE_forced(i,j,k)
            if (CS%TKE_diagnostics) &
              dTKE_forcing = dTKE_forcing + CS%nstar*TKE_forced(i,j,k) * IdtdR0
          endif

          if (debug) then
            mech_TKE_k(i,K) = mech_TKE(i) ; conv_PErel_k(i,K) = conv_PErel(i)
          endif

          !  Determine the total energy
          nstar_FC = CS%nstar
          if (CS%nstar * conv_PErel(i) > 0.0) then
            ! Here nstar is a function of the natural Rossby number 0.2/(1+0.2/Ro), based
            ! on a curve fit from the data of Wang (GRL, 2003).
            ! Note:         Ro = 1.0 / sqrt(0.5 * dt * Rho0 * (absf*htot(i))**3 / conv_PErel(i))
            nstar_FC = CS%nstar * conv_PErel(i) / (conv_PErel(i) + 0.2 * &
                            sqrt(0.5 * dt * GV%Rho0 * (absf(i)*(htot(i)*GV%H_to_m))**3 * conv_PErel(i)))
          endif
          if (debug) nstar_k(K) = nstar_FC

          tot_TKE = mech_TKE(i) + nstar_FC * conv_PErel(i)

          !   For each interior interface, first discard the TKE to account for
          ! mixing of shortwave radiation through the next denser cell.
          if (TKE_forced(i,j,k) < 0.0) then
            if (TKE_forced(i,j,k) + tot_TKE < 0.0) then
              ! The shortwave requirements deplete all the energy in this layer.
              if (CS%TKE_diagnostics) then
                dTKE_mixing = dTKE_mixing + tot_TKE * IdtdR0
                dTKE_forcing = dTKE_forcing - tot_TKE * IdtdR0
                ! dTKE_unbalanced_forcing = dTKE_unbalanced_forcing + &
                !     (TKE_forced(i,j,k) + tot_TKE) * IdtdR0
                dTKE_conv_decay = dTKE_conv_decay + &
                        (CS%nstar-nstar_FC) * conv_PErel(i) * IdtdR0
              endif
              tot_TKE = 0.0 ; mech_TKE(i) = 0.0 ; conv_PErel(i) = 0.0
            else
              ! Reduce the mechanical and convective TKE proportionately.
              TKE_reduc = (tot_TKE + TKE_forced(i,j,k)) / tot_TKE
              if (CS%TKE_diagnostics) then
                dTKE_mixing = dTKE_mixing - TKE_forced(i,j,k) * IdtdR0
                dTKE_forcing = dTKE_forcing + TKE_forced(i,j,k) * IdtdR0
                dTKE_conv_decay = dTKE_conv_decay + &
                    (1.0-TKE_reduc)*(CS%nstar-nstar_FC) * conv_PErel(i) * IdtdR0
              endif
              tot_TKE = TKE_reduc*tot_TKE   ! = tot_TKE + TKE_forced(i,j,k)
              mech_TKE(i) = TKE_reduc*mech_TKE(i)
              conv_PErel(i) = TKE_reduc*conv_PErel(i)
            endif
          endif

          ! Precalculate some temporary expressions that are independent of Kddt_h(K).
          if (CS%orig_PE_calc) then
            if (K==2) then
              dTe_t2 = 0.0 ; dSe_t2 = 0.0
            else
              dTe_t2 = Kddt_h(K-1) * ((T0(k-2) - T0(k-1)) + dTe(k-2))
              dSe_t2 = Kddt_h(K-1) * ((S0(k-2) - S0(k-1)) + dSe(k-2))
            endif
          endif
          dt_h = (GV%m_to_H**2*dt) / max(0.5*(h(i,k-1)+h(i,k)), 1e-15*h_sum(i))

          !   This tests whether the layers above and below this interface are in
          ! a convetively stable configuration, without considering any effects of
          ! mixing at higher interfaces.  It is an approximation to the more
          ! complete test dPEc_dKd_Kd0 >= 0.0, that would include the effects of
          ! mixing across interface K-1.  The dT_to_dColHt here are effectively
          ! mass-weigted estimates of dSV_dT.
          Convectively_stable = ( 0.0 <= &
            ( (dT_to_dColHt(i,k) + dT_to_dColHt(i,k-1) ) * (T0(k-1)-T0(k)) + &
              (dS_to_dColHt(i,k) + dS_to_dColHt(i,k-1) ) * (S0(k-1)-S0(k)) ) )

          if ((mech_TKE(i) + conv_PErel(i)) <= 0.0 .and. Convectively_stable) then
            ! Energy is already exhausted, so set Kd = 0 and cycle or exit?
            tot_TKE = 0.0 ; mech_TKE(i) = 0.0 ; conv_PErel(i) = 0.0
            Kd(i,K) = 0.0 ; Kddt_h(K) = 0.0
            sfc_disconnect = .true.
            ! if (.not.debug) exit

           !   The estimated properties for layer k-1 can be calculated, using
           ! greatly simplified expressions when Kddt_h = 0.  This enables the
           ! tridiagonal solver for the whole column to be completed for debugging
           ! purposes, and also allows for something akin to convective adjustment
           ! in unstable interior regions?
            b1 = 1.0 / hp_a(i)
            c1(K) = 0.0
            if (CS%orig_PE_calc) then
              dTe(k-1) = b1 * ( dTe_t2 )
              dSe(k-1) = b1 * ( dSe_t2 )
            endif

            hp_a(i) = h(i,k)
            dT_to_dPE_a(i,k) = dT_to_dPE(i,k)
            dS_to_dPE_a(i,k) = dS_to_dPE(i,k)
            dT_to_dColHt_a(i,k) = dT_to_dColHt(i,k)
            dS_to_dColHt_a(i,k) = dS_to_dColHt(i,k)

          else ! tot_TKE > 0.0 or this is a potentially convectively unstable profile.
            sfc_disconnect = .false.

            ! Precalculate some more temporary expressions that are independent of
            ! Kddt_h(K).
            if (CS%orig_PE_calc) then
              if (K==2) then
                dT_km1_t2 = (T0(k)-T0(k-1))
                dS_km1_t2 = (S0(k)-S0(k-1))
              else
                dT_km1_t2 = (T0(k)-T0(k-1)) - &
                      (Kddt_h(K-1) / hp_a(i)) * ((T0(k-2) - T0(k-1)) + dTe(k-2))
                dS_km1_t2 = (S0(k)-S0(k-1)) - &
                      (Kddt_h(K-1) / hp_a(i)) * ((S0(k-2) - S0(k-1)) + dSe(k-2))
              endif
              dTe_term = dTe_t2 + hp_a(i) * (T0(k-1)-T0(k))
              dSe_term = dSe_t2 + hp_a(i) * (S0(k-1)-S0(k))
            else
              if (K<=2) then
                Th_a(k-1) = h(i,k-1) * T0(k-1) ; Sh_a(k-1) = h(i,k-1) * S0(k-1)
              else
                Th_a(k-1) = h(i,k-1) * T0(k-1) + Kddt_h(K-1) * Te(k-2)
                Sh_a(k-1) = h(i,k-1) * S0(k-1) + Kddt_h(K-1) * Se(k-2)
              endif
              Th_b(k) = h(i,k) * T0(k) ; Sh_b(k) = h(i,k) * S0(k)
            endif

            !   Using Pr=1 and the diffusivity at the bottom interface (once it is
            ! known), determine how much resolved mean kinetic energy (MKE) will be
            ! extracted within a timestep and add a fraction CS%MKE_to_TKE_effic of
            ! this to the mTKE budget available for mixing in the next layer.

            if ((CS%MKE_to_TKE_effic > 0.0) .and. (htot(i)*h(i,k) > 0.0)) then
              ! This is the energy that would be available from homogenizing the
              ! velocities between layer k and the layers above.
              dMKE_max = (GV%H_to_kg_m2 * CS%MKE_to_TKE_effic) * 0.5 * &
                  (h(i,k) / ((htot(i) + h(i,k))*htot(i))) * &
                  ((uhtot(i)-u(i,k)*htot(i))**2 + (vhtot(i)-v(i,k)*htot(i))**2)
              ! A fraction (1-exp(Kddt_h*MKE2_Hharm)) of this energy would be
              ! extracted by mixing with a finite viscosity.
              MKE2_Hharm = (htot(i) + h(i,k) + 2.0*h_neglect) / &
                           ((htot(i)+h_neglect) * (h(i,k)+h_neglect))
            else
              dMKE_max = 0.0 ; MKE2_Hharm = 0.0
            endif

            ! At this point, Kddt_h(K) will be unknown because its value may depend
            ! on how much energy is available.  mech_TKE might be negative due to
            ! contributions from TKE_forced.
            h_tt = htot(i) + h_tt_min
            TKE_here = mech_TKE(i) + CS%wstar_ustar_coef*conv_PErel(i)
            if (TKE_here > 0.0) then
              vstar = CS%vstar_scale_fac * (I_dtrho*TKE_here)**C1_3
              hbs_here = GV%H_to_m * min(hb_hs(i,K), MixLen_shape(K))
              Mixing_Length_Used(k) = MAX(CS%min_mix_len,((h_tt*hbs_here)*vstar) / &
                  ((CS%Ekman_scale_coef * absf(i)) * (h_tt*hbs_here) + vstar))
              !Note setting Kd_guess0 to Mixing_Length_Used(K) here will
              ! change the answers.  Therefore, skipping that.
              if (.not.CS%Use_MLD_Iteration) then
                 Kd_guess0 = vstar * vonKar *  ((h_tt*hbs_here)*vstar) / &
                  ((CS%Ekman_scale_coef * absf(i)) * (h_tt*hbs_here) + vstar)
              else
                 Kd_guess0 = vstar * vonKar * Mixing_Length_Used(k)
              endif
            else
              vstar = 0.0 ; Kd_guess0 = 0.0
            endif
            Vstar_Used(k) = vstar ! Track vstar
            Kddt_h_g0 = Kd_guess0*dt_h

            if (CS%orig_PE_calc) then
              call find_PE_chg_orig(Kddt_h_g0, h(i,k), hp_a(i), dTe_term, dSe_term, &
                       dT_km1_t2, dS_km1_t2, dT_to_dPE(i,k), dS_to_dPE(i,k), &
                       dT_to_dPE_a(i,k-1), dS_to_dPE_a(i,k-1), &
                       pres(i,K), dT_to_dColHt(i,k), dS_to_dColHt(i,k), &
                       dT_to_dColHt_a(i,k-1), dS_to_dColHt_a(i,k-1), &
                       PE_chg=PE_chg_g0, dPEc_dKd=dPEa_dKd_g0, dPE_max=PE_chg_max, &
                       dPEc_dKd_0=dPEc_dKd_Kd0 )
            else
              call find_PE_chg(0.0, Kddt_h_g0, hp_a(i), h(i,k), &
                         Th_a(k-1), Sh_a(k-1), Th_b(k), Sh_b(k), &
                         dT_to_dPE_a(i,k-1), dS_to_dPE_a(i,k-1), dT_to_dPE(i,k), dS_to_dPE(i,k), &
                         pres(i,K), dT_to_dColHt_a(i,k-1), dS_to_dColHt_a(i,k-1), &
                         dT_to_dColHt(i,k), dS_to_dColHt(i,k), &
                         PE_chg=PE_chg_g0, dPEc_dKd=dPEa_dKd_g0, dPE_max=PE_chg_max, &
                         dPEc_dKd_0=dPEc_dKd_Kd0 )
            endif

            MKE_src = dMKE_max*(1.0 - exp(-Kddt_h_g0 * MKE2_Hharm))

            if (pe_chg_g0 .gt. 0.0) then
              !Negative buoyancy (increases PE)
              N2_dissipation = 1.+CS%N2_DISSIPATION_SCALE_NEG
            else
              !Positive buoyancy (decreases PE)
              N2_dissipation = 1.+CS%N2_DISSIPATION_SCALE_POS
            endif

            if ((PE_chg_g0 < 0.0) .or. ((vstar == 0.0) .and. (dPEc_dKd_Kd0 < 0.0))) then
              ! This column is convectively unstable.
              if (PE_chg_max <= 0.0) then
                ! Does MKE_src need to be included in the calculation of vstar here?
                TKE_here = mech_TKE(i) + CS%wstar_ustar_coef*(conv_PErel(i)-PE_chg_max)
                if (TKE_here > 0.0) then
                  vstar = CS%vstar_scale_fac * (I_dtrho*TKE_here)**C1_3
                  hbs_here = GV%H_to_m * min(hb_hs(i,K), MixLen_shape(K))
                  Mixing_Length_Used(k) = max(CS%min_mix_len,((h_tt*hbs_here)*vstar) / &
                      ((CS%Ekman_scale_coef * absf(i)) * (h_tt*hbs_here) + vstar))
                  if (.not.CS%Use_MLD_Iteration) then
                  ! Note again (as prev) that using Mixing_Length_Used here
                  !  instead of redoing the computation will change answers...
                     Kd(i,k) = vstar * vonKar *  ((h_tt*hbs_here)*vstar) / &
                          ((CS%Ekman_scale_coef * absf(i)) * (h_tt*hbs_here) + vstar)
                  else
                     Kd(i,k) = vstar * vonKar * Mixing_Length_Used(k)
                  endif
                else
                  vstar = 0.0 ; Kd(i,k) = 0.0
                endif
                Vstar_Used(k) = vstar

                if (CS%orig_PE_calc) then
                  call find_PE_chg_orig(Kd(i,k)*dt_h, h(i,k), hp_a(i), dTe_term, dSe_term, &
                           dT_km1_t2, dS_km1_t2, dT_to_dPE(i,k), dS_to_dPE(i,k), &
                           dT_to_dPE_a(i,k-1), dS_to_dPE_a(i,k-1), &
                           pres(i,K), dT_to_dColHt(i,k), dS_to_dColHt(i,k), &
                           dT_to_dColHt_a(i,k-1), dS_to_dColHt_a(i,k-1), &
                           PE_chg=dPE_conv)
                else
                  call find_PE_chg(0.0, Kd(i,k)*dt_h, hp_a(i), h(i,k), &
                           Th_a(k-1), Sh_a(k-1), Th_b(k), Sh_b(k), &
                           dT_to_dPE_a(i,k-1), dS_to_dPE_a(i,k-1), dT_to_dPE(i,k), dS_to_dPE(i,k), &
                           pres(i,K), dT_to_dColHt_a(i,k-1), dS_to_dColHt_a(i,k-1), &
                           dT_to_dColHt(i,k), dS_to_dColHt(i,k), &
                           PE_chg=dPE_conv)
                endif
                ! Should this be iterated to convergence for Kd?
                if (dPE_conv > 0.0) then
                  Kd(i,k) = Kd_guess0 ; dPE_conv = PE_chg_g0
                else
                  MKE_src = dMKE_max*(1.0 - exp(-(Kd(i,k)*dt_h) * MKE2_Hharm))
                endif
              else
                ! The energy change does not vary monotonically with Kddt_h.  Find the maximum?
                Kd(i,k) = Kd_guess0 ; dPE_conv = PE_chg_g0
              endif
              conv_PErel(i) = conv_PErel(i) - dPE_conv
              mech_TKE(i) = mech_TKE(i) + MKE_src
              if (CS%TKE_diagnostics) then
                dTKE_conv = dTKE_conv - CS%nstar*dPE_conv * IdtdR0
                dTKE_MKE = dTKE_MKE + MKE_src * IdtdR0
              endif
              if (sfc_connected(i)) then
                CS%ML_depth(i,J) = CS%ML_depth(i,J) + GV%H_to_m * h(i,k)
                !CS%ML_depth2(i,j) = CS%ML_depth2(i,J) + GV%H_to_m * h(i,k)
              endif

              Kddt_h(K) = Kd(i,k)*dt_h
            elseif (tot_TKE + (MKE_src - N2_DISSIPATION*PE_chg_g0) >= 0.0) then
              ! There is energy to support the suggested mixing.  Keep that estimate.
              Kd(i,k) = Kd_guess0
              Kddt_h(K) = Kddt_h_g0

              ! Reduce the mechanical and convective TKE proportionately.
              tot_TKE = tot_TKE + MKE_src
              TKE_reduc = 0.0   ! tot_TKE could be 0 if Convectively_stable is false.
              if (tot_TKE > 0.0) TKE_reduc = (tot_TKE - N2_DISSIPATION*PE_chg_g0) &
                                             / tot_TKE
              if (CS%TKE_diagnostics) then
                dTKE_mixing = dTKE_mixing - PE_chg_g0 * IdtdR0
                dTKE_MKE = dTKE_MKE + MKE_src * IdtdR0
                dTKE_conv_decay = dTKE_conv_decay + &
                    (1.0-TKE_reduc)*(CS%nstar-nstar_FC) * conv_PErel(i) * IdtdR0
              endif
              tot_TKE = TKE_reduc*tot_TKE
              mech_TKE(i) = TKE_reduc*(mech_TKE(i) + MKE_src)
              conv_PErel(i) = TKE_reduc*conv_PErel(i)
              if (sfc_connected(i)) then
                CS%ML_depth(i,J) = CS%ML_depth(i,J) + GV%H_to_m * h(i,k)
                !CS%ML_depth2(i,J) = CS%ML_depth2(i,J) + GV%H_to_m * h(i,k)
              endif
            elseif (tot_TKE == 0.0) then
              ! This can arise if nstar_FC = 0.
              Kd(i,k) = 0.0 ; Kddt_h(K) = 0.0
              tot_TKE = 0.0 ; conv_PErel(i) = 0.0 ; mech_TKE(i) = 0.0
              sfc_disconnect = .true.
            else
              ! There is not enough energy to support the mixing, so reduce the
              ! diffusivity to what can be supported.
              Kddt_h_max = Kddt_h_g0 ; Kddt_h_min = 0.0
              TKE_left_max = tot_TKE + (MKE_src - N2_DISSIPATION*PE_chg_g0) ;
              TKE_left_min = tot_TKE

              ! As a starting guess, take the minimum of a false position estimate
              ! and a Newton's method estimate starting from Kddt_h = 0.0.
              Kddt_h_guess = tot_TKE * Kddt_h_max / max( N2_DISSIPATION*PE_chg_g0 &
                                 - MKE_src, Kddt_h_max * (dPEc_dKd_Kd0 - dMKE_max *        &
                                 MKE2_Hharm) )
              ! The above expression is mathematically the same as the following
              ! except it is not susceptible to division by zero when
              !   dPEc_dKd_Kd0 = dMKE_max = 0 .
              !  Kddt_h_guess = tot_TKE * min( Kddt_h_max / (PE_chg_g0 - MKE_src), &
              !                      1.0 / (dPEc_dKd_Kd0 - dMKE_max * MKE2_Hharm) )
              if (debug) then
                TKE_left_itt(:) = 0.0 ; dPEa_dKd_itt(:) = 0.0 ; PE_chg_itt(:) = 0.0
                MKE_src_itt(:) = 0.0 ; Kddt_h_itt(:) = 0.0
              endif
              do itt=1,max_itt
                if (CS%orig_PE_calc) then
                  call find_PE_chg_orig(Kddt_h_guess, h(i,k), hp_a(i), dTe_term, dSe_term, &
                           dT_km1_t2, dS_km1_t2, dT_to_dPE(i,k), dS_to_dPE(i,k), &
                           dT_to_dPE_a(i,k-1), dS_to_dPE_a(i,k-1), &
                           pres(i,K), dT_to_dColHt(i,k), dS_to_dColHt(i,k), &
                           dT_to_dColHt_a(i,k-1), dS_to_dColHt_a(i,k-1), &
                           PE_chg=PE_chg, dPEc_dKd=dPEc_dKd )
                else
                  call find_PE_chg(0.0, Kddt_h_guess, hp_a(i), h(i,k), &
                           Th_a(k-1), Sh_a(k-1), Th_b(k), Sh_b(k), &
                           dT_to_dPE_a(i,k-1), dS_to_dPE_a(i,k-1), dT_to_dPE(i,k), dS_to_dPE(i,k), &
                           pres(i,K), dT_to_dColHt_a(i,k-1), dS_to_dColHt_a(i,k-1), &
                           dT_to_dColHt(i,k), dS_to_dColHt(i,k), &
                           PE_chg=dPE_conv)
                endif
                MKE_src = dMKE_max * (1.0 - exp(-MKE2_Hharm * Kddt_h_guess))
                dMKE_src_dK = dMKE_max * MKE2_Hharm * exp(-MKE2_Hharm * Kddt_h_guess)

                TKE_left = tot_TKE + (MKE_src - N2_DISSIPATION*PE_chg)
                if (debug) then
                  Kddt_h_itt(itt) = Kddt_h_guess ; MKE_src_itt(itt) = MKE_src
                  PE_chg_itt(itt) = N2_DISSIPATION*PE_chg
                  TKE_left_itt(itt) = TKE_left
                  dPEa_dKd_itt(itt) = dPEc_dKd
                endif
                ! Store the new bounding values, bearing in mind that min and max
                ! here refer to Kddt_h and dTKE_left/dKddt_h < 0:
                if (TKE_left >= 0.0) then
                  Kddt_h_min = Kddt_h_guess ; TKE_left_min = TKE_left
                else
                  Kddt_h_max = Kddt_h_guess ; TKE_left_max = TKE_left
                endif

                ! Try to use Newton's method, but if it would go outside the bracketed
                ! values use the false-position method instead.
                use_Newt = .true.
                if (dPEc_dKd*N2_DISSIPATION - dMKE_src_dK <= 0.0) then
                  use_Newt = .false.
                else
                  dKddt_h_Newt = TKE_left / (dPEc_dKd*N2_DISSIPATION - dMKE_src_dK)
                  Kddt_h_Newt = Kddt_h_guess + dKddt_h_Newt
                  if ((Kddt_h_Newt > Kddt_h_max) .or. (Kddt_h_Newt < Kddt_h_min)) &
                    use_Newt = .false.
                endif

                if (use_Newt) then
                  Kddt_h_next = Kddt_h_guess + dKddt_h_Newt
                  dKddt_h = dKddt_h_Newt
                else
                  Kddt_h_next = (TKE_left_max * Kddt_h_min - Kddt_h_max * TKE_left_min) / &
                                (TKE_left_max - TKE_left_min)
                  dKddt_h = Kddt_h_next - Kddt_h_guess
                endif

                if ((abs(dKddt_h) < 1e-9*Kddt_h_guess) .or. (itt==max_itt)) then
                  ! Use the old value so that the energy calculation does not need to be repeated.
                  if (debug) num_itts(K) = itt
                  exit
                else
                  Kddt_h_guess = Kddt_h_next
                endif
              enddo
              Kd(i,K) = Kddt_h_guess / dt_h ; Kddt_h(K) = Kd(i,K)*dt_h

              ! All TKE should have been consumed.
              if (CS%TKE_diagnostics) then
                dTKE_mixing = dTKE_mixing - (tot_TKE + MKE_src) * IdtdR0
                dTKE_MKE = dTKE_MKE + MKE_src * IdtdR0
                dTKE_conv_decay = dTKE_conv_decay + &
                    (CS%nstar-nstar_FC) * conv_PErel(i) * IdtdR0
              endif

              if (sfc_connected(i)) CS%ML_depth(i,J) = CS%ML_depth(i,J) + &
                   (PE_chg / PE_chg_g0) * GV%H_to_m * h(i,k)
              tot_TKE = 0.0 ; mech_TKE(i) = 0.0 ; conv_PErel(i) = 0.0
              sfc_disconnect = .true.
            endif

            Kddt_h(K) = Kd(i,K)*dt_h
           !   At this point, the final value of Kddt_h(K) is known, so the
           ! estimated properties for layer k-1 can be calculated.
            b1 = 1.0 / (hp_a(i) + Kddt_h(K))
            c1(K) = Kddt_h(K) * b1
            if (CS%orig_PE_calc) then
              dTe(k-1) = b1 * ( Kddt_h(K)*(T0(k)-T0(k-1)) + dTe_t2 )
              dSe(k-1) = b1 * ( Kddt_h(K)*(S0(k)-S0(k-1)) + dSe_t2 )
            endif

            hp_a(i) = h(i,k) + (hp_a(i) * b1) * Kddt_h(K)
            dT_to_dPE_a(i,k) = dT_to_dPE(i,k) + c1(K)*dT_to_dPE_a(i,k-1)
            dS_to_dPE_a(i,k) = dS_to_dPE(i,k) + c1(K)*dS_to_dPE_a(i,k-1)
            dT_to_dColHt_a(i,k) = dT_to_dColHt(i,k) + c1(K)*dT_to_dColHt_a(i,k-1)
            dS_to_dColHt_a(i,k) = dS_to_dColHt(i,k) + c1(K)*dS_to_dColHt_a(i,k-1)

          endif  ! tot_TKT > 0.0 branch.  Kddt_h(K) has been set.

          ! Store integrated velocities and thicknesses for MKE conversion calculations.
          if (sfc_disconnect) then
            ! There is no turbulence at this interface, so zero out the running sums.
            uhtot(i) = u(i,k)*h(i,k)
            vhtot(i) = v(i,k)*h(i,k)
            htot(i)  = h(i,k)
            sfc_connected(i) = .false.
          else
            uhtot(i) = uhtot(i) + u(i,k)*h(i,k)
            vhtot(i) = vhtot(i) + v(i,k)*h(i,k)
            htot(i)  = htot(i) + h(i,k)
          endif

          if (debug) then
            if (k==2) then
              Te(1) = b1*(h(i,1)*T0(1))
              Se(1) = b1*(h(i,1)*S0(1))
            else
              Te(k-1) = b1 * (h(i,k-1) * T0(k-1) + Kddt_h(K-1) * Te(k-2))
              Se(k-1) = b1 * (h(i,k-1) * S0(k-1) + Kddt_h(K-1) * Se(k-2))
            endif
          endif
        enddo
        Kd(i,nz+1) = 0.0

        if (debug) then
          ! Complete the tridiagonal solve for Te.
          b1 = 1.0 / hp_a(i)
          Te(nz) = b1 * (h(i,nz) * T0(nz) + Kddt_h(nz) * Te(nz-1))
          Se(nz) = b1 * (h(i,nz) * S0(nz) + Kddt_h(nz) * Se(nz-1))
          do k=nz-1,1,-1
            Te(k) = Te(k) + c1(K+1)*Te(k+1)
            Se(k) = Se(k) + c1(K+1)*Se(k+1)
          enddo
        endif
        if (present(dT_expected)) then
          do k=1,nz ; dT_expected(i,j,k) = Te(k) - T0(k) ; enddo
        endif
        if (present(dS_expected)) then
          do k=1,nz ; dS_expected(i,j,k) = Se(k) - S0(k) ; enddo
        endif
        if (debug) then
          dPE_debug = 0.0
          do k=1,nz
            dPE_debug = dPE_debug + (dT_to_dPE(i,k) * (Te(k) - T0(k)) + &
                                     dS_to_dPE(i,k) * (Se(k) - S0(k)))
          enddo
          mixing_debug = dPE_debug * IdtdR0
        endif
        k = nz ! This is here to allow a breakpoint to be set.
        !/BGR
        ! The following lines are used for the iteration
        ! note the iteration has been altered to use the value predicted by
        ! the TKE threshold (ML_DEPTH).  This is because the MSTAR
        ! is now dependent on the ML, and therefore the ML needs to be estimated
        ! more precisely than the grid spacing.
        !/
        ITmax(obl_it) = max_MLD       ! Track max    }
        ITmin(obl_it) = min_MLD       ! Track min    } For debug purpose
        ITguess(obl_it) = MLD_guess   ! Track guess  }
        !/
        MLD_FOUND=0.0 ; FIRST_OBL=.true.
        if (CS%Orig_MLD_iteration) then
          !This is how the iteration was original conducted
          do k=2,nz
            if (FIRST_OBL) then !Breaks when OBL found
              if (Vstar_Used(k) > 1.e-10 .and. k < nz) then
                MLD_FOUND = MLD_FOUND+h(i,k-1)*GV%H_to_m
              else
                FIRST_OBL = .false.
                if (MLD_FOUND-CS%MLD_tol > MLD_guess) then
                  min_MLD = MLD_guess
                elseif ((MLD_guess-MLD_FOUND) < max(CS%MLD_tol,h(i,k-1)*GV%H_to_m)) then
                  OBL_CONVERGED = .true.!Break convergence loop
                  if (OBL_IT_STATS) then !Compute iteration statistics
                    MAXIT = max(MAXIT,obl_it)
                    MINIT = min(MINIT,obl_it)
                    SUMIT = SUMIT+obl_it
                    NUMIT = NUMIT+1
                    print*,MAXIT,MINIT,SUMIT/NUMIT
                  endif
                  CS%ML_Depth2(i,j) = MLD_guess
                else
                  max_MLD = MLD_guess !We know this guess was too deep
                endif
              endif
            endif
          enddo
        else
          !New method uses ML_DEPTH as computed in ePBL routine
          MLD_FOUND=CS%ML_DEPTH(i,j)
          if (MLD_FOUND-CS%MLD_tol > MLD_guess) then
            min_MLD = MLD_guess
          elseif (abs(MLD_guess-MLD_FOUND) < (CS%MLD_tol)) then
            OBL_CONVERGED = .true.!Break convergence loop
            if (OBL_IT_STATS) then !Compute iteration statistics
              MAXIT = max(MAXIT,obl_it)
              MINIT = min(MINIT,obl_it)
              SUMIT = SUMIT+obl_it
              NUMIT = NUMIT+1
              print*,MAXIT,MINIT,SUMIT/NUMIT
            endif
            CS%ML_Depth2(i,j) = MLD_guess
          else
            max_MLD = MLD_guess !We know this guess was too deep
          endif
        endif
        ! For next pass, guess average of minimum and maximum values.
        MLD_guess = min_MLD*0.5 + max_MLD*0.5
        ITresult(obl_it) = MLD_FOUND
      endif ; enddo ! Iteration loop for converged boundary layer thickness.
      if (.not.OBL_CONVERGED) then
        !/Temp output, warn that EPBL didn't converge
        !/Print guess/found for every iteration step
        !print*,'EPBL MLD DID NOT CONVERGE'
        NOTCONVERGED=NOTCONVERGED+1
        !do obl_it=1,max_obl_it
        !   print*,ITmin(obl_it),ITmax(obl_it)
        !   print*,obl_it,ITguess(obl_it),ITresult(obl_it)
        !enddo
        !Activate to print out some output when not converged
        !{
        !print*,'Min/Max: ',ITmin(50),ITmax(50)
        !print*,'Guess/result: ',ITguess(50),ITresult(50)
        !print*,'Stats on CPU: ',CONVERGED,NOTCONVERGED,&
        !     real(NOTCONVERGED)/real(CONVERGED)
        !}
        !stop !Kill if not converged during testing.
      else
        CONVERGED=CONVERGED+1
      endif

      if (CS%TKE_diagnostics) then
        CS%diag_TKE_MKE(i,j) = CS%diag_TKE_MKE(i,j) + dTKE_MKE
        CS%diag_TKE_conv(i,j) = CS%diag_TKE_conv(i,j) + dTKE_conv
        CS%diag_TKE_forcing(i,j) = CS%diag_TKE_forcing(i,j) + dTKE_forcing
        CS%diag_TKE_mixing(i,j) = CS%diag_TKE_mixing(i,j) + dTKE_mixing
        CS%diag_TKE_mech_decay(i,j) = CS%diag_TKE_mech_decay(i,j) + dTKE_mech_decay
        CS%diag_TKE_conv_decay(i,j) = CS%diag_TKE_conv_decay(i,j) + dTKE_conv_decay
       ! CS%diag_TKE_unbalanced_forcing(i,j) = CS%diag_TKE_unbalanced_forcing(i,j) + dTKE_unbalanced
      endif
      if (CS%Mixing_Diagnostics) then
        !Write to 3-D for outputing Mixing length and
        !  velocity scale.
        do k=1,nz
          CS%Mixing_Length(i,j,k) = Mixing_Length_Used(k)
          CS%Velocity_Scale(i,j,k) = Vstar_Used(k)
        enddo
      endif
      CS%Enhance_V(i,j) = Enhance_V
      CS%MSTAR_MIX(i,j) = MSTAR_MIX
    else
      ! For masked points, Kd_int must still be set (to 0) because it has intent(out).
      do K=1,nz+1
        Kd(i,K) = 0.
      enddo
      if (present(dT_expected)) then
        do k=1,nz ; dT_expected(i,j,k) = 0.0 ; enddo
      endif
      if (present(dS_expected)) then
        do k=1,nz ; dS_expected(i,j,k) = 0.0 ; enddo
      endif
    endif ; enddo ; ! Close of i-loop - Note unusual loop order!

    if (CS%id_Hsfc_used > 0) then
      do i=is,ie ; Hsfc_used(i,j) = h(i,1)*GV%H_to_m ; enddo
      do k=2,nz ; do i=is,ie
        if (Kd(i,K) > 0.0) Hsfc_used(i,j) = Hsfc_used(i,j) + h(i,k)*GV%H_to_m
      enddo ; enddo
    endif

    do K=1,nz+1 ; do i=is,ie
      Kd_int(i,j,K) = Kd(i,K)
    enddo ; enddo

  enddo ! j-loop

  if (write_diags) then
    if (CS%id_ML_depth > 0) &
      call post_data(CS%id_ML_depth, CS%ML_depth, CS%diag)
    if (CS%id_TKE_wind > 0) &
      call post_data(CS%id_TKE_wind, CS%diag_TKE_wind, CS%diag)
    if (CS%id_TKE_MKE > 0) &
      call post_data(CS%id_TKE_MKE, CS%diag_TKE_MKE, CS%diag)
    if (CS%id_TKE_conv > 0) &
      call post_data(CS%id_TKE_conv, CS%diag_TKE_conv, CS%diag)
    if (CS%id_TKE_forcing > 0) &
      call post_data(CS%id_TKE_forcing, CS%diag_TKE_forcing, CS%diag)
    if (CS%id_TKE_mixing > 0) &
      call post_data(CS%id_TKE_mixing, CS%diag_TKE_mixing, CS%diag)
    if (CS%id_TKE_mech_decay > 0) &
      call post_data(CS%id_TKE_mech_decay, CS%diag_TKE_mech_decay, CS%diag)
    if (CS%id_TKE_conv_decay > 0) &
      call post_data(CS%id_TKE_conv_decay, CS%diag_TKE_conv_decay, CS%diag)
    if (CS%id_Hsfc_used > 0) &
      call post_data(CS%id_Hsfc_used, Hsfc_used, CS%diag)
    if (CS%id_Mixing_Length > 0) &
      call post_data(CS%id_Mixing_Length, CS%Mixing_Length, CS%diag)
    if (CS%id_Velocity_Scale >0) &
      call post_data(CS%id_Velocity_Scale, CS%Velocity_Scale, CS%diag)
    if (CS%id_OSBL >0) &
      call post_data(CS%id_OSBL, CS%ML_Depth2, CS%diag)
    if (CS%id_LT_Enhancement >0) &
      call post_data(CS%id_LT_Enhancement, CS%Enhance_V, CS%diag)
    if (CS%id_MSTAR_MIX >0) &
      call post_data(CS%id_MSTAR_MIX, CS%MSTAR_MIX, CS%diag)
  endif

end subroutine energetic_PBL

!> This subroutine calculates the change in potential energy and or derivatives
!! for several changes in an interfaces's diapycnal diffusivity times a timestep.
subroutine find_PE_chg(Kddt_h0, dKddt_h, hp_a, hp_b, Th_a, Sh_a, Th_b, Sh_b, &
                       dT_to_dPE_a, dS_to_dPE_a, dT_to_dPE_b, dS_to_dPE_b, &
                       pres, dT_to_dColHt_a, dS_to_dColHt_a, dT_to_dColHt_b, dS_to_dColHt_b, &
                       PE_chg, dPEc_dKd, dPE_max, dPEc_dKd_0, ColHt_cor)
  real, intent(in)  :: Kddt_h0  !< The previously used diffusivity at an interface times
                                !! the time step and  divided by the average of the
                                !! thicknesses around the interface, in units of H (m or kg-2).
  real, intent(in)  :: dKddt_h  !< The trial change in the diffusivity at an interface times
                                !! the time step and  divided by the average of the
                                !! thicknesses around the interface, in units of H (m or kg-2).
  real, intent(in)  :: hp_a     !< The effective pivot thickness of the layer above the
                                !! interface, given by h_k plus a term that
                                !! is a fraction (determined from the tridiagonal solver) of
                                !! Kddt_h for the interface above, in H.
  real, intent(in)  :: hp_b     !< The effective pivot thickness of the layer below the
                                !! interface, given by h_k plus a term that
                                !! is a fraction (determined from the tridiagonal solver) of
                                !! Kddt_h for the interface above, in H.
  real, intent(in)  :: Th_a     !< An effective temperature times a thickness in the layer
                                !! above, including implicit mixing effects with other
                                !! yet higher layers, in K H.
  real, intent(in)  :: Sh_a     !< An effective salinity times a thickness in the layer
                                !! above, including implicit mixing effects with other
                                !! yet higher layers, in K H.
  real, intent(in)  :: Th_b     !< An effective temperature times a thickness in the layer
                                !! below, including implicit mixing effects with other
                                !! yet lower layers, in K H.
  real, intent(in)  :: Sh_b     !< An effective salinity times a thickness in the layer
                                !! below, including implicit mixing effects with other
                                !! yet lower layers, in K H.
  real, intent(in)  :: dT_to_dPE_a !< A factor (pres_lay*mass_lay*dSpec_vol/dT) relating
                                !! a layer's temperature change to the change in column
                                !! potential energy, including all implicit diffusive changes
                                !! in the temperatures of all the layers above, in J m-2 K-1.
  real, intent(in)  :: dS_to_dPE_a !< A factor (pres_lay*mass_lay*dSpec_vol/dS) relating
                                !! a layer's salinity change to the change in column
                                !! potential energy, including all implicit diffusive changes
                                !! in the salinities of all the layers above, in J m-2 ppt-1.
  real, intent(in)  :: dT_to_dPE_b !< A factor (pres_lay*mass_lay*dSpec_vol/dT) relating
                                !! a layer's temperature change to the change in column
                                !! potential energy, including all implicit diffusive changes
                                !! in the temperatures of all the layers below, in J m-2 K-1.
  real, intent(in)  :: dS_to_dPE_b !< A factor (pres_lay*mass_lay*dSpec_vol/dS) relating
                                !! a layer's salinity change to the change in column
                                !! potential energy, including all implicit diffusive changes
                                !! in the salinities of all the layers below, in J m-2 ppt-1.
  real, intent(in)  :: pres     !< The hydrostatic interface pressure, which is used to relate
                                !! the changes in column thickness to the energy that is radiated
                                !! as gravity waves and unavailable to drive mixing, in Pa.
  real, intent(in)  :: dT_to_dColHt_a !< A factor (mass_lay*dSColHtc_vol/dT) relating
                                !! a layer's temperature change to the change in column
                                !! height, including all implicit diffusive changes
                                !! in the temperatures of all the layers above, in m K-1.
  real, intent(in)  :: dS_to_dColHt_a !< A factor (mass_lay*dSColHtc_vol/dS) relating
                                !! a layer's salinity change to the change in column
                                !! height, including all implicit diffusive changes
                                !! in the salinities of all the layers above, in m ppt-1.
  real, intent(in)  :: dT_to_dColHt_b !< A factor (mass_lay*dSColHtc_vol/dT) relating
                                !! a layer's temperature change to the change in column
                                !! height, including all implicit diffusive changes
                                !! in the temperatures of all the layers below, in m K-1.
  real, intent(in)  :: dS_to_dColHt_b !< A factor (mass_lay*dSColHtc_vol/dS) relating
                                !! a layer's salinity change to the change in column
                                !! height, including all implicit diffusive changes
                                !! in the salinities of all the layers below, in m ppt-1.

  real, optional, intent(out) :: PE_chg   !< The change in column potential energy from applying
                                          !! Kddt_h at the present interface, in J m-2.
  real, optional, intent(out) :: dPEc_dKd !< The partial derivative of PE_chg with Kddt_h,
                                          !! in units of J m-2 H-1.
  real, optional, intent(out) :: dPE_max  !< The maximum change in column potential energy that could
                                          !! be realizedd by applying a huge value of Kddt_h at the
                                          !! present interface, in J m-2.
  real, optional, intent(out) :: dPEc_dKd_0 !< The partial derivative of PE_chg with Kddt_h in the
                                            !! limit where Kddt_h = 0, in J m-2 H-1.
  real, optional, intent(out) :: ColHt_cor  !< The correction to PE_chg that is made due to a net
                                            !! change in the column height, in J m-2.

  real :: hps ! The sum of the two effective pivot thicknesses, in H.
  real :: bdt1 ! A product of the two pivot thicknesses plus a diffusive term, in H2.
  real :: dT_c ! The core term in the expressions for the temperature changes, in K H2.
  real :: dS_c ! The core term in the expressions for the salinity changes, in psu H2.
  real :: PEc_core ! The diffusivity-independent core term in the expressions
                   ! for the potential energy changes, J m-3.
  real :: ColHt_core ! The diffusivity-independent core term in the expressions
                     ! for the column height changes, J m-3.
  real :: ColHt_chg  ! The change in the column height, in m.
  real :: y1   ! A local temporary term, in units of H-3 or H-4 in various contexts.

  !   The expression for the change in potential energy used here is derived
  ! from the expression for the final estimates of the changes in temperature
  ! and salinities, and then extensively manipulated to get it into its most
  ! succint form. The derivation is not necessarily obvious, but it demonstrably
  ! works by comparison with separate calculations of the energy changes after
  ! the tridiagonal solver for the final changes in temperature and salinity are
  ! applied.

  hps = hp_a + hp_b
  bdt1 = hp_a * hp_b + Kddt_h0 * hps
  dT_c = hp_a * Th_b - hp_b * Th_a
  dS_c = hp_a * Sh_b - hp_b * Sh_a
  PEc_core = hp_b * (dT_to_dPE_a * dT_c + dS_to_dPE_a * dS_c) - &
             hp_a * (dT_to_dPE_b * dT_c + dS_to_dPE_b * dS_c)
  ColHt_core = hp_b * (dT_to_dColHt_a * dT_c + dS_to_dColHt_a * dS_c) - &
               hp_a * (dT_to_dColHt_b * dT_c + dS_to_dColHt_b * dS_c)

  if (present(PE_chg)) then
    ! Find the change in column potential energy due to the change in the
    ! diffusivity at this interface by dKddt_h.
    y1 = dKddt_h / (bdt1 * (bdt1 + dKddt_h * hps))
    PE_chg = PEc_core * y1
    ColHt_chg = ColHt_core * y1
    if (ColHt_chg < 0.0) PE_chg = PE_chg - pres * ColHt_chg
    if (present(ColHt_cor)) ColHt_cor = -pres * min(ColHt_chg, 0.0)
  else if (present(ColHt_cor)) then
    y1 = dKddt_h / (bdt1 * (bdt1 + dKddt_h * hps))
    ColHt_cor = -pres * min(ColHt_core * y1, 0.0)
  endif

  if (present(dPEc_dKd)) then
    ! Find the derivative of the potential energy change with dKddt_h.
    y1 = 1.0 / (bdt1 + dKddt_h * hps)**2
    dPEc_dKd = PEc_core * y1
    ColHt_chg = ColHt_core * y1
    if (ColHt_chg < 0.0) dPEc_dKd = dPEc_dKd - pres * ColHt_chg
  endif

  if (present(dPE_max)) then
    ! This expression is the limit of PE_chg for infinite dKddt_h.
    y1 = 1.0 / (bdt1 * hps)
    dPE_max = PEc_core * y1
    ColHt_chg = ColHt_core * y1
    if (ColHt_chg < 0.0) dPE_max = dPE_max - pres * ColHt_chg
  endif

  if (present(dPEc_dKd_0)) then
    ! This expression is the limit of dPEc_dKd for dKddt_h = 0.
    y1 = 1.0 / bdt1**2
    dPEc_dKd_0 = PEc_core * y1
    ColHt_chg = ColHt_core * y1
    if (ColHt_chg < 0.0) dPEc_dKd_0 = dPEc_dKd_0 - pres * ColHt_chg
  endif

end subroutine find_PE_chg

!> This subroutine calculates the change in potential energy and or derivatives
!! for several changes in an interfaces's diapycnal diffusivity times a timestep
!! using the original form used in the first version of ePBL.
subroutine find_PE_chg_orig(Kddt_h, h_k, b_den_1, dTe_term, dSe_term, &
                       dT_km1_t2, dS_km1_t2, dT_to_dPE_k, dS_to_dPE_k, &
                       dT_to_dPEa, dS_to_dPEa, pres, dT_to_dColHt_k, &
                       dS_to_dColHt_k, dT_to_dColHta, dS_to_dColHta, &
                       PE_chg, dPEc_dKd, dPE_max, dPEc_dKd_0)
  real, intent(in)  :: Kddt_h   !< The diffusivity at an interface times the time step and
                                !! divided by the average of the thicknesses around the
                                !! interface, in units of H (m or kg-2).
  real, intent(in)  :: h_k      !< The thickness of the layer below the interface, in H.
  real, intent(in)  :: b_den_1  !< The first term in the denominator of the pivot
                                !! for the tridiagonal solver, given by h_k plus a term that
                                !! is a fraction (determined from the tridiagonal solver) of
                                !! Kddt_h for the interface above, in H.
  real, intent(in)  :: dTe_term !< A diffusivity-independent term related to the
                                !! temperature change in the layer below the interface, in K H.
  real, intent(in)  :: dSe_term !< A diffusivity-independent term related to the
                                !! salinity change in the layer below the interface, in ppt H.
  real, intent(in)  :: dT_km1_t2 !< A diffusivity-independent term related to the
                                 !! temperature change in the layer above the interface, in K.
  real, intent(in)  :: dS_km1_t2 !< A diffusivity-independent term related to the
                                 !! salinity change in the layer above the interface, in ppt.
  real, intent(in)  :: pres      !< The hydrostatic interface pressure, which is used to relate
                                 !! the changes in column thickness to the energy that is radiated
                                 !! as gravity waves and unavailable to drive mixing, in Pa.
  real, intent(in)  :: dT_to_dPE_k !< A factor (pres_lay*mass_lay*dSpec_vol/dT) relating
                                 !! a layer's temperature change to the change in column
                                 !! potential energy, including all implicit diffusive changes
                                 !! in the temperatures of all the layers below, in J m-2 K-1.
  real, intent(in)  :: dS_to_dPE_k !< A factor (pres_lay*mass_lay*dSpec_vol/dS) relating
                                 !! a layer's salinity change to the change in column
                                 !! potential energy, including all implicit diffusive changes
                                 !! in the salinities of all the layers below, in J m-2 ppt-1.
  real, intent(in)  :: dT_to_dPEa !< A factor (pres_lay*mass_lay*dSpec_vol/dT) relating
                                 !! a layer's temperature change to the change in column
                                 !! potential energy, including all implicit diffusive changes
                                 !! in the temperatures of all the layers above, in J m-2 K-1.
  real, intent(in)  :: dS_to_dPEa !< A factor (pres_lay*mass_lay*dSpec_vol/dS) relating
                                 !! a layer's salinity change to the change in column
                                 !! potential energy, including all implicit diffusive changes
                                 !! in the salinities of all the layers above, in J m-2 ppt-1.
  real, intent(in)  :: dT_to_dColHt_k !< A factor (mass_lay*dSColHtc_vol/dT) relating
                                 !! a layer's temperature change to the change in column
                                 !! height, including all implicit diffusive changes
                                 !! in the temperatures of all the layers below, in m K-1.
  real, intent(in)  :: dS_to_dColHt_k !< A factor (mass_lay*dSColHtc_vol/dS) relating
                                 !! a layer's salinity change to the change in column
                                 !! height, including all implicit diffusive changes
                                 !! in the salinities of all the layers below, in m ppt-1.
  real, intent(in)  :: dT_to_dColHta !< A factor (mass_lay*dSColHtc_vol/dT) relating
                                 !! a layer's temperature change to the change in column
                                 !! height, including all implicit diffusive changes
                                 !! in the temperatures of all the layers above, in m K-1.
  real, intent(in)  :: dS_to_dColHta !< A factor (mass_lay*dSColHtc_vol/dS) relating
                                 !! a layer's salinity change to the change in column
                                 !! height, including all implicit diffusive changes
                                 !! in the salinities of all the layers above, in m ppt-1.

  real, optional, intent(out) :: PE_chg   !< The change in column potential energy from applying
                                          !! Kddt_h at the present interface, in J m-2.
  real, optional, intent(out) :: dPEc_dKd !< The partial derivative of PE_chg with Kddt_h,
                                          !! in units of J m-2 H-1.
  real, optional, intent(out) :: dPE_max  !< The maximum change in column potential energy that could
                                          !! be realizedd by applying a huge value of Kddt_h at the
                                          !! present interface, in J m-2.
  real, optional, intent(out) :: dPEc_dKd_0 !< The partial derivative of PE_chg with Kddt_h in the
                                            !! limit where Kddt_h = 0, in J m-2 H-1.

!   This subroutine determines the total potential energy change due to mixing
! at an interface, including all of the implicit effects of the prescribed
! mixing at interfaces above.  Everything here is derived by careful manipulation
! of the robust tridiagonal solvers used for tracers by MOM6.  The results are
! positive for mixing in a stably stratified environment.
!   The comments describing these arguments are for a downward mixing pass, but
! this routine can also be used for an upward pass with the sense of direction
! reversed.

  real :: b1            ! b1 is used by the tridiagonal solver, in H-1.
  real :: b1Kd          ! Temporary array (nondim.)
  real :: ColHt_chg     ! The change in column thickness in m.
  real :: dColHt_max    ! The change in column thickess for infinite diffusivity, in m.
  real :: dColHt_dKd    ! The partial derivative of column thickess with diffusivity, in s m-1.
  real :: dT_k, dT_km1  ! Temporary arrays in K.
  real :: dS_k, dS_km1  ! Temporary arrays in ppt.
  real :: I_Kr_denom, dKr_dKd   ! Temporary arrays in H-2 and nondim.
  real :: ddT_k_dKd, ddT_km1_dKd ! Temporary arrays in K H-1.
  real :: ddS_k_dKd, ddS_km1_dKd ! Temporary arrays in ppt H-1.

  b1 = 1.0 / (b_den_1 + Kddt_h)
  b1Kd = Kddt_h*b1

  ! Start with the temperature change in layer k-1 due to the diffusivity at
  ! interface K without considering the effects of changes in layer k.

  ! Calculate the change in PE due to the diffusion at interface K
  ! if Kddt_h(K+1) = 0.
  I_Kr_denom = 1.0 / (h_k*b_den_1 + (b_den_1 + h_k)*Kddt_h)

  dT_k = (Kddt_h*I_Kr_denom) * dTe_term
  dS_k = (Kddt_h*I_Kr_denom) * dSe_term

  if (present(PE_chg)) then
    ! Find the change in energy due to diffusion with strength Kddt_h at this interface.
    ! Increment the temperature changes in layer k-1 due the changes in layer k.
    dT_km1 = b1Kd * ( dT_k + dT_km1_t2 )
    dS_km1 = b1Kd * ( dS_k + dS_km1_t2 )
    PE_chg = (dT_to_dPE_k * dT_k + dT_to_dPEa * dT_km1) + &
             (dS_to_dPE_k * dS_k + dS_to_dPEa * dS_km1)
    ColHt_chg = (dT_to_dColHt_k * dT_k + dT_to_dColHta * dT_km1) + &
                (dS_to_dColHt_k * dS_k + dS_to_dColHta * dS_km1)
    if (ColHt_chg < 0.0) PE_chg = PE_chg - pres * ColHt_chg
  endif

  if (present(dPEc_dKd)) then
    ! Find the derivatives of the temperature and salinity changes with Kddt_h.
    dKr_dKd = (h_k*b_den_1) * I_Kr_denom**2

    ddT_k_dKd = dKr_dKd * dTe_term
    ddS_k_dKd = dKr_dKd * dSe_term
    ddT_km1_dKd = (b1**2 * b_den_1) * ( dT_k + dT_km1_t2 ) + b1Kd * ddT_k_dKd
    ddS_km1_dKd = (b1**2 * b_den_1) * ( dS_k + dS_km1_t2 ) + b1Kd * ddS_k_dKd

    ! Calculate the partial derivative of Pe_chg with Kddt_h.
    dPEc_dKd = (dT_to_dPE_k * ddT_k_dKd + dT_to_dPEa * ddT_km1_dKd) + &
               (dS_to_dPE_k * ddS_k_dKd + dS_to_dPEa * ddS_km1_dKd)
    dColHt_dKd = (dT_to_dColHt_k * ddT_k_dKd + dT_to_dColHta * ddT_km1_dKd) + &
                 (dS_to_dColHt_k * ddS_k_dKd + dS_to_dColHta * ddS_km1_dKd)
    if (dColHt_dKd < 0.0) dPEc_dKd = dPEc_dKd - pres * dColHt_dKd
  endif

  if (present(dPE_max)) then
    ! This expression is the limit of PE_chg for infinite Kddt_h.
    dPE_max = (dT_to_dPEa * dT_km1_t2 + dS_to_dPEa * dS_km1_t2) + &
              ((dT_to_dPE_k + dT_to_dPEa) * dTe_term + &
               (dS_to_dPE_k + dS_to_dPEa) * dSe_term) / (b_den_1 + h_k)
    dColHt_max = (dT_to_dColHta * dT_km1_t2 + dS_to_dColHta * dS_km1_t2) + &
              ((dT_to_dColHt_k + dT_to_dColHta) * dTe_term + &
               (dS_to_dColHt_k + dS_to_dColHta) * dSe_term) / (b_den_1 + h_k)
    if (dColHt_max < 0.0) dPE_max = dPE_max - pres*dColHt_max
  endif

  if (present(dPEc_dKd_0)) then
    ! This expression is the limit of dPEc_dKd for Kddt_h = 0.
    dPEc_dKd_0 = (dT_to_dPEa * dT_km1_t2 + dS_to_dPEa * dS_km1_t2) / (b_den_1) + &
                 (dT_to_dPE_k * dTe_term + dS_to_dPE_k * dSe_term) / (h_k*b_den_1)
    dColHt_dKd = (dT_to_dColHta * dT_km1_t2 + dS_to_dColHta * dS_km1_t2) / (b_den_1) + &
                 (dT_to_dColHt_k * dTe_term + dS_to_dColHt_k * dSe_term) / (h_k*b_den_1)
    if (dColHt_dKd < 0.0) dPEc_dKd_0 = dPEc_dKd_0 - pres*dColHt_dKd
  endif

end subroutine find_PE_chg_orig

!> Copies the ePBL active mixed layer depth into MLD
subroutine energetic_PBL_get_MLD(CS, MLD, G)
  type(energetic_PBL_CS),           pointer     :: CS  !< Control structure for ePBL
  type(ocean_grid_type),            intent(in)  :: G   !< Grid structure
  real, dimension(SZI_(G),SZJ_(G)), intent(out) :: MLD !< Depth of ePBL active mixing layer
  ! Local variables
  integer :: i,j
  do j = G%jsc, G%jec ; do i = G%isc, G%iec
    MLD(i,j) = CS%ML_depth(i,j)
  enddo ; enddo
end subroutine energetic_PBL_get_MLD

!> Computes wind speed from ustar_air based on COARE 3.5 Cd relationship
subroutine ust_2_u10_coare3p5(USTair,U10,GV)
  real, intent(in)  :: USTair
  type(verticalGrid_type), intent(in) :: GV
  real, intent(out) :: U10
  real, parameter :: vonkar = 0.4
  real, parameter :: nu=1e-6
  real :: z0sm, z0, z0rough, u10a, alpha, CD
  integer :: CT

  ! Uses empirical formula for z0 to convert ustar_air to u10 based on the
  !  COARE 3.5 paper (Edson et al., 2013)
  !alpha=m*U10+b
  !Note in Edson et al. 2013, eq. 13 m is given as 0.017.  However,
  ! m=0.0017 reproduces the curve in their figure 6.

  z0sm = 0.11 * nu / USTair; !Compute z0smooth from ustar guess
  u10 = USTair/sqrt(0.001);  !Guess for u10
  u10a = 1000;

  CT=0
  do while (abs(u10a/u10-1.)>0.001)
    CT=CT+1
    u10a = u10
    alpha = min(0.028,0.0017 * u10 - 0.005)
    z0rough = alpha * USTair**2/GV%g_Earth ! Compute z0rough from ustar guess
    z0=z0sm+z0rough
    CD = ( vonkar / log(10/z0) )**2 ! Compute CD from derived roughness
    u10 = USTair/sqrt(CD);!Compute new u10 from derived CD, while loop
                       ! ends and checks for convergence...CT counter
                       ! makes sure loop doesn't run away if function
                       ! doesn't converge.  This code was produced offline
                       ! and converged rapidly (e.g. 2 cycles)
                       ! for ustar=0.0001:0.0001:10.
    if (CT>20) then
      u10 = USTair/sqrt(0.0015) ! I don't expect to get here, but just
                              !  in case it will output a reasonable value.
      exit
    endif
  enddo
  return
end subroutine ust_2_u10_coare3p5

subroutine get_LA_windsea(ustar, hbl, GV, LA)
! Original description:
! This function returns the enhancement factor, given the 10-meter
! wind (m/s), friction velocity (m/s) and the boundary layer depth (m).
! Update (Jan/25):
! Converted from function to subroutine, now returns Langmuir number.
! Computs 10m wind internally, so only ustar and hbl need passed to
! subroutine.
!
! Qing Li, 160606
! BGR port from CVMix to MOM6 Jan/25/2017
! BGR change output to LA from Efactor
! BGR remove u10 input

! Input
  real, intent(in) :: &
       ! water-side surface friction velocity (m/s)
       ustar, &
       ! boundary layer depth (m)
       hbl
  type(verticalGrid_type), intent(in) :: GV
  real, intent(out) :: LA
! Local variables
  ! parameters
  real, parameter :: &
       ! ratio of U19.5 to U10 (Holthuijsen, 2007)
       u19p5_to_u10 = 1.075, &
       ! ratio of mean frequency to peak frequency for
       ! Pierson-Moskowitz spectrum (Webb, 2011)
       fm_to_fp = 1.296, &
       ! ratio of surface Stokes drift to U10
       us_to_u10 = 0.0162, &
       ! loss ratio of Stokes transport
       r_loss = 0.667
  real :: us, hm0, fm, fp, vstokes, kphil, kstar
  real :: z0, z0i, r1, r2, r3, r4, tmp, us_sl, lasl_sqr_i
  real :: pi, u10
  pi = 4.0*atan(1.0)
  ! Computing u10 based on u_star and COARE 3.5 relationships
  call ust_2_u10_coare3p5(ustar*sqrt(GV%Rho0/1.225),U10,GV)
  if (u10 .gt. 0.0 .and. ustar .gt. 0.0) then
    ! surface Stokes drift
    us = us_to_u10*u10
    !
    ! significant wave height from Pierson-Moskowitz
    ! spectrum (Bouws, 1998)
    hm0 = 0.0246 *u10**2
    !
    ! peak frequency (PM, Bouws, 1998)
    tmp = 2.0 * PI * u19p5_to_u10 * u10
    fp = 0.877 * GV%g_Earth / tmp
    !
    ! mean frequency
    fm = fm_to_fp * fp
    !
    ! total Stokes transport (a factor r_loss is applied to account
    !  for the effect of directional spreading, multidirectional waves
    !  and the use of PM peak frequency and PM significant wave height
    !  on estimating the Stokes transport)
    vstokes = 0.125 * PI * r_loss * fm * hm0**2
    !
    ! the general peak wavenumber for Phillips' spectrum
    ! (Breivik et al., 2016) with correction of directional spreading
    kphil = 0.176 * us / vstokes
    !
    ! surface layer averaged Stokes dirft with Stokes drift profile
    ! estimated from Phillips' spectrum (Breivik et al., 2016)
    ! the directional spreading effect from Webb and Fox-Kemper, 2015
    ! is also included
    kstar = kphil * 2.56
    ! surface layer
    z0 = 0.2 * abs(hbl)
    z0i = 1.0 / z0
    ! term 1 to 4
    r1 = ( 0.151 / kphil * z0i -0.84 ) &
         * ( 1.0 - exp(-2.0 * kphil * z0) )
    r2 = -( 0.84 + 0.0591 / kphil * z0i ) &
         *sqrt( 2.0 * PI * kphil * z0 ) &
         *erfc( sqrt( 2.0 * kphil * z0 ) )
    r3 = ( 0.0632 / kstar * z0i + 0.125 ) &
         * (1.0 - exp(-2.0 * kstar * z0) )
    r4 = ( 0.125 + 0.0946 / kstar * z0i ) &
         *sqrt( 2.0 * PI *kstar * z0) &
         *erfc( sqrt( 2.0 * kstar * z0 ) )
    us_sl = us * (0.715 + r1 + r2 + r3 + r4)
    !
    LA = sqrt(ustar / us_sl)
  else
    LA=1.e8
  endif
endsubroutine Get_LA_windsea

subroutine energetic_PBL_init(Time, G, GV, param_file, diag, CS)
  type(time_type), target, intent(in)    :: Time
  type(ocean_grid_type),   intent(in)    :: G
  type(verticalGrid_type), intent(in)    :: GV
  type(param_file_type),   intent(in)    :: param_file
  type(diag_ctrl), target, intent(inout) :: diag
  type(energetic_PBL_CS), pointer        :: CS
! Arguments: Time - The current model time.
!  (in)      G - The ocean's grid structure.
!  (in)      GV - The ocean's vertical grid structure.
!  (in)      param_file - A structure indicating the open file to parse for
!                         model parameter values.
!  (in)      diag - A structure that is used to regulate diagnostic output.
!  (in/out)  CS - A pointer that is set to point to the control structure
!                  for this module
! This include declares and sets the variable "version".
#include "version_variable.h"
  character(len=40)  :: mod = "MOM_energetic_PBL"  ! This module's name.
  real :: omega_frac_dflt
  integer :: isd, ied, jsd, jed
  logical :: use_temperature, use_omega
  isd = G%isd ; ied = G%ied ; jsd = G%jsd ; jed = G%jed

  if (associated(CS)) then
    call MOM_error(WARNING, "mixedlayer_init called with an associated"// &
                            "associated control structure.")
    return
  else ; allocate(CS) ; endif

  CS%diag => diag
  CS%Time => Time

! Set default, read and log parameters
  call log_version(param_file, mod, version, "")

  call get_param(param_file, mod, "MSTAR", CS%mstar, &
                 "The ratio of the friction velocity cubed to the TKE \n"//&
                 "input to the mixed layer.", "units=nondim", default=1.2)
  call get_param(param_file, mod, "MIX_LEN_EXPONENT", CS%MixLenExponent, &
                 "The exponent applied to the ratio of the distance to the MLD \n"//&
                 "and the MLD depth which determines the shape of the mixing length.",&
                 "units=nondim", default=2.0)
  call get_param(param_file, mod, "MSTAR_CAP", CS%mstar_cap, &
                 "Maximum value of mstar allowed in model if non-negative\n"//&
                 "(used if MSTAR_FIXED=false).",&
                 "units=nondim", default=-1.0)
  call get_param(param_file, mod, "MSTAR_SLOPE", CS%mstar_slope, &
                 "The slope of the linear relationship between mstar \n"//&
                 "and the length scale ratio (used if MSTAR_FIXED=false).",&
                 "units=nondim", default=1.0)
  call get_param(param_file, mod, "MSTAR_XINT", CS%mstar_xint, &
                 "The value of the length scale ratio where the mstar \n"//&
                 "is linear above (used if MSTAR_FIXED=false).",&
                 "units=nondim", default=-0.25)
  call get_param(param_file, mod, "MSTAR_AT_XINT", CS%mstar_at_xint, &
                 "The value of mstar at MSTAR_XINT \n"//&
                 "(used if MSTAR_FIXED=false).",&
                 "units=nondim", default=0.13)
  call get_param(param_file, mod, "MSTAR_FIXED", CS%Use_Mstar_Fixed, &
                 "True to use a fixed value of mstar, if false mstar depends \n"//&
                 "on the composite Obhukov length and Ekman length.","units=nondim",&
                 default=.true.)
  call get_param(param_file, mod, "NSTAR", CS%nstar, &
                 "The portion of the buoyant potential energy imparted by \n"//&
                 "surface fluxes that is available to drive entrainment \n"//&
                 "at the base of mixed layer when that energy is positive.", &
                 units="nondim", default=0.2)
  call get_param(param_file, mod, "MKE_TO_TKE_EFFIC", CS%MKE_to_TKE_effic, &
                 "The efficiency with which mean kinetic energy released \n"//&
                 "by mechanically forced entrainment of the mixed layer \n"//&
                 "is converted to turbulent kinetic energy.", units="nondim", &
                 default=0.0)
  call get_param(param_file, mod, "TKE_DECAY", CS%TKE_decay, &
                 "TKE_DECAY relates the vertical rate of decay of the \n"//&
                 "TKE available for mechanical entrainment to the natural \n"//&
                 "Ekman depth.", units="nondim", default=2.5)
!  call get_param(param_file, mod, "HMIX_MIN", CS%Hmix_min, &
!                 "The minimum mixed layer depth if the mixed layer depth \n"//&
!                 "is determined dynamically.", units="m", default=0.0)

  call get_param(param_file, mod, "OMEGA",CS%omega, &
                 "The rotation rate of the earth.", units="s-1", &
                 default=7.2921e-5)
  call get_param(param_file, mod, "ML_USE_OMEGA", use_omega, &
                 "If true, use the absolute rotation rate instead of the \n"//&
                 "vertical component of rotation when setting the decay \n"//&
                 "scale for turbulence.", default=.false., do_not_log=.true.)
  omega_frac_dflt = 0.0
  if (use_omega) then
    call MOM_error(WARNING, "ML_USE_OMEGA is depricated; use ML_OMEGA_FRAC=1.0 instead.")
    omega_frac_dflt = 1.0
  endif
  call get_param(param_file, mod, "ML_OMEGA_FRAC", CS%omega_frac, &
                 "When setting the decay scale for turbulence, use this \n"//&
                 "fraction of the absolute rotation rate blended with the \n"//&
                 "local value of f, as sqrt((1-of)*f^2 + of*4*omega^2).", &
                 units="nondim", default=omega_frac_dflt)
  call get_param(param_file, mod, "WSTAR_USTAR_COEF", CS%wstar_ustar_coef, &
                 "A ratio relating the efficiency with which convectively \n"//&
                 "released energy is converted to a turbulent velocity, \n"//&
                 "relative to mechanically forced TKE. Making this larger \n"//&
                 "increases the BL diffusivity", units="nondim", default=1.0)
  call get_param(param_file, mod, "VSTAR_SCALE_FACTOR", CS%vstar_scale_fac, &
                 "An overall nondimensional scaling factor for v*. \n"//&
                 "Making this larger decreases the PBL diffusivity.", &
                 units="nondim", default=1.0)
  call get_param(param_file, mod, "EKMAN_SCALE_COEF", CS%Ekman_scale_coef, &
                 "A nondimensional scaling factor controlling the inhibition \n"//&
                 "of the diffusive length scale by rotation. Making this larger \n"//&
                 "decreases the PBL diffusivity.", units="nondim", default=1.0)
  call get_param(param_file, mod, "USE_MLD_ITERATION", CS%USE_MLD_ITERATION, &
                 "A logical that specifies whether or not to use the \n"//&
                 "distance to the bottom of the actively turblent boundary \n"//&
                 "layer to help set the EPBL length scale.", default=.false.)
  call get_param(param_file, mod, "ORIG_MLD_ITERATION", CS%ORIG_MLD_ITERATION, &
                 "A logical that specifies whether or not to use the \n"//&
                 "old method for determining MLD depth in iteration, which \n"//&
                 "is limited to resolution.", default=.true.)
  call get_param(param_file, mod, "MLD_ITERATION_GUESS", CS%MLD_ITERATION_GUESS, &
                 "A logical that specifies whether or not to use the \n"//&
                 "previous timestep MLD as a first guess in the MLD iteration.\n"//&
                 "The default is false to facilitate reproducibility.", default=.false.)
  call get_param(param_file, mod, "EPBL_MLD_TOLERANCE", CS%MLD_tol, &
                 "The tolerance for the iteratively determined mixed \n"//&
                 "layer depth.  This is only used with USE_MLD_ITERATION.", &
                 units="meter", default=1.0)
  call get_param(param_file, mod, "EPBL_MIN_MIX_LEN", CS%min_mix_len, &
                 "The minimum mixing length scale that will be used \n"//&
                 "by ePBL.  The default (0) does not set a minimum.", &
                 units="meter", default=0.0)
  call get_param(param_file, mod, "EPBL_ORIGINAL_PE_CALC", CS%orig_PE_calc, &
                 "If true, the ePBL code uses the original form of the \n"//&
                 "potential energy change code.  Otherwise, the newer \n"//&
                 "version that can work with successive increments to the \n"//&
                 "diffusivity in upward or downward passes is used.", default=.true.)
  call get_param(param_file, mod, "EPBL_TRANSITION_SCALE", CS%transLay_scale, &
                 "A scale for the mixing length in the transition layer \n"//&
                 "at the edge of the boundary layer as a fraction of the \n"//&
                 "boundary layer thickness.  The default is 0.1.", &
                 units="nondim", default=0.1)
  if ( CS%USE_MLD_ITERATION .and. abs(CS%transLay_scale-0.5).ge.0.5) then
    call MOM_error(FATAL, "If flag USE_MLD_ITERATION is true, then "//&
                 "EPBL_TRANSITION should be greater than 0 and less than 1.")
  endif
  call get_param(param_file, mod, "N2_DISSIPATION_POS", CS%N2_Dissipation_Scale_Pos, &
                 "A scale for the dissipation of TKE due to stratification \n"//&
                 "in the boundary layer, applied when local stratification \n"//&
                 "is positive.  The default is 0, but should probably be ~0.4.", &
                 units="nondim", default=0.0)
  call get_param(param_file, mod, "N2_DISSIPATION_NEG", CS%N2_Dissipation_Scale_Neg, &
                 "A scale for the dissipation of TKE due to stratification \n"//&
                 "in the boundary layer, applied when local stratification \n"//&
                 "is negative.  The default is 0, but should probably be ~1.", &
                 units="nondim", default=0.0)
   call get_param(param_file, mod, "USE_LA_LI2016", CS%USE_LA_Windsea, &
                 "A logical to use the Li et al. 2016 (submitted) formula to \n"//&
                 " determine the Langmuir number.",&
                 units="nondim", default=.false.)
   call get_param(param_file, mod, "LT_ENHANCE", CS%LT_ENHANCE_FORM, &
                 "Integer for LT enhancement function mode. \n"//&
                 " *Requires USE_LA_LI2016 to be set to True. \n"//&
                 "Options: 0 - no LT enhancement \n"//&
                 "         1 - Van Roekel et al. 2014/Li et al., 2016  \n"//&
                 "         2 - New LES net mixing based derivation (requires coefficients)",&
                 units="nondim", default=0)
   call get_param(param_file, mod, "LT_ENHANCE_COEF", CS%LT_ENHANCE_COEF, &
                 "Coefficient for Langmuir enhancement if LT_ENHANCE = 2",&
                 units="nondim", default=1.57)
   call get_param(param_file, mod, "LT_ENHANCE_EXP", CS%LT_ENHANCE_EXP, &
                 "Exponent for Langmuir enhancement if LT_ENHANCE = 2",&
                 units="nondim", default=-1.5)
   if (CS%LT_ENHANCE_FORM.gt.0 .and. (.not.CS%USE_LA_Windsea)) then
      call MOM_error(FATAL, "If flag USE_LA_LI2016 is false, then "//&
                 " LT_ENHANCE must be 0.")
  endif
  ! This gives a minimum decay scale that is typically much less than Angstrom.
  CS%ustar_min = 2e-4*CS%omega*(GV%Angstrom_z + GV%H_to_m*GV%H_subroundoff)
  call log_param(param_file, mod, "EPBL_USTAR_MIN", CS%ustar_min, &
                 "The (tiny) minimum friction velocity used within the \n"//&
                 "ePBL code, derived from OMEGA and ANGSTROM.", units="meter second-1")

  CS%id_ML_depth = register_diag_field('ocean_model', 'ePBL_h_ML', diag%axesT1, &
      Time, 'Surface mixed layer depth', 'meter')
  CS%id_TKE_wind = register_diag_field('ocean_model', 'ePBL_TKE_wind', diag%axesT1, &
      Time, 'Wind-stirring source of mixed layer TKE', 'meter3 second-3')
  CS%id_TKE_MKE = register_diag_field('ocean_model', 'ePBL_TKE_MKE', diag%axesT1, &
      Time, 'Mean kinetic energy source of mixed layer TKE', 'meter3 second-3')
  CS%id_TKE_conv = register_diag_field('ocean_model', 'ePBL_TKE_conv', diag%axesT1, &
      Time, 'Convective source of mixed layer TKE', 'meter3 second-3')
  CS%id_TKE_forcing = register_diag_field('ocean_model', 'ePBL_TKE_forcing', diag%axesT1, &
      Time, 'TKE consumed by mixing surface forcing or penetrative shortwave radation'//&
            ' through model layers', 'meter3 second-3')
  CS%id_TKE_mixing = register_diag_field('ocean_model', 'ePBL_TKE_mixing', diag%axesT1, &
      Time, 'TKE consumed by mixing that deepens the mixed layer', 'meter3 second-3')
  CS%id_TKE_mech_decay = register_diag_field('ocean_model', 'ePBL_TKE_mech_decay', diag%axesT1, &
      Time, 'Mechanical energy decay sink of mixed layer TKE', 'meter3 second-3')
  CS%id_TKE_conv_decay = register_diag_field('ocean_model', 'ePBL_TKE_conv_decay', diag%axesT1, &
      Time, 'Convective energy decay sink of mixed layer TKE', 'meter3 second-3')
  CS%id_Hsfc_used = register_diag_field('ocean_model', 'ePBL_Hs_used', diag%axesT1, &
      Time, 'Surface region thickness that is used', 'meter')
  CS%id_Mixing_Length = register_diag_field('ocean_model', 'Mixing_Length', diag%axesTi, &
      Time, 'Mixing Length that is used', 'meter')
  CS%id_Velocity_Scale = register_diag_field('ocean_model', 'Velocity_Scale', diag%axesTi, &
      Time, 'Velocity Scale that is used.', 'meter second-1')
  CS%id_LT_enhancement = register_diag_field('ocean_model', 'LT_Enhancement', diag%axesT1, &
      Time, 'LT enhancement that is used.', 'non-dim')
  CS%id_MSTAR_mix = register_diag_field('ocean_model', 'MSTAR', diag%axesT1, &
      Time, 'MSTAR that is used.', 'non-dim')
  CS%id_OSBL = register_diag_field('ocean_model', 'ePBL_OSBL', diag%axesT1, &
      Time, 'Boundary layer depth from the iteration.', 'meter')


  call get_param(param_file, mod, "ENABLE_THERMODYNAMICS", use_temperature, &
                 "If true, temperature and salinity are used as state \n"//&
                 "variables.", default=.true.)

  if (max(CS%id_TKE_wind, CS%id_TKE_MKE, CS%id_TKE_conv, &
          CS%id_TKE_mixing, CS%id_TKE_mech_decay, CS%id_TKE_forcing, &
          CS%id_TKE_conv_decay) > 0) then
    call safe_alloc_alloc(CS%diag_TKE_wind, isd, ied, jsd, jed)
    call safe_alloc_alloc(CS%diag_TKE_MKE, isd, ied, jsd, jed)
    call safe_alloc_alloc(CS%diag_TKE_conv, isd, ied, jsd, jed)
    call safe_alloc_alloc(CS%diag_TKE_forcing, isd, ied, jsd, jed)
    call safe_alloc_alloc(CS%diag_TKE_mixing, isd, ied, jsd, jed)
    call safe_alloc_alloc(CS%diag_TKE_mech_decay, isd, ied, jsd, jed)
    call safe_alloc_alloc(CS%diag_TKE_conv_decay, isd, ied, jsd, jed)

    CS%TKE_diagnostics = .true.
  endif
  if ((CS%id_Mixing_Length>0) .or. (CS%id_Velocity_Scale>0)) then
    call safe_alloc_alloc(CS%Velocity_Scale,isd,ied,jsd,jed,GV%ke+1)
    call safe_alloc_alloc(CS%Mixing_Length,isd,ied,jsd,jed,GV%ke+1)
    CS%Velocity_Scale(:,:,:) = 0.0
    CS%Mixing_Length(:,:,:) = 0.0
    CS%mixing_diagnostics = .true.
  endif
  call safe_alloc_alloc(CS%ML_depth, isd, ied, jsd, jed)
  call safe_alloc_alloc(CS%ML_depth2, isd, ied, jsd, jed)
  call safe_alloc_alloc(CS%Enhance_V, isd, ied, jsd, jed)
  call safe_alloc_alloc(CS%MSTAR_MIX, isd, ied, jsd, jed)


  !Fitting coefficients to asymptote twoard 0 as MLD -> Ekman depth
  CS%MSTAR_A = CS%MSTAR_AT_XINT**(1./CS%MSTAR_N)
  CS%MSTAR_B = CS%MSTAR_SLOPE / (CS%MSTAR_N*CS%MSTAR_A**(CS%MSTAR_N-1.))
  !Fitting coefficients to asymptote toward MSTAR_CAP
  !*Fixed to begin asymptote at MSTAR_CAP-0.5 toward MSTAR_CAP
  CS%MSTAR_A2 = 0.5**(1./CS%MSTAR_N)
  CS%MSTAR_B2 = -CS%MSTAR_SLOPE / (CS%MSTAR_N*CS%MSTAR_A2**(CS%MSTAR_N-1))
  !Compute value of X (referenced to MSTAR_XINT) where transition
  ! to asymptotic regime based on value of X where MSTAR=MSTAR_CAP-0.5
  CS%MSTAR_XINT_UP = (CS%MSTAR_CAP-0.5-CS%MSTAR_AT_XINT)/CS%MSTAR_SLOPE

end subroutine energetic_PBL_init

subroutine energetic_PBL_end(CS)
  type(energetic_PBL_CS), pointer :: CS

  if (.not.associated(CS)) return

  if (allocated(CS%ML_depth))            deallocate(CS%ML_depth)
  if (allocated(CS%ML_depth2))           deallocate(CS%ML_depth2)
  if (allocated(CS%Enhance_V))           deallocate(CS%Enhance_V)
  if (allocated(CS%MSTAR_MIX))           deallocate(CS%MSTAR_MIX)
  if (allocated(CS%diag_TKE_wind))       deallocate(CS%diag_TKE_wind)
  if (allocated(CS%diag_TKE_MKE))        deallocate(CS%diag_TKE_MKE)
  if (allocated(CS%diag_TKE_conv))       deallocate(CS%diag_TKE_conv)
  if (allocated(CS%diag_TKE_forcing))    deallocate(CS%diag_TKE_forcing)
  if (allocated(CS%diag_TKE_mixing))     deallocate(CS%diag_TKE_mixing)
  if (allocated(CS%diag_TKE_mech_decay)) deallocate(CS%diag_TKE_mech_decay)
  if (allocated(CS%diag_TKE_conv_decay)) deallocate(CS%diag_TKE_conv_decay)
  if (allocated(CS%Mixing_Length))       deallocate(CS%Mixing_Length)
  if (allocated(CS%Velocity_Scale))      deallocate(CS%Velocity_Scale)

  deallocate(CS)

end subroutine energetic_PBL_end

end module MOM_energetic_PBL<|MERGE_RESOLUTION|>--- conflicted
+++ resolved
@@ -163,6 +163,7 @@
   type(time_type), pointer :: Time ! A pointer to the ocean model's clock.
   integer :: LT_Enhance_Form = 0 ! Option for Langmuir enhancement function
   logical :: Use_Mstar_Fixed = .true. ! A logical to revert to a fixed m*
+  logical :: MSTAR_FLATCAP=.true. !Set false to use asymptotic mstar cap.
   logical :: TKE_diagnostics = .false.
   logical :: Use_LA_windsea = .false.
   logical :: orig_PE_calc = .true.
@@ -733,28 +734,28 @@
         if (.not.CS%Use_Mstar_Fixed) then
           ! Note the value of mech_TKE(i) now must be iterated over, so it is moved here
           ! First solve for the TKE to PE length scale
-<<<<<<< HEAD
           MLD_over_Stab = MLD_guess / Stab_Scale - CS%MSTAR_XINT
           if ((MLD_over_Stab) .le. 0.0) then
-             !Asymptote to 0 as MLD_over_Stab -> -infinity
-             MSTAR_mix = (CS%MSTAR_B*(MLD_over_Stab)+CS%MSTAR_A)**(CS%MSTAR_N)
-          elseif ((MLD_over_Stab) .ge.CS%MSTAR_XINT_UP ) then
-             !Asymptote to MSTAR_CAP as MLD_over_Stab -> infinity
-             MSTAR_mix = CS%MSTAR_CAP - (CS%MSTAR_B2*(MLD_over_Stab-CS%MSTAR_XINT_UP)+CS%MSTAR_A2)**(CS%MSTAR_N)
-=======
-          MLD_over_Stab = MLD_guess / Stab_Scale
-          !Fitting coefficients for hyperbolic decay as MLD -> Ekman depth
-          MSTAR_A = CS%MSTAR_AT_XINT**(1./MSTAR_N)
-          MSTAR_B = CS%MSTAR_SLOPE / (MSTAR_N*MSTAR_A**(MSTAR_N-1.))
-          if ((MLD_over_Stab) .ge. CS%MSTAR_XINT) then
-            !Within linear regime
-            MSTAR_mix = CS%MSTAR_SLOPE*(MLD_over_Stab-CS%MSTAR_XINT)+CS%MSTAR_AT_XINT
-            if (CS%MSTAR_CAP>=0.) MSTAR_mix = min(CS%MSTAR_CAP,MSTAR_MIX)
->>>>>>> 4dc6ec8f
+            !Asymptote to 0 as MLD_over_Stab -> -infinity (always)
+            MSTAR_mix = (CS%MSTAR_B*(MLD_over_Stab)+CS%MSTAR_A)**(CS%MSTAR_N)
           else
-            !Within linear regime
-            MSTAR_mix = CS%MSTAR_SLOPE*(MLD_over_Stab)+CS%MSTAR_AT_XINT
+            if (CS%MSTAR_CAP>=0.) then
+              if (CS%MSTAR_FLATCAP .OR. (MLD_over_Stab .le.CS%MSTAR_XINT_UP)) then
+                !If using flat cap (or if using asymptotic cap but within linear regime we
+                ! can make use of same code)
+                MSTAR_mix = max(CS%MSTAR_CAP, &
+                     CS%MSTAR_SLOPE*(MLD_over_Stab)+CS%MSTAR_AT_XINT)
+              else
+                !Asymptote to MSTAR_CAP as MLD_over_Stab -> infinity
+                MSTAR_mix = CS%MSTAR_CAP - &
+                     (CS%MSTAR_B2*(MLD_over_Stab-CS%MSTAR_XINT_UP)+CS%MSTAR_A2)**(CS%MSTAR_N)
+              endif
+            else
+              !No cap if negative cap value given.
+              MSTAR_mix = CS%MSTAR_SLOPE*(MLD_over_Stab)+CS%MSTAR_AT_XINT
+            endif
           endif
+
           !Reset mech_tke and conv_perel values (based on new mstar)
           mech_TKE(i) = (dt*MSTAR_mix*ENHANCE_V*GV%Rho0)*((U_Star**3))
           conv_PErel(i) = 0.0
@@ -1970,6 +1971,9 @@
                  "True to use a fixed value of mstar, if false mstar depends \n"//&
                  "on the composite Obhukov length and Ekman length.","units=nondim",&
                  default=.true.)
+  call get_param(param_file, mod, "MSTAR_FLATCAP", CS%MSTAR_FLATCAP, &
+                 "Set false to use asmptotic cap or defaults to true to use flat cap."&
+                 ,"units=nondim",default=.true.)
   call get_param(param_file, mod, "NSTAR", CS%nstar, &
                  "The portion of the buoyant potential energy imparted by \n"//&
                  "surface fluxes that is available to drive entrainment \n"//&
