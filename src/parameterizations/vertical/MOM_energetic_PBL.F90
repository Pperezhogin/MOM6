--- conflicted
+++ resolved
@@ -458,13 +458,10 @@
   integer, save :: NOTCONVERGED!
   !-End BGR iteration parameters-----------------------------------------
   real :: N2_dissipation
-<<<<<<< HEAD
   real :: H10pct, H20pct,CMNFACT, USx20pct, USy20pct
   real :: wavedir, currentdir 
   integer :: b
-=======
   real :: SS, Zthck 
->>>>>>> a02e72ea
   type(cvmix_global_params_type) :: CVMIX_gravity 
   logical :: debug=.false.  ! Change this hard-coded value for debugging.
 !  The following arrays are used only for debugging purposes.
