!> Energetically consistent planetary boundary layer parameterization
module MOM_energetic_PBL

! This file is part of MOM6. See LICENSE.md for the license.

use MOM_cpu_clock, only : cpu_clock_id, cpu_clock_begin, cpu_clock_end, CLOCK_ROUTINE
use MOM_diag_mediator, only : post_data, register_diag_field, safe_alloc_alloc
use MOM_diag_mediator, only : time_type, diag_ctrl
use MOM_domains,       only : create_group_pass, do_group_pass, group_pass_type
use MOM_error_handler, only : MOM_error, FATAL, WARNING
use MOM_file_parser, only : get_param, log_param, log_version, param_file_type
use MOM_forcing_type, only : forcing
use MOM_grid, only : ocean_grid_type
use MOM_unit_scaling, only : unit_scale_type
use MOM_variables, only : thermo_var_ptrs
use MOM_verticalGrid, only : verticalGrid_type
use MOM_wave_interface, only: wave_parameters_CS, Get_Langmuir_Number

! use MOM_EOS, only : calculate_density, calculate_density_derivs

implicit none ; private

#include <MOM_memory.h>

public energetic_PBL, energetic_PBL_init, energetic_PBL_end
public energetic_PBL_get_MLD

! A note on unit descriptions in comments: MOM6 uses units that can be rescaled for dimensional
! consistency testing. These are noted in comments with units like Z, H, L, and T, along with
! their mks counterparts with notation like "a velocity [Z T-1 ~> m s-1]".  If the units
! vary with the Boussinesq approximation, the Boussinesq variant is given first.

!> This control structure holds parameters for the MOM_energetic_PBL module
type, public :: energetic_PBL_CS ; private

  !/ Constants
  real    :: VonKar = 0.41   !<   The von Karman coefficient.  This should be runtime, but because
                             !!  it is runtime in KPP and set to 0.4 it might change answers.
  real    :: omega           !<   The Earth's rotation rate [s-1].
  real    :: omega_frac      !<   When setting the decay scale for turbulence, use this fraction of
                             !!  the absolute rotation rate blended with the local value of f, as
                             !!  sqrt((1-of)*f^2 + of*4*omega^2).

  !/ Convection related terms
  real    :: nstar           !< The fraction of the TKE input to the mixed layer available to drive
                             !! entrainment [nondim]. This quantity is the vertically integrated
                             !! buoyancy production minus the vertically integrated dissipation of
                             !! TKE produced by buoyancy.

  !/ Mixing Length terms
  logical :: Use_MLD_iteration=.false. !< False to use old ePBL method.
  logical :: Orig_MLD_iteration=.false. !< False to use old MLD value
  logical :: MLD_iteration_guess=.false. !< False to default to guessing half the
                             !! ocean depth for the iteration.
  real    :: MixLenExponent  !< Exponent in the mixing length shape-function.
                             !! 1 is law-of-the-wall at top and bottom,
                             !! 2 is more KPP like.
  real    :: MKE_to_TKE_effic !< The efficiency with which mean kinetic energy released by
                             !!  mechanically forced entrainment of the mixed layer is converted to
                             !!  TKE [nondim].
  real    :: ustar_min       !< A minimum value of ustar to avoid numerical problems [m s-1].
                             !! If the value is small enough, this should not affect the solution.
  real    :: Ekman_scale_coef !< A nondimensional scaling factor controlling the inhibition of the
                             !!  diffusive length scale by rotation.  Making this larger decreases
                             !! the diffusivity in the planetary boundary layer.
  real    :: transLay_scale  !< A scale for the mixing length in the transition layer
                             !! at the edge of the boundary layer as a fraction of the
                             !! boundary layer thickness.  The default is 0, but a
                             !! value of 0.1 might be better justified by observations.
  real    :: MLD_tol         !< A tolerance for determining the boundary layer thickness when
                             !! Use_MLD_iteration is true [Z ~> m].
  real    :: min_mix_len     !< The minimum mixing length scale that will be used by ePBL [Z ~> m].
                             !! The default (0) does not set a minimum.

  !/ Velocity scale terms
  integer :: wT_mode         !< An integer marking the chosen method for finding wT
                             !! (the turbulent velocity scale) .
                             !! wT_mode = 0 is the original (TKE_remaining)^1/3
                             !! wT_mode = 1 is the version described by Reichl and Hallberg, 2018
  real    :: wstar_ustar_coef !< A ratio relating the efficiency with which convectively released
                             !! energy is converted to a turbulent velocity, relative to
                             !! mechanically forced turbulent kinetic energy [nondim].
                             !! Making this larger increases the diffusivity.
  real    :: vstar_surf_fac  !< If (wT_mode == 1) this is the proportionality coefficient between
                             !! ustar and the surface mechanical contribution to vstar
  real    :: vstar_scale_fac !< An overall nondimensional scaling factor for vstar times a unit
                             !! conversion factor.  Making this larger increases the diffusivity.

  !mstar related options
  integer :: MStar_mode = 0  !< An coded integer to determine which formula is used to set mstar
  logical :: MSTAR_FLATCAP=.true. !< Set false to use asymptotic mstar cap.
  real    :: mstar_cap       !< Since MSTAR is restoring undissipated energy to mixing,
                             !! there must be a cap on how large it can be.  This
                             !! is definitely a function of latitude (Ekman limit),
                             !! but will be taken as constant for now.

  !/ vertical decay related options
  real    :: TKE_decay       !< The ratio of the natural Ekman depth to the TKE decay scale [nondim].
  real    :: N2_Dissipation_Scale_Neg !< A nondimensional scaling factor controlling the loss of TKE
                             !! due to enhanced dissipation in the presence of negative (unstable)
                             !! local stratification.  This dissipation is applied to the available
                             !! TKE which includes both that generated at the surface and that
                             !! generated at depth.
  real    :: N2_Dissipation_Scale_Pos !< A nondimensional scaling factor controlling the loss of TKE
                             !! due to enhanced dissipation in the presence of positive (stable)
                             !! local stratification.  This dissipation is applied to the available
                             !! TKE which includes both that generated at the surface and that
                             !! generated at depth.

  !/ mstar_mode == 0
  real    :: fixed_mstar     !< Mstar is the ratio of the friction velocity cubed to the TKE available to
                             !! drive entrainment, nondimensional. This quantity is the vertically
                             !! integrated shear production minus the vertically integrated
                             !! dissipation of TKE produced by shear.  This value is used if the option
                             !! for using a fixed mstar is used.

  !delete<start
  !/ mstar_mode == 1
  !real    :: mstar_slope     !< Slope of the function which relates the shear production to the
  !                           !< mixing layer depth, Ekman depth, and Monin-Obukhov depth.
  !real    :: mstar_xint      !< Value where MSTAR function transitions from linear
  !                           !! to decay toward MSTAR->0 at fully developed Ekman depth.
  !real    :: mstar_xint_up   !< Similar but for transition to asymptotic cap.
  !real    :: mstar_at_xint   !< Intercept value of MSTAR at value where function
  !                           !! changes to linear transition.
  !real :: mstar_exp = -2.    !< Exponent in decay at negative and positive limits of MLD_over_STAB
  !real :: mstar_a            !< Coefficients of expressions for mstar in asymptotic limits, computed
  !                           !! to match the function value and slope at both ends of the linear fit
  !                           !! within the well constrained region.
  !real :: mstar_a2           !< Coefficients of expressions for mstar in asymptotic limits.
  !real :: mstar_b            !< Coefficients of expressions for mstar in asymptotic limits.
  !real :: mstar_b2           !< Coefficients of expressions for mstar in asymptotic limits.
  !delete<end

  !/ mstar_mode == 2
  real :: C_EK = 0.17        !< MSTAR Coefficient in rotation limit for mstar_mode=2
  real :: MSTAR_COEF = 0.3   !< MSTAR coefficient in rotation/stabilizing balance for mstar_mode=2

  !/ mstar_mode == 3
  real    :: RH18_mstar_cN1 !< MSTAR_N coefficient 1 (outter-most coefficient for fit).
                             !! Value of 0.275 in RH18.  Increasing this
                             !! coefficient increases mechanical mixing for all values of Hf/ust,
                             !! but is most effective at low values (weakly developed OSBLs).
  real    :: RH18_mstar_cN2  !< MSTAR_N coefficient 2 (coefficient outside of exponential decay).
                             !! Value of 8.0 in RH18.  Increasing this coefficient increases MSTAR
                             !! for all values of HF/ust, with a consistent affect across
                             !! a wide range of Hf/ust.
  real    :: RH18_mstar_cN3  !< MSTAR_N coefficient 3 (exponential decay coefficient). Value of
                             !! -5.0 in RH18.  Increasing this increases how quickly the value
                             !! of MSTAR decreases as Hf/ust increases.
  real    :: RH18_mstar_cS1  !< MSTAR_S coefficient for RH18 in stabilizing limit.
                             !! Value of 0.2 in RH18.
  real    :: RH18_mstar_cS2  !< MSTAR_S exponent for RH18 in stabilizing limit.
                             !! Value of 0.4 in RH18.

  !/ Coefficient for shear/convective turbulence interaction
  real :: mstar_convect_coef !< Factor to reduce mstar when statically unstable.

  !/ Langmuir turbulence related parameters
  logical :: Use_LT = .false. !< Flag for using LT in Energy calculation
  integer :: LT_ENHANCE_FORM !< Integer for Enhancement functional form (various options)
  real    :: LT_ENHANCE_COEF !< Coefficient in fit for Langmuir Enhancment
  real    :: LT_ENHANCE_EXP  !< Exponent in fit for Langmuir Enhancement
  logical :: LT_ENH_K_R16    !< Logical to toggle enhanced local mixing coefficient due to Langmuir
                             !! following Reichl et al., 2016. This setting is unverified
                             !! outside of strongly shear-forced shear turbulence and therefore
                             !! it is not recommended to employ this option for general use.
  real :: LaC_MLDoEK         !< Coefficient for Langmuir number modification based on the ratio of
                             !! the mixed layer depth over the Ekman depth.
  real :: LaC_MLDoOB_stab    !< Coefficient for Langmuir number modification based on the ratio of
                             !! the mixed layer depth over the Obukov depth with stablizing forcing.
  real :: LaC_EKoOB_stab     !< Coefficient for Langmuir number modification based on the ratio of
                             !! the Ekman depth over the Obukov depth with stablizing forcing.
  real :: LaC_MLDoOB_un      !< Coefficient for Langmuir number modification based on the ratio of
                             !! the mixed layer depth over the Obukov depth with destablizing forcing.
  real :: LaC_EKoOB_un       !< Coefficient for Langmuir number modification based on the ratio of
                             !! the Ekman depth over the Obukov depth with destablizing forcing.
  real :: Max_Enhance_M = 5. !< The maximum allowed LT enhancement to the mixing.

  !/ Others
  type(time_type), pointer :: Time=>NULL() !< A pointer to the ocean model's clock.

  logical :: TKE_diagnostics = .false. !< If true, diagnostics of the TKE budget are being calculated.
  logical :: orig_PE_calc = .true. !< If true, the ePBL code uses the original form of the
                             !! potential energy change code.  Otherwise, it uses a newer version
                             !! that can work with successive increments to the diffusivity in
                             !! upward or downward passes.
  logical :: Mixing_Diagnostics = .false. !< Will be true when outputting mixing
                             !! length and velocity scales
  logical :: MSTAR_Diagnostics=.false. !< If true, utput diagnostics of the mstar calculation.
  type(diag_ctrl), pointer :: diag=>NULL() !< A structure that is used to regulate the
                             !! timing of diagnostic output.

  ! These are terms in the mixed layer TKE budget, all in [J m-2] = [kg s-2].
  real, allocatable, dimension(:,:) :: &
    diag_TKE_wind, &   !< The wind source of TKE [J m-2].
    diag_TKE_MKE, &    !< The resolved KE source of TKE [J m-2].
    diag_TKE_conv, &   !< The convective source of TKE [J m-2].
    diag_TKE_forcing, & !< The TKE sink required to mix surface penetrating shortwave heating [J m-2].
    diag_TKE_mech_decay, & !< The decay of mechanical TKE [J m-2].
    diag_TKE_conv_decay, & !< The decay of convective TKE [J m-2].
    diag_TKE_mixing,&  !< The work done by TKE to deepen the mixed layer [J m-2].
    ! Additional output parameters also 2d
    ML_depth, &        !< The mixed layer depth [Z ~> m]. (result after iteration step)
    ML_depth2, &       !< The mixed layer depth [Z ~> m]. (guess for iteration step)
    Enhance_M, &       !< The enhancement to the turbulent velocity scale [nondim]
    MSTAR_MIX, &       !< Mstar used in EPBL [nondim]
    MSTAR_LT, &        !< Mstar for Langmuir turbulence [nondim]
    MLD_EKMAN, &       !< MLD over Ekman length [nondim]
    MLD_OBUKHOV, &     !< MLD over Obukhov length [nondim]
    EKMAN_OBUKHOV, &   !< Ekman over Obukhov length [nondim]
    LA, &              !< Langmuir number [nondim]
    LA_MOD             !< Modified Langmuir number [nondim]

  real, allocatable, dimension(:,:,:) :: &
    Velocity_Scale, & !< The velocity scale used in getting Kd [Z s-1 ~> m s-1]
    Mixing_Length     !< The length scale used in getting Kd [Z ~> m]
  !>@{ Diagnostic IDs
  integer :: id_ML_depth = -1, id_TKE_wind = -1, id_TKE_mixing = -1
  integer :: id_TKE_MKE = -1, id_TKE_conv = -1, id_TKE_forcing = -1
  integer :: id_TKE_mech_decay = -1, id_TKE_conv_decay = -1
  integer :: id_Hsfc_used = -1
  integer :: id_Mixing_Length = -1, id_Velocity_Scale = -1
  integer :: id_OSBL = -1, id_LT_Enhancement = -1, id_MSTAR_mix = -1
  integer :: id_mld_ekman = -1, id_mld_obukhov = -1, id_ekman_obukhov = -1
  integer :: id_LA_mod = -1, id_LA = -1, id_MSTAR_LT = -1
  !!@}
end type energetic_PBL_CS

contains

!>    This subroutine determines the diffusivities from the integrated energetics
!!  mixed layer model.  It assumes that heating, cooling and freshwater fluxes
!!  have already been applied.  All calculations are done implicitly, and there
!!  is no stability limit on the time step.
subroutine energetic_PBL(h_3d, u_3d, v_3d, tv, fluxes, dt, Kd_int, G, GV, US, CS, &
                         dSV_dT, dSV_dS, TKE_forced, Buoy_Flux, dt_diag, last_call, &
                         dT_expected, dS_expected, waves )
  type(ocean_grid_type),   intent(inout) :: G      !< The ocean's grid structure.
  type(verticalGrid_type), intent(in)    :: GV     !< The ocean's vertical grid structure.
  type(unit_scale_type),   intent(in)    :: US     !< A dimensional unit scaling type
  real, dimension(SZI_(G),SZJ_(G),SZK_(GV)), &
                           intent(inout) :: h_3d   !< Layer thicknesses [H ~> m or kg m-2].
  real, dimension(SZI_(G),SZJ_(G),SZK_(GV)), &
                           intent(in)    :: u_3d   !< Zonal velocities interpolated to h points
                                                   !! [m s-1].
  real, dimension(SZI_(G),SZJ_(G),SZK_(GV)), &
                           intent(in)    :: v_3d   !< Zonal velocities interpolated to h points
                                                   !! [m s-1].
  real, dimension(SZI_(G),SZJ_(G),SZK_(GV)), &
                           intent(in)    :: dSV_dT !< The partial derivative of in-situ specific
                                                   !! volume with potential temperature
                                                   !! [m3 kg-1 degC-1].
  real, dimension(SZI_(G),SZJ_(G),SZK_(GV)), &
                           intent(in)    :: dSV_dS !< The partial derivative of in-situ specific
                                                   !! volume with salinity [m3 kg-1 ppt-1].
  real, dimension(SZI_(G),SZJ_(G),SZK_(GV)), &
                           intent(in)    :: TKE_forced !< The forcing requirements to homogenize the
                                                   !! forcing that has been applied to each layer
                                                   !! through each layer [J m-2].
  type(thermo_var_ptrs),   intent(inout) :: tv     !< A structure containing pointers to any
                                                   !! available thermodynamic fields. Absent fields
                                                   !! have NULL ptrs.
  type(forcing),           intent(inout) :: fluxes !< A structure containing pointers to any
                                                   !! possible forcing fields. Unused fields have
                                                   !! NULL ptrs.
  real,                    intent(in)    :: dt     !< Time increment [s].
  real, dimension(SZI_(G),SZJ_(G),SZK_(GV)+1), &
                           intent(out)   :: Kd_int !< The diagnosed diffusivities at interfaces
                                                   !! [Z2 s-1 ~> m2 s-1].
  type(energetic_PBL_CS),  pointer       :: CS     !< The control structure returned by a previous
                                                   !! call to mixedlayer_init.
  real, dimension(SZI_(G),SZJ_(G)), &
                           intent(in)    :: Buoy_Flux !< The surface buoyancy flux [Z2 s-3 ~> m2 s-3].
  real,          optional, intent(in)    :: dt_diag   !< The diagnostic time step, which may be less
                                                   !! than dt if there are two callse to
                                                   !! mixedlayer [s].
  logical,       optional, intent(in)    :: last_call !< If true, this is the last call to
                                                   !! mixedlayer in the current time step, so
                                                   !! diagnostics will be written. The default
                                                   !! is .true.
  real, dimension(SZI_(G),SZJ_(G),SZK_(GV)), &
                 optional, intent(out)   :: dT_expected !< The values of temperature change that
                                                   !! should be expected when the returned
                                                   !! diffusivities are applied [degC].
  real, dimension(SZI_(G),SZJ_(G),SZK_(GV)), &
                 optional, intent(out)   :: dS_expected !< The values of salinity change that
                                                   !! should be expected when the returned
                                                   !! diffusivities are applied [ppt].
  type(wave_parameters_CS), &
                 optional, pointer       :: Waves  !< Wave CS

!    This subroutine determines the diffusivities from the integrated energetics
!  mixed layer model.  It assumes that heating, cooling and freshwater fluxes
!  have already been applied.  All calculations are done implicitly, and there
!  is no stability limit on the time step.
!
!    For each interior interface, first discard the TKE to account for mixing
! of shortwave radiation through the next denser cell.  Next drive mixing based
! on the local? values of ustar + wstar, subject to available energy.  This
! step sets the value of Kd(K).  Any remaining energy is then subject to decay
! before being handed off to the next interface.  mech_TKE and conv_PErel are treated
! separately for the purposes of decay, but are used proportionately to drive
! mixing.
!
!   The key parameters for the mixed layer are found in the control structure.
!   To use the classic constant mstar mixied layers choose MSTAR_MODE=0.
! The key parameters then include mstar, nstar, TKE_decay, and conv_decay.
! For the Oberhuber (1993) mixed layer,the values of these are:
!      mstar = 1.25,  nstar = 1, TKE_decay = 2.5, conv_decay = 0.5
! TKE_decay is 1/kappa in eq. 28 of Oberhuber (1993), while conv_decay is 1/mu.
! For a traditional Kraus-Turner mixed layer, the values are:
!      mstar = 1.25, nstar = 0.4, TKE_decay = 0.0, conv_decay = 0.0
!   To use the OM4 ePBL settings choose MSTAR_MODE=2.
!   To use the Reichl and Hallberg, 2018

  ! Local variables
  real, dimension(SZI_(G),SZK_(GV)) :: &
    h, &            !   The layer thickness [H ~> m or kg m-2].
    T, &            !   The layer temperatures [degC].
    S, &            !   The layer salinities [ppt].
    u, &            !   The zonal velocity [m s-1].
    v               !   The meridional velocity [m s-1].
  real, dimension(SZI_(G),SZK_(GV)+1) :: &
    Kd, &           ! The diapycnal diffusivity [Z2 s-1 ~> m2 s-1].
    pres, &         ! Interface pressures [Pa].
    pres_Z, &       ! Interface pressures with a rescaling factor to convert interface height
                    ! movements into changes in column potential energy [J m-2 Z-1 ~> J m-3].
    hb_hs           ! The distance from the bottom over the thickness of the
                    ! water column [nondim].
  real, dimension(SZI_(G)) :: &
    mech_TKE, &     !   The mechanically generated turbulent kinetic energy
                    ! available for mixing over a time step [J m-2 = kg s-2].
    conv_PErel, &   ! The potential energy that has been convectively released
                    ! during this timestep [J m-2 = kg s-2]. A portion nstar_FC
                    ! of conv_PErel is available to drive mixing.
    htot, &         !   The total depth of the layers above an interface [H ~> m or kg m-2].
    uhtot, &        !   The depth integrated zonal and meridional velocities in the
    vhtot, &        ! layers above [H m s-1 ~> m2 s-1 or kg m-1 s-1].
    mech_TKE_top, & !    The value of mech_TKE at the top of the column [J m-2].
    conv_PErel_top, & !  The value of conv_PErel at the top of the column [J m-2].

    Idecay_len_TKE, &  ! The inverse of a turbulence decay length scale [H-1 ~> m-1 or m2 kg-1].
    h_sum, &        ! The total thickness of the water column [H ~> m or kg m-2].
    absf            ! The absolute value of f [s-1].


  real, dimension(SZI_(G),SZK_(GV)) :: &
    dT_to_dColHt, & ! Partial derivatives of the total column height with the temperature
    dS_to_dColHt, & ! and salinity changes within a layer [Z degC-1 ~> m degC-1] and [Z ppt-1 ~> m ppt-1].
    dT_to_dPE, &    ! Partial derivatives of column potential energy with the temperature
    dS_to_dPE, &    ! and salinity changes within a layer, in [J m-2 degC-1] and [J m-2 ppt-1].
    dT_to_dColHt_a, & ! Partial derivatives of the total column height with the temperature
    dS_to_dColHt_a, & ! and salinity changes within a layer, including the implicit effects
                    ! of mixing with layers higher in the water colun [Z degC-1 ~> m degC-1] and [Z ppt-1 ~> m ppt-1].
    dT_to_dPE_a, &  ! Partial derivatives of column potential energy with the temperature
    dS_to_dPE_a     ! and salinity changes within a layer, including the implicit effects
                    ! of mixing with layers higher in the water column, in
                    ! units of [J m-2 degC-1] and [J m-2 ppt-1].
  real, dimension(SZK_(GV)) :: &
    T0, S0, &       ! Initial values of T and S in the column, in [degC] and [ppt].
    Te, Se, &       ! Estimated final values of T and S in the column, in [degC] and [ppt].
    c1, &           ! c1 is used by the tridiagonal solver [nondim].
    dTe, dSe        ! Running (1-way) estimates of temperature and salinity change.
  real, dimension(SZK_(GV)) :: &
    Th_a, &         ! An effective temperature times a thickness in the layer above, including implicit
                    ! mixing effects with other yet higher layers [degC H ~> degC m or degC kg m-2].
    Sh_a, &         ! An effective salinity times a thickness in the layer above, including implicit
                    ! mixing effects with other yet higher layers [ppt H ~> ppt m or ppt kg m-2].
    Th_b, &         ! An effective temperature times a thickness in the layer below, including implicit
                    ! mixing effects with other yet lower layers [degC H ~> degC m or degC kg m-2].
    Sh_b            ! An effective salinity times a thickness in the layer below, including implicit
                    ! mixing effects with other yet lower layers [ppt H ~> ppt m or ppt kg m-2].
  real, dimension(SZI_(G)) :: &
    hp_a            ! An effective pivot thickness of the layer including the effects
                    ! of coupling with layers above [H ~> m or kg m-2].  This is the first term
                    ! in the denominator of b1 in a downward-oriented tridiagonal solver.
  real, dimension(SZK_(GV)+1) :: &
    MixLen_shape, & ! A nondimensional shape factor for the mixing length that
                    ! gives it an appropriate assymptotic value at the bottom of
                    ! the boundary layer.
    Kddt_h          ! The diapycnal diffusivity times a timestep divided by the
                    ! average thicknesses around a layer [H ~> m or kg m-2].
  real :: b1        ! b1 is inverse of the pivot used by the tridiagonal solver [H-1 ~> m-1 or m2 kg-1].
  real :: h_neglect ! A thickness that is so small it is usually lost
                    ! in roundoff and can be neglected [H ~> m or kg m-2].
  real :: dMass     ! The mass per unit area within a layer [kg m-2].
  real :: dPres     ! The hydrostatic pressure change across a layer [Pa].
  real :: dMKE_max  ! The maximum amount of mean kinetic energy that could be
                    ! converted to turbulent kinetic energy if the velocity in
                    ! the layer below an interface were homogenized with all of
                    ! the water above the interface [J m-2 = kg s-2].
  real :: MKE2_Hharm ! Twice the inverse of the harmonic mean of the thickness
                    ! of a layer and the thickness of the water above, used in
                    ! the MKE conversion equation [H-1 ~> m-1 or m2 kg-1].

  real :: dt_h      ! The timestep divided by the averages of the thicknesses around
                    ! a layer, times a thickness conversion factor [H s m-2 ~> s m-1 or kg s m-4].
  real :: h_bot     ! The distance from the bottom [H ~> m or kg m-2].
  real :: h_rsum    ! The running sum of h from the top [Z ~> m].
  real :: I_hs      ! The inverse of h_sum [H-1 ~> m-1 or m2 kg-1].
  real :: I_MLD     ! The inverse of the current value of MLD [Z-1 ~> m-1].
  real :: h_tt      ! The distance from the surface or up to the next interface
                    ! that did not exhibit turbulent mixing from this scheme plus
                    ! a surface mixing roughness length given by h_tt_min [H ~> m or kg m-2].
  real :: h_tt_min  ! A surface roughness length [H ~> m or kg m-2].

  real :: C1_3      ! = 1/3.
  real :: I_dtrho   ! 1.0 / (dt * Rho0) in [m3 kg-1 s-1].  This is
                    ! used convert TKE back into ustar^3.
  real :: U_star    ! The surface friction velocity [Z s-1 ~> m s-1].
  real :: U_Star_Mean ! The surface friction without gustiness [Z s-1 ~> m s-1].
  real :: B_Flux    ! The surface buoyancy flux [Z2 s-3 ~> m2 s-3]
  real :: vstar     ! An in-situ turbulent velocity [m s-1].
  real :: mstar_total ! The value of mstar used in ePBL
  real :: enhance_mstar ! An ehhancement to mstar (output for diagnostic)
  real :: mstar_LT ! An addition to mstar (output for diagnostic)
  real :: LA ! The value of the Langmuir number
  real :: LAmod !
  real :: hbs_here  ! The local minimum of hb_hs and MixLen_shape, times a
                    ! conversion factor from H to Z [Z H-1 ~> 1 or m3 kg-1].
  real :: nstar_FC  ! The fraction of conv_PErel that can be converted to mixing [nondim].
  real :: TKE_reduc ! The fraction by which TKE and other energy fields are
                    ! reduced to support mixing [nondim]. between 0 and 1.
  real :: tot_TKE   ! The total TKE available to support mixing at interface K [J m-2].
  real :: TKE_here  ! The total TKE at this point in the algorithm [J m-2].
  real :: dT_km1_t2 ! A diffusivity-independent term related to the temperature
                    ! change in the layer above the interface [degC].
  real :: dS_km1_t2 ! A diffusivity-independent term related to the salinity
                    ! change in the layer above the interface [ppt].
  real :: dTe_term  ! A diffusivity-independent term related to the temperature
                    ! change in the layer below the interface [degC H ~> degC m or degC kg m-2].
  real :: dSe_term  ! A diffusivity-independent term related to the salinity
                    ! change in the layer above the interface [ppt H ~> ppt m or ppt kg m-2].
  real :: dTe_t2    ! A part of dTe_term [degC H ~> degC m or degC kg m-2].
  real :: dSe_t2    ! A part of dSe_term [ppt H ~> ppt m or ppt kg m-2].
  real :: dPE_conv  ! The convective change in column potential energy [J m-2].
  real :: MKE_src   ! The mean kinetic energy source of TKE due to Kddt_h(K) [J m-2].
  real :: dMKE_src_dK  ! The partial derivative of MKE_src with Kddt_h(K) [J m-2 H-1 ~> J m-3 or J kg-1].
  real :: Kd_guess0    ! A first guess of the diapycnal diffusivity [Z2 s-1 ~> m2 s-1].
  real :: PE_chg_g0    ! The potential energy change when Kd is Kd_guess0 [J m-2]
  real :: dPEa_dKd_g0
  real :: Kddt_h_g0    ! The first guess diapycnal diffusivity times a timestep divided
                       ! by the average thicknesses around a layer [H ~> m or kg m-2].
  real :: PE_chg_max   ! The maximum PE change for very large values of Kddt_h(K).
  real :: dPEc_dKd_Kd0 ! The partial derivative of PE change with Kddt_h(K)
                       ! for very small values of Kddt_h(K) [J m-2 H-1 ~> J m-3 or J kg-1].
  real :: PE_chg    ! The change in potential energy due to mixing at an
                    ! interface [J m-2], positive for the column increasing
                    ! in potential energy (i.e., consuming TKE).
  real :: TKE_left  ! The amount of turbulent kinetic energy left for the most
                    ! recent guess at Kddt_h(K) [J m-2].
  real :: dPEc_dKd  ! The partial derivative of PE_chg with Kddt_h(K) [J m-2 H-1 ~> J m-3 or J kg-1].
  real :: TKE_left_min, TKE_left_max ! Maximum and minimum values of TKE_left [J m-2].
  real :: Kddt_h_max, Kddt_h_min ! Maximum and minimum values of Kddt_h(K) [H ~> m or kg m-2].
  real :: Kddt_h_guess ! A guess at the value of Kddt_h(K) [H ~> m or kg m-2].
  real :: Kddt_h_next  ! The next guess at the value of Kddt_h(K) [H ~> m or kg m-2].
  real :: dKddt_h      ! The change between guesses at Kddt_h(K) [H ~> m or kg m-2].
  real :: dKddt_h_Newt ! The change between guesses at Kddt_h(K) with Newton's method [H ~> m or kg m-2].
  real :: Kddt_h_newt  ! The Newton's method next guess for Kddt_h(K) [H ~> m or kg m-2].
  real :: exp_kh    ! The nondimensional decay of TKE across a layer [nondim].
  logical :: use_Newt  ! Use Newton's method for the next guess at Kddt_h(K).
  logical :: convectively_stable
  logical, dimension(SZI_(G)) :: &
    sfc_connected   ! If true the ocean is actively turbulent from the present
                    ! interface all the way up to the surface.
  logical :: sfc_disconnect ! If true, any turbulence has become disconnected
                    ! from the surface.

! The following is only used as a diagnostic.
  real :: dt__diag  ! A copy of dt_diag (if present) or dt [s].
  real :: IdtdR0    !  = 1.0 / (dt__diag * Rho0) [m3 kg-1 s-1].
  real, dimension(SZI_(G),SZJ_(G)) :: &
    Hsfc_used       ! The thickness of the surface region [Z ~> m].
  logical :: write_diags  ! If true, write out diagnostics with this step.
  logical :: reset_diags  ! If true, zero out the accumulated diagnostics.
  ! Local column copies of energy change diagnostics, all [J m-2].
  real :: dTKE_conv, dTKE_forcing, dTKE_mixing
  real :: dTKE_MKE, dTKE_mech_decay, dTKE_conv_decay
  !----------------------------------------------------------------------
  !/BGR added Aug24,2016 for adding iteration to get boundary layer depth
  !    - needed to compute new mixing length.
  real :: MLD_guess, MLD_found ! Mixing Layer depth guessed/found for iteration [Z ~> m].
  real :: max_MLD, min_MLD ! Iteration bounds [Z ~> m], which are adjusted at each step
                           !  - These are initialized based on surface/bottom
                           !  1. The iteration guesses a value (possibly from
                           !     prev step or neighbor).
                           !  2. The iteration checks if value is converged,
                           !     too shallow, or too deep.
                           !  3. Based on result adjusts the Max/Min
                           !     and searches through the water column.
                           !  - If using an accurate guess the iteration
                           !    is very quick (e.g. if MLD doesn't change
                           !    over timestep).  Otherwise it takes 5-10
                           !    passes, but has a high convergence rate.
                           !    Other iteration may be tried, but this
                           !    method seems to rarely fail and the added
                           !    cost is likely not significant.  Additionally,
                           !    when it fails it does so in a reasonable
                           !    manner giving a usable guess. When it
                           !    does fail, it is due to convection within
                           !    the boundary.  Likely, a new method e.g.
                           !    surface_disconnect, can improve this.
  logical :: FIRST_OBL     ! Flag for computing "found" Mixing layer depth
  logical :: OBL_CONVERGED ! Flag for convergence of MLD
  integer :: OBL_IT        ! Iteration counter
!### These need to be made into run-time parameters.
  integer :: MAX_OBL_IT=20 ! Set maximum number of iterations.  Probably
                           !  best as an input parameter, but then may want
                           !  to use allocatable arrays if storing
                           !  guess/found (as diagnostic); skipping for now.
                           !  In reality, the maximum number of guesses
                           !  needed is set by:
                           !    DEPTH/2^M < DZ
                           !    where M is the number of guesses
                           !    e.g. M=12 for DEPTH=4000m and DZ=1m
  real, dimension(SZK_(GV)+1) :: Vstar_Used, &      ! 1D arrays used to store
                               Mixing_Length_Used   ! Vstar and Mixing_Length
  !/BGR - remaining variables are related to tracking iteration statistics.
  logical :: OBL_IT_STATS=.false. ! Flag for computing OBL iteration statistics
  REAL :: ITguess(20), ITresult(20),ITmax(20),ITmin(20) ! Flag for storing guess/result
                                                        ! should have dim=MAX_OBL_IT
  integer, save :: MAXIT=0   ! Stores maximum number of iterations
  integer, save :: MINIT=1e8 ! Stores minimum number of iterations
  integer, save :: SUMIT=0   ! Stores total iterations (summed over all)
  integer, save :: NUMIT=0   ! Stores number of times iterated
                             !e.g. Average iterations = SUMIT/NUMIT
  integer, save :: CONVERGED!
  integer, save :: NOTCONVERGED!
  !-End BGR iteration parameters-----------------------------------------
  real :: N2_dissipation
  real :: Surface_Scale ! Surface decay scale for vstar
  real :: K_Enhancement ! A local enhancement of K, perhaps due to Langmuir turbulence
  ! For LT_ENH_K_R16
  real :: Shape_Function                ! The shape function of the enhancement
  real, parameter :: Max_Shape_Function = 0.148148 ! The max value of the shape function of the enhancement
  real, parameter :: Max_K_Enhancement = 2.25      ! The max value of the enhancement
  !-End for LT_ENH_K_R16
  ! For output of MLD relations, if not using we should eliminate
  real :: iL_Ekman    ! Inverse of Ekman length scale [Z-1 ~> m-1].
  real :: iL_Obukhov  ! Inverse of Obukhov length scale [Z-1 ~> m-1].

  logical :: debug=.false.  ! Change this hard-coded value for debugging.

  !  The following arrays are used only for debugging purposes.
  real :: dPE_debug, mixing_debug, taux2, tauy2
  real, dimension(20) :: TKE_left_itt, PE_chg_itt, Kddt_h_itt, dPEa_dKd_itt, MKE_src_itt
  real, dimension(SZI_(G),SZK_(GV)) :: &
    mech_TKE_k, conv_PErel_k
  real, dimension(SZK_(GV)) :: nstar_k
  integer, dimension(SZK_(GV)) :: num_itts

  integer :: i, j, k, is, ie, js, je, nz, itt, max_itt

  is = G%isc ; ie = G%iec ; js = G%jsc ; je = G%jec ; nz = GV%ke

  if (.not. associated(CS)) call MOM_error(FATAL, "energetic_PBL: "//&
         "Module must be initialized before it is used.")

  if (.not. associated(tv%eqn_of_state)) call MOM_error(FATAL, &
      "energetic_PBL: Temperature, salinity and an equation of state "//&
      "must now be used.")
  if (.NOT. associated(fluxes%ustar)) call MOM_error(FATAL, &
      "energetic_PBL: No surface TKE fluxes (ustar) defined in mixedlayer!")
  if (present(dT_expected) .or. present(dS_expected)) debug = .true.

  h_neglect = GV%H_subroundoff

  if (.not.CS%Use_MLD_Iteration) MAX_OBL_IT=1
  C1_3 = 1.0 / 3.0
  dt__diag = dt ; if (present(dt_diag)) dt__diag = dt_diag
  IdtdR0 = 1.0 / (dt__diag * GV%Rho0)
  write_diags = .true. ; if (present(last_call)) write_diags = last_call
  max_itt = 20

  h_tt_min = 0.0
  I_dtrho = 0.0 ; if (dt*GV%Rho0 > 0.0) I_dtrho = 1.0 / (dt*GV%Rho0)

  ! Determine whether to zero out diagnostics before accumulation.
  reset_diags = .true.
  if (present(dt_diag) .and. write_diags .and. (dt__diag > dt)) &
    reset_diags = .false.  ! This is the second call to mixedlayer.

  if (reset_diags) then
    if (CS%TKE_diagnostics) then
!!OMP parallel do default(none) shared(is,ie,js,je,CS)
      do j=js,je ; do i=is,ie
        CS%diag_TKE_wind(i,j) = 0.0 ; CS%diag_TKE_MKE(i,j) = 0.0
        CS%diag_TKE_conv(i,j) = 0.0 ; CS%diag_TKE_forcing(i,j) = 0.0
        CS%diag_TKE_mixing(i,j) = 0.0 ; CS%diag_TKE_mech_decay(i,j) = 0.0
        CS%diag_TKE_conv_decay(i,j) = 0.0 !; CS%diag_TKE_unbalanced_forcing(i,j) = 0.0
      enddo ; enddo
    endif
!!OMP parallel do default(none) shared(CS)
    if (CS%Mixing_Diagnostics) then
      CS%Mixing_Length(:,:,:) = 0.0
      CS%Velocity_Scale(:,:,:) = 0.0
    endif
  endif


!!OMP parallel do default(none) shared(js,je,nz,is,ie,h_3d,u_3d,v_3d,tv,dt,      &
!!OMP                                  CS,G,GV,US,fluxes,IdtdR0,                 &
!!OMP                                  TKE_forced,debug,H_neglect,dSV_dT,        &
!!OMP                                  dSV_dS,I_dtrho,C1_3,h_tt_min,vonKar,      &
!!OMP                                  max_itt,Kd_int)                           &
!!OMP                           private(i,j,k,h,u,v,T,S,Kd,mech_TKE_k,conv_PErel_k, &
!!OMP                                   U_Star,absf,mech_TKE,conv_PErel,nstar_k, &
!!OMP                                   h_sum,I_hs,h_bot,hb_hs,T0,S0,num_itts,   &
!!OMP                                   pres,pres_Z,dMass,dPres,dT_to_dPE,dS_to_dPE, &
!!OMP                                   dT_to_dColHt,dS_to_dColHt,Kddt_h,hp_a,   &
!!OMP                                   Th_a,Sh_a,Th_b,Sh_b,dT_to_dPE_a,htot,    &
!!OMP                                   dT_to_dColHt_a,dS_to_dColHt_a,uhtot,vhtot, &
!!OMP                                   Idecay_len_TKE,exp_kh,nstar_FC,tot_TKE,  &
!!OMP                                   TKE_reduc,dTe_t2,dSe_t2,dTe,dSe,dt_h,    &
!!OMP                                   Convectively_stable,sfc_disconnect,b1,   &
!!OMP                                   c1,dT_km1_t2,dS_km1_t2,dTe_term,         &
!!OMP                                   dSe_term,MKE2_Hharm,vstar,h_tt,h_rsum,   &
!!OMP                                   Kd_guess0,Kddt_h_g0,dPEc_dKd_Kd0,        &
!!OMP                                   PE_chg_max,dPEa_dKd_g0,PE_chg_g0,        &
!!OMP                                   MKE_src,dPE_conv,Kddt_h_max,Kddt_h_min,  &
!!OMP                                   dTKE_conv, dTKE_forcing, dTKE_mixing,    &
!!OMP                                   dTKE_MKE,dTKE_mech_decay,dTKE_conv_decay,&
!!OMP                                   TKE_left_max,TKE_left_min,Kddt_h_guess,  &
!!OMP                                   TKE_left_itt,dPEa_dKd_itt,PE_chg_itt,    &
!!OMP                                   MKE_src_itt,Kddt_h_itt,dPEc_dKd,PE_chg,  &
!!OMP                                   dMKE_src_dK,TKE_left,use_Newt,           &
!!OMP                                   dKddt_h_Newt,Kddt_h_Newt,Kddt_h_next,    &
!!OMP                                   dKddt_h,Te,Se,Hsfc_used,dS_to_dPE_a,     &
!!OMP                                   dMKE_max,sfc_connected,TKE_here)
  do j=js,je
    ! Copy the thicknesses and other fields to 2-d arrays.
    do k=1,nz
      do i=is,ie
        h(i,k) = h_3d(i,j,k) + h_neglect ; u(i,k) = u_3d(i,j,k) ; v(i,k) = v_3d(i,j,k)
        T(i,k) = tv%T(i,j,k) ; S(i,k) = tv%S(i,j,k)
        Kd(i,K) = 0.0
      enddo
    enddo
    do i=is,ie
      CS%ML_depth(i,j) = h(i,1)*GV%H_to_Z
      sfc_connected(i) = .true.
    enddo

    if (debug) then
      mech_TKE_k(:,:) = 0.0 ; conv_PErel_k(:,:) = 0.0
    endif

    !   Determine the initial mech_TKE and conv_PErel, including the energy required
    ! to mix surface heating through the topmost cell, the energy released by mixing
    ! surface cooling & brine rejection down through the topmost cell, and
    ! homogenizing the shortwave heating within that cell.  This sets the energy
    ! and ustar and wstar available to drive mixing at the first interior
    ! interface.
    do i=is,ie
      if (G%mask2dT(i,j) > 0.5) then

        U_star = fluxes%ustar(i,j)
        U_Star_Mean = fluxes%ustar_gustless(i,j)
        B_Flux = buoy_flux(i,j)
        if (associated(fluxes%ustar_shelf) .and. associated(fluxes%frac_shelf_h)) then
          if (fluxes%frac_shelf_h(i,j) > 0.0) &
            U_star = (1.0 - fluxes%frac_shelf_h(i,j)) * U_star + &
                     fluxes%frac_shelf_h(i,j) * fluxes%ustar_shelf(i,j)
        endif
        if (U_Star < CS%ustar_min) U_Star = CS%ustar_min
        if (CS%omega_frac >= 1.0) then
          absf(i) = 2.0*CS%omega
        else
          absf(i) = 0.25*US%s_to_T*((abs(G%CoriolisBu(I,J)) + abs(G%CoriolisBu(I-1,J-1))) + &
                    (abs(G%CoriolisBu(I,J-1)) + abs(G%CoriolisBu(I-1,J))))
          if (CS%omega_frac > 0.0) &
            absf(i) = sqrt(CS%omega_frac*4.0*CS%omega**2 + (1.0-CS%omega_frac)*absf(i)**2)
        endif

!    endif ; enddo

!    do i=is,ie ; if (G%mask2dT(i,j) > 0.5) then

          h_sum(i) = H_neglect
          do k=1,nz
            h_sum(i) = h_sum(i) + h(i,k)
          enddo
          I_hs = 0.0
          if (h_sum(i) > 0.0) I_hs = 1.0 / h_sum(i)
          h_bot = 0.0
          hb_hs(i,nz+1) = 0.0
          do k=nz,1,-1
            h_bot = h_bot + h(i,k)
            hb_hs(i,K) = h_bot * I_hs
          enddo

          pres(i,1) = 0.0
          pres_Z(i,1) = 0.0
          do k=1,nz
            dMass = GV%H_to_kg_m2 * h(i,k)
            dPres = (GV%g_Earth*US%m_to_Z) * dMass  ! This is equivalent to GV%H_to_Pa * h(i,k)
            dT_to_dPE(i,k) = (dMass * (pres(i,K) + 0.5*dPres)) * dSV_dT(i,j,k)
            dS_to_dPE(i,k) = (dMass * (pres(i,K) + 0.5*dPres)) * dSV_dS(i,j,k)
            dT_to_dColHt(i,k) = dMass * US%m_to_Z * dSV_dT(i,j,k)
            dS_to_dColHt(i,k) = dMass * US%m_to_Z * dSV_dS(i,j,k)

            pres(i,K+1) = pres(i,K) + dPres
            pres_Z(i,K+1) = US%Z_to_m * pres(i,K+1)
         enddo

!    endif ; enddo

    ! Note the outer i-loop and inner k-loop loop order!!!
!    do i=is,ie ; if (G%mask2dT(i,j) > 0.5) then
         do k=1,nz
           T0(k) = T(i,k)
           S0(k) = S(i,k)
         enddo

         !/The following lines are for the iteration over MLD
         ! max_MLD will initialized as ocean bottom depth
         max_MLD = 0.0
         do k=1,nz
           max_MLD = max_MLD + h(i,k)*GV%H_to_Z
         enddo
         !min_MLD will initialize as 0.
         min_MLD = 0.0

         !/BGR: Add MLD_guess based on stored previous value.
         if (CS%MLD_iteration_guess .and. (CS%ML_Depth2(i,j) > 1.0*US%m_to_Z)) then
           !If prev value is present use for guess.
           MLD_guess = CS%ML_Depth2(i,j)
         else
           !Otherwise guess middle of water column
           MLD_guess = 0.5 * (min_MLD+max_MLD)
         endif

         ! Iterate up to MAX_OBL_IT times to determine a converged EPBL depth.
         OBL_CONVERGED = .false.

         do OBL_IT=1,MAX_OBL_IT

           if (.not. OBL_CONVERGED) then
             ! If not using MLD_Iteration flag loop to only execute once.
             if (.not.CS%Use_MLD_Iteration) OBL_CONVERGED = .true.

             ! Reset ML_depth
             CS%ML_depth(i,j) = h(i,1)*GV%H_to_Z
             sfc_connected(i) = .true.

             !/ Here we get MStar, which is the ratio of convective TKE driven
             !   mixing to UStar**3
             if (CS%Use_LT) then
               call get_Langmuir_Number( LA, G, GV, US, abs(MLD_guess), u_star_mean, i, j, &
                                         H=H(i,:), U_H=U(i,:), V_H=V(i,:), WAVES=WAVES)
               call find_mstar(CS,&
                               US,&
                               Buoyancy_Flux = b_flux,&
                               UStar = U_Star,&
                               UStar_Mean = U_Star_Mean,&
                               BLD = MLD_Guess,&
                               Abs_Coriolis = AbsF(i),&
                               MStar = MStar_total,&
                               Langmuir_Number = La,&
                               Convect_Langmuir_Number = LAmod,&
                               Enhance_MStar = Enhance_MStar,&
                               mstar_LT = mstar_LT)
             else
               call find_mstar(CS,US, b_flux, u_star, u_star_mean,&
                               mld_guess, absf(i), mstar_total)
             endif

             !/ Apply MStar to get mech_TKE
             !This bit of code preserves answers but should be eliminated.
             if (CS%mstar_mode==0) then
               mech_TKE(i) = (dt*MSTAR_total*GV%Rho0) * US%Z_to_m**3 * U_star**3
             else
               mech_TKE(i) = MSTAR_total * US%Z_to_m**3 * (dt*GV%Rho0*U_star**3)
             endif

             if (CS%TKE_diagnostics) then
               CS%diag_TKE_wind(i,j) = CS%diag_TKE_wind(i,j) + mech_TKE(i) * IdtdR0
               if (TKE_forced(i,j,1) <= 0.0) then
                 CS%diag_TKE_forcing(i,j) = CS%diag_TKE_forcing(i,j) + &
                                            max(-mech_TKE(i), TKE_forced(i,j,1)) * IdtdR0
                 ! CS%diag_TKE_unbalanced_forcing(i,j) = CS%diag_TKE_unbalanced_forcing(i,j) + &
                 !     min(0.0, TKE_forced(i,j,1) + mech_TKE(i)) * IdtdR0
               else
                 CS%diag_TKE_forcing(i,j) = CS%diag_TKE_forcing(i,j) + CS%nstar*TKE_forced(i,j,1) * IdtdR0
               endif
             endif

             conv_PErel(i) = 0.0
             if (TKE_forced(i,j,1) <= 0.0) then
               mech_TKE(i) = mech_TKE(i) + TKE_forced(i,j,1)
               if (mech_TKE(i) < 0.0) mech_TKE(i) = 0.0
             else
               conv_PErel(i) = conv_PErel(i) + TKE_forced(i,j,1)
             endif

             if (CS%TKE_diagnostics) then
               dTKE_conv = 0.0 ; dTKE_forcing = 0.0 ; dTKE_mixing = 0.0
               dTKE_MKE = 0.0 ; dTKE_mech_decay = 0.0 ; dTKE_conv_decay = 0.0
             endif

             ! Store in 1D arrays for output.
             do k=1,nz
               Vstar_Used(k) = 0.
               Mixing_Length_Used(k) = 0.
             enddo

             if ((.not.CS%Use_MLD_Iteration) .or. &
                 (CS%transLay_scale >= 1.0) .or. (CS%transLay_scale < 0.0) ) then
               do K=1,nz+1
                 MixLen_shape(K) = 1.0
               enddo
             elseif (MLD_guess <= 0.0) then
               if (CS%transLay_scale > 0.0) then
                 do K=1,nz+1
                   MixLen_shape(K) = CS%transLay_scale
                 enddo
               else
                 do K=1,nz+1
                   MixLen_shape(K) = 1.0
                 enddo
               endif
             else
             ! Reduce the mixing length based on MLD, with a quadratic
             ! expression that follows KPP.
             I_MLD = 1.0 / MLD_guess
             h_rsum = 0.0
             MixLen_shape(1) = 1.0
             do K=2,nz+1
               h_rsum = h_rsum + h(i,k-1)*GV%H_to_Z
               if (CS%MixLenExponent==2.0)then
                 MixLen_shape(K) = CS%transLay_scale + (1.0 - CS%transLay_scale) * &
                      (max(0.0, (MLD_guess - h_rsum)*I_MLD) )**2!CS%MixLenExponent
               else
                 MixLen_shape(K) = CS%transLay_scale + (1.0 - CS%transLay_scale) * &
                      (max(0.0, (MLD_guess - h_rsum)*I_MLD) )**CS%MixLenExponent
               endif
             enddo
          endif

          Kd(i,1) = 0.0 ; Kddt_h(1) = 0.0
          hp_a(i) = h(i,1)
          dT_to_dPE_a(i,1) = dT_to_dPE(i,1) ; dT_to_dColHt_a(i,1) = dT_to_dColHt(i,1)
          dS_to_dPE_a(i,1) = dS_to_dPE(i,1) ; dS_to_dColHt_a(i,1) = dS_to_dColHt(i,1)

          htot(i) = h(i,1) ; uhtot(i) = u(i,1)*h(i,1) ; vhtot(i) = v(i,1)*h(i,1)

          if (debug) then
            mech_TKE_k(i,1) = mech_TKE(i) ; conv_PErel_k(i,1) = conv_PErel(i)
            nstar_k(:) = 0.0 ; nstar_k(1) = CS%nstar ; num_itts(:) = -1
          endif





          do K=2,nz
            ! Apply dissipation to the TKE, here applied as an exponential decay
            ! due to 3-d turbulent energy being lost to inefficient rotational modes.

            !   There should be several different "flavors" of TKE that decay at
            ! different rates.  The following form is often used for mechanical
            ! stirring from the surface, perhaps due to breaking surface gravity
            ! waves and wind-driven turbulence.
            Idecay_len_TKE(i) = (CS%TKE_decay * absf(i) / U_star) * GV%H_to_Z
            exp_kh = 1.0
            if (Idecay_len_TKE(i) > 0.0) exp_kh = exp(-h(i,k-1)*Idecay_len_TKE(i))
            if (CS%TKE_diagnostics) &
              dTKE_mech_decay = dTKE_mech_decay + (exp_kh-1.0) * mech_TKE(i) * IdtdR0
            mech_TKE(i) = mech_TKE(i) * exp_kh

            !   Accumulate any convectively released potential energy to contribute
            ! to wstar and to drive penetrating convection.
            if (TKE_forced(i,j,k) > 0.0) then
              conv_PErel(i) = conv_PErel(i) + TKE_forced(i,j,k)
              if (CS%TKE_diagnostics) &
                dTKE_forcing = dTKE_forcing + CS%nstar*TKE_forced(i,j,k) * IdtdR0
            endif

            if (debug) then
              mech_TKE_k(i,K) = mech_TKE(i) ; conv_PErel_k(i,K) = conv_PErel(i)
            endif

            !  Determine the total energy
            nstar_FC = CS%nstar
            if (CS%nstar * conv_PErel(i) > 0.0) then
              ! Here nstar is a function of the natural Rossby number 0.2/(1+0.2/Ro), based
              ! on a curve fit from the data of Wang (GRL, 2003).
              ! Note:         Ro = 1.0 / sqrt(0.5 * dt * Rho0 * (absf*htot(i))**3 / conv_PErel(i))
              nstar_FC = CS%nstar * conv_PErel(i) / (conv_PErel(i) + 0.2 * &
                         sqrt(0.5 * dt * GV%Rho0 * (absf(i)*(htot(i)*GV%H_to_m))**3 * conv_PErel(i)))
            endif

            if (debug) nstar_k(K) = nstar_FC

            tot_TKE = mech_TKE(i) + nstar_FC * conv_PErel(i)

            !   For each interior interface, first discard the TKE to account for
            ! mixing of shortwave radiation through the next denser cell.
            if (TKE_forced(i,j,k) < 0.0) then
              if (TKE_forced(i,j,k) + tot_TKE < 0.0) then
                ! The shortwave requirements deplete all the energy in this layer.
                if (CS%TKE_diagnostics) then
                  dTKE_mixing = dTKE_mixing + tot_TKE * IdtdR0
                  dTKE_forcing = dTKE_forcing - tot_TKE * IdtdR0
                  ! dTKE_unbalanced_forcing = dTKE_unbalanced_forcing + &
                  !     (TKE_forced(i,j,k) + tot_TKE) * IdtdR0
                  dTKE_conv_decay = dTKE_conv_decay + &
                          (CS%nstar-nstar_FC) * conv_PErel(i) * IdtdR0
                endif
                tot_TKE = 0.0 ; mech_TKE(i) = 0.0 ; conv_PErel(i) = 0.0
              else
                ! Reduce the mechanical and convective TKE proportionately.
                TKE_reduc = (tot_TKE + TKE_forced(i,j,k)) / tot_TKE
                if (CS%TKE_diagnostics) then
                  dTKE_mixing = dTKE_mixing - TKE_forced(i,j,k) * IdtdR0
                  dTKE_forcing = dTKE_forcing + TKE_forced(i,j,k) * IdtdR0
                  dTKE_conv_decay = dTKE_conv_decay + &
                      (1.0-TKE_reduc)*(CS%nstar-nstar_FC) * conv_PErel(i) * IdtdR0
                endif
                tot_TKE = TKE_reduc*tot_TKE   ! = tot_TKE + TKE_forced(i,j,k)
                mech_TKE(i) = TKE_reduc*mech_TKE(i)
                conv_PErel(i) = TKE_reduc*conv_PErel(i)
              endif
            endif

            ! Precalculate some temporary expressions that are independent of Kddt_h(K).
            if (CS%orig_PE_calc) then
              if (K==2) then
                dTe_t2 = 0.0 ; dSe_t2 = 0.0
              else
                dTe_t2 = Kddt_h(K-1) * ((T0(k-2) - T0(k-1)) + dTe(k-2))
                dSe_t2 = Kddt_h(K-1) * ((S0(k-2) - S0(k-1)) + dSe(k-2))
              endif
            endif
            dt_h = (GV%Z_to_H**2*dt) / max(0.5*(h(i,k-1)+h(i,k)), 1e-15*h_sum(i))

            !   This tests whether the layers above and below this interface are in
            ! a convetively stable configuration, without considering any effects of
            ! mixing at higher interfaces.  It is an approximation to the more
            ! complete test dPEc_dKd_Kd0 >= 0.0, that would include the effects of
            ! mixing across interface K-1.  The dT_to_dColHt here are effectively
            ! mass-weigted estimates of dSV_dT.
            Convectively_stable = ( 0.0 <= &
                 ( (dT_to_dColHt(i,k) + dT_to_dColHt(i,k-1) ) * (T0(k-1)-T0(k)) + &
                 (dS_to_dColHt(i,k) + dS_to_dColHt(i,k-1) ) * (S0(k-1)-S0(k)) ) )

            if ((mech_TKE(i) + conv_PErel(i)) <= 0.0 .and. Convectively_stable) then
              ! Energy is already exhausted, so set Kd = 0 and cycle or exit?
              tot_TKE = 0.0 ; mech_TKE(i) = 0.0 ; conv_PErel(i) = 0.0
              Kd(i,K) = 0.0 ; Kddt_h(K) = 0.0
              sfc_disconnect = .true.
              ! if (.not.debug) exit

             !   The estimated properties for layer k-1 can be calculated, using
             ! greatly simplified expressions when Kddt_h = 0.  This enables the
             ! tridiagonal solver for the whole column to be completed for debugging
             ! purposes, and also allows for something akin to convective adjustment
             ! in unstable interior regions?
              b1 = 1.0 / hp_a(i)
              c1(K) = 0.0
              if (CS%orig_PE_calc) then
                dTe(k-1) = b1 * ( dTe_t2 )
                dSe(k-1) = b1 * ( dSe_t2 )
              endif

              hp_a(i) = h(i,k)
              dT_to_dPE_a(i,k) = dT_to_dPE(i,k)
              dS_to_dPE_a(i,k) = dS_to_dPE(i,k)
              dT_to_dColHt_a(i,k) = dT_to_dColHt(i,k)
              dS_to_dColHt_a(i,k) = dS_to_dColHt(i,k)

            else ! tot_TKE > 0.0 or this is a potentially convectively unstable profile.
              sfc_disconnect = .false.

              ! Precalculate some more temporary expressions that are independent of
              ! Kddt_h(K).
              if (CS%orig_PE_calc) then
                if (K==2) then
                  dT_km1_t2 = (T0(k)-T0(k-1))
                  dS_km1_t2 = (S0(k)-S0(k-1))
                else
                  dT_km1_t2 = (T0(k)-T0(k-1)) - &
                        (Kddt_h(K-1) / hp_a(i)) * ((T0(k-2) - T0(k-1)) + dTe(k-2))
                  dS_km1_t2 = (S0(k)-S0(k-1)) - &
                        (Kddt_h(K-1) / hp_a(i)) * ((S0(k-2) - S0(k-1)) + dSe(k-2))
                endif
                dTe_term = dTe_t2 + hp_a(i) * (T0(k-1)-T0(k))
                dSe_term = dSe_t2 + hp_a(i) * (S0(k-1)-S0(k))
              else
                if (K<=2) then
                  Th_a(k-1) = h(i,k-1) * T0(k-1) ; Sh_a(k-1) = h(i,k-1) * S0(k-1)
                else
                  Th_a(k-1) = h(i,k-1) * T0(k-1) + Kddt_h(K-1) * Te(k-2)
                  Sh_a(k-1) = h(i,k-1) * S0(k-1) + Kddt_h(K-1) * Se(k-2)
                endif
                Th_b(k) = h(i,k) * T0(k) ; Sh_b(k) = h(i,k) * S0(k)
              endif

              !   Using Pr=1 and the diffusivity at the bottom interface (once it is
              ! known), determine how much resolved mean kinetic energy (MKE) will be
              ! extracted within a timestep and add a fraction CS%MKE_to_TKE_effic of
              ! this to the mTKE budget available for mixing in the next layer.

              if ((CS%MKE_to_TKE_effic > 0.0) .and. (htot(i)*h(i,k) > 0.0)) then
                ! This is the energy that would be available from homogenizing the
                ! velocities between layer k and the layers above.
                dMKE_max = (GV%H_to_kg_m2 * CS%MKE_to_TKE_effic) * 0.5 * &
                    (h(i,k) / ((htot(i) + h(i,k))*htot(i))) * &
                    ((uhtot(i)-u(i,k)*htot(i))**2 + (vhtot(i)-v(i,k)*htot(i))**2)
                ! A fraction (1-exp(Kddt_h*MKE2_Hharm)) of this energy would be
                ! extracted by mixing with a finite viscosity.
                MKE2_Hharm = (htot(i) + h(i,k) + 2.0*h_neglect) / &
                             ((htot(i)+h_neglect) * (h(i,k)+h_neglect))
              else
                dMKE_max = 0.0
                MKE2_Hharm = 0.0
              endif

              ! At this point, Kddt_h(K) will be unknown because its value may depend
              ! on how much energy is available.  mech_TKE might be negative due to
              ! contributions from TKE_forced.
              h_tt = htot(i) + h_tt_min
              TKE_here = mech_TKE(i) + CS%wstar_ustar_coef*conv_PErel(i)
              if (TKE_here > 0.0) then
                if (CS%wT_mode==0) then
                  vstar = CS%vstar_scale_fac * (I_dtrho*TKE_here)**C1_3
                elseif (CS%wT_mode==1) then
                  Surface_Scale = max(0.05,1.-htot(i)/MLD_guess)
                  vstar = CS%vstar_scale_fac * (CS%vstar_surf_fac*U_Star + &
                       (CS%wstar_ustar_coef*conv_PErel(i)*I_dtrho)**C1_3)* &
                       Surface_Scale
                endif
                hbs_here = GV%H_to_Z * min(hb_hs(i,K), MixLen_shape(K))
                Mixing_Length_Used(k) = MAX(CS%min_mix_len, ((h_tt*hbs_here)*vstar) / &
                    ((CS%Ekman_scale_coef * absf(i)) * (h_tt*hbs_here) + vstar))
                !Note setting Kd_guess0 to Mixing_Length_Used(K) here will
                ! change the answers.  Therefore, skipping that.
                if (.not.CS%Use_MLD_Iteration) then
                  Kd_guess0 = vstar * CS%vonKar * ((h_tt*hbs_here)*vstar) / &
                    ((CS%Ekman_scale_coef * absf(i)) * (h_tt*hbs_here) + vstar)
                else
                  Kd_guess0 = vstar * CS%vonKar * Mixing_Length_Used(k)
                endif
                ! Compute the local enhnacement of K (perhaps due to Langmuir)
                if (CS%LT_ENH_K_R16) then
                  Shape_Function = htot(i)/MLD_guess*(1.-htot(i)/MLD_guess)**2
                  K_Enhancement = ( min( Max_K_Enhancement,1.+1./La ) - 1. )
                  Kd_guess0 = Kd_guess0 * Shape_Function / Max_Shape_Function
                endif
              else
                vstar = 0.0 ; Kd_guess0 = 0.0
              endif
              Vstar_Used(k) = vstar ! Track vstar
              Kddt_h_g0 = Kd_guess0*dt_h

              if (CS%orig_PE_calc) then
                call find_PE_chg_orig(Kddt_h_g0, h(i,k), hp_a(i), dTe_term, dSe_term, &
                     dT_km1_t2, dS_km1_t2, dT_to_dPE(i,k), dS_to_dPE(i,k), &
                     dT_to_dPE_a(i,k-1), dS_to_dPE_a(i,k-1), &
                     pres_Z(i,K), dT_to_dColHt(i,k), dS_to_dColHt(i,k), &
                     dT_to_dColHt_a(i,k-1), dS_to_dColHt_a(i,k-1), &
                     PE_chg=PE_chg_g0, dPEc_dKd=dPEa_dKd_g0, dPE_max=PE_chg_max, &
                     dPEc_dKd_0=dPEc_dKd_Kd0 )
              else
                call find_PE_chg(0.0, Kddt_h_g0, hp_a(i), h(i,k), &
                     Th_a(k-1), Sh_a(k-1), Th_b(k), Sh_b(k), &
                     dT_to_dPE_a(i,k-1), dS_to_dPE_a(i,k-1), dT_to_dPE(i,k), dS_to_dPE(i,k), &
                     pres_Z(i,K), dT_to_dColHt_a(i,k-1), dS_to_dColHt_a(i,k-1), &
                     dT_to_dColHt(i,k), dS_to_dColHt(i,k), &
                     PE_chg=PE_chg_g0, dPEc_dKd=dPEa_dKd_g0, dPE_max=PE_chg_max, &
                     dPEc_dKd_0=dPEc_dKd_Kd0 )
              endif

              MKE_src = dMKE_max*(1.0 - exp(-Kddt_h_g0 * MKE2_Hharm))

              if (pe_chg_g0 > 0.0) then
                !Negative buoyancy (increases PE)
                N2_dissipation = 1.+CS%N2_DISSIPATION_SCALE_NEG
              else
                !Positive buoyancy (decreases PE)
                N2_dissipation = 1.+CS%N2_DISSIPATION_SCALE_POS
              endif

              if ((PE_chg_g0 < 0.0) .or. ((vstar == 0.0) .and. (dPEc_dKd_Kd0 < 0.0))) then
                ! This column is convectively unstable.
                if (PE_chg_max <= 0.0) then
                  ! Does MKE_src need to be included in the calculation of vstar here?
                  TKE_here = mech_TKE(i) + CS%wstar_ustar_coef*(conv_PErel(i)-PE_chg_max)
                  if (TKE_here > 0.0) then
                    if (CS%wT_mode==0) then
                      vstar = CS%vstar_scale_fac * (I_dtrho*TKE_here)**C1_3
                    elseif (CS%wT_mode==1) then
                      Surface_Scale = max(0.05,1.-htot(i)/MLD_guess)
                      vstar = cs%vstar_scale_fac * (CS%vstar_surf_fac*U_Star + &
                           (CS%wstar_ustar_coef*conv_PErel(i)*I_dtrho)**C1_3)* &
                           Surface_Scale
                    endif
                    hbs_here = GV%H_to_Z * min(hb_hs(i,K), MixLen_shape(K))
                    Mixing_Length_Used(k) = max(CS%min_mix_len,((h_tt*hbs_here)*vstar) / &
                        ((CS%Ekman_scale_coef * absf(i)) * (h_tt*hbs_here) + vstar))
                    if (.not.CS%Use_MLD_Iteration) then
                    ! Note again (as prev) that using Mixing_Length_Used here
                    !  instead of redoing the computation will change answers...
                      Kd(i,k) = vstar * CS%vonKar *  ((h_tt*hbs_here)*vstar) / &
                            ((CS%Ekman_scale_coef * absf(i)) * (h_tt*hbs_here) + vstar)
                    else
                      Kd(i,k) = vstar * CS%vonKar * Mixing_Length_Used(k)
                    endif
                    ! Compute the local enhnacement of K (perhaps due to Langmuir)
                    if (CS%LT_ENH_K_R16) then
                      Shape_Function = htot(i)/MLD_guess*(1.-htot(i)/MLD_guess)**2
                      K_Enhancement = ( min( Max_K_Enhancement,1.+1./La ) - 1. )
                      Kd(i,k) = Kd(i,K) * Shape_Function / Max_Shape_Function
                    endif
                  else
                    vstar = 0.0 ; Kd(i,k) = 0.0
                  endif
                  Vstar_Used(k) = vstar

                  if (CS%orig_PE_calc) then
                    call find_PE_chg_orig(Kd(i,k)*dt_h, h(i,k), hp_a(i), dTe_term, dSe_term, &
                         dT_km1_t2, dS_km1_t2, dT_to_dPE(i,k), dS_to_dPE(i,k), &
                         dT_to_dPE_a(i,k-1), dS_to_dPE_a(i,k-1), &
                         pres_Z(i,K), dT_to_dColHt(i,k), dS_to_dColHt(i,k), &
                         dT_to_dColHt_a(i,k-1), dS_to_dColHt_a(i,k-1), &
                         PE_chg=dPE_conv)
                  else
                    call find_PE_chg(0.0, Kd(i,k)*dt_h, hp_a(i), h(i,k), &
                         Th_a(k-1), Sh_a(k-1), Th_b(k), Sh_b(k), &
                         dT_to_dPE_a(i,k-1), dS_to_dPE_a(i,k-1), dT_to_dPE(i,k), dS_to_dPE(i,k), &
                         pres_Z(i,K), dT_to_dColHt_a(i,k-1), dS_to_dColHt_a(i,k-1), &
                         dT_to_dColHt(i,k), dS_to_dColHt(i,k), &
                         PE_chg=dPE_conv)
                  endif
                  ! Should this be iterated to convergence for Kd?
                  if (dPE_conv > 0.0) then
                    Kd(i,k) = Kd_guess0 ; dPE_conv = PE_chg_g0
                  else
                    MKE_src = dMKE_max*(1.0 - exp(-(Kd(i,k)*dt_h) * MKE2_Hharm))
                  endif
                else
                  ! The energy change does not vary monotonically with Kddt_h.  Find the maximum?
                  Kd(i,k) = Kd_guess0 ; dPE_conv = PE_chg_g0
                endif

                conv_PErel(i) = conv_PErel(i) - dPE_conv
                mech_TKE(i) = mech_TKE(i) + MKE_src
                if (CS%TKE_diagnostics) then
                  dTKE_conv = dTKE_conv - CS%nstar*dPE_conv * IdtdR0
                  dTKE_MKE = dTKE_MKE + MKE_src * IdtdR0
                endif
                if (sfc_connected(i)) then
                  CS%ML_depth(i,J) = CS%ML_depth(i,J) + GV%H_to_Z * h(i,k)
                  ! CS%ML_depth2(i,j) = CS%ML_depth2(i,J) + GV%H_to_Z * h(i,k)
                endif

                Kddt_h(K) = Kd(i,k)*dt_h
              elseif (tot_TKE + (MKE_src - N2_DISSIPATION*PE_chg_g0) >= 0.0) then
                ! There is energy to support the suggested mixing.  Keep that estimate.
                Kd(i,k) = Kd_guess0
                Kddt_h(K) = Kddt_h_g0

                ! Reduce the mechanical and convective TKE proportionately.
                tot_TKE = tot_TKE + MKE_src
                TKE_reduc = 0.0   ! tot_TKE could be 0 if Convectively_stable is false.
                if (tot_TKE > 0.0) TKE_reduc = (tot_TKE - N2_DISSIPATION*PE_chg_g0) &
                                             / tot_TKE
                if (CS%TKE_diagnostics) then
                  dTKE_mixing = dTKE_mixing - PE_chg_g0 * IdtdR0
                  dTKE_MKE = dTKE_MKE + MKE_src * IdtdR0
                  dTKE_conv_decay = dTKE_conv_decay + &
                      (1.0-TKE_reduc)*(CS%nstar-nstar_FC) * conv_PErel(i) * IdtdR0
                endif
                tot_TKE = TKE_reduc*tot_TKE
                mech_TKE(i) = TKE_reduc*(mech_TKE(i) + MKE_src)
                conv_PErel(i) = TKE_reduc*conv_PErel(i)
                if (sfc_connected(i)) then
                  CS%ML_depth(i,J) = CS%ML_depth(i,J) + GV%H_to_Z * h(i,k)
                endif

              elseif (tot_TKE == 0.0) then
                ! This can arise if nstar_FC = 0.
                Kd(i,k) = 0.0 ; Kddt_h(K) = 0.0
                tot_TKE = 0.0 ; conv_PErel(i) = 0.0 ; mech_TKE(i) = 0.0
                sfc_disconnect = .true.
              else
                ! There is not enough energy to support the mixing, so reduce the
                ! diffusivity to what can be supported.
                Kddt_h_max = Kddt_h_g0 ; Kddt_h_min = 0.0
                TKE_left_max = tot_TKE + (MKE_src - N2_DISSIPATION*PE_chg_g0)
                TKE_left_min = tot_TKE

                ! As a starting guess, take the minimum of a false position estimate
                ! and a Newton's method estimate starting from Kddt_h = 0.0.
                Kddt_h_guess = tot_TKE * Kddt_h_max / max( N2_DISSIPATION*PE_chg_g0 &
                     - MKE_src, Kddt_h_max * (dPEc_dKd_Kd0 - dMKE_max *        &
                     MKE2_Hharm) )
                ! The above expression is mathematically the same as the following
                ! except it is not susceptible to division by zero when
                !   dPEc_dKd_Kd0 = dMKE_max = 0 .
                !  Kddt_h_guess = tot_TKE * min( Kddt_h_max / (PE_chg_g0 - MKE_src), &
                !                      1.0 / (dPEc_dKd_Kd0 - dMKE_max * MKE2_Hharm) )
                if (debug) then
                  TKE_left_itt(:) = 0.0 ; dPEa_dKd_itt(:) = 0.0 ; PE_chg_itt(:) = 0.0
                  MKE_src_itt(:) = 0.0 ; Kddt_h_itt(:) = 0.0
                endif
                do itt=1,max_itt
                  if (CS%orig_PE_calc) then
                    call find_PE_chg_orig(Kddt_h_guess, h(i,k), hp_a(i), dTe_term, dSe_term, &
                             dT_km1_t2, dS_km1_t2, dT_to_dPE(i,k), dS_to_dPE(i,k), &
                             dT_to_dPE_a(i,k-1), dS_to_dPE_a(i,k-1), &
                             pres_Z(i,K), dT_to_dColHt(i,k), dS_to_dColHt(i,k), &
                             dT_to_dColHt_a(i,k-1), dS_to_dColHt_a(i,k-1), &
                             PE_chg=PE_chg, dPEc_dKd=dPEc_dKd )
                  else
                    call find_PE_chg(0.0, Kddt_h_guess, hp_a(i), h(i,k), &
                             Th_a(k-1), Sh_a(k-1), Th_b(k), Sh_b(k), &
                             dT_to_dPE_a(i,k-1), dS_to_dPE_a(i,k-1), dT_to_dPE(i,k), dS_to_dPE(i,k), &
                             pres_Z(i,K), dT_to_dColHt_a(i,k-1), dS_to_dColHt_a(i,k-1), &
                             dT_to_dColHt(i,k), dS_to_dColHt(i,k), &
                             PE_chg=dPE_conv)
                  endif
                  MKE_src = dMKE_max * (1.0 - exp(-MKE2_Hharm * Kddt_h_guess))
                  dMKE_src_dK = dMKE_max * MKE2_Hharm * exp(-MKE2_Hharm * Kddt_h_guess)

                  TKE_left = tot_TKE + (MKE_src - N2_DISSIPATION*PE_chg)
                  if (debug) then
                    Kddt_h_itt(itt) = Kddt_h_guess ; MKE_src_itt(itt) = MKE_src
                    PE_chg_itt(itt) = N2_DISSIPATION*PE_chg
                    TKE_left_itt(itt) = TKE_left
                    dPEa_dKd_itt(itt) = dPEc_dKd
                  endif
                  ! Store the new bounding values, bearing in mind that min and max
                  ! here refer to Kddt_h and dTKE_left/dKddt_h < 0:
                  if (TKE_left >= 0.0) then
                    Kddt_h_min = Kddt_h_guess ; TKE_left_min = TKE_left
                  else
                    Kddt_h_max = Kddt_h_guess ; TKE_left_max = TKE_left
                  endif

                  ! Try to use Newton's method, but if it would go outside the bracketed
                  ! values use the false-position method instead.
                  use_Newt = .true.
                  if (dPEc_dKd*N2_DISSIPATION - dMKE_src_dK <= 0.0) then
                    use_Newt = .false.
                  else
                    dKddt_h_Newt = TKE_left / (dPEc_dKd*N2_DISSIPATION - dMKE_src_dK)
                    Kddt_h_Newt = Kddt_h_guess + dKddt_h_Newt
                    if ((Kddt_h_Newt > Kddt_h_max) .or. (Kddt_h_Newt < Kddt_h_min)) &
                      use_Newt = .false.
                  endif

                  if (use_Newt) then
                    Kddt_h_next = Kddt_h_guess + dKddt_h_Newt
                    dKddt_h = dKddt_h_Newt
                  else
                    Kddt_h_next = (TKE_left_max * Kddt_h_min - Kddt_h_max * TKE_left_min) / &
                                  (TKE_left_max - TKE_left_min)
                    dKddt_h = Kddt_h_next - Kddt_h_guess
                  endif

                  if ((abs(dKddt_h) < 1e-9*Kddt_h_guess) .or. (itt==max_itt)) then
                    ! Use the old value so that the energy calculation does not need to be repeated.
                    if (debug) num_itts(K) = itt
                    exit
                  else
                    Kddt_h_guess = Kddt_h_next
                  endif
                enddo
                Kd(i,K) = Kddt_h_guess / dt_h ; Kddt_h(K) = Kd(i,K)*dt_h

                ! All TKE should have been consumed.
                if (CS%TKE_diagnostics) then
                  dTKE_mixing = dTKE_mixing - (tot_TKE + MKE_src) * IdtdR0
                  dTKE_MKE = dTKE_MKE + MKE_src * IdtdR0
                  dTKE_conv_decay = dTKE_conv_decay + &
                      (CS%nstar-nstar_FC) * conv_PErel(i) * IdtdR0
                endif

                if (sfc_connected(i)) CS%ML_depth(i,J) = CS%ML_depth(i,J) + &
                     (PE_chg / PE_chg_g0) * GV%H_to_Z * h(i,k)

                tot_TKE = 0.0 ; mech_TKE(i) = 0.0 ; conv_PErel(i) = 0.0
                sfc_disconnect = .true.
              endif

              Kddt_h(K) = Kd(i,K)*dt_h
              !   At this point, the final value of Kddt_h(K) is known, so the
              ! estimated properties for layer k-1 can be calculated.
              b1 = 1.0 / (hp_a(i) + Kddt_h(K))
              c1(K) = Kddt_h(K) * b1
              if (CS%orig_PE_calc) then
                dTe(k-1) = b1 * ( Kddt_h(K)*(T0(k)-T0(k-1)) + dTe_t2 )
                dSe(k-1) = b1 * ( Kddt_h(K)*(S0(k)-S0(k-1)) + dSe_t2 )
              endif

              hp_a(i) = h(i,k) + (hp_a(i) * b1) * Kddt_h(K)
              dT_to_dPE_a(i,k) = dT_to_dPE(i,k) + c1(K)*dT_to_dPE_a(i,k-1)
              dS_to_dPE_a(i,k) = dS_to_dPE(i,k) + c1(K)*dS_to_dPE_a(i,k-1)
              dT_to_dColHt_a(i,k) = dT_to_dColHt(i,k) + c1(K)*dT_to_dColHt_a(i,k-1)
              dS_to_dColHt_a(i,k) = dS_to_dColHt(i,k) + c1(K)*dS_to_dColHt_a(i,k-1)

            endif  ! tot_TKT > 0.0 branch.  Kddt_h(K) has been set.

            ! Store integrated velocities and thicknesses for MKE conversion calculations.
            if (sfc_disconnect) then
              ! There is no turbulence at this interface, so zero out the running sums.
              uhtot(i) = u(i,k)*h(i,k)
              vhtot(i) = v(i,k)*h(i,k)
              htot(i)  = h(i,k)
              sfc_connected(i) = .false.
            else
              uhtot(i) = uhtot(i) + u(i,k)*h(i,k)
              vhtot(i) = vhtot(i) + v(i,k)*h(i,k)
              htot(i)  = htot(i) + h(i,k)
            endif

            if (debug) then
              if (k==2) then
                Te(1) = b1*(h(i,1)*T0(1))
                Se(1) = b1*(h(i,1)*S0(1))
              else
                Te(k-1) = b1 * (h(i,k-1) * T0(k-1) + Kddt_h(K-1) * Te(k-2))
                Se(k-1) = b1 * (h(i,k-1) * S0(k-1) + Kddt_h(K-1) * Se(k-2))
              endif
            endif
          enddo
          Kd(i,nz+1) = 0.0

          if (debug) then
            ! Complete the tridiagonal solve for Te.
            b1 = 1.0 / hp_a(i)
            Te(nz) = b1 * (h(i,nz) * T0(nz) + Kddt_h(nz) * Te(nz-1))
            Se(nz) = b1 * (h(i,nz) * S0(nz) + Kddt_h(nz) * Se(nz-1))
            do k=nz-1,1,-1
              Te(k) = Te(k) + c1(K+1)*Te(k+1)
              Se(k) = Se(k) + c1(K+1)*Se(k+1)
            enddo
          endif
          if (present(dT_expected)) then
            do k=1,nz
              dT_expected(i,j,k) = Te(k) - T0(k)
            enddo
          endif
          if (present(dS_expected)) then
            do k=1,nz
              dS_expected(i,j,k) = Se(k) - S0(k)
            enddo
          endif
          if (debug) then
            dPE_debug = 0.0
            do k=1,nz
              dPE_debug = dPE_debug + (dT_to_dPE(i,k) * (Te(k) - T0(k)) + &
                                       dS_to_dPE(i,k) * (Se(k) - S0(k)))
            enddo
            mixing_debug = dPE_debug * IdtdR0
          endif
          k = nz ! This is here to allow a breakpoint to be set.
          !/BGR
          ! The following lines are used for the iteration
          ! note the iteration has been altered to use the value predicted by
          ! the TKE threshold (ML_DEPTH).  This is because the MSTAR
          ! is now dependent on the ML, and therefore the ML needs to be estimated
          ! more precisely than the grid spacing.
          !/
          ITmax(obl_it) = max_MLD       ! Track max    }
          ITmin(obl_it) = min_MLD       ! Track min    } For debug purpose
          ITguess(obl_it) = MLD_guess   ! Track guess  }
          !/
          MLD_found = 0.0 ; FIRST_OBL = .true.
          if (CS%Orig_MLD_iteration) then
            !This is how the iteration was original conducted
            do k=2,nz
              if (FIRST_OBL) then !Breaks when OBL found
                if ((Vstar_Used(k) > 1.e-10*US%m_to_Z) .and. k < nz) then
                  MLD_found = MLD_found + h(i,k-1)*GV%H_to_Z
                else
                  FIRST_OBL = .false.
                  if (MLD_found - CS%MLD_tol > MLD_guess) then
                    min_MLD = MLD_guess
                  elseif ((MLD_guess - MLD_found) < max(CS%MLD_tol,h(i,k-1)*GV%H_to_Z)) then
                    OBL_CONVERGED = .true.!Break convergence loop
                    if (OBL_IT_STATS) then !Compute iteration statistics
                      MAXIT = max(MAXIT,obl_it)
                      MINIT = min(MINIT,obl_it)
                      SUMIT = SUMIT+obl_it
                      NUMIT = NUMIT+1
                      print*,MAXIT,MINIT,SUMIT/NUMIT
                    endif
                    CS%ML_Depth2(i,j) = MLD_guess
                  else
                    max_MLD = MLD_guess !We know this guess was too deep
                  endif
                endif
              endif
            enddo
          else
            !New method uses ML_DEPTH as computed in ePBL routine
            MLD_found = CS%ML_Depth(i,j)
            if (MLD_found - CS%MLD_tol > MLD_guess) then
              min_MLD = MLD_guess
            elseif (abs(MLD_guess - MLD_found) < CS%MLD_tol) then
              OBL_CONVERGED = .true.!Break convergence loop
              if (OBL_IT_STATS) then !Compute iteration statistics
                MAXIT = max(MAXIT,obl_it)
                MINIT = min(MINIT,obl_it)
                SUMIT = SUMIT+obl_it
                NUMIT = NUMIT+1
                print*,MAXIT,MINIT,SUMIT/NUMIT
              endif
              CS%ML_Depth2(i,j) = MLD_guess
            else
              max_MLD = MLD_guess !We know this guess was too deep
            endif
          endif
          ! For next pass, guess average of minimum and maximum values.
          MLD_guess = 0.5*(min_MLD + max_MLD)
          ITresult(obl_it) = MLD_found
        endif
      enddo ! Iteration loop for converged boundary layer thickness.
      if (.not.OBL_CONVERGED) then
        NOTCONVERGED=NOTCONVERGED+1
      else
        CONVERGED=CONVERGED+1
      endif

      if (CS%TKE_diagnostics) then
        CS%diag_TKE_MKE(i,j) = CS%diag_TKE_MKE(i,j) + dTKE_MKE
        CS%diag_TKE_conv(i,j) = CS%diag_TKE_conv(i,j) + dTKE_conv
        CS%diag_TKE_forcing(i,j) = CS%diag_TKE_forcing(i,j) + dTKE_forcing
        CS%diag_TKE_mixing(i,j) = CS%diag_TKE_mixing(i,j) + dTKE_mixing
        CS%diag_TKE_mech_decay(i,j) = CS%diag_TKE_mech_decay(i,j) + dTKE_mech_decay
        CS%diag_TKE_conv_decay(i,j) = CS%diag_TKE_conv_decay(i,j) + dTKE_conv_decay
       ! CS%diag_TKE_unbalanced_forcing(i,j) = CS%diag_TKE_unbalanced_forcing(i,j) + dTKE_unbalanced
      endif
      if (CS%Mixing_Diagnostics) then
        !Write to 3-D for outputing Mixing length and
        !  velocity scale.
        do k=1,nz
          CS%Mixing_Length(i,j,k) = Mixing_Length_Used(k)
          CS%Velocity_Scale(i,j,k) = Vstar_Used(k)
        enddo
      endif
      if (allocated(CS%Enhance_M)) CS%Enhance_M(i,j) = Enhance_mstar
      if (allocated(CS%mstar_mix)) CS%mstar_mix(i,j) = mstar_total
      if (allocated(CS%mstar_lt)) CS%mstar_lt(i,j) = MSTAR_LT
      iL_Ekman   = absf(i) / u_star
      iL_Obukhov = b_flux*CS%vonkar / (u_star**3)
      if (allocated(CS%MLD_Obukhov)) CS%MLD_Obukhov(i,j) = MLD_guess * iL_Obukhov
      if (allocated(CS%MLD_Ekman)) CS%MLD_Ekman(i,j) = MLD_guess * iL_Ekman
      if (allocated(CS%Ekman_Obukhov)) CS%Ekman_Obukhov(i,j) = iL_Obukhov / (iL_Ekman + 1.e-10*US%Z_to_m)
      if (allocated(CS%La)) CS%La(i,j) = LA
      if (allocated(CS%La_mod)) CS%La_mod(i,j) = LAmod
    else ! End of the ocean-point part of the i-loop
      ! For masked points, Kd_int must still be set (to 0) because it has intent out.
      do K=1,nz+1
        Kd(i,K) = 0.
      enddo
      if (present(dT_expected)) then
        do k=1,nz ; dT_expected(i,j,k) = 0.0 ; enddo
      endif
      if (present(dS_expected)) then
        do k=1,nz ; dS_expected(i,j,k) = 0.0 ; enddo
      endif
    endif ; enddo ! Close of i-loop - Note unusual loop order!

    if (CS%id_Hsfc_used > 0) then
      do i=is,ie ; Hsfc_used(i,j) = h(i,1)*GV%H_to_Z ; enddo
      do k=2,nz ; do i=is,ie
        if (Kd(i,K) > 0.0) Hsfc_used(i,j) = Hsfc_used(i,j) + h(i,k)*GV%H_to_Z
      enddo ; enddo
    endif

    do K=1,nz+1 ; do i=is,ie
      Kd_int(i,j,K) = Kd(i,K)
    enddo ; enddo

  enddo ! j-loop

  if (write_diags) then
    if (CS%id_ML_depth > 0) &
      call post_data(CS%id_ML_depth, CS%ML_depth, CS%diag)
    if (CS%id_TKE_wind > 0) &
      call post_data(CS%id_TKE_wind, CS%diag_TKE_wind, CS%diag)
    if (CS%id_TKE_MKE > 0) &
      call post_data(CS%id_TKE_MKE, CS%diag_TKE_MKE, CS%diag)
    if (CS%id_TKE_conv > 0) &
      call post_data(CS%id_TKE_conv, CS%diag_TKE_conv, CS%diag)
    if (CS%id_TKE_forcing > 0) &
      call post_data(CS%id_TKE_forcing, CS%diag_TKE_forcing, CS%diag)
    if (CS%id_TKE_mixing > 0) &
      call post_data(CS%id_TKE_mixing, CS%diag_TKE_mixing, CS%diag)
    if (CS%id_TKE_mech_decay > 0) &
      call post_data(CS%id_TKE_mech_decay, CS%diag_TKE_mech_decay, CS%diag)
    if (CS%id_TKE_conv_decay > 0) &
      call post_data(CS%id_TKE_conv_decay, CS%diag_TKE_conv_decay, CS%diag)
    if (CS%id_Hsfc_used > 0) &
      call post_data(CS%id_Hsfc_used, Hsfc_used, CS%diag)
    if (CS%id_Mixing_Length > 0) &
      call post_data(CS%id_Mixing_Length, CS%Mixing_Length, CS%diag)
    if (CS%id_Velocity_Scale >0) &
      call post_data(CS%id_Velocity_Scale, CS%Velocity_Scale, CS%diag)
    if (CS%id_OSBL >0) &
      call post_data(CS%id_OSBL, CS%ML_Depth2, CS%diag)
    if (CS%id_LT_Enhancement >0) &
      call post_data(CS%id_LT_Enhancement, CS%Enhance_M, CS%diag)
    if (CS%id_MSTAR_MIX >0) &
      call post_data(CS%id_MSTAR_MIX, CS%MSTAR_MIX, CS%diag)
    if (CS%id_MLD_OBUKHOV >0) &
      call post_data(CS%id_MLD_Obukhov, CS%MLD_OBUKHOV, CS%diag)
    if (CS%id_MLD_EKMAN >0) &
      call post_data(CS%id_MLD_Ekman, CS%MLD_EKMAN, CS%diag)
    if (CS%id_Ekman_Obukhov >0) &
      call post_data(CS%id_Ekman_Obukhov, CS%Ekman_Obukhov, CS%diag)
    if (CS%id_LA >0) &
      call post_data(CS%id_LA, CS%LA, CS%diag)
    if (CS%id_LA_MOD >0) &
      call post_data(CS%id_LA_MOD, CS%LA_MOD, CS%diag)
    if (CS%id_MSTAR_LT > 0) &
      call post_data(CS%id_MSTAR_LT, CS%MSTAR_LT, CS%diag)
  endif

end subroutine energetic_PBL

!> This subroutine calculates the change in potential energy and or derivatives
!! for several changes in an interfaces's diapycnal diffusivity times a timestep.
subroutine find_PE_chg(Kddt_h0, dKddt_h, hp_a, hp_b, Th_a, Sh_a, Th_b, Sh_b, &
                       dT_to_dPE_a, dS_to_dPE_a, dT_to_dPE_b, dS_to_dPE_b, &
                       pres_Z, dT_to_dColHt_a, dS_to_dColHt_a, dT_to_dColHt_b, dS_to_dColHt_b, &
                       PE_chg, dPEc_dKd, dPE_max, dPEc_dKd_0, ColHt_cor)
  real, intent(in)  :: Kddt_h0  !< The previously used diffusivity at an interface times
                                !! the time step and  divided by the average of the
                                !! thicknesses around the interface [H ~> m or kg m-2].
  real, intent(in)  :: dKddt_h  !< The trial change in the diffusivity at an interface times
                                !! the time step and  divided by the average of the
                                !! thicknesses around the interface [H ~> m or kg m-2].
  real, intent(in)  :: hp_a     !< The effective pivot thickness of the layer above the
                                !! interface, given by h_k plus a term that
                                !! is a fraction (determined from the tridiagonal solver) of
                                !! Kddt_h for the interface above [H ~> m or kg m-2].
  real, intent(in)  :: hp_b     !< The effective pivot thickness of the layer below the
                                !! interface, given by h_k plus a term that
                                !! is a fraction (determined from the tridiagonal solver) of
                                !! Kddt_h for the interface above [H ~> m or kg m-2].
  real, intent(in)  :: Th_a     !< An effective temperature times a thickness in the layer
                                !! above, including implicit mixing effects with other
                                !! yet higher layers [degC H ~> degC m or degC kg m-2].
  real, intent(in)  :: Sh_a     !< An effective salinity times a thickness in the layer
                                !! above, including implicit mixing effects with other
                                !! yet higher layers [degC H ~> degC m or degC kg m-2].
  real, intent(in)  :: Th_b     !< An effective temperature times a thickness in the layer
                                !! below, including implicit mixing effects with other
                                !! yet lower layers [degC H ~> degC m or degC kg m-2].
  real, intent(in)  :: Sh_b     !< An effective salinity times a thickness in the layer
                                !! below, including implicit mixing effects with other
                                !! yet lower layers [degC H ~> degC m or degC kg m-2].
  real, intent(in)  :: dT_to_dPE_a !< A factor (pres_lay*mass_lay*dSpec_vol/dT) relating
                                !! a layer's temperature change to the change in column
                                !! potential energy, including all implicit diffusive changes
                                !! in the temperatures of all the layers above [J m-2 degC-1].
  real, intent(in)  :: dS_to_dPE_a !< A factor (pres_lay*mass_lay*dSpec_vol/dS) relating
                                !! a layer's salinity change to the change in column
                                !! potential energy, including all implicit diffusive changes
                                !! in the salinities of all the layers above [J m-2 ppt-1].
  real, intent(in)  :: dT_to_dPE_b !< A factor (pres_lay*mass_lay*dSpec_vol/dT) relating
                                !! a layer's temperature change to the change in column
                                !! potential energy, including all implicit diffusive changes
                                !! in the temperatures of all the layers below [J m-2 degC-1].
  real, intent(in)  :: dS_to_dPE_b !< A factor (pres_lay*mass_lay*dSpec_vol/dS) relating
                                !! a layer's salinity change to the change in column
                                !! potential energy, including all implicit diffusive changes
                                !! in the salinities of all the layers below [J m-2 ppt-1].
  real, intent(in)  :: pres_Z   !< The rescaled hydrostatic interface pressure, which relates
                                !! the changes in column thickness to the energy that is radiated
                                !! as gravity waves and unavailable to drive mixing [J m-2 Z-1 ~> J m-3].
  real, intent(in)  :: dT_to_dColHt_a !< A factor (mass_lay*dSColHtc_vol/dT) relating
                                !! a layer's temperature change to the change in column
                                !! height, including all implicit diffusive changes
                                !! in the temperatures of all the layers above [Z degC-1 ~> m degC-1].
  real, intent(in)  :: dS_to_dColHt_a !< A factor (mass_lay*dSColHtc_vol/dS) relating
                                !! a layer's salinity change to the change in column
                                !! height, including all implicit diffusive changes
                                !! in the salinities of all the layers above [Z ppt-1 ~> m ppt-1].
  real, intent(in)  :: dT_to_dColHt_b !< A factor (mass_lay*dSColHtc_vol/dT) relating
                                !! a layer's temperature change to the change in column
                                !! height, including all implicit diffusive changes
                                !! in the temperatures of all the layers below [Z degC-1 ~> m degC-1].
  real, intent(in)  :: dS_to_dColHt_b !< A factor (mass_lay*dSColHtc_vol/dS) relating
                                !! a layer's salinity change to the change in column
                                !! height, including all implicit diffusive changes
                                !! in the salinities of all the layers below [Z ppt-1 ~> m ppt-1].

  real, optional, intent(out) :: PE_chg   !< The change in column potential energy from applying
                                          !! Kddt_h at the present interface [J m-2].
  real, optional, intent(out) :: dPEc_dKd !< The partial derivative of PE_chg with Kddt_h
                                          !! [J m-2 H-1 ~> J m-3 or J kg-1].
  real, optional, intent(out) :: dPE_max  !< The maximum change in column potential energy that could
                                          !! be realizedd by applying a huge value of Kddt_h at the
                                          !! present interface [J m-2].
  real, optional, intent(out) :: dPEc_dKd_0 !< The partial derivative of PE_chg with Kddt_h in the
                                            !! limit where Kddt_h = 0 [J m-2 H-1 ~> J m-3 or J kg-1].
  real, optional, intent(out) :: ColHt_cor  !< The correction to PE_chg that is made due to a net
                                            !! change in the column height [J m-2].

  real :: hps ! The sum of the two effective pivot thicknesses [H ~> m or kg m-2].
  real :: bdt1 ! A product of the two pivot thicknesses plus a diffusive term [H2 ~> m2 or kg2 m-4].
  real :: dT_c ! The core term in the expressions for the temperature changes [degC H2 ~> degC m2 or degC kg2 m-4].
  real :: dS_c ! The core term in the expressions for the salinity changes [ppt H2 ~> ppt m2 or ppt kg2 m-4].
  real :: PEc_core ! The diffusivity-independent core term in the expressions
                   ! for the potential energy changes [J m-3].
  real :: ColHt_core ! The diffusivity-independent core term in the expressions
                     ! for the column height changes [J m-3].
  real :: ColHt_chg  ! The change in the column height [H ~> m or kg m-2].
  real :: y1   ! A local temporary term, [H-3 ~> m-3 or m6 kg-3] or [H-4 ~> m-4 or m8 kg-4] in various contexts.

  !   The expression for the change in potential energy used here is derived
  ! from the expression for the final estimates of the changes in temperature
  ! and salinities, and then extensively manipulated to get it into its most
  ! succint form. The derivation is not necessarily obvious, but it demonstrably
  ! works by comparison with separate calculations of the energy changes after
  ! the tridiagonal solver for the final changes in temperature and salinity are
  ! applied.

  hps = hp_a + hp_b
  bdt1 = hp_a * hp_b + Kddt_h0 * hps
  dT_c = hp_a * Th_b - hp_b * Th_a
  dS_c = hp_a * Sh_b - hp_b * Sh_a
  PEc_core = hp_b * (dT_to_dPE_a * dT_c + dS_to_dPE_a * dS_c) - &
             hp_a * (dT_to_dPE_b * dT_c + dS_to_dPE_b * dS_c)
  ColHt_core = hp_b * (dT_to_dColHt_a * dT_c + dS_to_dColHt_a * dS_c) - &
               hp_a * (dT_to_dColHt_b * dT_c + dS_to_dColHt_b * dS_c)

  if (present(PE_chg)) then
    ! Find the change in column potential energy due to the change in the
    ! diffusivity at this interface by dKddt_h.
    y1 = dKddt_h / (bdt1 * (bdt1 + dKddt_h * hps))
    PE_chg = PEc_core * y1
    ColHt_chg = ColHt_core * y1
    if (ColHt_chg < 0.0) PE_chg = PE_chg - pres_Z * ColHt_chg
    if (present(ColHt_cor)) ColHt_cor = -pres_Z * min(ColHt_chg, 0.0)
  elseif (present(ColHt_cor)) then
    y1 = dKddt_h / (bdt1 * (bdt1 + dKddt_h * hps))
    ColHt_cor = -pres_Z * min(ColHt_core * y1, 0.0)
  endif

  if (present(dPEc_dKd)) then
    ! Find the derivative of the potential energy change with dKddt_h.
    y1 = 1.0 / (bdt1 + dKddt_h * hps)**2
    dPEc_dKd = PEc_core * y1
    ColHt_chg = ColHt_core * y1
    if (ColHt_chg < 0.0) dPEc_dKd = dPEc_dKd - pres_Z * ColHt_chg
  endif

  if (present(dPE_max)) then
    ! This expression is the limit of PE_chg for infinite dKddt_h.
    y1 = 1.0 / (bdt1 * hps)
    dPE_max = PEc_core * y1
    ColHt_chg = ColHt_core * y1
    if (ColHt_chg < 0.0) dPE_max = dPE_max - pres_Z * ColHt_chg
  endif

  if (present(dPEc_dKd_0)) then
    ! This expression is the limit of dPEc_dKd for dKddt_h = 0.
    y1 = 1.0 / bdt1**2
    dPEc_dKd_0 = PEc_core * y1
    ColHt_chg = ColHt_core * y1
    if (ColHt_chg < 0.0) dPEc_dKd_0 = dPEc_dKd_0 - pres_Z * ColHt_chg
  endif

end subroutine find_PE_chg

!> This subroutine calculates the change in potential energy and or derivatives
!! for several changes in an interfaces's diapycnal diffusivity times a timestep
!! using the original form used in the first version of ePBL.
subroutine find_PE_chg_orig(Kddt_h, h_k, b_den_1, dTe_term, dSe_term, &
                       dT_km1_t2, dS_km1_t2, dT_to_dPE_k, dS_to_dPE_k, &
                       dT_to_dPEa, dS_to_dPEa, pres_Z, dT_to_dColHt_k, &
                       dS_to_dColHt_k, dT_to_dColHta, dS_to_dColHta, &
                       PE_chg, dPEc_dKd, dPE_max, dPEc_dKd_0)
  real, intent(in)  :: Kddt_h   !< The diffusivity at an interface times the time step and
                                !! divided by the average of the thicknesses around the
                                !! interface [H ~> m or kg m-2].
  real, intent(in)  :: h_k      !< The thickness of the layer below the interface [H ~> m or kg m-2].
  real, intent(in)  :: b_den_1  !< The first term in the denominator of the pivot
                                !! for the tridiagonal solver, given by h_k plus a term that
                                !! is a fraction (determined from the tridiagonal solver) of
                                !! Kddt_h for the interface above [H ~> m or kg m-2].
  real, intent(in)  :: dTe_term !< A diffusivity-independent term related to the temperature change
                                !! in the layer below the interface [degC H ~> degC m or degC kg m-2].
  real, intent(in)  :: dSe_term !< A diffusivity-independent term related to the salinity change
                                !! in the layer below the interface [ppt H ~> ppt m or ppt kg m-2].
  real, intent(in)  :: dT_km1_t2 !< A diffusivity-independent term related to the
                                 !! temperature change in the layer above the interface [degC].
  real, intent(in)  :: dS_km1_t2 !< A diffusivity-independent term related to the
                                 !! salinity change in the layer above the interface [ppt].
  real, intent(in)  :: pres_Z    !< The rescaled hydrostatic interface pressure, which relates
                                 !! the changes in column thickness to the energy that is radiated
                                 !! as gravity waves and unavailable to drive mixing [J m-2 Z-1 ~> J m-3].
  real, intent(in)  :: dT_to_dPE_k !< A factor (pres_lay*mass_lay*dSpec_vol/dT) relating
                                 !! a layer's temperature change to the change in column
                                 !! potential energy, including all implicit diffusive changes
                                 !! in the temperatures of all the layers below [J m-2 degC-1].
  real, intent(in)  :: dS_to_dPE_k !< A factor (pres_lay*mass_lay*dSpec_vol/dS) relating
                                 !! a layer's salinity change to the change in column
                                 !! potential energy, including all implicit diffusive changes
                                 !! in the salinities of all the layers below [J m-2 ppt-1].
  real, intent(in)  :: dT_to_dPEa !< A factor (pres_lay*mass_lay*dSpec_vol/dT) relating
                                 !! a layer's temperature change to the change in column
                                 !! potential energy, including all implicit diffusive changes
                                 !! in the temperatures of all the layers above [J m-2 degC-1].
  real, intent(in)  :: dS_to_dPEa !< A factor (pres_lay*mass_lay*dSpec_vol/dS) relating
                                 !! a layer's salinity change to the change in column
                                 !! potential energy, including all implicit diffusive changes
                                 !! in the salinities of all the layers above [J m-2 ppt-1].
  real, intent(in)  :: dT_to_dColHt_k !< A factor (mass_lay*dSColHtc_vol/dT) relating
                                 !! a layer's temperature change to the change in column
                                 !! height, including all implicit diffusive changes
                                 !! in the temperatures of all the layers below [Z degC-1 ~> m degC-1].
  real, intent(in)  :: dS_to_dColHt_k !< A factor (mass_lay*dSColHtc_vol/dS) relating
                                 !! a layer's salinity change to the change in column
                                 !! height, including all implicit diffusive changes
                                 !! in the salinities of all the layers below [Z ppt-1 ~> m ppt-1].
  real, intent(in)  :: dT_to_dColHta !< A factor (mass_lay*dSColHtc_vol/dT) relating
                                 !! a layer's temperature change to the change in column
                                 !! height, including all implicit diffusive changes
                                 !! in the temperatures of all the layers above [Z degC-1 ~> m degC-1].
  real, intent(in)  :: dS_to_dColHta !< A factor (mass_lay*dSColHtc_vol/dS) relating
                                 !! a layer's salinity change to the change in column
                                 !! height, including all implicit diffusive changes
                                 !! in the salinities of all the layers above [Z ppt-1 ~> m ppt-1].

  real, optional, intent(out) :: PE_chg   !< The change in column potential energy from applying
                                          !! Kddt_h at the present interface [J m-2].
  real, optional, intent(out) :: dPEc_dKd !< The partial derivative of PE_chg with Kddt_h
                                          !! [J m-2 H-1 ~> J m-3 or J kg-1].
  real, optional, intent(out) :: dPE_max  !< The maximum change in column potential energy that could
                                          !! be realizedd by applying a huge value of Kddt_h at the
                                          !! present interface [J m-2].
  real, optional, intent(out) :: dPEc_dKd_0 !< The partial derivative of PE_chg with Kddt_h in the
                                            !! limit where Kddt_h = 0 [J m-2 H-1 ~> J m-3 or J kg-1].

!   This subroutine determines the total potential energy change due to mixing
! at an interface, including all of the implicit effects of the prescribed
! mixing at interfaces above.  Everything here is derived by careful manipulation
! of the robust tridiagonal solvers used for tracers by MOM6.  The results are
! positive for mixing in a stably stratified environment.
!   The comments describing these arguments are for a downward mixing pass, but
! this routine can also be used for an upward pass with the sense of direction
! reversed.

  real :: b1            ! b1 is used by the tridiagonal solver [H-1 ~> m-1 or m2 kg-1].
  real :: b1Kd          ! Temporary array [nondim]
  real :: ColHt_chg     ! The change in column thickness [Z ~> m].
  real :: dColHt_max    ! The change in column thickness for infinite diffusivity [Z ~> m].
  real :: dColHt_dKd    ! The partial derivative of column thickness with diffusivity [s Z-1 ~> s m-1].
  real :: dT_k, dT_km1  ! Temporary arrays [degC].
  real :: dS_k, dS_km1  ! Temporary arrays [ppt].
  real :: I_Kr_denom    ! Temporary array [H-2 ~> m-2 or m4 kg-2]
  real :: dKr_dKd       ! Nondimensional temporary array.
  real :: ddT_k_dKd, ddT_km1_dKd ! Temporary arrays [degC H-1 ~> m-1 or m2 kg-1].
  real :: ddS_k_dKd, ddS_km1_dKd ! Temporary arrays [ppt H-1 ~> ppt m-1 or ppt m2 kg-1].

  b1 = 1.0 / (b_den_1 + Kddt_h)
  b1Kd = Kddt_h*b1

  ! Start with the temperature change in layer k-1 due to the diffusivity at
  ! interface K without considering the effects of changes in layer k.

  ! Calculate the change in PE due to the diffusion at interface K
  ! if Kddt_h(K+1) = 0.
  I_Kr_denom = 1.0 / (h_k*b_den_1 + (b_den_1 + h_k)*Kddt_h)

  dT_k = (Kddt_h*I_Kr_denom) * dTe_term
  dS_k = (Kddt_h*I_Kr_denom) * dSe_term

  if (present(PE_chg)) then
    ! Find the change in energy due to diffusion with strength Kddt_h at this interface.
    ! Increment the temperature changes in layer k-1 due the changes in layer k.
    dT_km1 = b1Kd * ( dT_k + dT_km1_t2 )
    dS_km1 = b1Kd * ( dS_k + dS_km1_t2 )
    PE_chg = (dT_to_dPE_k * dT_k + dT_to_dPEa * dT_km1) + &
             (dS_to_dPE_k * dS_k + dS_to_dPEa * dS_km1)
    ColHt_chg = (dT_to_dColHt_k * dT_k + dT_to_dColHta * dT_km1) + &
                (dS_to_dColHt_k * dS_k + dS_to_dColHta * dS_km1)
    if (ColHt_chg < 0.0) PE_chg = PE_chg - pres_Z * ColHt_chg
  endif

  if (present(dPEc_dKd)) then
    ! Find the derivatives of the temperature and salinity changes with Kddt_h.
    dKr_dKd = (h_k*b_den_1) * I_Kr_denom**2

    ddT_k_dKd = dKr_dKd * dTe_term
    ddS_k_dKd = dKr_dKd * dSe_term
    ddT_km1_dKd = (b1**2 * b_den_1) * ( dT_k + dT_km1_t2 ) + b1Kd * ddT_k_dKd
    ddS_km1_dKd = (b1**2 * b_den_1) * ( dS_k + dS_km1_t2 ) + b1Kd * ddS_k_dKd

    ! Calculate the partial derivative of Pe_chg with Kddt_h.
    dPEc_dKd = (dT_to_dPE_k * ddT_k_dKd + dT_to_dPEa * ddT_km1_dKd) + &
               (dS_to_dPE_k * ddS_k_dKd + dS_to_dPEa * ddS_km1_dKd)
    dColHt_dKd = (dT_to_dColHt_k * ddT_k_dKd + dT_to_dColHta * ddT_km1_dKd) + &
                 (dS_to_dColHt_k * ddS_k_dKd + dS_to_dColHta * ddS_km1_dKd)
    if (dColHt_dKd < 0.0) dPEc_dKd = dPEc_dKd - pres_Z * dColHt_dKd
  endif

  if (present(dPE_max)) then
    ! This expression is the limit of PE_chg for infinite Kddt_h.
    dPE_max = (dT_to_dPEa * dT_km1_t2 + dS_to_dPEa * dS_km1_t2) + &
              ((dT_to_dPE_k + dT_to_dPEa) * dTe_term + &
               (dS_to_dPE_k + dS_to_dPEa) * dSe_term) / (b_den_1 + h_k)
    dColHt_max = (dT_to_dColHta * dT_km1_t2 + dS_to_dColHta * dS_km1_t2) + &
              ((dT_to_dColHt_k + dT_to_dColHta) * dTe_term + &
               (dS_to_dColHt_k + dS_to_dColHta) * dSe_term) / (b_den_1 + h_k)
    if (dColHt_max < 0.0) dPE_max = dPE_max - pres_Z*dColHt_max
  endif

  if (present(dPEc_dKd_0)) then
    ! This expression is the limit of dPEc_dKd for Kddt_h = 0.
    dPEc_dKd_0 = (dT_to_dPEa * dT_km1_t2 + dS_to_dPEa * dS_km1_t2) / (b_den_1) + &
                 (dT_to_dPE_k * dTe_term + dS_to_dPE_k * dSe_term) / (h_k*b_den_1)
    dColHt_dKd = (dT_to_dColHta * dT_km1_t2 + dS_to_dColHta * dS_km1_t2) / (b_den_1) + &
                 (dT_to_dColHt_k * dTe_term + dS_to_dColHt_k * dSe_term) / (h_k*b_den_1)
    if (dColHt_dKd < 0.0) dPEc_dKd_0 = dPEc_dKd_0 - pres_Z*dColHt_dKd
  endif

end subroutine find_PE_chg_orig

!> !> This subroutine finds the Mstar value for ePBL
subroutine Find_Mstar(CS,US, Buoyancy_Flux, UStar, UStar_Mean,&
                      BLD, Abs_Coriolis, MStar, Langmuir_Number,&
                      MStar_LT, Enhance_MStar, Convect_Langmuir_Number)
  type(energetic_PBL_CS), pointer ::&
       CS !< Energetic_PBL control structure.
  type(unit_scale_type), intent(in) ::&
       US !< A dimensional unit scaling type
  real, intent(in) :: &
       UStar !< ustar w/ gustiness
  real, intent(in) ::&
       UStar_Mean !< ustar w/o gustiness
  real, intent(in) ::&
       Abs_Coriolis !< abolute value of Coriolis parameter
  real, intent(in) ::&
       Buoyancy_Flux !< Buoyancy flux
  real, intent(in) ::&
       BLD !< boundary layer depth
  real, intent(out) ::&
       Mstar !< Ouput mstar (Mixing/ustar**3)
  real, optional, intent(in) ::&
       Langmuir_Number !Langmuir number
  real, optional, intent(out) ::&
       MStar_LT !< Additive mstar increase due to Langmuir turbulence
  real, optional, intent(out) ::&
       Enhance_MStar !< Multiplicative mstar increase due to Langmuir turbulence
  real, optional, intent(out) ::&
       Convect_Langmuir_number !< Langmuir number including buoyancy flux

  !/ Variables used in computing mstar
  real :: MStar_Conv_Red ! Adjustment made to mstar due to convection reducing mechanical mixing.
  real :: MStar_S, MStar_N ! Mstar in (S)tabilizing/(N)ot-stabilizing buoyancy flux

  !/  Integer options for how to find mstar
  integer, parameter :: Use_Fixed_MStar = 0  !< The value of MSTAR_MODE to use a constant mstar
  !delete integer, parameter :: MStar_from_BLD = 1   !< The value of MSTAR_MODE to base mstar on the ratio
  !delete                                           !! of the mixed layer depth to the Obukhov depth
  integer, parameter :: MStar_from_Ekman = 2 !< The value of MSTAR_MODE to base mstar on the ratio
                                             !! of the Ekman layer depth to the Obukhov depth
  integer, parameter :: MStar_from_RH18 = 3  !< The value of MSTAR_MODE to base mstar of of RH18

  !delete<start
  !/ Options for mstar_from_MLD
  !real :: Stab_Scale  ! Composite of stabilizing Ekman scale and Monin-Obukhov length scales [Z ~> m].
  !real :: MLD_over_STAB ! Mixing layer depth divided by Stab_Scale
  !real :: C_MO = 1. ! Constant in Stab_Scale for Monin-Obukhov
  !real :: C_EK = 2. ! Constant in Stab_Scale for Ekman length
  !delete<end

  !/

  if ( CS%MStar_Mode == Use_Fixed_MStar) then
    MStar = CS%Fixed_MStar
  !/ 1. Get mstar
  !delete<start
  !if (CS%mstar_mode == mstar_from_MLD) then
  !  if (bflux.lt.0.) then
  !    ! Computing stability scale which correlates with TKE for mixing, where
  !    ! TKE for mixing = TKE production minus TKE dissipation
  !    Stab_Scale = ustar**2 / ( CS%VonKar * ( C_MO * BF_Stable / ustar -  C_EK * Ustar * absf))
  !  endif
  !  MLD_over_Stab = BLD / Stab_Scale - CS%MSTAR_XINT
  !  !### MLD_over_Stab = (MLD_guess * (VonKar * (C_MO*BF_Stable -  C_EK*U_star**2*absf(i)))) / &
  !  !###               U_star**3 - CS%MSTAR_XINT
  !  if ((MLD_over_Stab) <= 0.0) then
  !    !Asymptote to 0 as MLD_over_Stab -> -infinity (always)
  !    mstar_total = (CS%MSTAR_B*(MLD_over_Stab)+CS%MSTAR_A)**(CS%mstar_exp)
  !  else
  !    if (CS%MSTAR_CAP>=0.) then
  !      if (CS%MSTAR_FLATCAP .OR. (MLD_over_Stab  <= CS%MSTAR_XINT_UP)) then
  !        !If using flat cap (or if using asymptotic cap
  !        !   but within linear regime we can make use of same code)
  !        mstar_total = min(CS%MSTAR_CAP, &
  !                    CS%MSTAR_SLOPE*(MLD_over_Stab)+CS%MSTAR_AT_XINT)
  !      else
  !        !Asymptote to MSTAR_CAP as MLD_over_Stab -> infinity
  !        mstar_total = CS%MSTAR_CAP - &
  !                    (CS%MSTAR_B2*(MLD_over_Stab-CS%MSTAR_XINT_UP)&
  !                    +CS%MSTAR_A2)**(CS%mstar_exp)
  !      endif
  !    else
  !      !No cap if negative cap value given.
  !      mstar_total = CS%MSTAR_SLOPE*(MLD_over_Stab)+CS%MSTAR_AT_XINT
  !    endif
  !  endif
  !delete<end
  elseif (CS%MSTAR_MODE == MStar_from_Ekman) then

    !### Please refrain from using the construct A / B / C in place of A/(B*C).
    ! The limit for the balance of rotation and stabilizing is f(L_Ekman,L_Obukhov)
    MStar_S = CS%MStar_coef*sqrt(max(0.0,Buoyancy_Flux) &
              / UStar**2 / (Abs_Coriolis+1.e-10) )
    !### Should be mstar_STAB = CS%MSTAR_COEF*sqrt(Bf_Stable / (U_star**2 * (absf(i)+1.e-10)))
    ! The limit for rotation (Ekman length) limited mixin
    MStar_N =  CS%C_Ek * log( max( 1.,UStar &
               / (Abs_Coriolis+1.e-10) / BLD ) )
    !### Consider rewriting the expression for mstar_ROT as:
    ! mstar_Rot = 0.0
    ! if (Ustar > absf(i) * MLD_guess) &
    !   mstar_ROT = CS%C_EK * log(U_star / (absf(i) * MLD_guess))
    ! Here 1.25 is .5/von Karman, which gives the Obukhov limit.
    MStar = max(MStar_S, min(1.25, MStar_N))
    if (CS%MStar_Cap > 0.0) MStar = min( CS%MStar_Cap,MStar )
  elseif ( CS%MStar_Mode.eq.MStar_from_RH18 ) then
    MStar_N = CS%RH18_MStar_cn1 * ( 1.0 - ( 1.+CS%RH18_MStar_cn2 * &
              exp( CS%RH18_mstar_CN3 * BLD * Abs_Coriolis / UStar) )**-1.0 )
    MStar_S = CS%RH18_MStar_CS1 * ( max(0.0,Buoyancy_Flux)**2 * BLD &
                 / ( UStar**5 * Abs_Coriolis ) ) **CS%RH18_mstar_cs2
    MStar = MStar_N + MStar_S
  endif!mstar_mode

  !/ 2. Adjust mstar to account for convective turbulence
  MStar_Conv_Red = 1. - CS%MStar_Convect_coef * (-min(0.0,Buoyancy_Flux) + 1.e-10*US%m_to_Z**2) / &
                         ( (-min(0.0,Buoyancy_Flux) + 1.e-10*US%m_to_Z**2) + &
                         2.0 *MStar * ustar**3 / BLD )
  ! MSTAR_Conv_Adj = 1. - CS%mstar_convect_coef * ((-BF_Unstable + 1.e-10*US%m_to_Z**2)*MLD_guess) / &
  !                       ( (-Bf_Unstable + 1.e-10*US%m_to_Z**2)*MLD_guess + &
  !                         2.0*MSTAR_MIX * U_star**3 )

  !/3. Combine various mstar terms to get final value
  MStar = MStar*MStar_Conv_Red

  if (present(Langmuir_Number)) then
    call mstar_Langmuir(CS,US,abs_Coriolis,buoyancy_flux,ustar,BLD,Langmuir_number,mstar, &
                        Enhance_MStar, mstar_lt,Convect_Langmuir_Number)
  endif

  return
end subroutine Find_Mstar

!> This subroutine modifies the Mstar value if the Langmuir number is present
subroutine Mstar_Langmuir(CS,US,abs_Coriolis,buoyancy_flux,ustar,BLD,Langmuir_Number,&
                          mstar,enhance_mstar,mstar_lt, Convect_Langmuir_Number)
  type(energetic_PBL_CS), pointer :: CS !< Energetic_PBL control structure.
  type(unit_scale_type),   intent(in)    :: US     !< A dimensional unit scaling type
  real, intent(in) :: Abs_Coriolis
  real, intent(in) :: Buoyancy_Flux
  real, intent(in) :: UStar
  real, intent(in) :: BLD
  real, intent(in) :: Langmuir_Number
  real, intent(inout) :: mstar
  real, intent(out) :: enhance_mstar, mstar_LT, Convect_Langmuir_Number

  !/
  real :: iL_Ekman    ! Inverse of Ekman length scale [Z-1 ~> m-1].
  real :: iL_Obukhov  ! Inverse of Obukhov length scale [Z-1 ~> m-1].
  real :: MLD_o_Ekman          ! >
  real :: MLD_o_Obukhov_stab   ! Ratios of length scales where MLD is boundary layer depth
  real :: Ekman_o_Obukhov_stab ! >
  real :: MLD_o_Obukhov_un   ! Ratios of length scales where MLD is boundary layer depth
  real :: Ekman_o_Obukhov_un ! >

  !if (CS%OldAnswers) then
  iL_Ekman   = Abs_Coriolis / UStar
  iL_Obukhov = Buoyancy_Flux*CS%vonkar / (UStar**3)
  Ekman_o_Obukhov_stab = abs(max(0., iL_Obukhov / (iL_Ekman + 1.e-10*US%Z_to_m)))
  Ekman_o_Obukhov_un = abs(min(0., iL_Obukhov / (iL_Ekman + 1.e-10*US%Z_to_m)))
  !else
  !  Max_ratio = 1.0e16
  !  Ekman_Obukhov = Max_ratio
  !  if (abs(bflux*vonkar) < Max_ratio*(absf * ustar**2)) then
  !    Ekman_Obukhov = buoy_flux(i,j)*vonkar / (absf(i) * U_star**2)
  !  endif
  !  if (bflux > 0.0) then
  !    Ekman_o_Obukhov_stab = Ekman_Obukhov ; Ekman_o_Obukhov_un = 0.0
  !  else
  !    Ekman_o_Obukhov_un = Ekman_Obukhov ; Ekman_o_Obukhov_stab = 0.0
  !  endif
  !endif

  ! a. Get parameters for modified LA
  MLD_o_Ekman = abs( BLD*iL_Ekman )
  MLD_o_Obukhov_stab = abs(max(0., BLD*iL_Obukhov))
  MLD_o_Obukhov_un = abs(min(0., BLD*iL_Obukhov))
  ! b. Adjust LA based on various parameters.
  !    Assumes linear factors based on length scale ratios to adjust LA
  !    Note when these coefficients are set to 0 recovers simple LA.
  Convect_Langmuir_Number = Langmuir_Number * ( 1.0 + &
                                  max(-0.5,CS%LaC_MLDoEK * MLD_o_Ekman) +   &
                                  CS%LaC_EKoOB_stab * Ekman_o_Obukhov_stab + &
                                  CS%LaC_EKoOB_un * Ekman_o_Obukhov_un + &
                                  CS%LaC_MLDoOB_stab * MLD_o_Obukhov_stab  + &
                                  CS%LaC_MLDoOB_un * MLD_o_Obukhov_un )
  if (CS%LT_Enhance_Form==2) then
     ! Enhancement is multiplied (added mst_lt set to 0)
     Enhance_mstar = min(CS%Max_Enhance_M, &
                         (1. + CS%LT_ENHANCE_COEF*Convect_Langmuir_Number**CS%LT_ENHANCE_EXP) )
     MSTAR_LT = 0.0
  elseif (CS%LT_ENHANCE_Form == 3) then
     ! or Enhancement is additive (multiplied enhance_m set to 1)
     mstar_LT = CS%LT_ENHANCE_COEF * Convect_Langmuir_Number**CS%LT_ENHANCE_EXP
     enhance_mstar = 1.0
  endif

  mstar = mstar*enhance_mstar + mstar_LT
  return
end subroutine Mstar_Langmuir


!> Copies the ePBL active mixed layer depth into MLD
subroutine energetic_PBL_get_MLD(CS, MLD, G, US, m_to_MLD_units)
  type(energetic_PBL_CS),           pointer     :: CS  !< Control structure for ePBL
  type(ocean_grid_type),            intent(in)  :: G   !< Grid structure
  type(unit_scale_type),            intent(in)  :: US  !< A dimensional unit scaling type
  real, dimension(SZI_(G),SZJ_(G)), intent(out) :: MLD !< Depth of ePBL active mixing layer [m or other units]
  real,                   optional, intent(in)  :: m_to_MLD_units !< A conversion factor to the desired units for MLD
  ! Local variables
  real :: scale  ! A dimensional rescaling factor
  integer :: i,j

  scale = US%Z_to_m ; if (present(m_to_MLD_units)) scale = scale * m_to_MLD_units

  do j=G%jsc,G%jec ; do i=G%isc,G%iec
    MLD(i,j) = scale*CS%ML_Depth(i,j)
  enddo ; enddo

end subroutine energetic_PBL_get_MLD

!> Computes wind speed from ustar_air based on COARE 3.5 Cd relationship
subroutine ust_2_u10_coare3p5(USTair, U10, GV, US)
  real,                    intent(in)  :: USTair !< Ustar in the air [m s-1].
  type(verticalGrid_type), intent(in)  :: GV     !< The ocean's vertical grid structure
  type(unit_scale_type),   intent(in)  :: US     !< A dimensional unit scaling type
  real,                    intent(out) :: U10    !< The 10 m wind speed [m s-1].

  real, parameter :: vonkar = 0.4
  real, parameter :: nu=1e-6
  real :: z0sm, z0, z0rough, u10a, alpha, CD
  integer :: CT

  ! Uses empirical formula for z0 to convert ustar_air to u10 based on the
  !  COARE 3.5 paper (Edson et al., 2013)
  !alpha=m*U10+b
  !Note in Edson et al. 2013, eq. 13 m is given as 0.017.  However,
  ! m=0.0017 reproduces the curve in their figure 6.

  z0sm = 0.11 * nu / USTair; !Compute z0smooth from ustar guess
  u10 = USTair/sqrt(0.001);  !Guess for u10
  u10a = 1000

  CT=0
  do while (abs(u10a/u10-1.)>0.001)
    CT=CT+1
    u10a = u10
    alpha = min(0.028,0.0017 * u10 - 0.005)
    z0rough = alpha * USTair**2/(GV%g_Earth*US%m_to_Z) ! Compute z0rough from ustar guess
    z0=z0sm+z0rough
    CD = ( vonkar / log(10/z0) )**2 ! Compute CD from derived roughness
    u10 = USTair/sqrt(CD);!Compute new u10 from derived CD, while loop
                       ! ends and checks for convergence...CT counter
                       ! makes sure loop doesn't run away if function
                       ! doesn't converge.  This code was produced offline
                       ! and converged rapidly (e.g. 2 cycles)
                       ! for ustar=0.0001:0.0001:10.
    if (CT>20) then
      u10 = USTair/sqrt(0.0015) ! I don't expect to get here, but just
                              !  in case it will output a reasonable value.
      exit
    endif
  enddo
  return
end subroutine ust_2_u10_coare3p5

!> This subroutine returns the Langmuir number, given ustar and the boundary
!! layer thickness, inclusion conversion to the 10m wind.
subroutine get_LA_windsea(ustar, hbl, GV, US, LA)
  real,                    intent(in)  :: ustar !< The water-side surface friction velocity [m s-1]
  real,                    intent(in)  :: hbl   !< The ocean boundary layer depth [m]
  type(verticalGrid_type), intent(in)  :: GV    !< The ocean's vertical grid structure
  type(unit_scale_type),   intent(in)  :: US    !< A dimensional unit scaling type
  real,                    intent(out) :: LA    !< The Langmuir number returned from this module
! Original description:
! This function returns the enhancement factor, given the 10-meter
! wind [m s-1], friction velocity [m s-1] and the boundary layer depth [m].
! Update (Jan/25):
! Converted from function to subroutine, now returns Langmuir number.
! Computes 10m wind internally, so only ustar and hbl need passed to
! subroutine.
!
! Qing Li, 160606
! BGR port from CVMix to MOM6 Jan/25/2017
! BGR change output to LA from Efactor
! BGR remove u10 input

! Input
! Local variables
  ! parameters
  real, parameter :: &
       ! ratio of U19.5 to U10 (Holthuijsen, 2007)
       u19p5_to_u10 = 1.075, &
       ! ratio of mean frequency to peak frequency for
       ! Pierson-Moskowitz spectrum (Webb, 2011)
       fm_to_fp = 1.296, &
       ! ratio of surface Stokes drift to U10
       us_to_u10 = 0.0162, &
       ! loss ratio of Stokes transport
       r_loss = 0.667
  real :: uStokes, hm0, fm, fp, vstokes, kphil, kstar
  real :: z0, z0i, r1, r2, r3, r4, tmp, us_sl, lasl_sqr_i
  real :: pi, u10
  pi = 4.0*atan(1.0)
  if (ustar > 0.0) then
    ! Computing u10 based on ustar and COARE 3.5 relationships
    call ust_2_u10_coare3p5(ustar * sqrt(GV%Rho0/1.225), U10, GV, US)
    ! surface Stokes drift
    uStokes = us_to_u10*u10

    ! significant wave height from Pierson-Moskowitz spectrum (Bouws, 1998)
    hm0 = 0.0246 *u10**2

    ! peak frequency (PM, Bouws, 1998)
    tmp = 2.0 * PI * u19p5_to_u10 * u10
    fp = 0.877 * (GV%g_Earth*US%m_to_Z) / tmp

    ! mean frequency
    fm = fm_to_fp * fp

    ! total Stokes transport (a factor r_loss is applied to account
    !  for the effect of directional spreading, multidirectional waves
    !  and the use of PM peak frequency and PM significant wave height
    !  on estimating the Stokes transport)
    vstokes = 0.125 * PI * r_loss * fm * hm0**2
    !
    ! the general peak wavenumber for Phillips' spectrum
    ! (Breivik et al., 2016) with correction of directional spreading
    kphil = 0.176 * uStokes / vstokes
    !
    ! surface layer averaged Stokes dirft with Stokes drift profile
    ! estimated from Phillips' spectrum (Breivik et al., 2016)
    ! the directional spreading effect from Webb and Fox-Kemper, 2015
    ! is also included
    kstar = kphil * 2.56
    ! surface layer
    !z0 = 0.2 * abs(hbl)
    !BGR hbl now adjusted by averaging ratio before function call.
    z0 = abs(hbl)
    z0i = 1.0 / z0
    ! term 1 to 4
    r1 = ( 0.151 / kphil * z0i -0.84 ) &
         * ( 1.0 - exp(-2.0 * kphil * z0) )
    r2 = -( 0.84 + 0.0591 / kphil * z0i ) &
         *sqrt( 2.0 * PI * kphil * z0 ) &
         *erfc( sqrt( 2.0 * kphil * z0 ) )
    r3 = ( 0.0632 / kstar * z0i + 0.125 ) &
         * (1.0 - exp(-2.0 * kstar * z0) )
    r4 = ( 0.125 + 0.0946 / kstar * z0i ) &
         *sqrt( 2.0 * PI *kstar * z0) &
         *erfc( sqrt( 2.0 * kstar * z0 ) )
    us_sl = uStokes * (0.715 + r1 + r2 + r3 + r4)
    !
    LA = sqrt(ustar / us_sl)
  else
    LA=1.e8
  endif
end subroutine Get_LA_windsea

!> This subroutine initializes the energetic_PBL module
subroutine energetic_PBL_init(Time, G, GV, US, param_file, diag, CS)
  type(time_type), target, intent(in)    :: Time !< The current model time
  type(ocean_grid_type),   intent(in)    :: G    !< The ocean's grid structure
  type(verticalGrid_type), intent(in)    :: GV   !< The ocean's vertical grid structure
  type(unit_scale_type),   intent(in)    :: US   !< A dimensional unit scaling type
  type(param_file_type),   intent(in)    :: param_file !< A structure to parse for run-time parameters
  type(diag_ctrl), target, intent(inout) :: diag !< A structure that is used to regulate diagnostic output
  type(energetic_PBL_CS),  pointer       :: CS   !< A pointer that is set to point to the control
                                                 !! structure for this module
  ! Local variables
  ! This include declares and sets the variable "version".
# include "version_variable.h"
  character(len=40)  :: mdl = "MOM_energetic_PBL"  ! This module's name.
  real :: omega_frac_dflt
  integer :: isd, ied, jsd, jed
  logical :: use_temperature, use_omega
  logical :: use_la_windsea
  isd = G%isd ; ied = G%ied ; jsd = G%jsd ; jed = G%jed

  if (associated(CS)) then
    call MOM_error(WARNING, "mixedlayer_init called with an associated"// &
                            "associated control structure.")
    return
  else ; allocate(CS) ; endif

  CS%diag => diag
  CS%Time => Time

! Set default, read and log parameters
  call log_version(param_file, mdl, version, "")


!/1. General ePBL settings
  call get_param(param_file, mdl, "OMEGA",CS%omega,              &
                 "The rotation rate of the earth.", units="s-1", &
                 default=7.2921e-5)
  call get_param(param_file, mdl, "ML_USE_OMEGA", use_omega,                  &
                 "If true, use the absolute rotation rate instead of the "//&
                 "vertical component of rotation when setting the decay "// &
                 "scale for turbulence.", default=.false., do_not_log=.true.)
  omega_frac_dflt = 0.0
  if (use_omega) then
    call MOM_error(WARNING, "ML_USE_OMEGA is depricated; use ML_OMEGA_FRAC=1.0 instead.")
    omega_frac_dflt = 1.0
  endif
  call get_param(param_file, mdl, "ML_OMEGA_FRAC", CS%omega_frac,              &
                 "When setting the decay scale for turbulence, use this "//  &
                 "fraction of the absolute rotation rate blended with the "//&
                 "local value of f, as sqrt((1-of)*f^2 + of*4*omega^2).",      &
                 units="nondim", default=omega_frac_dflt)
  call get_param(param_file, mdl, "EKMAN_SCALE_COEF", CS%Ekman_scale_coef,           &
                 "A nondimensional scaling factor controlling the inhibition "//   &
                 "of the diffusive length scale by rotation. Making this larger "//&
                 "decreases the PBL diffusivity.", units="nondim", default=1.0)
  call get_param(param_file, mdl, "EPBL_ORIGINAL_PE_CALC", CS%orig_PE_calc,         &
                 "If true, the ePBL code uses the original form of the "//        &
                 "potential energy change code.  Otherwise, the newer "//         &
                 "version that can work with successive increments to the "//     &
                 "diffusivity in upward or downward passes is used.", default=.true.)
  call get_param(param_file, mdl, "N2_DISSIPATION_POS", CS%N2_Dissipation_Scale_Pos, &
                 "A scale for the dissipation of TKE due to stratification "//     &
                 "in the boundary layer, applied when local stratification "//     &
                 "is positive.  The default is 0, but should probably be ~0.4.",     &
                 units="nondim", default=0.0)
  call get_param(param_file, mdl, "N2_DISSIPATION_NEG", CS%N2_Dissipation_Scale_Neg,&
                 "A scale for the dissipation of TKE due to stratification "//    &
                 "in the boundary layer, applied when local stratification "//    &
                 "is negative.  The default is 0, but should probably be ~1.",      &
                 units="nondim", default=0.0)
  call get_param(param_file, mdl, "MKE_TO_TKE_EFFIC", CS%MKE_to_TKE_effic, &
                 "The efficiency with which mean kinetic energy released \n"//&
                 "by mechanically forced entrainment of the mixed layer \n"//&
                 "is converted to turbulent kinetic energy.", units="nondim", &
                 default=0.0)
  call get_param(param_file, mdl, "TKE_DECAY", CS%TKE_decay, &
                 "TKE_DECAY relates the vertical rate of decay of the \n"//&
                 "TKE available for mechanical entrainment to the natural \n"//&
                 "Ekman depth.", units="nondim", default=2.5)



!/2. Options related to setting MSTAR
  call get_param(param_file, mdl, "MSTAR_MODE", CS%mstar_mode, &
                 "An integer switch for how to compute MSTAR.\n"//&
                 "    0 for constant MSTAR\n"//&
  !delete                 "    1 for MSTAR w/ MLD in stabilizing limit\n"//&
                 "    2 for OM4 MSTAR, which uses L_E/L_O in stabilizing limit\n"//&
                 "    3 for MSTAR as in RH18.",&
                 "units=nondim",default=0)
<<<<<<< HEAD
  !delete<start
  if (CS%mstar_mode==1) then
    call MOM_error(FATAL, "You are using a legacy mstar mode in ePBL that has been "//&
                          "phased out.  If you need to use this setting please "//&
                          "report this error, as the code supporting this option "//&
                          "is set to be deleted.")
  end if
  !delete<end
  call get_param(param_file, mdl, "MSTAR", CS%fixed_mstar, &
                 "The ratio of the friction velocity cubed to the TKE "//&
                 "input to the mixed layer.  This option is used if MSTAR_MODE "//&
                 "is set to 0.", "units=nondim", default=1.2)
  call get_param(param_file, mdl, "MSTAR_CAP", CS%mstar_cap, &
                 "If this value is non-negative, it sets a maximum value of mstar "//&
                 "allowed in model (used only if MSTAR_MODE>0).",&
                 "units=nondim", default=-1.0)
  !delete<start
  ! MSTAR_MODE==1 options
  !call get_param(param_file, mdl, "MSTAR_SLOPE", CS%mstar_slope, &
  !               "The slope of the linear relationship between mstar "//&
  !               "and the length scale ratio (used if MSTAR_MODE=1).",&
  !               "units=nondim", default=0.85)
  !call get_param(param_file, mdl, "MSTAR_XINT", CS%mstar_xint, &
  !               "The value of the length scale ratio where the mstar "//&
  !               "is linear above (used if MSTAR_MODE=1).",&
  !               "units=nondim", default=-0.3)
  !call get_param(param_file, mdl, "MSTAR_AT_XINT", CS%mstar_at_xint, &
  !               "The value of mstar at MSTAR_XINT "//&
  !               "(used if MSTAR_MODE=1).",&
  !               "units=nondim", default=0.095)
  !call get_param(param_file, mdl, "MSTAR_FLATCAP", CS%MSTAR_FLATCAP, &
  !               "Set false to use asymptotic cap, defaults to true "//&
  !               "(used only if MSTAR_MODE=1)."&
  !               ,"units=nondim",default=.true.)
  !delete<end
  ! MSTAR_MODE==2 options
  call get_param(param_file, mdl, "MSTAR2_COEF1", CS%MSTAR_COEF, &
                 "Coefficient in computing mstar when rotation and "//&
                 " stabilizing effects are both important (used if MSTAR_MODE=2)."&
                  ,"units=nondim",default=0.3)
  call get_param(param_file, mdl, "MSTAR2_COEF2", CS%C_EK, &
                 "Coefficient in computing mstar when only rotation limits "//&
                 " the total mixing. (used only if MSTAR_MODE=2)"&
=======
  call get_param(param_file, mdl, "MSTAR", CS%mstar, &
                 "The ratio of the friction velocity cubed to the TKE "//&
                 "input to the mixed layer.", "units=nondim", default=1.2)
  call get_param(param_file, mdl, "MIX_LEN_EXPONENT", CS%MixLenExponent, &
                 "The exponent applied to the ratio of the distance to the MLD "//&
                 "and the MLD depth which determines the shape of the mixing length.",&
                 "units=nondim", default=2.0)
  call get_param(param_file, mdl, "MSTAR_CAP", CS%mstar_cap, &
                 "Maximum value of mstar allowed in model if non-negative "//&
                 "(used if MSTAR_MODE>0).",&
                 "units=nondim", default=-1.0)
  call get_param(param_file, mdl, "MSTAR_CONV_ADJ", CS%cnv_mst_fac, &
                 "Factor used for reducing mstar during convection "//&
                 "due to reduction of stable density gradient.",&
                 "units=nondim", default=0.0)
  call get_param(param_file, mdl, "MSTAR_SLOPE", CS%mstar_slope, &
                 "The slope of the linear relationship between mstar "//&
                 "and the length scale ratio (used if MSTAR_MODE=1).",&
                 "units=nondim", default=0.85)
  call get_param(param_file, mdl, "MSTAR_XINT", CS%mstar_xint, &
                 "The value of the length scale ratio where the mstar "//&
                 "is linear above (used if MSTAR_MODE=1).",&
                 "units=nondim", default=-0.3)
  call get_param(param_file, mdl, "MSTAR_AT_XINT", CS%mstar_at_xint, &
                 "The value of mstar at MSTAR_XINT "//&
                 "(used if MSTAR_MODE=1).",&
                 "units=nondim", default=0.095)
  call get_param(param_file, mdl, "MSTAR_FLATCAP", CS%MSTAR_FLATCAP, &
                 "Set false to use asymptotic cap, defaults to true. "//&
                 "(used only if MSTAR_MODE=1)"&
                 ,"units=nondim",default=.true.)
  call get_param(param_file, mdl, "MSTAR2_COEF1", CS%MSTAR_COEF, &
                 "Coefficient in computing mstar when rotation and "//&
                 "stabilizing effects are both important (used if MSTAR_MODE=2)"&
                  ,"units=nondim",default=0.3)
  call get_param(param_file, mdl, "MSTAR2_COEF2", CS%C_EK, &
                 "Coefficient in computing mstar when only rotation limits "//&
                 "the total mixing. (used only if MSTAR_MODE=2)"&
>>>>>>> 7cfb69b7
                  ,"units=nondim",default=0.085)
  ! MSTAR_MODE==3 options
  call get_param(param_file, mdl, "RH18_MSTAR_CN1", CS%RH18_mstar_cn1,&
                 "MSTAR_N coefficient 1 (outter-most coefficient for fit). "//&
                 " The value of 0.275 is given in RH18.  Increasing this "//&
                 "coefficient increases MSTAR for all values of Hf/ust, but more "//&
                 "effectively at low values (weakly developed OSBLs).",&
                 units="nondim", default=0.275)
  call get_param(param_file, mdl, "RH18_MSTAR_CN2", CS%RH18_mstar_cn2,&
                 "MSTAR_N coefficient 2 (coefficient outside of exponential decay). "//&
                 "The value of 8.0 is given in RH18.  Increasing this coefficient "//&
                 "increases MSTAR for all values of HF/ust, with a much more even "//&
                 "effect across a wide range of Hf/ust than CN1.",&
                 units="nondim",default=8.0)
  call get_param(param_file, mdl, "RH18_MSTAR_CN3", CS%RH18_mstar_CN3,&
                 "MSTAR_N coefficient 3 (exponential decay coefficient). "//&
                 "The value of -5.0 is given in RH18.  Increasing this increases how "//&
                 "quickly the value of MSTAR decreases as Hf/ust increases.",&
                  units="nondim",default=-5.0)
  call get_param(param_file, mdl, "RH18_MSTAR_CS1", CS%RH18_mstar_cs1,&
                 "MSTAR_S coefficient for RH18 in stabilizing limit. "//&
                 "The value of 0.2 is given in RH18 and increasing it increases"//&
                 "MSTAR in the presence of a stabilizing surface buoyancy flux.",&
                 units="nondim",default=0.2)
  call get_param(param_file, mdl, "RH18_MSTAR_CS2", CS%RH18_mstar_cs2,&
                 "MSTAR_S exponent for RH18 in stabilizing limit. "//&
                 "The value of 0.4 is given in RH18 and increasing it increases MSTAR "//&
                 "exponentially in the presence of a stabilizing surface buoyancy flux.",&
                 Units="nondim",default=0.4)


!/ Convective turbulence related options
  call get_param(param_file, mdl, "NSTAR", CS%nstar, &
                 "The portion of the buoyant potential energy imparted by "//&
                 "surface fluxes that is available to drive entrainment "//&
                 "at the base of mixed layer when that energy is positive.", &
                 units="nondim", default=0.2)
<<<<<<< HEAD
  call get_param(param_file, mdl, "MSTAR_CONV_ADJ", CS%mstar_convect_coef, &
                 "Coefficient used for reducing mstar during convection"//&
                 " due to reduction of stable density gradient.",&
                 "units=nondim", default=0.0)


!/ Mixing Length Options
=======
  call get_param(param_file, mdl, "MKE_TO_TKE_EFFIC", CS%MKE_to_TKE_effic, &
                 "The efficiency with which mean kinetic energy released "//&
                 "by mechanically forced entrainment of the mixed layer "//&
                 "is converted to turbulent kinetic energy.", units="nondim", &
                 default=0.0)
  call get_param(param_file, mdl, "TKE_DECAY", CS%TKE_decay, &
                 "TKE_DECAY relates the vertical rate of decay of the "//&
                 "TKE available for mechanical entrainment to the natural "//&
                 "Ekman depth.", units="nondim", default=2.5)
!  call get_param(param_file, mdl, "HMIX_MIN", CS%Hmix_min, &
!                 "The minimum mixed layer depth if the mixed layer depth "//&
!                 "is determined dynamically.", units="m", default=0.0)

  call get_param(param_file, mdl, "OMEGA",CS%omega,              &
                 "The rotation rate of the earth.", units="s-1", &
                 default=7.2921e-5)
  call get_param(param_file, mdl, "ML_USE_OMEGA", use_omega,                  &
                 "If true, use the absolute rotation rate instead of the "//&
                 "vertical component of rotation when setting the decay "// &
                 "scale for turbulence.", default=.false., do_not_log=.true.)
  omega_frac_dflt = 0.0
  if (use_omega) then
    call MOM_error(WARNING, "ML_USE_OMEGA is depricated; use ML_OMEGA_FRAC=1.0 instead.")
    omega_frac_dflt = 1.0
  endif
  call get_param(param_file, mdl, "ML_OMEGA_FRAC", CS%omega_frac,              &
                 "When setting the decay scale for turbulence, use this "//  &
                 "fraction of the absolute rotation rate blended with the "//&
                 "local value of f, as sqrt((1-of)*f^2 + of*4*omega^2).",      &
                 units="nondim", default=omega_frac_dflt)
  call get_param(param_file, mdl, "VSTAR_MODE", CS%vstar_mode, &
                 "An integer switch for how to compute VSTAR. \n"//&
                 "    0 for old  vstar (TKE Remaining)^(1/3)\n"//&
                 "    1 for vstar from u* and w* (see Reichl & Hallberg 2018).",&
                 "units=nondim",default=0)
  call get_param(param_file, mdl, "WSTAR_USTAR_COEF", CS%wstar_ustar_coef,     &
                 "A ratio relating the efficiency with which convectively "//&
                 "released energy is converted to a turbulent velocity, "//  &
                 "relative to mechanically forced TKE. Making this larger "//&
                 "increases the BL diffusivity", units="nondim", default=1.0)
  call get_param(param_file, mdl, "VSTAR_SCALE_FACTOR", CS%vstar_scale_fac, &
                 "An overall nondimensional scaling factor for v*. "//    &
                 "Making this larger decreases the PBL diffusivity.",       &
                 units="nondim", default=1.0, scale=US%m_to_Z)
  call get_param(param_file, mdl, "VSTAR_SURF_FAC", CS%vstar_surf_fac,&
                 "The proportionality times ustar to set vstar to at the surface.",&
                 "units=nondim", default=1.2)
  call get_param(param_file, mdl, "LT_ENHANCE_K_R16",CS%LT_ENH_K_R16, &
                 "Logical flag to toggle on enhancing mixing coefficient in\n"//&
                 "boundary layer due to Langmuir turbulence following Reichl\n"//&
                 "et al., 2016. \n"//&
                 "This approach is not recommended for use, as it is based\n"//&
                 "on a hurricane LES configuration and not known if it is general.",&
                 units="nondim",default=.false.)
  call get_param(param_file, mdl, "EKMAN_SCALE_COEF", CS%Ekman_scale_coef,           &
                 "A nondimensional scaling factor controlling the inhibition "//   &
                 "of the diffusive length scale by rotation. Making this larger "//&
                 "decreases the PBL diffusivity.", units="nondim", default=1.0)
>>>>>>> 7cfb69b7
  call get_param(param_file, mdl, "USE_MLD_ITERATION", CS%USE_MLD_ITERATION,    &
                 "A logical that specifies whether or not to use the "//      &
                 "distance to the bottom of the actively turbulent boundary "//&
                 "layer to help set the EPBL length scale.", default=.false.)

  call get_param(param_file, mdl, "EPBL_TRANSITION_SCALE", CS%transLay_scale, &
                 "A scale for the mixing length in the transition layer \n"// &
                 "at the edge of the boundary layer as a fraction of the \n"//&
                 "boundary layer thickness.  The default is 0.1.", &
                 units="nondim", default=0.1)
  if ( CS%USE_MLD_ITERATION .and. abs(CS%transLay_scale-0.5) >= 0.5) then
    call MOM_error(FATAL, "If flag USE_MLD_ITERATION is true, then "//       &
                 "EPBL_TRANSITION should be greater than 0 and less than 1.")
  endif
  !delete<start
  call get_param(param_file, mdl, "ORIG_MLD_ITERATION", CS%ORIG_MLD_ITERATION,  &
                 "A logical that specifies whether or not to use the "//      &
                 "old method for determining MLD depth in iteration, which "//&
                 "is limited to resolution.", default=.true.)
  if (CS%Orig_MLD_Iteration) then
    call MOM_error(FATAL, "Flag ORIG_MLD_ITERATION error: "//&
                          "If you need to use this setting please "//&
                          "report this error, as the code supporting this option "//&
                          "is legacy code that is set to be deleted.")
  endif
  !delete<end
  call get_param(param_file, mdl, "MLD_ITERATION_GUESS", CS%MLD_ITERATION_GUESS,       &
                 "A logical that specifies whether or not to use the "//             &
                 "previous timestep MLD as a first guess in the MLD iteration. "//    &
                 "The default is false to facilitate reproducibility.", default=.false.)
  call get_param(param_file, mdl, "EPBL_MLD_TOLERANCE", CS%MLD_tol,         &
                 "The tolerance for the iteratively determined mixed "//  &
                 "layer depth.  This is only used with USE_MLD_ITERATION.", &
                 units="meter", default=1.0, scale=US%m_to_Z)
  call get_param(param_file, mdl, "EPBL_MIN_MIX_LEN", CS%min_mix_len,    &
                 "The minimum mixing length scale that will be used "//&
                 "by ePBL.  The default (0) does not set a minimum.",    &
                 units="meter", default=0.0, scale=US%m_to_Z)
<<<<<<< HEAD
  call get_param(param_file, mdl, "MIX_LEN_EXPONENT", CS%MixLenExponent, &
                 "The exponent applied to the ratio of the distance to the MLD "//&
                 "and the MLD depth which determines the shape of the mixing length. "//&
                 "This is only used if",&
                 "units=nondim", default=2.0)


!/ Turbulent velocity scale in mixing coefficient
  call get_param(param_file, mdl, "EPBL_VEL_SCALE_MODE", CS%wT_mode, &
                 "An integer switch for how to compute the turbulent velocity. \n"//&
                 "    0 for old wT = (TKE Remaining)^(1/3)\n"//&
                 "    1 for new wT = v* + w* -see Reichl & Hallberg 2018.",&
                 "units=nondim",default=0)
  call get_param(param_file, mdl, "WSTAR_USTAR_COEF", CS%wstar_ustar_coef,     &
                 "A ratio relating the efficiency with which convectively \n"//&
                 "released energy is converted to a turbulent velocity, \n"//  &
                 "relative to mechanically forced TKE. Making this larger \n"//&
                 "increases the BL diffusivity", units="nondim", default=1.0)
  call get_param(param_file, mdl, "EPBL_VEL_SCALE_FACTOR", CS%vstar_scale_fac, &
                 "An overall nondimensional scaling factor for wT. \n"//    &
                 "Making this larger decreases the PBL diffusivity.",       &
                 units="nondim", default=1.0, scale=US%m_to_Z)
  call get_param(param_file, mdl, "VSTAR_SURF_FAC", CS%vstar_surf_fac,&
                 "The proportionality times ustar to set v* at the surface.",&
                 "units=nondim", default=1.2)


  !/ Options related to Langmuir turbulence
  call get_param(param_file, mdl, "LT_ENHANCE_K_R16",CS%LT_ENH_K_R16, &
                 "Logical flag to toggle on enhancing mixing coefficient in\n"//&
                 "boundary layer due to Langmuir turbulence following Reichl\n"//&
                 "et al., 2016. \n"//&
                 "This approach is not recommended for use, as it is based\n"//&
                 "on a hurricane LES configuration and not known if it is general.",&
                 units="nondim",default=.false.)
=======
  call get_param(param_file, mdl, "EPBL_ORIGINAL_PE_CALC", CS%orig_PE_calc,         &
                 "If true, the ePBL code uses the original form of the "//        &
                 "potential energy change code.  Otherwise, the newer "//         &
                 "version that can work with successive increments to the "//     &
                 "diffusivity in upward or downward passes is used.", default=.true.)
  call get_param(param_file, mdl, "EPBL_TRANSITION_SCALE", CS%transLay_scale, &
                 "A scale for the mixing length in the transition layer "// &
                 "at the edge of the boundary layer as a fraction of the "//&
                 "boundary layer thickness.  The default is 0.1.", &
                 units="nondim", default=0.1)
  if ( CS%USE_MLD_ITERATION .and. abs(CS%transLay_scale-0.5) >= 0.5) then
    call MOM_error(FATAL, "If flag USE_MLD_ITERATION is true, then "//       &
                 "EPBL_TRANSITION should be greater than 0 and less than 1.")
  endif
  call get_param(param_file, mdl, "N2_DISSIPATION_POS", CS%N2_Dissipation_Scale_Pos, &
                 "A scale for the dissipation of TKE due to stratification "//     &
                 "in the boundary layer, applied when local stratification "//     &
                 "is positive.  The default is 0, but should probably be ~0.4.",     &
                 units="nondim", default=0.0)
  call get_param(param_file, mdl, "N2_DISSIPATION_NEG", CS%N2_Dissipation_Scale_Neg,&
                 "A scale for the dissipation of TKE due to stratification "//    &
                 "in the boundary layer, applied when local stratification "//    &
                 "is negative.  The default is 0, but should probably be ~1.",      &
                 units="nondim", default=0.0)
>>>>>>> 7cfb69b7
  call get_param(param_file, mdl, "USE_LA_LI2016", USE_LA_Windsea,      &
       "A logical to use the Li et al. 2016 (submitted) formula to "//&
       "determine the Langmuir number.", units="nondim", default=.false.)
  ! Note this can be activated in other ways, but this preserves the old method.
  if (use_la_windsea) then
    CS%USE_LT = .true.
  else
    call get_param(param_file, mdl, "EPBL_LT", CS%USE_LT, &
         "A logical to use a LT parameterization.",              &
         units="nondim", default=.false.)
  endif
  if (CS%USE_LT) then
    call get_param(param_file, mdl, "LT_ENHANCE", CS%LT_ENHANCE_FORM, &
         "Integer for Langmuir number mode. \n"//                     &
         " *Requires USE_LA_LI2016 to be set to True. \n"//           &
         "Options: 0 - No Langmuir \n"//                              &
         "         1 - (removed)  \n"//  &
         "         2 - Multiplied w/ adjusted La. \n"//               &
         "         3 - Added w/ adjusted La.",                        &
         units="nondim", default=0)
    call get_param(param_file, mdl, "LT_ENHANCE_COEF", CS%LT_ENHANCE_COEF, &
         "Coefficient for Langmuir enhancement if LT_ENHANCE > 1",         &
         units="nondim", default=0.447)
    call get_param(param_file, mdl, "LT_ENHANCE_EXP", CS%LT_ENHANCE_EXP, &
         "Exponent for Langmuir enhancement if LT_ENHANCE > 1",          &
         units="nondim", default=-1.33)
    call get_param(param_file, mdl, "LT_MOD_LAC1", CS%LaC_MLDoEK,    &
         "Coefficient for modification of Langmuir number due to "//&
         "MLD approaching Ekman depth if LT_ENHANCE=2.",            &
         units="nondim", default=-0.87)
    call get_param(param_file, mdl, "LT_MOD_LAC2", CS%LaC_MLDoOB_stab, &
         "Coefficient for modification of Langmuir number due to "//  &
         "MLD approaching stable Obukhov depth if LT_ENHANCE=2.",     &
         units="nondim", default=0.0)
    call get_param(param_file, mdl, "LT_MOD_LAC3", CS%LaC_MLDoOB_un, &
         "Coefficient for modification of Langmuir number due to "//&
         "MLD approaching unstable Obukhov depth if LT_ENHANCE=2.", &
         units="nondim", default=0.0)
    call get_param(param_file, mdl, "LT_MOD_LAC4", CS%Lac_EKoOB_stab, &
         "Coefficient for modification of Langmuir number due to "// &
         "ratio of Ekman to stable Obukhov depth if LT_ENHANCE=2.",  &
         units="nondim", default=0.95)
    call get_param(param_file, mdl, "LT_MOD_LAC5", CS%Lac_EKoOB_un,   &
         "Coefficient for modification of Langmuir number due to "// &
         "ratio of Ekman to unstable Obukhov depth if LT_ENHANCE=2.",&
         units="nondim", default=0.95)
  endif


!/ Logging parameters
  ! This gives a minimum decay scale that is typically much less than Angstrom.
  CS%ustar_min = 2e-4*CS%omega*(GV%Angstrom_Z + GV%H_to_Z*GV%H_subroundoff)
  call log_param(param_file, mdl, "EPBL_USTAR_MIN", CS%ustar_min*US%Z_to_m, &
                 "The (tiny) minimum friction velocity used within the "//&
                 "ePBL code, derived from OMEGA and ANGSTROM.", units="m s-1")


!/ Checking output flags
  CS%id_ML_depth = register_diag_field('ocean_model', 'ePBL_h_ML', diag%axesT1, &
      Time, 'Surface boundary layer depth', 'm', conversion=US%Z_to_m, &
      cmor_long_name='Ocean Mixed Layer Thickness Defined by Mixing Scheme')
  CS%id_TKE_wind = register_diag_field('ocean_model', 'ePBL_TKE_wind', diag%axesT1, &
      Time, 'Wind-stirring source of mixed layer TKE', 'm3 s-3')
  CS%id_TKE_MKE = register_diag_field('ocean_model', 'ePBL_TKE_MKE', diag%axesT1, &
      Time, 'Mean kinetic energy source of mixed layer TKE', 'm3 s-3')
  CS%id_TKE_conv = register_diag_field('ocean_model', 'ePBL_TKE_conv', diag%axesT1, &
      Time, 'Convective source of mixed layer TKE', 'm3 s-3')
  CS%id_TKE_forcing = register_diag_field('ocean_model', 'ePBL_TKE_forcing', diag%axesT1, &
      Time, 'TKE consumed by mixing surface forcing or penetrative shortwave radation '//&
            'through model layers', 'm3 s-3')
  CS%id_TKE_mixing = register_diag_field('ocean_model', 'ePBL_TKE_mixing', diag%axesT1, &
      Time, 'TKE consumed by mixing that deepens the mixed layer', 'm3 s-3')
  CS%id_TKE_mech_decay = register_diag_field('ocean_model', 'ePBL_TKE_mech_decay', diag%axesT1, &
      Time, 'Mechanical energy decay sink of mixed layer TKE', 'm3 s-3')
  CS%id_TKE_conv_decay = register_diag_field('ocean_model', 'ePBL_TKE_conv_decay', diag%axesT1, &
      Time, 'Convective energy decay sink of mixed layer TKE', 'm3 s-3')
  CS%id_Hsfc_used = register_diag_field('ocean_model', 'ePBL_Hs_used', diag%axesT1, &
      Time, 'Surface region thickness that is used', 'm', conversion=US%m_to_Z)
  CS%id_Mixing_Length = register_diag_field('ocean_model', 'Mixing_Length', diag%axesTi, &
      Time, 'Mixing Length that is used', 'm', conversion=US%Z_to_m)
  CS%id_Velocity_Scale = register_diag_field('ocean_model', 'Velocity_Scale', diag%axesTi, &
      Time, 'Velocity Scale that is used.', 'm s-1', conversion=US%Z_to_m)
  CS%id_LT_enhancement = register_diag_field('ocean_model', 'LT_Enhancement', diag%axesT1, &
      Time, 'LT enhancement that is used.', 'nondim')
  CS%id_MSTAR_mix = register_diag_field('ocean_model', 'MSTAR', diag%axesT1, &
      Time, 'MSTAR that is used.', 'nondim')
  CS%id_OSBL = register_diag_field('ocean_model', 'ePBL_OSBL', diag%axesT1, &
      Time, 'ePBL Surface Boundary layer depth.', 'm', conversion=US%m_to_Z)
  ! BGR (9/21/2017) Note that ePBL_OSBL is the guess for iteration step while ePBL_h_ML is
  !                 result from iteration step.
  CS%id_mld_ekman = register_diag_field('ocean_model', 'MLD_EKMAN', diag%axesT1, &
      Time, 'Boundary layer depth over Ekman length.', 'm')
  CS%id_mld_obukhov = register_diag_field('ocean_model', 'MLD_OBUKHOV', diag%axesT1, &
      Time, 'Boundary layer depth over Obukhov length.', 'm')
  CS%id_ekman_obukhov = register_diag_field('ocean_model', 'EKMAN_OBUKHOV', diag%axesT1, &
      Time, 'Ekman length over Obukhov length.', 'm')
  CS%id_LA = register_diag_field('ocean_model', 'LA', diag%axesT1, &
      Time, 'Langmuir number.', 'nondim')
  CS%id_LA_mod = register_diag_field('ocean_model', 'LA_MOD', diag%axesT1, &
      Time, 'Modified Langmuir number.', 'nondim')
  CS%id_MSTAR_LT = register_diag_field('ocean_model', 'MSTAR_LT', diag%axesT1, &
      Time, 'MSTAR applied for LT effect.', 'nondim')

  call get_param(param_file, mdl, "ENABLE_THERMODYNAMICS", use_temperature, &
                 "If true, temperature and salinity are used as state "//&
                 "variables.", default=.true.)

  if (max(CS%id_TKE_wind, CS%id_TKE_MKE, CS%id_TKE_conv, &
          CS%id_TKE_mixing, CS%id_TKE_mech_decay, CS%id_TKE_forcing, &
          CS%id_TKE_conv_decay) > 0) then
    call safe_alloc_alloc(CS%diag_TKE_wind, isd, ied, jsd, jed)
    call safe_alloc_alloc(CS%diag_TKE_MKE, isd, ied, jsd, jed)
    call safe_alloc_alloc(CS%diag_TKE_conv, isd, ied, jsd, jed)
    call safe_alloc_alloc(CS%diag_TKE_forcing, isd, ied, jsd, jed)
    call safe_alloc_alloc(CS%diag_TKE_mixing, isd, ied, jsd, jed)
    call safe_alloc_alloc(CS%diag_TKE_mech_decay, isd, ied, jsd, jed)
    call safe_alloc_alloc(CS%diag_TKE_conv_decay, isd, ied, jsd, jed)

    CS%TKE_diagnostics = .true.
  endif
  if ((CS%id_Mixing_Length>0) .or. (CS%id_Velocity_Scale>0)) then
    call safe_alloc_alloc(CS%Velocity_Scale,isd,ied,jsd,jed,GV%ke+1)
    call safe_alloc_alloc(CS%Mixing_Length,isd,ied,jsd,jed,GV%ke+1)
    CS%Velocity_Scale(:,:,:) = 0.0
    CS%Mixing_Length(:,:,:) = 0.0
    CS%mixing_diagnostics = .true.
  endif
  call safe_alloc_alloc(CS%ML_depth, isd, ied, jsd, jed)
  call safe_alloc_alloc(CS%ML_depth2, isd, ied, jsd, jed)
  if (max(CS%id_LT_Enhancement, CS%id_mstar_mix,CS%id_mld_ekman, &
       CS%id_ekman_obukhov, CS%id_mld_obukhov, CS%id_LA, CS%id_LA_mod, CS%id_MSTAR_LT ) >0) then
    call safe_alloc_alloc(CS%Mstar_mix, isd, ied, jsd, jed)
    call safe_alloc_alloc(CS%Enhance_M, isd, ied, jsd, jed)
    call safe_alloc_alloc(CS%MLD_EKMAN, isd, ied, jsd, jed)
    call safe_alloc_alloc(CS%MLD_OBUKHOV, isd, ied, jsd, jed)
    call safe_alloc_alloc(CS%EKMAN_OBUKHOV, isd, ied, jsd, jed)
    call safe_alloc_alloc(CS%LA, isd, ied, jsd, jed)
    call safe_alloc_alloc(CS%LA_MOD, isd, ied, jsd, jed)
    call safe_alloc_alloc(CS%MSTAR_LT, isd, ied, jsd, jed)
  endif

  !delete<start
  !Fitting coefficients to asymptote twoard 0 as MLD -> Ekman depth
  !CS%MSTAR_A = CS%MSTAR_AT_XINT**(1./CS%mstar_exp)
  !CS%MSTAR_B = CS%MSTAR_SLOPE / (CS%MSTAR_EXP*CS%MSTAR_A**(CS%mstar_exp-1.))
  !Fitting coefficients to asymptote toward MSTAR_CAP
  !*Fixed to begin asymptote at MSTAR_CAP-0.5 toward MSTAR_CAP
  !CS%MSTAR_A2 = 0.5**(1./CS%mstar_exp)
  !CS%MSTAR_B2 = -CS%MSTAR_SLOPE / (CS%mstar_exp*CS%MSTAR_A2**(CS%mstar_exp-1))
  !Compute value of X (referenced to MSTAR_XINT) where transition
  ! to asymptotic regime based on value of X where MSTAR=MSTAR_CAP-0.5
  !CS%MSTAR_XINT_UP = (CS%MSTAR_CAP-0.5-CS%MSTAR_AT_XINT)/CS%MSTAR_SLOPE
  !delete<end

end subroutine energetic_PBL_init

!> Clean up and deallocate memory associated with the energetic_PBL module.
subroutine energetic_PBL_end(CS)
  type(energetic_PBL_CS), pointer :: CS !< Energetic_PBL control structure that
                                        !! will be deallocated in this subroutine.

  if (.not.associated(CS)) return

  if (allocated(CS%ML_depth))            deallocate(CS%ML_depth)
  if (allocated(CS%ML_depth2))           deallocate(CS%ML_depth2)
  if (allocated(CS%Enhance_M))           deallocate(CS%Enhance_M)
  if (allocated(CS%MLD_EKMAN))           deallocate(CS%MLD_EKMAN)
  if (allocated(CS%MLD_OBUKHOV))         deallocate(CS%MLD_OBUKHOV)
  if (allocated(CS%EKMAN_OBUKHOV))       deallocate(CS%EKMAN_OBUKHOV)
  if (allocated(CS%LA))                  deallocate(CS%LA)
  if (allocated(CS%LA_MOD))              deallocate(CS%LA_MOD)
  if (allocated(CS%MSTAR_MIX))           deallocate(CS%MSTAR_MIX)
  if (allocated(CS%MSTAR_LT))            deallocate(CS%MSTAR_LT)
  if (allocated(CS%diag_TKE_wind))       deallocate(CS%diag_TKE_wind)
  if (allocated(CS%diag_TKE_MKE))        deallocate(CS%diag_TKE_MKE)
  if (allocated(CS%diag_TKE_conv))       deallocate(CS%diag_TKE_conv)
  if (allocated(CS%diag_TKE_forcing))    deallocate(CS%diag_TKE_forcing)
  if (allocated(CS%diag_TKE_mixing))     deallocate(CS%diag_TKE_mixing)
  if (allocated(CS%diag_TKE_mech_decay)) deallocate(CS%diag_TKE_mech_decay)
  if (allocated(CS%diag_TKE_conv_decay)) deallocate(CS%diag_TKE_conv_decay)
  if (allocated(CS%Mixing_Length))       deallocate(CS%Mixing_Length)
  if (allocated(CS%Velocity_Scale))      deallocate(CS%Velocity_Scale)

  deallocate(CS)

end subroutine energetic_PBL_end

!> \namespace MOM_energetic_PBL
!!
!! By Robert Hallberg, 2015.
!!
!!   This file contains the subroutine (energetic_PBL) that uses an
!! integrated boundary layer energy budget (like a bulk- or refined-
!! bulk mixed layer scheme), but instead of homogenizing this model
!! calculates a finite diffusivity and viscosity, which in this
!! regard is conceptually similar to what is done with KPP or various
!! two-equation closures.  However, the scheme that is implemented
!! here has the big advantage that is entirely implicit, but is
!! simple enough that it requires only a single vertical pass to
!! determine the diffusivity. The development of bulk mixed layer
!! models stems from the work of various people, as described in the
!! review paper by Niiler and Kraus (1979). The work here draws in
!! with particular on the form for TKE decay proposed by Oberhuber
!! (JPO, 1993, 808-829), with an extension to a refined bulk mixed
!! layer as described in Hallberg (Aha Huliko'a, 2003).  The physical
!! processes portrayed in this subroutine include convectively driven
!! mixing and mechanically driven mixing.  Unlike boundary-layer
!! mixing, stratified shear mixing is not a one-directional turbulent
!! process, and it is dealt with elsewhere in the MOM6 code within
!! the module MOM_kappa_shear.F90.  It is assumed that the heat,
!! mass, and salt fluxes have been applied elsewhere, but that their
!! implications for the integrated TKE budget have been captured in
!! an array that is provided as an argument to this subroutine.  This
!! is a full 3-d array due to the effects of penetrating shortwave
!! radiation.

end module MOM_energetic_PBL<|MERGE_RESOLUTION|>--- conflicted
+++ resolved
@@ -2252,15 +2252,14 @@
                  "is negative.  The default is 0, but should probably be ~1.",      &
                  units="nondim", default=0.0)
   call get_param(param_file, mdl, "MKE_TO_TKE_EFFIC", CS%MKE_to_TKE_effic, &
-                 "The efficiency with which mean kinetic energy released \n"//&
-                 "by mechanically forced entrainment of the mixed layer \n"//&
+                 "The efficiency with which mean kinetic energy released "//&
+                 "by mechanically forced entrainment of the mixed layer "//&
                  "is converted to turbulent kinetic energy.", units="nondim", &
                  default=0.0)
   call get_param(param_file, mdl, "TKE_DECAY", CS%TKE_decay, &
-                 "TKE_DECAY relates the vertical rate of decay of the \n"//&
-                 "TKE available for mechanical entrainment to the natural \n"//&
+                 "TKE_DECAY relates the vertical rate of decay of the "//&
+                 "TKE available for mechanical entrainment to the natural "//&
                  "Ekman depth.", units="nondim", default=2.5)
-
 
 
 !/2. Options related to setting MSTAR
@@ -2271,7 +2270,6 @@
                  "    2 for OM4 MSTAR, which uses L_E/L_O in stabilizing limit\n"//&
                  "    3 for MSTAR as in RH18.",&
                  "units=nondim",default=0)
-<<<<<<< HEAD
   !delete<start
   if (CS%mstar_mode==1) then
     call MOM_error(FATAL, "You are using a legacy mstar mode in ePBL that has been "//&
@@ -2315,46 +2313,6 @@
   call get_param(param_file, mdl, "MSTAR2_COEF2", CS%C_EK, &
                  "Coefficient in computing mstar when only rotation limits "//&
                  " the total mixing. (used only if MSTAR_MODE=2)"&
-=======
-  call get_param(param_file, mdl, "MSTAR", CS%mstar, &
-                 "The ratio of the friction velocity cubed to the TKE "//&
-                 "input to the mixed layer.", "units=nondim", default=1.2)
-  call get_param(param_file, mdl, "MIX_LEN_EXPONENT", CS%MixLenExponent, &
-                 "The exponent applied to the ratio of the distance to the MLD "//&
-                 "and the MLD depth which determines the shape of the mixing length.",&
-                 "units=nondim", default=2.0)
-  call get_param(param_file, mdl, "MSTAR_CAP", CS%mstar_cap, &
-                 "Maximum value of mstar allowed in model if non-negative "//&
-                 "(used if MSTAR_MODE>0).",&
-                 "units=nondim", default=-1.0)
-  call get_param(param_file, mdl, "MSTAR_CONV_ADJ", CS%cnv_mst_fac, &
-                 "Factor used for reducing mstar during convection "//&
-                 "due to reduction of stable density gradient.",&
-                 "units=nondim", default=0.0)
-  call get_param(param_file, mdl, "MSTAR_SLOPE", CS%mstar_slope, &
-                 "The slope of the linear relationship between mstar "//&
-                 "and the length scale ratio (used if MSTAR_MODE=1).",&
-                 "units=nondim", default=0.85)
-  call get_param(param_file, mdl, "MSTAR_XINT", CS%mstar_xint, &
-                 "The value of the length scale ratio where the mstar "//&
-                 "is linear above (used if MSTAR_MODE=1).",&
-                 "units=nondim", default=-0.3)
-  call get_param(param_file, mdl, "MSTAR_AT_XINT", CS%mstar_at_xint, &
-                 "The value of mstar at MSTAR_XINT "//&
-                 "(used if MSTAR_MODE=1).",&
-                 "units=nondim", default=0.095)
-  call get_param(param_file, mdl, "MSTAR_FLATCAP", CS%MSTAR_FLATCAP, &
-                 "Set false to use asymptotic cap, defaults to true. "//&
-                 "(used only if MSTAR_MODE=1)"&
-                 ,"units=nondim",default=.true.)
-  call get_param(param_file, mdl, "MSTAR2_COEF1", CS%MSTAR_COEF, &
-                 "Coefficient in computing mstar when rotation and "//&
-                 "stabilizing effects are both important (used if MSTAR_MODE=2)"&
-                  ,"units=nondim",default=0.3)
-  call get_param(param_file, mdl, "MSTAR2_COEF2", CS%C_EK, &
-                 "Coefficient in computing mstar when only rotation limits "//&
-                 "the total mixing. (used only if MSTAR_MODE=2)"&
->>>>>>> 7cfb69b7
                   ,"units=nondim",default=0.085)
   ! MSTAR_MODE==3 options
   call get_param(param_file, mdl, "RH18_MSTAR_CN1", CS%RH18_mstar_cn1,&
@@ -2392,7 +2350,6 @@
                  "surface fluxes that is available to drive entrainment "//&
                  "at the base of mixed layer when that energy is positive.", &
                  units="nondim", default=0.2)
-<<<<<<< HEAD
   call get_param(param_file, mdl, "MSTAR_CONV_ADJ", CS%mstar_convect_coef, &
                  "Coefficient used for reducing mstar during convection"//&
                  " due to reduction of stable density gradient.",&
@@ -2400,92 +2357,30 @@
 
 
 !/ Mixing Length Options
-=======
-  call get_param(param_file, mdl, "MKE_TO_TKE_EFFIC", CS%MKE_to_TKE_effic, &
-                 "The efficiency with which mean kinetic energy released "//&
-                 "by mechanically forced entrainment of the mixed layer "//&
-                 "is converted to turbulent kinetic energy.", units="nondim", &
-                 default=0.0)
-  call get_param(param_file, mdl, "TKE_DECAY", CS%TKE_decay, &
-                 "TKE_DECAY relates the vertical rate of decay of the "//&
-                 "TKE available for mechanical entrainment to the natural "//&
-                 "Ekman depth.", units="nondim", default=2.5)
-!  call get_param(param_file, mdl, "HMIX_MIN", CS%Hmix_min, &
-!                 "The minimum mixed layer depth if the mixed layer depth "//&
-!                 "is determined dynamically.", units="m", default=0.0)
-
-  call get_param(param_file, mdl, "OMEGA",CS%omega,              &
-                 "The rotation rate of the earth.", units="s-1", &
-                 default=7.2921e-5)
-  call get_param(param_file, mdl, "ML_USE_OMEGA", use_omega,                  &
-                 "If true, use the absolute rotation rate instead of the "//&
-                 "vertical component of rotation when setting the decay "// &
-                 "scale for turbulence.", default=.false., do_not_log=.true.)
-  omega_frac_dflt = 0.0
-  if (use_omega) then
-    call MOM_error(WARNING, "ML_USE_OMEGA is depricated; use ML_OMEGA_FRAC=1.0 instead.")
-    omega_frac_dflt = 1.0
-  endif
-  call get_param(param_file, mdl, "ML_OMEGA_FRAC", CS%omega_frac,              &
-                 "When setting the decay scale for turbulence, use this "//  &
-                 "fraction of the absolute rotation rate blended with the "//&
-                 "local value of f, as sqrt((1-of)*f^2 + of*4*omega^2).",      &
-                 units="nondim", default=omega_frac_dflt)
-  call get_param(param_file, mdl, "VSTAR_MODE", CS%vstar_mode, &
-                 "An integer switch for how to compute VSTAR. \n"//&
-                 "    0 for old  vstar (TKE Remaining)^(1/3)\n"//&
-                 "    1 for vstar from u* and w* (see Reichl & Hallberg 2018).",&
-                 "units=nondim",default=0)
-  call get_param(param_file, mdl, "WSTAR_USTAR_COEF", CS%wstar_ustar_coef,     &
-                 "A ratio relating the efficiency with which convectively "//&
-                 "released energy is converted to a turbulent velocity, "//  &
-                 "relative to mechanically forced TKE. Making this larger "//&
-                 "increases the BL diffusivity", units="nondim", default=1.0)
-  call get_param(param_file, mdl, "VSTAR_SCALE_FACTOR", CS%vstar_scale_fac, &
-                 "An overall nondimensional scaling factor for v*. "//    &
-                 "Making this larger decreases the PBL diffusivity.",       &
-                 units="nondim", default=1.0, scale=US%m_to_Z)
-  call get_param(param_file, mdl, "VSTAR_SURF_FAC", CS%vstar_surf_fac,&
-                 "The proportionality times ustar to set vstar to at the surface.",&
-                 "units=nondim", default=1.2)
-  call get_param(param_file, mdl, "LT_ENHANCE_K_R16",CS%LT_ENH_K_R16, &
-                 "Logical flag to toggle on enhancing mixing coefficient in\n"//&
-                 "boundary layer due to Langmuir turbulence following Reichl\n"//&
-                 "et al., 2016. \n"//&
-                 "This approach is not recommended for use, as it is based\n"//&
-                 "on a hurricane LES configuration and not known if it is general.",&
-                 units="nondim",default=.false.)
-  call get_param(param_file, mdl, "EKMAN_SCALE_COEF", CS%Ekman_scale_coef,           &
-                 "A nondimensional scaling factor controlling the inhibition "//   &
-                 "of the diffusive length scale by rotation. Making this larger "//&
-                 "decreases the PBL diffusivity.", units="nondim", default=1.0)
->>>>>>> 7cfb69b7
   call get_param(param_file, mdl, "USE_MLD_ITERATION", CS%USE_MLD_ITERATION,    &
                  "A logical that specifies whether or not to use the "//      &
                  "distance to the bottom of the actively turbulent boundary "//&
                  "layer to help set the EPBL length scale.", default=.false.)
-
   call get_param(param_file, mdl, "EPBL_TRANSITION_SCALE", CS%transLay_scale, &
-                 "A scale for the mixing length in the transition layer \n"// &
-                 "at the edge of the boundary layer as a fraction of the \n"//&
+                 "A scale for the mixing length in the transition layer "// &
+                 "at the edge of the boundary layer as a fraction of the "//&
                  "boundary layer thickness.  The default is 0.1.", &
                  units="nondim", default=0.1)
   if ( CS%USE_MLD_ITERATION .and. abs(CS%transLay_scale-0.5) >= 0.5) then
     call MOM_error(FATAL, "If flag USE_MLD_ITERATION is true, then "//       &
                  "EPBL_TRANSITION should be greater than 0 and less than 1.")
   endif
-  !delete<start
+
   call get_param(param_file, mdl, "ORIG_MLD_ITERATION", CS%ORIG_MLD_ITERATION,  &
                  "A logical that specifies whether or not to use the "//      &
                  "old method for determining MLD depth in iteration, which "//&
                  "is limited to resolution.", default=.true.)
-  if (CS%Orig_MLD_Iteration) then
-    call MOM_error(FATAL, "Flag ORIG_MLD_ITERATION error: "//&
-                          "If you need to use this setting please "//&
-                          "report this error, as the code supporting this option "//&
-                          "is legacy code that is set to be deleted.")
-  endif
-  !delete<end
+!  if (CS%Orig_MLD_Iteration) then
+!    call MOM_error(FATAL, "Flag ORIG_MLD_ITERATION error: "//&
+!                          "If you need to use this setting please "//&
+!                          "report this error, as the code supporting this option "//&
+!                          "is legacy code that is set to be deleted.")
+!  endif
   call get_param(param_file, mdl, "MLD_ITERATION_GUESS", CS%MLD_ITERATION_GUESS,       &
                  "A logical that specifies whether or not to use the "//             &
                  "previous timestep MLD as a first guess in the MLD iteration. "//    &
@@ -2498,11 +2393,11 @@
                  "The minimum mixing length scale that will be used "//&
                  "by ePBL.  The default (0) does not set a minimum.",    &
                  units="meter", default=0.0, scale=US%m_to_Z)
-<<<<<<< HEAD
+
   call get_param(param_file, mdl, "MIX_LEN_EXPONENT", CS%MixLenExponent, &
                  "The exponent applied to the ratio of the distance to the MLD "//&
                  "and the MLD depth which determines the shape of the mixing length. "//&
-                 "This is only used if",&
+                 "This is only used if",& !BGR-finish comment "
                  "units=nondim", default=2.0)
 
 
@@ -2513,53 +2408,31 @@
                  "    1 for new wT = v* + w* -see Reichl & Hallberg 2018.",&
                  "units=nondim",default=0)
   call get_param(param_file, mdl, "WSTAR_USTAR_COEF", CS%wstar_ustar_coef,     &
-                 "A ratio relating the efficiency with which convectively \n"//&
-                 "released energy is converted to a turbulent velocity, \n"//  &
-                 "relative to mechanically forced TKE. Making this larger \n"//&
+                 "A ratio relating the efficiency with which convectively "//&
+                 "released energy is converted to a turbulent velocity, "//  &
+                 "relative to mechanically forced TKE. Making this larger "//&
                  "increases the BL diffusivity", units="nondim", default=1.0)
-  call get_param(param_file, mdl, "EPBL_VEL_SCALE_FACTOR", CS%vstar_scale_fac, &
-                 "An overall nondimensional scaling factor for wT. \n"//    &
+  call get_param(param_file, mdl, "VSTAR_SCALE_FACTOR", CS%vstar_scale_fac, &
+                 "An overall nondimensional scaling factor for wT. "//    &
                  "Making this larger decreases the PBL diffusivity.",       &
                  units="nondim", default=1.0, scale=US%m_to_Z)
+!  call get_param(param_file, mdl, "EPBL_VEL_SCALE_FACTOR", CS%vstar_scale_fac, &
+!                 "An overall nondimensional scaling factor for wT. "//    &
+!                 "Making this larger decreases the PBL diffusivity.",       &
+!                 units="nondim", default=1.0, scale=US%m_to_Z)
   call get_param(param_file, mdl, "VSTAR_SURF_FAC", CS%vstar_surf_fac,&
-                 "The proportionality times ustar to set v* at the surface.",&
+                 "The proportionality times ustar to set vstar at the surface.",&
                  "units=nondim", default=1.2)
 
 
   !/ Options related to Langmuir turbulence
   call get_param(param_file, mdl, "LT_ENHANCE_K_R16",CS%LT_ENH_K_R16, &
-                 "Logical flag to toggle on enhancing mixing coefficient in\n"//&
-                 "boundary layer due to Langmuir turbulence following Reichl\n"//&
-                 "et al., 2016. \n"//&
-                 "This approach is not recommended for use, as it is based\n"//&
+                 "Logical flag to toggle on enhancing mixing coefficient in "//&
+                 "boundary layer due to Langmuir turbulence following Reichl "//&
+                 "et al., 2016. "//&
+                 "This approach is not recommended for use, as it is based "//&
                  "on a hurricane LES configuration and not known if it is general.",&
                  units="nondim",default=.false.)
-=======
-  call get_param(param_file, mdl, "EPBL_ORIGINAL_PE_CALC", CS%orig_PE_calc,         &
-                 "If true, the ePBL code uses the original form of the "//        &
-                 "potential energy change code.  Otherwise, the newer "//         &
-                 "version that can work with successive increments to the "//     &
-                 "diffusivity in upward or downward passes is used.", default=.true.)
-  call get_param(param_file, mdl, "EPBL_TRANSITION_SCALE", CS%transLay_scale, &
-                 "A scale for the mixing length in the transition layer "// &
-                 "at the edge of the boundary layer as a fraction of the "//&
-                 "boundary layer thickness.  The default is 0.1.", &
-                 units="nondim", default=0.1)
-  if ( CS%USE_MLD_ITERATION .and. abs(CS%transLay_scale-0.5) >= 0.5) then
-    call MOM_error(FATAL, "If flag USE_MLD_ITERATION is true, then "//       &
-                 "EPBL_TRANSITION should be greater than 0 and less than 1.")
-  endif
-  call get_param(param_file, mdl, "N2_DISSIPATION_POS", CS%N2_Dissipation_Scale_Pos, &
-                 "A scale for the dissipation of TKE due to stratification "//     &
-                 "in the boundary layer, applied when local stratification "//     &
-                 "is positive.  The default is 0, but should probably be ~0.4.",     &
-                 units="nondim", default=0.0)
-  call get_param(param_file, mdl, "N2_DISSIPATION_NEG", CS%N2_Dissipation_Scale_Neg,&
-                 "A scale for the dissipation of TKE due to stratification "//    &
-                 "in the boundary layer, applied when local stratification "//    &
-                 "is negative.  The default is 0, but should probably be ~1.",      &
-                 units="nondim", default=0.0)
->>>>>>> 7cfb69b7
   call get_param(param_file, mdl, "USE_LA_LI2016", USE_LA_Windsea,      &
        "A logical to use the Li et al. 2016 (submitted) formula to "//&
        "determine the Langmuir number.", units="nondim", default=.false.)
