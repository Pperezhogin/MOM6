--- conflicted
+++ resolved
@@ -600,13 +600,8 @@
                  optional, pointer       :: Waves  !< Wave CS for Langmuir turbulence
   type(ocean_grid_type), &
                  optional, intent(inout) :: G      !< The ocean's grid structure.
-<<<<<<< HEAD
-  real,          optional, intent(in)    :: epbl1_wt ! random number to perturb KE generation
-  real,          optional, intent(in)    :: epbl2_wt ! random number to perturb KE dissipation
-=======
   real,          optional, intent(in)    :: epbl1_wt !< random number to perturb KE generation
   real,          optional, intent(in)    :: epbl2_wt !< random number to perturb KE dissipation
->>>>>>> 9cb93044
   integer,       optional, intent(in)    :: i      !< The i-index to work on (used for Waves)
   integer,       optional, intent(in)    :: j      !< The i-index to work on (used for Waves)
 
