--- conflicted
+++ resolved
@@ -196,11 +196,7 @@
   integer :: id_TKE_mech_decay = -1, id_TKE_conv_decay = -1
   integer :: id_Mixing_Length = -1, id_Velocity_Scale = -1
   integer :: id_MSTAR_mix = -1, id_LA_mod = -1, id_LA = -1, id_MSTAR_LT = -1
-<<<<<<< HEAD
   integer :: id_epbl1_wts=-1,id_epbl2_wts=-1
-=======
-  integer :: id_t_rp1=-1, id_t_rp2=-1
->>>>>>> eb88219a
   !>@}
 end type energetic_PBL_CS
 
@@ -465,7 +461,8 @@
         call ePBL_column(h, u, v, T0, S0, dSV_dT_1d, dSV_dS_1d, TKE_forcing, B_flux, absf, &
                          u_star, u_star_mean, dt, MLD_io, Kd, mixvel, mixlen, GV, &
                          US, CS, eCD, dt_diag=dt_diag, Waves=Waves, G=G, &
-                         epbl1_wt=epbl1_wts(i,j),epbl2_wt=epbl2_wts(i,j),i=i, j=j)
+                         epbl1_wt=fluxes%epbl1_wts(i,j),epbl2_wt=fluxes%epbl2_wts(i,j), &
+                         i=i, j=j)
       else
         call ePBL_column(h, u, v, T0, S0, dSV_dT_1d, dSV_dS_1d, TKE_forcing, B_flux, absf, &
                          u_star, u_star_mean, dt, MLD_io, Kd, mixvel, mixlen, GV, &
@@ -544,13 +541,8 @@
     ! only write random patterns if running with stochastic physics, otherwise the
     ! array is unallocated and will give an error
     if  (CS%pert_epbl) then
-<<<<<<< HEAD
-      if (CS%id_epbl1_wts > 0)    call post_data(CS%id_epbl1_wts, stochastics%epbl1_wts, CS%diag)
-      if (CS%id_epbl2_wts > 0)    call post_data(CS%id_epbl2_wts, stochastics%epbl2_wts, CS%diag)
-=======
-      if (CS%id_t_rp1 > 0) call post_data(CS%id_t_rp1, stochastics%t_rp1, CS%diag)
-      if (CS%id_t_rp2 > 0) call post_data(CS%id_t_rp2, stochastics%t_rp2, CS%diag)
->>>>>>> eb88219a
+      if (CS%id_epbl1_wts > 0)    call post_data(CS%id_epbl1_wts, fluxes%epbl1_wts, CS%diag)
+      if (CS%id_epbl2_wts > 0)    call post_data(CS%id_epbl2_wts, fluxes%epbl2_wts, CS%diag)
     endif
   endif
 
@@ -905,11 +897,7 @@
         mech_TKE = MSTAR_total * (dt*GV%Rho0* u_star**3)
       endif
       ! stochastically pertrub mech_TKE in the UFS
-<<<<<<< HEAD
       if (CS%pert_epbl) mech_TKE=mech_TKE*epbl1_wt
-=======
-      if (CS%pert_epbl) mech_TKE = mech_TKE * stochastics%t_rp1(i,j)
->>>>>>> eb88219a
 
       if (CS%TKE_diagnostics) then
         eCD%dTKE_conv = 0.0 ; eCD%dTKE_mixing = 0.0
@@ -992,13 +980,8 @@
         if (Idecay_len_TKE > 0.0) exp_kh = exp(-h(k-1)*Idecay_len_TKE)
         if (CS%TKE_diagnostics) &
           eCD%dTKE_mech_decay = eCD%dTKE_mech_decay + (exp_kh-1.0) * mech_TKE * I_dtdiag
-<<<<<<< HEAD
         if (CS%pert_epbl) then ! perturb the TKE destruction
            mech_TKE = mech_TKE * (1+(exp_kh-1) * epbl2_wt)
-=======
-        if (CS%pert_epbl) then ! perturb the TKE dissipation
-           mech_TKE = mech_TKE * (1+(exp_kh-1) * stochastics%t_rp2(i,j))
->>>>>>> eb88219a
         else
            mech_TKE = mech_TKE * exp_kh
         endif
