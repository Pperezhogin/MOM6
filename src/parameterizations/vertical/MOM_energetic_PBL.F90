!> Energetically consistent planetary boundary layer parameterization
module MOM_energetic_PBL

! This file is part of MOM6. See LICENSE.md for the license.

use MOM_cpu_clock, only : cpu_clock_id, cpu_clock_begin, cpu_clock_end, CLOCK_ROUTINE
use MOM_coms, only : EFP_type, real_to_EFP, EFP_to_real, operator(+), assignment(=), EFP_sum_across_PEs
use MOM_diag_mediator, only : post_data, register_diag_field, safe_alloc_alloc
use MOM_diag_mediator, only : time_type, diag_ctrl
use MOM_domains,       only : create_group_pass, do_group_pass, group_pass_type
use MOM_error_handler, only : MOM_error, FATAL, WARNING, MOM_mesg
use MOM_file_parser, only : get_param, log_param, log_version, param_file_type
use MOM_forcing_type, only : forcing
use MOM_grid, only : ocean_grid_type
use MOM_string_functions, only : uppercase
use MOM_unit_scaling, only : unit_scale_type
use MOM_variables, only : thermo_var_ptrs
use MOM_verticalGrid, only : verticalGrid_type
use MOM_wave_interface, only: wave_parameters_CS, Get_Langmuir_Number
use MOM_stochastics,         only : stochastic_CS

implicit none ; private

#include <MOM_memory.h>

public energetic_PBL, energetic_PBL_init, energetic_PBL_end
public energetic_PBL_get_MLD

! A note on unit descriptions in comments: MOM6 uses units that can be rescaled for dimensional
! consistency testing. These are noted in comments with units like Z, H, L, and T, along with
! their mks counterparts with notation like "a velocity [Z T-1 ~> m s-1]".  If the units
! vary with the Boussinesq approximation, the Boussinesq variant is given first.

!> This control structure holds parameters for the MOM_energetic_PBL module
type, public :: energetic_PBL_CS ; private
  logical :: initialized = .false. !< True if this control structure has been initialized.

  !/ Constants
  real    :: VonKar = 0.41   !< The von Karman coefficient.  This should be a runtime parameter,
                             !! but because it is set to 0.4 at runtime in KPP it might change answers.
  real    :: omega           !< The Earth's rotation rate [T-1 ~> s-1].
  real    :: omega_frac      !< When setting the decay scale for turbulence, use this fraction of
                             !! the absolute rotation rate blended with the local value of f, as
                             !! sqrt((1-omega_frac)*f^2 + omega_frac*4*omega^2) [nondim].

  !/ Convection related terms
  real    :: nstar           !< The fraction of the TKE input to the mixed layer available to drive
                             !! entrainment [nondim]. This quantity is the vertically integrated
                             !! buoyancy production minus the vertically integrated dissipation of
                             !! TKE produced by buoyancy.

  !/ Mixing Length terms
  logical :: Use_MLD_iteration !< If true, use the proximity to the bottom of the actively turbulent
                             !! surface boundary layer to constrain the mixing lengths.
  logical :: MLD_iteration_guess !< False to default to guessing half the
                             !! ocean depth for the first iteration.
  logical :: MLD_bisection   !< If true, use bisection with the iterative determination of the
                             !! self-consistent mixed layer depth.  Otherwise use the false position
                             !! after a maximum and minimum bound have been evaluated and the
                             !! returned value from the previous guess or bisection before this.
  integer :: max_MLD_its     !< The maximum number of iterations that can be used to find a
                             !! self-consistent mixed layer depth with Use_MLD_iteration.
  real    :: MixLenExponent  !< Exponent in the mixing length shape-function.
                             !! 1 is law-of-the-wall at top and bottom,
                             !! 2 is more KPP like.
  real    :: MKE_to_TKE_effic !< The efficiency with which mean kinetic energy released by
                             !!  mechanically forced entrainment of the mixed layer is converted to
                             !!  TKE [nondim].
  real    :: ustar_min       !< A minimum value of ustar to avoid numerical problems [Z T-1 ~> m s-1].
                             !! If the value is small enough, this should not affect the solution.
  real    :: Ekman_scale_coef !< A nondimensional scaling factor controlling the inhibition of the
                             !! diffusive length scale by rotation.  Making this larger decreases
                             !! the diffusivity in the planetary boundary layer.
  real    :: transLay_scale  !< A scale for the mixing length in the transition layer
                             !! at the edge of the boundary layer as a fraction of the
                             !! boundary layer thickness.  The default is 0, but a
                             !! value of 0.1 might be better justified by observations.
  real    :: MLD_tol         !< A tolerance for determining the boundary layer thickness when
                             !! Use_MLD_iteration is true [Z ~> m].
  real    :: min_mix_len     !< The minimum mixing length scale that will be used by ePBL [Z ~> m].
                             !! The default (0) does not set a minimum.

  !/ Velocity scale terms
  integer :: wT_scheme       !< An enumerated value indicating the method for finding the turbulent
                             !! velocity scale.  There are currently two options:
                             !! wT_mwT_from_cRoot_TKE is the original (TKE_remaining)^1/3
                             !! wT_from_RH18 is the version described by Reichl and Hallberg, 2018
  real    :: wstar_ustar_coef !< A ratio relating the efficiency with which convectively released
                             !! energy is converted to a turbulent velocity, relative to
                             !! mechanically forced turbulent kinetic energy [nondim].
                             !! Making this larger increases the diffusivity.
  real    :: vstar_surf_fac  !< If (wT_scheme == wT_from_RH18) this is the proportionality coefficient between
                             !! ustar and the surface mechanical contribution to vstar [nondim]
  real    :: vstar_scale_fac !< An overall nondimensional scaling factor for vstar times a unit
                             !! conversion factor [Z s T-1 m-1 ~> nondim].  Making this larger increases
                             !! the diffusivity.

  !mstar related options
  integer :: mstar_scheme    !< An encoded integer to determine which formula is used to set mstar
  logical :: MSTAR_FLATCAP=.true. !< Set false to use asymptotic mstar cap.
  real    :: mstar_cap       !< Since MSTAR is restoring undissipated energy to mixing,
                             !! there must be a cap on how large it can be.  This
                             !! is definitely a function of latitude (Ekman limit),
                             !! but will be taken as constant for now.

  !/ vertical decay related options
  real    :: TKE_decay       !< The ratio of the natural Ekman depth to the TKE decay scale [nondim].

  !/ mstar_scheme == 0
  real    :: fixed_mstar     !< Mstar is the ratio of the friction velocity cubed to the TKE available to
                             !! drive entrainment, nondimensional. This quantity is the vertically
                             !! integrated shear production minus the vertically integrated
                             !! dissipation of TKE produced by shear.  This value is used if the option
                             !! for using a fixed mstar is used.

  !/ mstar_scheme == 2
  real :: C_EK = 0.17        !< MSTAR Coefficient in rotation limit for mstar_scheme=OM4
  real :: MSTAR_COEF = 0.3   !< MSTAR coefficient in rotation/stabilizing balance for mstar_scheme=OM4

  !/ mstar_scheme == 3
  real    :: RH18_mstar_cN1  !< MSTAR_N coefficient 1 (outter-most coefficient for fit).
                             !! Value of 0.275 in RH18.  Increasing this
                             !! coefficient increases mechanical mixing for all values of Hf/ust,
                             !! but is most effective at low values (weakly developed OSBLs).
  real    :: RH18_mstar_cN2  !< MSTAR_N coefficient 2 (coefficient outside of exponential decay).
                             !! Value of 8.0 in RH18.  Increasing this coefficient increases MSTAR
                             !! for all values of HF/ust, with a consistent affect across
                             !! a wide range of Hf/ust.
  real    :: RH18_mstar_cN3  !< MSTAR_N coefficient 3 (exponential decay coefficient). Value of
                             !! -5.0 in RH18.  Increasing this increases how quickly the value
                             !! of MSTAR decreases as Hf/ust increases.
  real    :: RH18_mstar_cS1  !< MSTAR_S coefficient for RH18 in stabilizing limit.
                             !! Value of 0.2 in RH18.
  real    :: RH18_mstar_cS2  !< MSTAR_S exponent for RH18 in stabilizing limit.
                             !! Value of 0.4 in RH18.

  !/ Coefficient for shear/convective turbulence interaction
  real :: mstar_convect_coef !< Factor to reduce mstar when statically unstable.

  !/ Langmuir turbulence related parameters
  logical :: Use_LT = .false. !< Flag for using LT in Energy calculation
  integer :: LT_ENHANCE_FORM !< Integer for Enhancement functional form (various options)
  real    :: LT_ENHANCE_COEF !< Coefficient in fit for Langmuir Enhancment
  real    :: LT_ENHANCE_EXP  !< Exponent in fit for Langmuir Enhancement
  real :: LaC_MLDoEK         !< Coefficient for Langmuir number modification based on the ratio of
                             !! the mixed layer depth over the Ekman depth.
  real :: LaC_MLDoOB_stab    !< Coefficient for Langmuir number modification based on the ratio of
                             !! the mixed layer depth over the Obukov depth with stablizing forcing.
  real :: LaC_EKoOB_stab     !< Coefficient for Langmuir number modification based on the ratio of
                             !! the Ekman depth over the Obukov depth with stablizing forcing.
  real :: LaC_MLDoOB_un      !< Coefficient for Langmuir number modification based on the ratio of
                             !! the mixed layer depth over the Obukov depth with destablizing forcing.
  real :: LaC_EKoOB_un       !< Coefficient for Langmuir number modification based on the ratio of
                             !! the Ekman depth over the Obukov depth with destablizing forcing.
  real :: Max_Enhance_M = 5. !< The maximum allowed LT enhancement to the mixing.

  !/ Others
  type(time_type), pointer :: Time=>NULL() !< A pointer to the ocean model's clock.

  logical :: TKE_diagnostics = .false. !< If true, diagnostics of the TKE budget are being calculated.
  logical :: answers_2018    !< If true, use the order of arithmetic and expressions that recover the
                             !! answers from the end of 2018.  Otherwise, use updated and more robust
                             !! forms of the same expressions.
  logical :: orig_PE_calc    !< If true, the ePBL code uses the original form of the
                             !! potential energy change code.  Otherwise, it uses a newer version
                             !! that can work with successive increments to the diffusivity in
                             !! upward or downward passes.
  type(diag_ctrl), pointer :: diag=>NULL() !< A structure that is used to regulate the
                             !! timing of diagnostic output.

  real, allocatable, dimension(:,:) :: &
    ML_depth            !< The mixed layer depth determined by active mixing in ePBL [Z ~> m].
  ! These are terms in the mixed layer TKE budget, all in [R Z3 T-3 ~> W m-2 = kg s-3].
  real, allocatable, dimension(:,:) :: &
    diag_TKE_wind, &   !< The wind source of TKE [R Z3 T-3 ~> W m-2].
    diag_TKE_MKE, &    !< The resolved KE source of TKE [R Z3 T-3 ~> W m-2].
    diag_TKE_conv, &   !< The convective source of TKE [R Z3 T-3 ~> W m-2].
    diag_TKE_forcing, & !< The TKE sink required to mix surface penetrating shortwave heating
                       !! [R Z3 T-3 ~> W m-2].
    diag_TKE_mech_decay, & !< The decay of mechanical TKE [R Z3 T-3 ~> W m-2].
    diag_TKE_conv_decay, & !< The decay of convective TKE [R Z3 T-3 ~> W m-2].
    diag_TKE_mixing, & !< The work done by TKE to deepen the mixed layer [R Z3 T-3 ~> W m-2].
    ! These additional diagnostics are also 2d.
    MSTAR_MIX, &       !< Mstar used in EPBL [nondim]
    MSTAR_LT, &        !< Mstar due to Langmuir turbulence [nondim]
    LA, &              !< Langmuir number [nondim]
    LA_MOD             !< Modified Langmuir number [nondim]

  type(EFP_type), dimension(2) :: sum_its !< The total number of iterations and columns worked on

  real, allocatable, dimension(:,:,:) :: &
    Velocity_Scale, & !< The velocity scale used in getting Kd [Z T-1 ~> m s-1]
    Mixing_Length     !< The length scale used in getting Kd [Z ~> m]
  !>@{ Diagnostic IDs
  integer :: id_ML_depth = -1, id_hML_depth = -1, id_TKE_wind = -1, id_TKE_mixing = -1
  integer :: id_TKE_MKE = -1, id_TKE_conv = -1, id_TKE_forcing = -1
  integer :: id_TKE_mech_decay = -1, id_TKE_conv_decay = -1
  integer :: id_Mixing_Length = -1, id_Velocity_Scale = -1
  integer :: id_MSTAR_mix = -1, id_LA_mod = -1, id_LA = -1, id_MSTAR_LT = -1
  !>@}
end type energetic_PBL_CS

!>@{ Enumeration values for mstar_Scheme
integer, parameter :: Use_Fixed_MStar = 0  !< The value of mstar_scheme to use a constant mstar
integer, parameter :: MStar_from_Ekman = 2 !< The value of mstar_scheme to base mstar on the ratio
                                           !! of the Ekman layer depth to the Obukhov depth
integer, parameter :: MStar_from_RH18 = 3  !< The value of mstar_scheme to base mstar of of RH18
integer, parameter :: No_Langmuir = 0      !< The value of LT_ENHANCE_FORM not use Langmuir turbolence.
integer, parameter :: Langmuir_rescale = 2 !< The value of LT_ENHANCE_FORM to use a multiplicative
                                           !! rescaling of mstar to account for Langmuir turbulence.
integer, parameter :: Langmuir_add = 3     !< The value of LT_ENHANCE_FORM to add a contribution to
                                           !! mstar from Langmuir turblence to other contributions.
integer, parameter :: wT_from_cRoot_TKE = 0 !< Use a constant times the cube root of remaining TKE
                                           !! to calculate the turbulent velocity.
integer, parameter :: wT_from_RH18 = 1     !< Use a scheme based on a combination of w* and v* as
                                           !! documented in Reichl & Hallberg (2018) to calculate
                                           !! the turbulent velocity.
character*(20), parameter :: CONSTANT_STRING = "CONSTANT"
character*(20), parameter :: OM4_STRING = "OM4"
character*(20), parameter :: RH18_STRING = "REICHL_H18"
character*(20), parameter :: ROOT_TKE_STRING = "CUBE_ROOT_TKE"
character*(20), parameter :: NONE_STRING = "NONE"
character*(20), parameter :: RESCALED_STRING = "RESCALE"
character*(20), parameter :: ADDITIVE_STRING = "ADDITIVE"
!>@}

logical :: report_avg_its = .false.  !< Report the average number of ePBL iterations for debugging.

!> A type for conveniently passing around ePBL diagnostics for a column.
type, public :: ePBL_column_diags ; private
  !>@{ Local column copies of energy change diagnostics, all in [R Z3 T-3 ~> W m-2].
  real :: dTKE_conv, dTKE_forcing, dTKE_wind, dTKE_mixing
  real :: dTKE_MKE, dTKE_mech_decay, dTKE_conv_decay
  !>@}
  real :: LA        !< The value of the Langmuir number [nondim]
  real :: LAmod     !< The modified Langmuir number by convection [nondim]
  real :: mstar     !< The value of mstar used in ePBL [nondim]
  real :: mstar_LT  !< The portion of mstar due to Langmuir turbulence [nondim]
end type ePBL_column_diags

contains

!>    This subroutine determines the diffusivities from the integrated energetics
!!  mixed layer model.  It assumes that heating, cooling and freshwater fluxes
!!  have already been applied.  All calculations are done implicitly, and there
!!  is no stability limit on the time step.
<<<<<<< HEAD
subroutine energetic_PBL(h_3d, u_3d, v_3d, tv, fluxes, dt, Kd_int, G, GV, US, CS, &
                         dSV_dT, dSV_dS, TKE_forced, buoy_flux, Waves )
=======
subroutine energetic_PBL(h_3d, u_3d, v_3d, tv, fluxes, dt, Kd_int, G, GV, US, CS,  &
                         stoch_CS, dSV_dT, dSV_dS, TKE_forced, buoy_flux, dt_diag, &
                         last_call, dT_expected, dS_expected, Waves)
>>>>>>> 9cb93044
  type(ocean_grid_type),   intent(inout) :: G      !< The ocean's grid structure.
  type(verticalGrid_type), intent(in)    :: GV     !< The ocean's vertical grid structure.
  type(unit_scale_type),   intent(in)    :: US     !< A dimensional unit scaling type
  real, dimension(SZI_(G),SZJ_(G),SZK_(GV)), &
                           intent(inout) :: h_3d   !< Layer thicknesses [H ~> m or kg m-2].
  real, dimension(SZI_(G),SZJ_(G),SZK_(GV)), &
                           intent(in)    :: u_3d   !< Zonal velocities interpolated to h points
                                                   !! [L T-1 ~> m s-1].
  real, dimension(SZI_(G),SZJ_(G),SZK_(GV)), &
                           intent(in)    :: v_3d   !< Zonal velocities interpolated to h points
                                                   !! [L T-1 ~> m s-1].
  real, dimension(SZI_(G),SZJ_(G),SZK_(GV)), &
                           intent(in)    :: dSV_dT !< The partial derivative of in-situ specific
                                                   !! volume with potential temperature
                                                   !! [R-1 degC-1 ~> m3 kg-1 degC-1].
  real, dimension(SZI_(G),SZJ_(G),SZK_(GV)), &
                           intent(in)    :: dSV_dS !< The partial derivative of in-situ specific
                                                   !! volume with salinity [R-1 ppt-1 ~> m3 kg-1 ppt-1].
  real, dimension(SZI_(G),SZJ_(G),SZK_(GV)), &
                           intent(in)    :: TKE_forced !< The forcing requirements to homogenize the
                                                   !! forcing that has been applied to each layer
                                                   !! [R Z3 T-2 ~> J m-2].
  type(thermo_var_ptrs),   intent(inout) :: tv     !< A structure containing pointers to any
                                                   !! available thermodynamic fields. Absent fields
                                                   !! have NULL ptrs.
  type(forcing),           intent(inout) :: fluxes !< A structure containing pointers to any
                                                   !! possible forcing fields. Unused fields have
                                                   !! NULL ptrs.
  real,                    intent(in)    :: dt     !< Time increment [T ~> s].
  real, dimension(SZI_(G),SZJ_(G),SZK_(GV)+1), &
                           intent(out)   :: Kd_int !< The diagnosed diffusivities at interfaces
                                                   !! [Z2 T-1 ~> m2 s-1].
  type(energetic_PBL_CS),  intent(inout) :: CS     !< Energetic PBL control struct
  real, dimension(SZI_(G),SZJ_(G)), &
                           intent(in)    :: buoy_flux !< The surface buoyancy flux [Z2 T-3 ~> m2 s-3].
<<<<<<< HEAD
  type(wave_parameters_CS), pointer      :: Waves  !< Waves control structure for Langmuir turbulence
=======
  real,          optional, intent(in)    :: dt_diag   !< The diagnostic time step, which may be less
                                                   !! than dt if there are two calls to mixedlayer [T ~> s].
  logical,       optional, intent(in)    :: last_call !< If true, this is the last call to
                                                   !! mixedlayer in the current time step, so
                                                   !! diagnostics will be written. The default
                                                   !! is .true.
  real, dimension(SZI_(G),SZJ_(G),SZK_(GV)), &
                 optional, intent(out)   :: dT_expected !< The values of temperature change that
                                                   !! should be expected when the returned
                                                   !! diffusivities are applied [degC].
  real, dimension(SZI_(G),SZJ_(G),SZK_(GV)), &
                 optional, intent(out)   :: dS_expected !< The values of salinity change that
                                                   !! should be expected when the returned
                                                   !! diffusivities are applied [ppt].
  type(wave_parameters_CS), &
                 optional, pointer       :: Waves  !< Wave CS
  type(stochastic_CS),  pointer       :: stoch_CS  !< The control structure returned by a previous
>>>>>>> 9cb93044

!    This subroutine determines the diffusivities from the integrated energetics
!  mixed layer model.  It assumes that heating, cooling and freshwater fluxes
!  have already been applied.  All calculations are done implicitly, and there
!  is no stability limit on the time step.
!
!    For each interior interface, first discard the TKE to account for mixing
! of shortwave radiation through the next denser cell.  Next drive mixing based
! on the local? values of ustar + wstar, subject to available energy.  This
! step sets the value of Kd(K).  Any remaining energy is then subject to decay
! before being handed off to the next interface.  mech_TKE and conv_PErel are treated
! separately for the purposes of decay, but are used proportionately to drive
! mixing.
!
!   The key parameters for the mixed layer are found in the control structure.
!   To use the classic constant mstar mixied layers choose MSTAR_SCHEME=CONSTANT.
! The key parameters then include mstar, nstar, TKE_decay, and conv_decay.
! For the Oberhuber (1993) mixed layer,the values of these are:
!      mstar = 1.25,  nstar = 1, TKE_decay = 2.5, conv_decay = 0.5
! TKE_decay is 1/kappa in eq. 28 of Oberhuber (1993), while conv_decay is 1/mu.
! For a traditional Kraus-Turner mixed layer, the values are:
!      mstar = 1.25, nstar = 0.4, TKE_decay = 0.0, conv_decay = 0.0

  ! Local variables
  real, dimension(SZI_(G),SZK_(GV)) :: &
    h_2d, &         ! A 2-d slice of the layer thickness [H ~> m or kg m-2].
    T_2d, &         ! A 2-d slice of the layer temperatures [degC].
    S_2d, &         ! A 2-d slice of the layer salinities [ppt].
    TKE_forced_2d, & ! A 2-d slice of TKE_forced [R Z3 T-2 ~> J m-2].
    dSV_dT_2d, &    ! A 2-d slice of dSV_dT [R-1 degC-1 ~> m3 kg-1 degC-1].
    dSV_dS_2d, &    ! A 2-d slice of dSV_dS [R-1 ppt-1 ~> m3 kg-1 ppt-1].
    u_2d, &         ! A 2-d slice of the zonal velocity [L T-1 ~> m s-1].
    v_2d            ! A 2-d slice of the meridional velocity [L T-1 ~> m s-1].
  real, dimension(SZI_(G),SZK_(GV)+1) :: &
    Kd_2d           ! A 2-d version of the diapycnal diffusivity [Z2 T-1 ~> m2 s-1].
  real, dimension(SZK_(GV)) :: &
    h, &            ! The layer thickness [H ~> m or kg m-2].
    T0, &           ! The initial layer temperatures [degC].
    S0, &           ! The initial layer salinities [ppt].
    dSV_dT_1d, &    ! The partial derivatives of specific volume with temperature [R-1 degC-1 ~> m3 kg-1 degC-1].
    dSV_dS_1d, &    ! The partial derivatives of specific volume with salinity [R-1 ppt-1 ~> m3 kg-1 ppt-1].
    TKE_forcing, &  ! Forcing of the TKE in the layer coming from TKE_forced [R Z3 T-2 ~> J m-2].
    u, &            ! The zonal velocity [L T-1 ~> m s-1].
    v               ! The meridional velocity [L T-1 ~> m s-1].
  real, dimension(SZK_(GV)+1) :: &
    Kd, &           ! The diapycnal diffusivity [Z2 T-1 ~> m2 s-1].
    mixvel, &       ! A turbulent mixing veloxity [Z T-1 ~> m s-1].
    mixlen          ! A turbulent mixing length [Z ~> m].
  real :: h_neglect ! A thickness that is so small it is usually lost
                    ! in roundoff and can be neglected [H ~> m or kg m-2].

  real :: absf      ! The absolute value of f [T-1 ~> s-1].
  real :: U_star    ! The surface friction velocity [Z T-1 ~> m s-1].
  real :: U_Star_Mean ! The surface friction without gustiness [Z T-1 ~> m s-1].
  real :: B_Flux    ! The surface buoyancy flux [Z2 T-3 ~> m2 s-3]
  real :: MLD_io    ! The mixed layer depth found by ePBL_column [Z ~> m].

  type(ePBL_column_diags) :: eCD ! A container for passing around diagnostics.

  integer :: i, j, k, is, ie, js, je, nz

  is = G%isc ; ie = G%iec ; js = G%jsc ; je = G%jec ; nz = GV%ke

  if (.not. CS%initialized) call MOM_error(FATAL, "energetic_PBL: "//&
         "Module must be initialized before it is used.")
  if (.not. associated(tv%eqn_of_state)) call MOM_error(FATAL, &
      "energetic_PBL: Temperature, salinity and an equation of state "//&
      "must now be used.")
  if (.NOT. associated(fluxes%ustar)) call MOM_error(FATAL, &
      "energetic_PBL: No surface TKE fluxes (ustar) defined in fluxes type!")
  if (CS%use_LT .and. .not.associated(Waves)) call MOM_error(FATAL, &
      "energetic_PBL: The Waves control structure must be associated if CS%use_LT "//&
      "(i.e., USE_LA_LI2016 or EPBL_LT) is True.")


  h_neglect = GV%H_subroundoff

  ! Zero out diagnostics before accumulation.
  if (CS%TKE_diagnostics) then
!!OMP parallel do default(none) shared(is,ie,js,je,CS)
    do j=js,je ; do i=is,ie
      CS%diag_TKE_wind(i,j) = 0.0 ; CS%diag_TKE_MKE(i,j) = 0.0
      CS%diag_TKE_conv(i,j) = 0.0 ; CS%diag_TKE_forcing(i,j) = 0.0
      CS%diag_TKE_mixing(i,j) = 0.0 ; CS%diag_TKE_mech_decay(i,j) = 0.0
      CS%diag_TKE_conv_decay(i,j) = 0.0 !; CS%diag_TKE_unbalanced(i,j) = 0.0
    enddo ; enddo
  endif
  ! if (CS%id_Mixing_Length>0) CS%Mixing_Length(:,:,:) = 0.0
  ! if (CS%id_Velocity_Scale>0) CS%Velocity_Scale(:,:,:) = 0.0

!!OMP parallel do default(private) shared(js,je,nz,is,ie,h_3d,u_3d,v_3d,tv,dt, &
!!OMP                                  CS,G,GV,US,fluxes,TKE_forced,dSV_dT,dSV_dS,Kd_int)
  do j=js,je
    ! Copy the thicknesses and other fields to 2-d arrays.
    do k=1,nz ; do i=is,ie
      h_2d(i,k) = h_3d(i,j,k) ; u_2d(i,k) = u_3d(i,j,k) ; v_2d(i,k) = v_3d(i,j,k)
      T_2d(i,k) = tv%T(i,j,k) ; S_2d(i,k) = tv%S(i,j,k)
      TKE_forced_2d(i,k) = TKE_forced(i,j,k)
      dSV_dT_2d(i,k) = dSV_dT(i,j,k) ; dSV_dS_2d(i,k) = dSV_dS(i,j,k)
    enddo ; enddo

    !   Determine the initial mech_TKE and conv_PErel, including the energy required
    ! to mix surface heating through the topmost cell, the energy released by mixing
    ! surface cooling & brine rejection down through the topmost cell, and
    ! homogenizing the shortwave heating within that cell.  This sets the energy
    ! and ustar and wstar available to drive mixing at the first interior
    ! interface.
    do i=is,ie ; if (G%mask2dT(i,j) > 0.5) then

      ! Copy the thicknesses and other fields to 1-d arrays.
      do k=1,nz
        h(k) = h_2d(i,k) + GV%H_subroundoff ; u(k) = u_2d(i,k) ; v(k) = v_2d(i,k)
        T0(k) = T_2d(i,k) ; S0(k) = S_2d(i,k) ; TKE_forcing(k) =  TKE_forced_2d(i,k)
        dSV_dT_1d(k) = dSV_dT_2d(i,k) ; dSV_dS_1d(k) = dSV_dS_2d(i,k)
      enddo
      do K=1,nz+1 ; Kd(K) = 0.0 ; enddo

      ! Make local copies of surface forcing and process them.
      u_star = fluxes%ustar(i,j)
      u_star_Mean = fluxes%ustar_gustless(i,j)
      B_flux = buoy_flux(i,j)
      if (associated(fluxes%ustar_shelf) .and. associated(fluxes%frac_shelf_h)) then
        if (fluxes%frac_shelf_h(i,j) > 0.0) &
          u_star = (1.0 - fluxes%frac_shelf_h(i,j)) * u_star + &
                   fluxes%frac_shelf_h(i,j) * fluxes%ustar_shelf(i,j)
      endif
      if (u_star < CS%ustar_min) u_star = CS%ustar_min
      if (CS%omega_frac >= 1.0) then
        absf = 2.0*CS%omega
      else
        absf = 0.25*((abs(G%CoriolisBu(I,J)) + abs(G%CoriolisBu(I-1,J-1))) + &
                     (abs(G%CoriolisBu(I,J-1)) + abs(G%CoriolisBu(I-1,J))))
        if (CS%omega_frac > 0.0) &
          absf = sqrt(CS%omega_frac*4.0*CS%omega**2 + (1.0-CS%omega_frac)*absf**2)
      endif

      ! Perhaps provide a first guess for MLD based on a stored previous value.
      MLD_io = -1.0
      if (CS%MLD_iteration_guess .and. (CS%ML_Depth(i,j) > 0.0))  MLD_io = CS%ML_Depth(i,j)
<<<<<<< HEAD

      call ePBL_column(h, u, v, T0, S0, dSV_dT_1d, dSV_dS_1d, TKE_forcing, B_flux, absf, &
                       u_star, u_star_mean, dt, MLD_io, Kd, mixvel, mixlen, GV, &
                       US, CS, eCD, Waves, G, i, j)

=======
      if (stoch_CS%pert_epbl) then ! stochastics are active
        call ePBL_column(h, u, v, T0, S0, dSV_dT_1d, dSV_dS_1d, TKE_forcing, B_flux, absf, &
                         u_star, u_star_mean, dt, MLD_io, Kd, mixvel, mixlen, GV, &
                         US, CS, eCD, dt_diag=dt_diag, Waves=Waves, G=G, &
                         epbl1_wt=stoch_CS%epbl1_wts(i,j),epbl2_wt=stoch_CS%epbl2_wts(i,j), &
                         i=i, j=j)
      else
        call ePBL_column(h, u, v, T0, S0, dSV_dT_1d, dSV_dS_1d, TKE_forcing, B_flux, absf, &
                         u_star, u_star_mean, dt, MLD_io, Kd, mixvel, mixlen, GV, &
                         US, CS, eCD, dt_diag=dt_diag, Waves=Waves, G=G, i=i, j=j)
      endif
>>>>>>> 9cb93044

      ! Copy the diffusivities to a 2-d array.
      do K=1,nz+1
        Kd_2d(i,K) = Kd(K)
      enddo
      CS%ML_depth(i,j) = MLD_io

      if (CS%TKE_diagnostics) then
        CS%diag_TKE_MKE(i,j) = CS%diag_TKE_MKE(i,j) + eCD%dTKE_MKE
        CS%diag_TKE_conv(i,j) = CS%diag_TKE_conv(i,j) + eCD%dTKE_conv
        CS%diag_TKE_forcing(i,j) = CS%diag_TKE_forcing(i,j) + eCD%dTKE_forcing
        CS%diag_TKE_wind(i,j) = CS%diag_TKE_wind(i,j) + eCD%dTKE_wind
        CS%diag_TKE_mixing(i,j) = CS%diag_TKE_mixing(i,j) + eCD%dTKE_mixing
        CS%diag_TKE_mech_decay(i,j) = CS%diag_TKE_mech_decay(i,j) + eCD%dTKE_mech_decay
        CS%diag_TKE_conv_decay(i,j) = CS%diag_TKE_conv_decay(i,j) + eCD%dTKE_conv_decay
       ! CS%diag_TKE_unbalanced(i,j) = CS%diag_TKE_unbalanced(i,j) + eCD%dTKE_unbalanced
      endif
      ! Write to 3-D for outputing Mixing length and velocity scale.
      if (CS%id_Mixing_Length>0) then ; do k=1,nz
        CS%Mixing_Length(i,j,k) = mixlen(k)
      enddo ; endif
      if (CS%id_Velocity_Scale>0) then ; do k=1,nz
        CS%Velocity_Scale(i,j,k) = mixvel(k)
      enddo ; endif
      if (allocated(CS%mstar_mix)) CS%mstar_mix(i,j) = eCD%mstar
      if (allocated(CS%mstar_lt)) CS%mstar_lt(i,j) = eCD%mstar_LT
      if (allocated(CS%La)) CS%La(i,j) = eCD%LA
      if (allocated(CS%La_mod)) CS%La_mod(i,j) = eCD%LAmod
    else ! End of the ocean-point part of the i-loop
      ! For masked points, Kd_int must still be set (to 0) because it has intent out.
      do K=1,nz+1 ; Kd_2d(i,K) = 0. ; enddo
      CS%ML_depth(i,j) = 0.0
    endif ; enddo ! Close of i-loop - Note unusual loop order!

    do K=1,nz+1 ; do i=is,ie ; Kd_int(i,j,K) = Kd_2d(i,K) ; enddo ; enddo

  enddo ! j-loop

<<<<<<< HEAD
  if (CS%id_ML_depth > 0) call post_data(CS%id_ML_depth, CS%ML_depth, CS%diag)
  if (CS%id_hML_depth > 0) call post_data(CS%id_hML_depth, CS%ML_depth, CS%diag)
  if (CS%id_TKE_wind > 0) call post_data(CS%id_TKE_wind, CS%diag_TKE_wind, CS%diag)
  if (CS%id_TKE_MKE > 0)  call post_data(CS%id_TKE_MKE, CS%diag_TKE_MKE, CS%diag)
  if (CS%id_TKE_conv > 0) call post_data(CS%id_TKE_conv, CS%diag_TKE_conv, CS%diag)
  if (CS%id_TKE_forcing > 0) call post_data(CS%id_TKE_forcing, CS%diag_TKE_forcing, CS%diag)
  if (CS%id_TKE_mixing > 0) call post_data(CS%id_TKE_mixing, CS%diag_TKE_mixing, CS%diag)
  if (CS%id_TKE_mech_decay > 0) &
    call post_data(CS%id_TKE_mech_decay, CS%diag_TKE_mech_decay, CS%diag)
  if (CS%id_TKE_conv_decay > 0) &
    call post_data(CS%id_TKE_conv_decay, CS%diag_TKE_conv_decay, CS%diag)
  if (CS%id_Mixing_Length > 0) call post_data(CS%id_Mixing_Length, CS%Mixing_Length, CS%diag)
  if (CS%id_Velocity_Scale >0) call post_data(CS%id_Velocity_Scale, CS%Velocity_Scale, CS%diag)
  if (CS%id_MSTAR_MIX > 0)     call post_data(CS%id_MSTAR_MIX, CS%MSTAR_MIX, CS%diag)
  if (CS%id_LA > 0)       call post_data(CS%id_LA, CS%LA, CS%diag)
  if (CS%id_LA_MOD > 0)   call post_data(CS%id_LA_MOD, CS%LA_MOD, CS%diag)
  if (CS%id_MSTAR_LT > 0) call post_data(CS%id_MSTAR_LT, CS%MSTAR_LT, CS%diag)
=======
  if (write_diags) then
    if (CS%id_ML_depth > 0) call post_data(CS%id_ML_depth, CS%ML_depth, CS%diag)
    if (CS%id_hML_depth > 0) call post_data(CS%id_hML_depth, CS%ML_depth, CS%diag)
    if (CS%id_TKE_wind > 0) call post_data(CS%id_TKE_wind, CS%diag_TKE_wind, CS%diag)
    if (CS%id_TKE_MKE > 0)  call post_data(CS%id_TKE_MKE, CS%diag_TKE_MKE, CS%diag)
    if (CS%id_TKE_conv > 0) call post_data(CS%id_TKE_conv, CS%diag_TKE_conv, CS%diag)
    if (CS%id_TKE_forcing > 0) call post_data(CS%id_TKE_forcing, CS%diag_TKE_forcing, CS%diag)
    if (CS%id_TKE_mixing > 0) call post_data(CS%id_TKE_mixing, CS%diag_TKE_mixing, CS%diag)
    if (CS%id_TKE_mech_decay > 0) &
      call post_data(CS%id_TKE_mech_decay, CS%diag_TKE_mech_decay, CS%diag)
    if (CS%id_TKE_conv_decay > 0) &
      call post_data(CS%id_TKE_conv_decay, CS%diag_TKE_conv_decay, CS%diag)
    if (CS%id_Mixing_Length > 0) call post_data(CS%id_Mixing_Length, CS%Mixing_Length, CS%diag)
    if (CS%id_Velocity_Scale >0) call post_data(CS%id_Velocity_Scale, CS%Velocity_Scale, CS%diag)
    if (CS%id_MSTAR_MIX > 0)     call post_data(CS%id_MSTAR_MIX, CS%MSTAR_MIX, CS%diag)
    if (CS%id_LA > 0)       call post_data(CS%id_LA, CS%LA, CS%diag)
    if (CS%id_LA_MOD > 0)   call post_data(CS%id_LA_MOD, CS%LA_MOD, CS%diag)
    if (CS%id_MSTAR_LT > 0) call post_data(CS%id_MSTAR_LT, CS%MSTAR_LT, CS%diag)
    ! only write random patterns if running with stochastic physics, otherwise the
    ! array is unallocated and will give an error
    if  (stoch_CS%pert_epbl) then
      if (stoch_CS%id_epbl1_wts > 0)    call post_data(stoch_CS%id_epbl1_wts, stoch_CS%epbl1_wts, CS%diag)
      if (stoch_CS%id_epbl2_wts > 0)    call post_data(stoch_CS%id_epbl2_wts, stoch_CS%epbl2_wts, CS%diag)
    endif
  endif

  if (debug) deallocate(eCD%dT_expect, eCD%dS_expect)
>>>>>>> 9cb93044

end subroutine energetic_PBL



!> This subroutine determines the diffusivities from the integrated energetics
!!  mixed layer model for a single column of water.
subroutine ePBL_column(h, u, v, T0, S0, dSV_dT, dSV_dS, TKE_forcing, B_flux, absf, &
                       u_star, u_star_mean, dt, MLD_io, Kd, mixvel, mixlen, GV, US, CS, eCD, &
<<<<<<< HEAD
                       Waves, G, i, j)
=======
                       dt_diag, Waves, G, epbl1_wt, epbl2_wt, i, j)
>>>>>>> 9cb93044
  type(verticalGrid_type), intent(in)    :: GV     !< The ocean's vertical grid structure.
  type(unit_scale_type),   intent(in)    :: US     !< A dimensional unit scaling type
  real, dimension(SZK_(GV)), intent(in)  :: h      !< Layer thicknesses [H ~> m or kg m-2].
  real, dimension(SZK_(GV)), intent(in)  :: u      !< Zonal velocities interpolated to h points
                                                   !! [L T-1 ~> m s-1].
  real, dimension(SZK_(GV)), intent(in)  :: v      !< Zonal velocities interpolated to h points
                                                   !! [L T-1 ~> m s-1].
  real, dimension(SZK_(GV)), intent(in)  :: T0     !< The initial layer temperatures [degC].
  real, dimension(SZK_(GV)), intent(in)  :: S0     !< The initial layer salinities [ppt].

  real, dimension(SZK_(GV)), intent(in)  :: dSV_dT !< The partial derivative of in-situ specific
                                                   !! volume with potential temperature
                                                   !! [R-1 degC-1 ~> m3 kg-1 degC-1].
  real, dimension(SZK_(GV)), intent(in)  :: dSV_dS !< The partial derivative of in-situ specific
                                                   !! volume with salinity [R-1 ppt-1 ~> m3 kg-1 ppt-1].
  real, dimension(SZK_(GV)), intent(in)  :: TKE_forcing !< The forcing requirements to homogenize the
                                                   !! forcing that has been applied to each layer
                                                   !! [R Z3 T-2 ~> J m-2].
  real,                    intent(in)    :: B_flux !< The surface buoyancy flux [Z2 T-3 ~> m2 s-3]
  real,                    intent(in)    :: absf   !< The absolute value of the Coriolis parameter [T-1 ~> s-1].
  real,                    intent(in)    :: u_star !< The surface friction velocity [Z T-1 ~> m s-1].
  real,                    intent(in)    :: u_star_mean !< The surface friction velocity without any
                                                   !! contribution from unresolved gustiness  [Z T-1 ~> m s-1].
  real,                    intent(inout) :: MLD_io !< A first guess at the mixed layer depth on input, and
                                                   !! the calculated mixed layer depth on output [Z ~> m].
  real,                    intent(in)    :: dt     !< Time increment [T ~> s].
  real, dimension(SZK_(GV)+1), &
                           intent(out)   :: Kd     !< The diagnosed diffusivities at interfaces
                                                   !! [Z2 T-1 ~> m2 s-1].
  real, dimension(SZK_(GV)+1), &
                           intent(out)   :: mixvel !< The mixing velocity scale used in Kd
                                                   !! [Z T-1 ~> m s-1].
  real, dimension(SZK_(GV)+1), &
                           intent(out)   :: mixlen !< The mixing length scale used in Kd [Z ~> m].
  type(energetic_PBL_CS),  intent(inout) :: CS     !< Energetic PBL control struct
  type(ePBL_column_diags), intent(inout) :: eCD    !< A container for passing around diagnostics.
<<<<<<< HEAD
  type(wave_parameters_CS), pointer      :: Waves  !< Waves control structure for Langmuir turbulence
  type(ocean_grid_type),   intent(inout) :: G      !< The ocean's grid structure.
  integer,                 intent(in)    :: i      !< The i-index to work on (used for Waves)
  integer,                 intent(in)    :: j      !< The i-index to work on (used for Waves)
=======
  real,          optional, intent(in)    :: dt_diag   !< The diagnostic time step, which may be less
                                                   !! than dt if there are two calls to mixedlayer [T ~> s].
  type(wave_parameters_CS), &
                 optional, pointer       :: Waves  !< Wave CS for Langmuir turbulence
  type(ocean_grid_type), &
                 optional, intent(inout) :: G      !< The ocean's grid structure.
  real,          optional, intent(in)    :: epbl1_wt !< random number to perturb KE generation
  real,          optional, intent(in)    :: epbl2_wt !< random number to perturb KE dissipation
  integer,       optional, intent(in)    :: i      !< The i-index to work on (used for Waves)
  integer,       optional, intent(in)    :: j      !< The i-index to work on (used for Waves)
>>>>>>> 9cb93044

!    This subroutine determines the diffusivities in a single column from the integrated energetics
!  planetary boundary layer (ePBL) model.  It assumes that heating, cooling and freshwater fluxes
!  have already been applied.  All calculations are done implicitly, and there
!  is no stability limit on the time step.
!
!    For each interior interface, first discard the TKE to account for mixing
! of shortwave radiation through the next denser cell.  Next drive mixing based
! on the local? values of ustar + wstar, subject to available energy.  This
! step sets the value of Kd(K).  Any remaining energy is then subject to decay
! before being handed off to the next interface.  mech_TKE and conv_PErel are treated
! separately for the purposes of decay, but are used proportionately to drive
! mixing.

  ! Local variables
  real, dimension(SZK_(GV)+1) :: &
    pres_Z, &       ! Interface pressures with a rescaling factor to convert interface height
                    ! movements into changes in column potential energy [R Z2 T-2 ~> kg m-1 s-2].
    hb_hs           ! The distance from the bottom over the thickness of the
                    ! water column [nondim].
  real :: mech_TKE  !   The mechanically generated turbulent kinetic energy
                    ! available for mixing over a time step [R Z3 T-2 ~> J m-2].
  real :: conv_PErel ! The potential energy that has been convectively released
                    ! during this timestep [R Z3 T-2 ~> J m-2]. A portion nstar_FC
                    ! of conv_PErel is available to drive mixing.
  real :: htot      !   The total depth of the layers above an interface [H ~> m or kg m-2].
  real :: uhtot     !   The depth integrated zonal and meridional velocities in the
  real :: vhtot     ! layers above [H L T-1 ~> m2 s-1 or kg m-1 s-1].
  real :: Idecay_len_TKE  ! The inverse of a turbulence decay length scale [H-1 ~> m-1 or m2 kg-1].
  real :: h_sum     ! The total thickness of the water column [H ~> m or kg m-2].

  real, dimension(SZK_(GV)) :: &
    dT_to_dColHt, & ! Partial derivative of the total column height with the temperature changes
                    ! within a layer [Z degC-1 ~> m degC-1].
    dS_to_dColHt, & ! Partial derivative of the total column height with the salinity changes
                    ! within a layer  [Z ppt-1 ~> m ppt-1].
    dT_to_dPE, &    ! Partial derivatives of column potential energy with the temperature
                    ! changes within a layer, in [R Z3 T-2 degC-1 ~> J m-2 degC-1].
    dS_to_dPE, &    ! Partial derivatives of column potential energy with the salinity changes
                    ! within a layer, in [R Z3 T-2 ppt-1 ~> J m-2 ppt-1].
    dT_to_dColHt_a, & ! Partial derivative of the total column height with the temperature changes
                    ! within a layer, including the implicit effects  of mixing with layers higher
                    ! in the water column [Z degC-1 ~> m degC-1].
    dS_to_dColHt_a, & ! Partial derivative of the total column height with the salinity changes
                    ! within a layer, including the implicit effects  of mixing with layers higher
                    ! in the water column [Z ppt-1 ~> m ppt-1].
    dT_to_dPE_a, &  ! Partial derivatives of column potential energy with the temperature changes
                    ! within a layer, including the implicit effects of mixing with layers higher
                    ! in the water column [R Z3 T-2 degC-1 ~> J m-2 degC-1].
    dS_to_dPE_a, &  ! Partial derivative of column potential energy with the salinity changes
                    ! within a layer, including the implicit effects of mixing with layers higher
                    ! in the water column [R Z3 T-2 ppt-1 ~> J m-2 ppt-1].
    c1, &           ! c1 is used by the tridiagonal solver [nondim].
    Te, &           ! Estimated final values of T in the column [degC].
    Se, &           ! Estimated final values of S in the column [ppt].
    dTe, &          ! Running (1-way) estimates of temperature change [degC].
    dSe, &          ! Running (1-way) estimates of salinity change [ppt].
    Th_a, &         ! An effective temperature times a thickness in the layer above, including implicit
                    ! mixing effects with other yet higher layers [degC H ~> degC m or degC kg m-2].
    Sh_a, &         ! An effective salinity times a thickness in the layer above, including implicit
                    ! mixing effects with other yet higher layers [ppt H ~> ppt m or ppt kg m-2].
    Th_b, &         ! An effective temperature times a thickness in the layer below, including implicit
                    ! mixing effects with other yet lower layers [degC H ~> degC m or degC kg m-2].
    Sh_b            ! An effective salinity times a thickness in the layer below, including implicit
                    ! mixing effects with other yet lower layers [ppt H ~> ppt m or ppt kg m-2].
  real, dimension(SZK_(GV)+1) :: &
    MixLen_shape, & ! A nondimensional shape factor for the mixing length that
                    ! gives it an appropriate assymptotic value at the bottom of
                    ! the boundary layer.
    Kddt_h          ! The diapycnal diffusivity times a timestep divided by the
                    ! average thicknesses around a layer [H ~> m or kg m-2].
  real :: b1        ! b1 is inverse of the pivot used by the tridiagonal solver [H-1 ~> m-1 or m2 kg-1].
  real :: hp_a      ! An effective pivot thickness of the layer including the effects
                    ! of coupling with layers above [H ~> m or kg m-2].  This is the first term
                    ! in the denominator of b1 in a downward-oriented tridiagonal solver.
  real :: h_neglect ! A thickness that is so small it is usually lost
                    ! in roundoff and can be neglected [H ~> m or kg m-2].
  real :: dMass     ! The mass per unit area within a layer [Z R ~> kg m-2].
  real :: dPres     ! The hydrostatic pressure change across a layer [R Z2 T-2 ~> Pa = J m-3].
  real :: dMKE_max  ! The maximum amount of mean kinetic energy that could be
                    ! converted to turbulent kinetic energy if the velocity in
                    ! the layer below an interface were homogenized with all of
                    ! the water above the interface [R Z3 T-2 ~> J m-2].
  real :: MKE2_Hharm ! Twice the inverse of the harmonic mean of the thickness
                    ! of a layer and the thickness of the water above, used in
                    ! the MKE conversion equation [H-1 ~> m-1 or m2 kg-1].

  real :: dt_h      ! The timestep divided by the averages of the thicknesses around
                    ! a layer, times a thickness conversion factor [H T Z-2 ~> s m-1 or kg s m-4].
  real :: h_bot     ! The distance from the bottom [H ~> m or kg m-2].
  real :: h_rsum    ! The running sum of h from the top [Z ~> m].
  real :: I_hs      ! The inverse of h_sum [H-1 ~> m-1 or m2 kg-1].
  real :: I_MLD     ! The inverse of the current value of MLD [Z-1 ~> m-1].
  real :: h_tt      ! The distance from the surface or up to the next interface
                    ! that did not exhibit turbulent mixing from this scheme plus
                    ! a surface mixing roughness length given by h_tt_min [H ~> m or kg m-2].
  real :: h_tt_min  ! A surface roughness length [H ~> m or kg m-2].

  real :: C1_3      ! = 1/3.
  real :: I_dtrho   ! 1.0 / (dt * Rho0) times conversion factors in [m3 Z-3 R-1 T2 s-3 ~> m3 kg-1 s-1].
                    ! This is used convert TKE back into ustar^3.
  real :: vstar     ! An in-situ turbulent velocity [Z T-1 ~> m s-1].
  real :: mstar_total ! The value of mstar used in ePBL [nondim]
  real :: mstar_LT  ! An addition to mstar due to Langmuir turbulence [nondim] (output for diagnostic)
  real :: MLD_output ! The mixed layer depth output from this routine [Z ~> m].
  real :: LA        ! The value of the Langmuir number [nondim]
  real :: LAmod     ! The modified Langmuir number by convection [nondim]
  real :: hbs_here  ! The local minimum of hb_hs and MixLen_shape, times a
                    ! conversion factor from H to Z [Z H-1 ~> nondim or m3 kg-1].
  real :: nstar_FC  ! The fraction of conv_PErel that can be converted to mixing [nondim].
  real :: TKE_reduc ! The fraction by which TKE and other energy fields are
                    ! reduced to support mixing [nondim]. between 0 and 1.
  real :: tot_TKE   ! The total TKE available to support mixing at interface K [R Z3 T-2 ~> J m-2].
  real :: TKE_here  ! The total TKE at this point in the algorithm [R Z3 T-2 ~> J m-2].
  real :: dT_km1_t2 ! A diffusivity-independent term related to the temperature
                    ! change in the layer above the interface [degC].
  real :: dS_km1_t2 ! A diffusivity-independent term related to the salinity
                    ! change in the layer above the interface [ppt].
  real :: dTe_term  ! A diffusivity-independent term related to the temperature
                    ! change in the layer below the interface [degC H ~> degC m or degC kg m-2].
  real :: dSe_term  ! A diffusivity-independent term related to the salinity
                    ! change in the layer above the interface [ppt H ~> ppt m or ppt kg m-2].
  real :: dTe_t2    ! A part of dTe_term [degC H ~> degC m or degC kg m-2].
  real :: dSe_t2    ! A part of dSe_term [ppt H ~> ppt m or ppt kg m-2].
  real :: dPE_conv  ! The convective change in column potential energy [R Z3 T-2 ~> J m-2].
  real :: MKE_src   ! The mean kinetic energy source of TKE due to Kddt_h(K) [R Z3 T-2 ~> J m-2].
  real :: dMKE_src_dK  ! The partial derivative of MKE_src with Kddt_h(K) [R Z3 T-2 H-1 ~> J m-3 or J kg-1].
  real :: Kd_guess0    ! A first guess of the diapycnal diffusivity [Z2 T-1 ~> m2 s-1].
  real :: PE_chg_g0    ! The potential energy change when Kd is Kd_guess0 [R Z3 T-2 ~> J m-2]
  real :: Kddt_h_g0    ! The first guess diapycnal diffusivity times a timestep divided
                       ! by the average thicknesses around a layer [H ~> m or kg m-2].
  real :: PE_chg_max   ! The maximum PE change for very large values of Kddt_h(K) [R Z3 T-2 ~> J m-2].
  real :: dPEc_dKd_Kd0 ! The partial derivative of PE change with Kddt_h(K)
                       ! for very small values of Kddt_h(K) [R Z3 T-2 H-1 ~> J m-3 or J kg-1].
  real :: PE_chg    ! The change in potential energy due to mixing at an
                    ! interface [R Z3 T-2 ~> J m-2], positive for the column increasing
                    ! in potential energy (i.e., consuming TKE).
  real :: TKE_left  ! The amount of turbulent kinetic energy left for the most
                    ! recent guess at Kddt_h(K) [R Z3 T-2 ~> J m-2].
  real :: dPEc_dKd  ! The partial derivative of PE_chg with Kddt_h(K) [R Z3 T-2 H-1 ~> J m-3 or J kg-1].
  real :: TKE_left_min, TKE_left_max ! Maximum and minimum values of TKE_left [R Z3 T-2 ~> J m-2].
  real :: Kddt_h_max, Kddt_h_min ! Maximum and minimum values of Kddt_h(K) [H ~> m or kg m-2].
  real :: Kddt_h_guess ! A guess at the value of Kddt_h(K) [H ~> m or kg m-2].
  real :: Kddt_h_next  ! The next guess at the value of Kddt_h(K) [H ~> m or kg m-2].
  real :: dKddt_h      ! The change between guesses at Kddt_h(K) [H ~> m or kg m-2].
  real :: dKddt_h_Newt ! The change between guesses at Kddt_h(K) with Newton's method [H ~> m or kg m-2].
  real :: Kddt_h_newt  ! The Newton's method next guess for Kddt_h(K) [H ~> m or kg m-2].
  real :: exp_kh    ! The nondimensional decay of TKE across a layer [nondim].
  real :: vstar_unit_scale ! A unit converion factor for turbulent velocities [Z T-1 s m-1 ~> 1]
  logical :: use_Newt  ! Use Newton's method for the next guess at Kddt_h(K).
  logical :: convectively_stable ! If true the water column is convectively stable at this interface.
  logical :: sfc_connected   ! If true the ocean is actively turbulent from the present
                    ! interface all the way up to the surface.
  logical :: sfc_disconnect ! If true, any turbulence has become disconnected
                    ! from the surface.

! The following are only used for diagnostics.
  real :: I_dtdiag  !  = 1.0 / dt [T-1 ~> s-1].

  !----------------------------------------------------------------------
  !/BGR added Aug24,2016 for adding iteration to get boundary layer depth
  !    - needed to compute new mixing length.
  real :: MLD_guess, MLD_found ! Mixing Layer depth guessed/found for iteration [Z ~> m].
  real :: min_MLD   ! Iteration bounds [Z ~> m], which are adjusted at each step
  real :: max_MLD   !  - These are initialized based on surface/bottom
                    !  1. The iteration guesses a value (possibly from prev step or neighbor).
                    !  2. The iteration checks if value is converged, too shallow, or too deep.
                    !  3. Based on result adjusts the Max/Min and searches through the water column.
                    !  - If using an accurate guess the iteration is very quick (e.g. if MLD doesn't
                    !    change over timestep).  Otherwise it takes 5-10 passes, but has a high
                    !    convergence rate.  Other iteration may be tried, but this method seems to
                    !    fail very rarely and the added cost is likely not significant.
                    !    Additionally, when it fails to converge it does so in a reasonable
                    !    manner giving a usable guess. When it does fail, it is due to convection
                    !    within the boundary layer.  Likely, a new method e.g. surface_disconnect,
                    !    can improve this.
  real :: dMLD_min  ! The change in diagnosed mixed layer depth when the guess is min_MLD [Z ~> m]
  real :: dMLD_max  ! The change in diagnosed mixed layer depth when the guess is max_MLD [Z ~> m]
  logical :: FIRST_OBL     ! Flag for computing "found" Mixing layer depth
  logical :: OBL_converged ! Flag for convergence of MLD
  integer :: OBL_it        ! Iteration counter

  real :: Surface_Scale ! Surface decay scale for vstar
  logical :: calc_Te    ! If true calculate the expected final temperature and salinity values.
  logical :: debug      ! This is used as a hard-coded value for debugging.

  !  The following arrays are used only for debugging purposes.
  real :: dPE_debug, mixing_debug, taux2, tauy2
  real, dimension(20) :: TKE_left_itt, PE_chg_itt, Kddt_h_itt, dPEa_dKd_itt, MKE_src_itt
  real, dimension(SZK_(GV)) :: mech_TKE_k, conv_PErel_k, nstar_k
  real, dimension(SZK_(GV)) :: dT_expect !< Expected temperature changes [degC]
  real, dimension(SZK_(GV)) :: dS_expect !< Expected salinity changes [ppt]
  integer, dimension(SZK_(GV)) :: num_itts

  integer :: k, nz, itt, max_itt

  nz = GV%ke

  debug = .false.  ! Change this hard-coded value for debugging.
  calc_Te = (debug .or. (.not.CS%orig_PE_calc))

  h_neglect = GV%H_subroundoff

  C1_3 = 1.0 / 3.0
  I_dtdiag = 1.0 / dt
  max_itt = 20

  h_tt_min = 0.0
  I_dtrho = 0.0 ; if (dt*GV%Rho0 > 0.0) I_dtrho = (US%Z_to_m**3*US%s_to_T**3) / (dt*GV%Rho0)
  vstar_unit_scale = US%m_to_Z * US%T_to_s

  MLD_guess = MLD_io

!   Determine the initial mech_TKE and conv_PErel, including the energy required
! to mix surface heating through the topmost cell, the energy released by mixing
! surface cooling & brine rejection down through the topmost cell, and
! homogenizing the shortwave heating within that cell.  This sets the energy
! and ustar and wstar available to drive mixing at the first interior
! interface.

  do K=1,nz+1 ; Kd(K) = 0.0 ; enddo

  pres_Z(1) = 0.0
  do k=1,nz
    dMass = GV%H_to_RZ * h(k)
    dPres = US%L_to_Z**2 * GV%g_Earth * dMass
    dT_to_dPE(k) = (dMass * (pres_Z(K) + 0.5*dPres)) * dSV_dT(k)
    dS_to_dPE(k) = (dMass * (pres_Z(K) + 0.5*dPres)) * dSV_dS(k)
    dT_to_dColHt(k) = dMass * dSV_dT(k)
    dS_to_dColHt(k) = dMass * dSV_dS(k)

    pres_Z(K+1) = pres_Z(K) + dPres
  enddo

  ! Determine the total thickness (h_sum) and the fractional distance from the bottom (hb_hs).
  h_sum = H_neglect ; do k=1,nz ; h_sum = h_sum + h(k) ; enddo
  I_hs = 0.0 ; if (h_sum > 0.0) I_hs = 1.0 / h_sum
  h_bot = 0.0
  hb_hs(nz+1) = 0.0
  do k=nz,1,-1
    h_bot = h_bot + h(k)
    hb_hs(K) = h_bot * I_hs
  enddo

  MLD_output = h(1)*GV%H_to_Z

  !/The following lines are for the iteration over MLD
  ! max_MLD will initialized as ocean bottom depth
  max_MLD = 0.0 ; do k=1,nz ; max_MLD = max_MLD + h(k)*GV%H_to_Z ; enddo
  ! min_MLD will be initialized to 0.
  min_MLD = 0.0
  ! Set values of the wrong signs to indicate that these changes are not based on valid estimates
  dMLD_min = -1.0*US%m_to_Z ; dMLD_max = 1.0*US%m_to_Z

  ! If no first guess is provided for MLD, try the middle of the water column
  if (MLD_guess <= min_MLD) MLD_guess = 0.5 * (min_MLD + max_MLD)

  ! Iterate to determine a converged EPBL depth.
  OBL_converged = .false.
  do OBL_it=1,CS%Max_MLD_Its

    if (.not. OBL_converged) then
      ! If not using MLD_Iteration flag loop to only execute once.
      if (.not.CS%Use_MLD_iteration) OBL_converged = .true.

      if (debug) then ; mech_TKE_k(:) = 0.0 ; conv_PErel_k(:) = 0.0 ; endif

      ! Reset ML_depth
      MLD_output = h(1)*GV%H_to_Z
      sfc_connected = .true.

      !/ Here we get MStar, which is the ratio of convective TKE driven mixing to UStar**3
      if (CS%Use_LT) then
        call get_Langmuir_Number(LA, G, GV, US, abs(MLD_guess), u_star_mean, i, j, h, Waves, &
                                 U_H=u, V_H=v)
        call find_mstar(CS, US, B_flux, u_star, u_star_Mean, MLD_Guess, absf, &
                        MStar_total, Langmuir_Number=La, Convect_Langmuir_Number=LAmod,&
                        mstar_LT=mstar_LT)
      else
        call find_mstar(CS, US, B_flux, u_star, u_star_mean, MLD_guess, absf, mstar_total)
      endif

      !/ Apply MStar to get mech_TKE
      if ((CS%answers_2018) .and. (CS%mstar_scheme==Use_Fixed_MStar)) then
        mech_TKE = (dt*MSTAR_total*GV%Rho0) * u_star**3
      else
        mech_TKE = MSTAR_total * (dt*GV%Rho0* u_star**3)
      endif
      ! stochastically pertrub mech_TKE in the UFS
      if (present(epbl1_wt)) mech_TKE=mech_TKE*epbl1_wt

      if (CS%TKE_diagnostics) then
        eCD%dTKE_conv = 0.0 ; eCD%dTKE_mixing = 0.0
        eCD%dTKE_MKE = 0.0 ; eCD%dTKE_mech_decay = 0.0 ; eCD%dTKE_conv_decay = 0.0

        eCD%dTKE_wind = mech_TKE * I_dtdiag
        if (TKE_forcing(1) <= 0.0) then
          eCD%dTKE_forcing = max(-mech_TKE, TKE_forcing(1)) * I_dtdiag
          ! eCD%dTKE_unbalanced = min(0.0, TKE_forcing(1) + mech_TKE) * I_dtdiag
        else
          eCD%dTKE_forcing = CS%nstar*TKE_forcing(1) * I_dtdiag
          ! eCD%dTKE_unbalanced = 0.0
        endif
      endif

      if (TKE_forcing(1) <= 0.0) then
        mech_TKE = mech_TKE + TKE_forcing(1)
        if (mech_TKE < 0.0) mech_TKE = 0.0
        conv_PErel = 0.0
      else
        conv_PErel = TKE_forcing(1)
      endif


      ! Store in 1D arrays for output.
      do K=1,nz+1 ; mixvel(K) = 0.0 ; mixlen(K) = 0.0 ; enddo

      ! Determine the mixing shape function MixLen_shape.
      if ((.not.CS%Use_MLD_iteration) .or. &
          (CS%transLay_scale >= 1.0) .or. (CS%transLay_scale < 0.0) ) then
        do K=1,nz+1
          MixLen_shape(K) = 1.0
        enddo
      elseif (MLD_guess <= 0.0) then
        if (CS%transLay_scale > 0.0) then ; do K=1,nz+1
          MixLen_shape(K) = CS%transLay_scale
        enddo ; else ; do K=1,nz+1
          MixLen_shape(K) = 1.0
        enddo ; endif
      else
        ! Reduce the mixing length based on MLD, with a quadratic
        ! expression that follows KPP.
        I_MLD = 1.0 / MLD_guess
        h_rsum = 0.0
        MixLen_shape(1) = 1.0
        do K=2,nz+1
          h_rsum = h_rsum + h(k-1)*GV%H_to_Z
          if (CS%MixLenExponent==2.0) then
            MixLen_shape(K) = CS%transLay_scale + (1.0 - CS%transLay_scale) * &
                 (max(0.0, (MLD_guess - h_rsum)*I_MLD) )**2 ! CS%MixLenExponent
          else
            MixLen_shape(K) = CS%transLay_scale + (1.0 - CS%transLay_scale) * &
                 (max(0.0, (MLD_guess - h_rsum)*I_MLD) )**CS%MixLenExponent
          endif
        enddo
      endif

      Kd(1) = 0.0 ; Kddt_h(1) = 0.0
      hp_a = h(1)
      dT_to_dPE_a(1) = dT_to_dPE(1) ; dT_to_dColHt_a(1) = dT_to_dColHt(1)
      dS_to_dPE_a(1) = dS_to_dPE(1) ; dS_to_dColHt_a(1) = dS_to_dColHt(1)

      htot = h(1) ; uhtot = u(1)*h(1) ; vhtot = v(1)*h(1)

      if (debug) then
        mech_TKE_k(1) = mech_TKE ; conv_PErel_k(1) = conv_PErel
        nstar_k(:) = 0.0 ; nstar_k(1) = CS%nstar ; num_itts(:) = -1
      endif

      do K=2,nz
        ! Apply dissipation to the TKE, here applied as an exponential decay
        ! due to 3-d turbulent energy being lost to inefficient rotational modes.

        !   There should be several different "flavors" of TKE that decay at
        ! different rates.  The following form is often used for mechanical
        ! stirring from the surface, perhaps due to breaking surface gravity
        ! waves and wind-driven turbulence.
        Idecay_len_TKE = (CS%TKE_decay * absf / u_star) * GV%H_to_Z
        exp_kh = 1.0
        if (Idecay_len_TKE > 0.0) exp_kh = exp(-h(k-1)*Idecay_len_TKE)
        if (CS%TKE_diagnostics) &
          eCD%dTKE_mech_decay = eCD%dTKE_mech_decay + (exp_kh-1.0) * mech_TKE * I_dtdiag
        if (present(epbl2_wt)) then ! perturb the TKE destruction
           mech_TKE = mech_TKE * (1+(exp_kh-1) * epbl2_wt)
        else
           mech_TKE = mech_TKE * exp_kh
        endif
        !if ( i .eq. 10 .and. j .eq. 10 .and. k .eq. nz) print*,'mech TKE', mech_TKE

        !   Accumulate any convectively released potential energy to contribute
        ! to wstar and to drive penetrating convection.
        if (TKE_forcing(k) > 0.0) then
          conv_PErel = conv_PErel + TKE_forcing(k)
          if (CS%TKE_diagnostics) &
            eCD%dTKE_forcing = eCD%dTKE_forcing + CS%nstar*TKE_forcing(k) * I_dtdiag
        endif

        if (debug) then
          mech_TKE_k(K) = mech_TKE ; conv_PErel_k(K) = conv_PErel
        endif

        !  Determine the total energy
        nstar_FC = CS%nstar
        if (CS%nstar * conv_PErel > 0.0) then
          ! Here nstar is a function of the natural Rossby number 0.2/(1+0.2/Ro), based
          ! on a curve fit from the data of Wang (GRL, 2003).
          ! Note:         Ro = 1.0 / sqrt(0.5 * dt * Rho0 * (absf*htot)**3 / conv_PErel)
          nstar_FC = CS%nstar * conv_PErel / (conv_PErel + 0.2 * &
                     sqrt(0.5 * dt * GV%Rho0 * (absf*(htot*GV%H_to_Z))**3 * conv_PErel))
        endif

        if (debug) nstar_k(K) = nstar_FC

        tot_TKE = mech_TKE + nstar_FC * conv_PErel

        !   For each interior interface, first discard the TKE to account for
        ! mixing of shortwave radiation through the next denser cell.
        if (TKE_forcing(k) < 0.0) then
          if (TKE_forcing(k) + tot_TKE < 0.0) then
            ! The shortwave requirements deplete all the energy in this layer.
            if (CS%TKE_diagnostics) then
              eCD%dTKE_mixing = eCD%dTKE_mixing + tot_TKE * I_dtdiag
              eCD%dTKE_forcing = eCD%dTKE_forcing - tot_TKE * I_dtdiag
              ! eCD%dTKE_unbalanced = eCD%dTKE_unbalanced + (TKE_forcing(k) + tot_TKE) * I_dtdiag
              eCD%dTKE_conv_decay = eCD%dTKE_conv_decay + (CS%nstar-nstar_FC) * conv_PErel * I_dtdiag
            endif
            tot_TKE = 0.0 ; mech_TKE = 0.0 ; conv_PErel = 0.0
          else
            ! Reduce the mechanical and convective TKE proportionately.
            TKE_reduc = (tot_TKE + TKE_forcing(k)) / tot_TKE
            if (CS%TKE_diagnostics) then
              eCD%dTKE_mixing = eCD%dTKE_mixing - TKE_forcing(k) * I_dtdiag
              eCD%dTKE_forcing = eCD%dTKE_forcing + TKE_forcing(k) * I_dtdiag
              eCD%dTKE_conv_decay = eCD%dTKE_conv_decay + &
                  (1.0-TKE_reduc)*(CS%nstar-nstar_FC) * conv_PErel * I_dtdiag
            endif
            tot_TKE = TKE_reduc*tot_TKE   ! = tot_TKE + TKE_forcing(k)
            mech_TKE = TKE_reduc*mech_TKE
            conv_PErel = TKE_reduc*conv_PErel
          endif
        endif

        ! Precalculate some temporary expressions that are independent of Kddt_h(K).
        if (CS%orig_PE_calc) then
          if (K==2) then
            dTe_t2 = 0.0 ; dSe_t2 = 0.0
          else
            dTe_t2 = Kddt_h(K-1) * ((T0(k-2) - T0(k-1)) + dTe(k-2))
            dSe_t2 = Kddt_h(K-1) * ((S0(k-2) - S0(k-1)) + dSe(k-2))
          endif
        endif
        dt_h = (GV%Z_to_H**2*dt) / max(0.5*(h(k-1)+h(k)), 1e-15*h_sum)

        !   This tests whether the layers above and below this interface are in
        ! a convectively stable configuration, without considering any effects of
        ! mixing at higher interfaces.  It is an approximation to the more
        ! complete test dPEc_dKd_Kd0 >= 0.0, that would include the effects of
        ! mixing across interface K-1.  The dT_to_dColHt here are effectively
        ! mass-weigted estimates of dSV_dT.
        Convectively_stable = ( 0.0 <= &
             ( (dT_to_dColHt(k) + dT_to_dColHt(k-1) ) * (T0(k-1)-T0(k)) + &
               (dS_to_dColHt(k) + dS_to_dColHt(k-1) ) * (S0(k-1)-S0(k)) ) )

        if ((mech_TKE + conv_PErel) <= 0.0 .and. Convectively_stable) then
          ! Energy is already exhausted, so set Kd = 0 and cycle or exit?
          tot_TKE = 0.0 ; mech_TKE = 0.0 ; conv_PErel = 0.0
          Kd(K) = 0.0 ; Kddt_h(K) = 0.0
          sfc_disconnect = .true.
          ! if (.not.debug) exit

         !   The estimated properties for layer k-1 can be calculated, using
         ! greatly simplified expressions when Kddt_h = 0.  This enables the
         ! tridiagonal solver for the whole column to be completed for debugging
         ! purposes, and also allows for something akin to convective adjustment
         ! in unstable interior regions?
          b1 = 1.0 / hp_a
          c1(K) = 0.0
          if (CS%orig_PE_calc) then
            dTe(k-1) = b1 * ( dTe_t2 )
            dSe(k-1) = b1 * ( dSe_t2 )
          endif

          hp_a = h(k)
          dT_to_dPE_a(k) = dT_to_dPE(k)
          dS_to_dPE_a(k) = dS_to_dPE(k)
          dT_to_dColHt_a(k) = dT_to_dColHt(k)
          dS_to_dColHt_a(k) = dS_to_dColHt(k)

        else ! tot_TKE > 0.0 or this is a potentially convectively unstable profile.
          sfc_disconnect = .false.

          ! Precalculate some more temporary expressions that are independent of
          ! Kddt_h(K).
          if (CS%orig_PE_calc) then
            if (K==2) then
              dT_km1_t2 = (T0(k)-T0(k-1))
              dS_km1_t2 = (S0(k)-S0(k-1))
            else
              dT_km1_t2 = (T0(k)-T0(k-1)) - &
                    (Kddt_h(K-1) / hp_a) * ((T0(k-2) - T0(k-1)) + dTe(k-2))
              dS_km1_t2 = (S0(k)-S0(k-1)) - &
                    (Kddt_h(K-1) / hp_a) * ((S0(k-2) - S0(k-1)) + dSe(k-2))
            endif
            dTe_term = dTe_t2 + hp_a * (T0(k-1)-T0(k))
            dSe_term = dSe_t2 + hp_a * (S0(k-1)-S0(k))
          else
            if (K<=2) then
              Th_a(k-1) = h(k-1) * T0(k-1) ; Sh_a(k-1) = h(k-1) * S0(k-1)
            else
              Th_a(k-1) = h(k-1) * T0(k-1) + Kddt_h(K-1) * Te(k-2)
              Sh_a(k-1) = h(k-1) * S0(k-1) + Kddt_h(K-1) * Se(k-2)
            endif
            Th_b(k) = h(k) * T0(k) ; Sh_b(k) = h(k) * S0(k)
          endif

          !   Using Pr=1 and the diffusivity at the bottom interface (once it is
          ! known), determine how much resolved mean kinetic energy (MKE) will be
          ! extracted within a timestep and add a fraction CS%MKE_to_TKE_effic of
          ! this to the mTKE budget available for mixing in the next layer.

          if ((CS%MKE_to_TKE_effic > 0.0) .and. (htot*h(k) > 0.0)) then
            ! This is the energy that would be available from homogenizing the
            ! velocities between layer k and the layers above.
            dMKE_max = (US%L_to_Z**2*GV%H_to_RZ * CS%MKE_to_TKE_effic) * 0.5 * &
                (h(k) / ((htot + h(k))*htot)) * &
                ((uhtot-u(k)*htot)**2 + (vhtot-v(k)*htot)**2)
            ! A fraction (1-exp(Kddt_h*MKE2_Hharm)) of this energy would be
            ! extracted by mixing with a finite viscosity.
            MKE2_Hharm = (htot + h(k) + 2.0*h_neglect) / &
                         ((htot+h_neglect) * (h(k)+h_neglect))
          else
            dMKE_max = 0.0
            MKE2_Hharm = 0.0
          endif

          ! At this point, Kddt_h(K) will be unknown because its value may depend
          ! on how much energy is available.  mech_TKE might be negative due to
          ! contributions from TKE_forced.
          h_tt = htot + h_tt_min
          TKE_here = mech_TKE + CS%wstar_ustar_coef*conv_PErel
          if (TKE_here > 0.0) then
            if (CS%wT_scheme==wT_from_cRoot_TKE) then
              vstar = CS%vstar_scale_fac * vstar_unit_scale * (I_dtrho*TKE_here)**C1_3
            elseif (CS%wT_scheme==wT_from_RH18) then
              Surface_Scale = max(0.05, 1.0 - htot/MLD_guess)
              vstar = CS%vstar_scale_fac * Surface_Scale * (CS%vstar_surf_fac*u_star + &
                        vstar_unit_scale * (CS%wstar_ustar_coef*conv_PErel*I_dtrho)**C1_3)
            endif
            hbs_here = GV%H_to_Z * min(hb_hs(K), MixLen_shape(K))
            mixlen(K) = MAX(CS%min_mix_len, ((h_tt*hbs_here)*vstar) / &
                ((CS%Ekman_scale_coef * absf) * (h_tt*hbs_here) + vstar))
            !Note setting Kd_guess0 to vstar * CS%vonKar * mixlen(K) here will
            ! change the answers.  Therefore, skipping that.
            if (.not.CS%Use_MLD_iteration) then
              Kd_guess0 = vstar * CS%vonKar * ((h_tt*hbs_here)*vstar) / &
                ((CS%Ekman_scale_coef * absf) * (h_tt*hbs_here) + vstar)
            else
              Kd_guess0 = vstar * CS%vonKar * mixlen(K)
            endif
          else
            vstar = 0.0 ; Kd_guess0 = 0.0
          endif
          mixvel(K) = vstar ! Track vstar
          Kddt_h_g0 = Kd_guess0 * dt_h

          if (CS%orig_PE_calc) then
            call find_PE_chg_orig(Kddt_h_g0, h(k), hp_a, dTe_term, dSe_term, &
                     dT_km1_t2, dS_km1_t2, dT_to_dPE(k), dS_to_dPE(k), &
                     dT_to_dPE_a(k-1), dS_to_dPE_a(k-1), &
                     pres_Z(K), dT_to_dColHt(k), dS_to_dColHt(k), &
                     dT_to_dColHt_a(k-1), dS_to_dColHt_a(k-1), &
                     PE_chg=PE_chg_g0, dPE_max=PE_chg_max, dPEc_dKd_0=dPEc_dKd_Kd0 )
          else
            call find_PE_chg(0.0, Kddt_h_g0, hp_a, h(k), &
                     Th_a(k-1), Sh_a(k-1), Th_b(k), Sh_b(k), &
                     dT_to_dPE_a(k-1), dS_to_dPE_a(k-1), dT_to_dPE(k), dS_to_dPE(k), &
                     pres_Z(K), dT_to_dColHt_a(k-1), dS_to_dColHt_a(k-1), &
                     dT_to_dColHt(k), dS_to_dColHt(k), &
                     PE_chg=PE_chg_g0, dPE_max=PE_chg_max, dPEc_dKd_0=dPEc_dKd_Kd0 )
          endif

          MKE_src = dMKE_max*(1.0 - exp(-Kddt_h_g0 * MKE2_Hharm))

          ! This block checks out different cases to determine Kd at the present interface.
          if ((PE_chg_g0 < 0.0) .or. ((vstar == 0.0) .and. (dPEc_dKd_Kd0 < 0.0))) then
            ! This column is convectively unstable.
            if (PE_chg_max <= 0.0) then
              ! Does MKE_src need to be included in the calculation of vstar here?
              TKE_here = mech_TKE + CS%wstar_ustar_coef*(conv_PErel-PE_chg_max)
              if (TKE_here > 0.0) then
                if (CS%wT_scheme==wT_from_cRoot_TKE) then
                  vstar = CS%vstar_scale_fac * vstar_unit_scale * (I_dtrho*TKE_here)**C1_3
                elseif (CS%wT_scheme==wT_from_RH18) then
                  Surface_Scale = max(0.05, 1. - htot/MLD_guess)
                  vstar = CS%vstar_scale_fac * Surface_Scale * (CS%vstar_surf_fac*u_star + &
                                  vstar_unit_scale * (CS%wstar_ustar_coef*conv_PErel*I_dtrho)**C1_3)
                endif
                hbs_here = GV%H_to_Z * min(hb_hs(K), MixLen_shape(K))
                mixlen(K) = max(CS%min_mix_len, ((h_tt*hbs_here)*vstar) / &
                    ((CS%Ekman_scale_coef * absf) * (h_tt*hbs_here) + vstar))
                if (.not.CS%Use_MLD_iteration) then
                ! Note again (as prev) that using mixlen here
                !  instead of redoing the computation will change answers...
                  Kd(K) = vstar * CS%vonKar *  ((h_tt*hbs_here)*vstar) / &
                        ((CS%Ekman_scale_coef * absf) * (h_tt*hbs_here) + vstar)
                else
                  Kd(K) = vstar * CS%vonKar * mixlen(K)
                endif
              else
                vstar = 0.0 ; Kd(K) = 0.0
              endif
              mixvel(K) = vstar

              if (CS%orig_PE_calc) then
                call find_PE_chg_orig(Kd(K)*dt_h, h(k), hp_a, dTe_term, dSe_term, &
                         dT_km1_t2, dS_km1_t2, dT_to_dPE(k), dS_to_dPE(k), &
                         dT_to_dPE_a(k-1), dS_to_dPE_a(k-1), &
                         pres_Z(K), dT_to_dColHt(k), dS_to_dColHt(k), &
                         dT_to_dColHt_a(k-1), dS_to_dColHt_a(k-1), &
                         PE_chg=dPE_conv)
              else
                call find_PE_chg(0.0, Kd(K)*dt_h, hp_a, h(k), &
                         Th_a(k-1), Sh_a(k-1), Th_b(k), Sh_b(k), &
                         dT_to_dPE_a(k-1), dS_to_dPE_a(k-1), dT_to_dPE(k), dS_to_dPE(k), &
                         pres_Z(K), dT_to_dColHt_a(k-1), dS_to_dColHt_a(k-1), &
                         dT_to_dColHt(k), dS_to_dColHt(k), &
                         PE_chg=dPE_conv)
              endif
              ! Should this be iterated to convergence for Kd?
              if (dPE_conv > 0.0) then
                Kd(K) = Kd_guess0 ; dPE_conv = PE_chg_g0
              else
                MKE_src = dMKE_max*(1.0 - exp(-(Kd(K)*dt_h) * MKE2_Hharm))
              endif
            else
              ! The energy change does not vary monotonically with Kddt_h.  Find the maximum?
              Kd(K) = Kd_guess0 ; dPE_conv = PE_chg_g0
            endif

            conv_PErel = conv_PErel - dPE_conv
            mech_TKE = mech_TKE + MKE_src
            if (CS%TKE_diagnostics) then
              eCD%dTKE_conv = eCD%dTKE_conv - CS%nstar*dPE_conv * I_dtdiag
              eCD%dTKE_MKE = eCD%dTKE_MKE + MKE_src * I_dtdiag
            endif
            if (sfc_connected) then
              MLD_output = MLD_output + GV%H_to_Z * h(k)
            endif

            Kddt_h(K) = Kd(K) * dt_h
          elseif (tot_TKE + (MKE_src - PE_chg_g0) >= 0.0) then
            ! This column is convctively stable and there is energy to support the suggested
            ! mixing.  Keep that estimate.
            Kd(K) = Kd_guess0
            Kddt_h(K) = Kddt_h_g0

            ! Reduce the mechanical and convective TKE proportionately.
            tot_TKE = tot_TKE + MKE_src
            TKE_reduc = 0.0   ! tot_TKE could be 0 if Convectively_stable is false.
            if (tot_TKE > 0.0) TKE_reduc = (tot_TKE - PE_chg_g0) / tot_TKE
            if (CS%TKE_diagnostics) then
              eCD%dTKE_mixing = eCD%dTKE_mixing - PE_chg_g0 * I_dtdiag
              eCD%dTKE_MKE = eCD%dTKE_MKE + MKE_src * I_dtdiag
              eCD%dTKE_conv_decay = eCD%dTKE_conv_decay + &
                  (1.0-TKE_reduc)*(CS%nstar-nstar_FC) * conv_PErel * I_dtdiag
            endif
            tot_TKE = TKE_reduc*tot_TKE
            mech_TKE = TKE_reduc*(mech_TKE + MKE_src)
            conv_PErel = TKE_reduc*conv_PErel
            if (sfc_connected) then
              MLD_output = MLD_output + GV%H_to_Z * h(k)
            endif

          elseif (tot_TKE == 0.0) then
            ! This can arise if nstar_FC = 0, but it is not common.
            Kd(K) = 0.0 ; Kddt_h(K) = 0.0
            tot_TKE = 0.0 ; conv_PErel = 0.0 ; mech_TKE = 0.0
            sfc_disconnect = .true.
          else
            ! There is not enough energy to support the mixing, so reduce the
            ! diffusivity to what can be supported.
            Kddt_h_max = Kddt_h_g0 ; Kddt_h_min = 0.0
            TKE_left_max = tot_TKE + (MKE_src - PE_chg_g0)
            TKE_left_min = tot_TKE

            ! As a starting guess, take the minimum of a false position estimate
            ! and a Newton's method estimate starting from Kddt_h = 0.0.
            Kddt_h_guess = tot_TKE * Kddt_h_max / max( PE_chg_g0  - MKE_src, &
                             Kddt_h_max * (dPEc_dKd_Kd0 - dMKE_max * MKE2_Hharm) )
            ! The above expression is mathematically the same as the following
            ! except it is not susceptible to division by zero when
            !   dPEc_dKd_Kd0 = dMKE_max = 0 .
            !  Kddt_h_guess = tot_TKE * min( Kddt_h_max / (PE_chg_g0 - MKE_src), &
            !                      1.0 / (dPEc_dKd_Kd0 - dMKE_max * MKE2_Hharm) )
            if (debug) then
              TKE_left_itt(:) = 0.0 ; dPEa_dKd_itt(:) = 0.0 ; PE_chg_itt(:) = 0.0
              MKE_src_itt(:) = 0.0 ; Kddt_h_itt(:) = 0.0
            endif
            do itt=1,max_itt
              if (CS%orig_PE_calc) then
                call find_PE_chg_orig(Kddt_h_guess, h(k), hp_a, dTe_term, dSe_term, &
                         dT_km1_t2, dS_km1_t2, dT_to_dPE(k), dS_to_dPE(k), &
                         dT_to_dPE_a(k-1), dS_to_dPE_a(k-1), &
                         pres_Z(K), dT_to_dColHt(k), dS_to_dColHt(k), &
                         dT_to_dColHt_a(k-1), dS_to_dColHt_a(k-1), &
                         PE_chg=PE_chg, dPEc_dKd=dPEc_dKd )
              else
                call find_PE_chg(0.0, Kddt_h_guess, hp_a, h(k), &
                         Th_a(k-1), Sh_a(k-1), Th_b(k), Sh_b(k), &
                         dT_to_dPE_a(k-1), dS_to_dPE_a(k-1), dT_to_dPE(k), dS_to_dPE(k), &
                         pres_Z(K), dT_to_dColHt_a(k-1), dS_to_dColHt_a(k-1), &
                         dT_to_dColHt(k), dS_to_dColHt(k), &
                         PE_chg=dPE_conv, dPEc_dKd=dPEc_dKd)
              endif
              MKE_src = dMKE_max * (1.0 - exp(-MKE2_Hharm * Kddt_h_guess))
              dMKE_src_dK = dMKE_max * MKE2_Hharm * exp(-MKE2_Hharm * Kddt_h_guess)

              TKE_left = tot_TKE + (MKE_src - PE_chg)
              if (debug .and. itt<=20) then
                Kddt_h_itt(itt) = Kddt_h_guess ; MKE_src_itt(itt) = MKE_src
                PE_chg_itt(itt) = PE_chg ; dPEa_dKd_itt(itt) = dPEc_dKd
                TKE_left_itt(itt) = TKE_left
              endif
              ! Store the new bounding values, bearing in mind that min and max
              ! here refer to Kddt_h and dTKE_left/dKddt_h < 0:
              if (TKE_left >= 0.0) then
                Kddt_h_min = Kddt_h_guess ; TKE_left_min = TKE_left
              else
                Kddt_h_max = Kddt_h_guess ; TKE_left_max = TKE_left
              endif

              ! Try to use Newton's method, but if it would go outside the bracketed
              ! values use the false-position method instead.
              use_Newt = .true.
              if (dPEc_dKd - dMKE_src_dK <= 0.0) then
                use_Newt = .false.
              else
                dKddt_h_Newt = TKE_left / (dPEc_dKd - dMKE_src_dK)
                Kddt_h_Newt = Kddt_h_guess + dKddt_h_Newt
                if ((Kddt_h_Newt > Kddt_h_max) .or. (Kddt_h_Newt < Kddt_h_min)) &
                  use_Newt = .false.
              endif

              if (use_Newt) then
                Kddt_h_next = Kddt_h_guess + dKddt_h_Newt
                dKddt_h = dKddt_h_Newt
              else
                Kddt_h_next = (TKE_left_max * Kddt_h_min - Kddt_h_max * TKE_left_min) / &
                              (TKE_left_max - TKE_left_min)
                dKddt_h = Kddt_h_next - Kddt_h_guess
              endif

              if ((abs(dKddt_h) < 1e-9*Kddt_h_guess) .or. (itt==max_itt)) then
                ! Use the old value so that the energy calculation does not need to be repeated.
                if (debug) num_itts(K) = itt
                exit
              else
                Kddt_h_guess = Kddt_h_next
              endif
            enddo ! Inner iteration loop on itt.
            Kd(K) = Kddt_h_guess / dt_h ; Kddt_h(K) = Kd(K) * dt_h

            ! All TKE should have been consumed.
            if (CS%TKE_diagnostics) then
              eCD%dTKE_mixing = eCD%dTKE_mixing - (tot_TKE + MKE_src) * I_dtdiag
              eCD%dTKE_MKE = eCD%dTKE_MKE + MKE_src * I_dtdiag
              eCD%dTKE_conv_decay = eCD%dTKE_conv_decay + &
                  (CS%nstar-nstar_FC) * conv_PErel * I_dtdiag
            endif

            if (sfc_connected) MLD_output = MLD_output + &
                 (PE_chg / (PE_chg_g0)) * GV%H_to_Z * h(k)

            tot_TKE = 0.0 ; mech_TKE = 0.0 ; conv_PErel = 0.0
            sfc_disconnect = .true.
          endif ! End of convective or forced mixing cases to determine Kd.

          Kddt_h(K) = Kd(K) * dt_h
          !   At this point, the final value of Kddt_h(K) is known, so the
          ! estimated properties for layer k-1 can be calculated.
          b1 = 1.0 / (hp_a + Kddt_h(K))
          c1(K) = Kddt_h(K) * b1
          if (CS%orig_PE_calc) then
            dTe(k-1) = b1 * ( Kddt_h(K)*(T0(k)-T0(k-1)) + dTe_t2 )
            dSe(k-1) = b1 * ( Kddt_h(K)*(S0(k)-S0(k-1)) + dSe_t2 )
          endif

          hp_a = h(k) + (hp_a * b1) * Kddt_h(K)
          dT_to_dPE_a(k) = dT_to_dPE(k) + c1(K)*dT_to_dPE_a(k-1)
          dS_to_dPE_a(k) = dS_to_dPE(k) + c1(K)*dS_to_dPE_a(k-1)
          dT_to_dColHt_a(k) = dT_to_dColHt(k) + c1(K)*dT_to_dColHt_a(k-1)
          dS_to_dColHt_a(k) = dS_to_dColHt(k) + c1(K)*dS_to_dColHt_a(k-1)

        endif  ! tot_TKT > 0.0 branch.  Kddt_h(K) has been set.

        ! Store integrated velocities and thicknesses for MKE conversion calculations.
        if (sfc_disconnect) then
          ! There is no turbulence at this interface, so zero out the running sums.
          uhtot = u(k)*h(k)
          vhtot = v(k)*h(k)
          htot  = h(k)
          sfc_connected = .false.
        else
          uhtot = uhtot + u(k)*h(k)
          vhtot = vhtot + v(k)*h(k)
          htot  = htot + h(k)
        endif

        if (calc_Te) then
          if (k==2) then
            Te(1) = b1*(h(1)*T0(1))
            Se(1) = b1*(h(1)*S0(1))
          else
            Te(k-1) = b1 * (h(k-1) * T0(k-1) + Kddt_h(K-1) * Te(k-2))
            Se(k-1) = b1 * (h(k-1) * S0(k-1) + Kddt_h(K-1) * Se(k-2))
          endif
        endif
      enddo
      Kd(nz+1) = 0.0

      if (debug) then
        ! Complete the tridiagonal solve for Te.
        b1 = 1.0 / hp_a
        Te(nz) = b1 * (h(nz) * T0(nz) + Kddt_h(nz) * Te(nz-1))
        Se(nz) = b1 * (h(nz) * S0(nz) + Kddt_h(nz) * Se(nz-1))
        dT_expect(nz) = Te(nz) - T0(nz) ; dS_expect(nz) = Se(nz) - S0(nz)
        do k=nz-1,1,-1
          Te(k) = Te(k) + c1(K+1)*Te(k+1)
          Se(k) = Se(k) + c1(K+1)*Se(k+1)
          dT_expect(k) = Te(k) - T0(k) ; dS_expect(k) = Se(k) - S0(k)
        enddo
      endif

      if (debug) then
        dPE_debug = 0.0
        do k=1,nz
          dPE_debug = dPE_debug + (dT_to_dPE(k) * (Te(k) - T0(k)) + &
                                   dS_to_dPE(k) * (Se(k) - S0(k)))
        enddo
        mixing_debug = dPE_debug * I_dtdiag
      endif
      k = nz ! This is here to allow a breakpoint to be set.
      !/BGR
      ! The following lines are used for the iteration
      ! note the iteration has been altered to use the value predicted by
      ! the TKE threshold (ML_DEPTH).  This is because the MSTAR
      ! is now dependent on the ML, and therefore the ML needs to be estimated
      ! more precisely than the grid spacing.

      !New method uses ML_DEPTH as computed in ePBL routine
      MLD_found = MLD_output
      if (MLD_found - MLD_guess > CS%MLD_tol) then
        min_MLD = MLD_guess ; dMLD_min = MLD_found - MLD_guess
      elseif (abs(MLD_found - MLD_guess) < CS%MLD_tol) then
        OBL_converged = .true. ! Break convergence loop
      else ! We know this guess was too deep
        max_MLD = MLD_guess ; dMLD_max = MLD_found - MLD_guess ! < -CS%MLD_tol
      endif

      if (.not.OBL_converged) then ; if (CS%MLD_bisection) then
        ! For the next pass, guess the average of the minimum and maximum values.
        MLD_guess = 0.5*(min_MLD + max_MLD)
      else ! Try using the false position method or the returned value instead of simple bisection.
        ! Taking the occasional step with MLD_output empirically helps to converge faster.
        if ((dMLD_min > 0.0) .and. (dMLD_max < 0.0) .and. (OBL_it > 2) .and. (mod(OBL_it-1,4)>0)) then
          ! Both bounds have valid change estimates and are probably in the range of possible outputs.
          MLD_Guess = (dMLD_min*max_MLD - dMLD_max*min_MLD) / (dMLD_min - dMLD_max)
        elseif ((MLD_found > min_MLD) .and. (MLD_found < max_MLD)) then
          ! The output MLD_found is an interesting guess, as it likely to bracket the true solution
          ! along with the previous value of MLD_guess and to be close to the solution.
          MLD_guess = MLD_found
        else ! Bisect if the other guesses would be out-of-bounds.  This does not happen much.
          MLD_guess = 0.5*(min_MLD + max_MLD)
        endif
      endif ; endif
    endif
    if ((OBL_converged) .or. (OBL_it==CS%Max_MLD_Its)) then
      if (report_avg_its) then
        CS%sum_its(1) = CS%sum_its(1) + real_to_EFP(real(OBL_it))
        CS%sum_its(2) = CS%sum_its(2) + real_to_EFP(1.0)
      endif
      exit
    endif
  enddo ! Iteration loop for converged boundary layer thickness.
  if (CS%Use_LT) then
    eCD%LA = LA ; eCD%LAmod = LAmod ; eCD%mstar = mstar_total ; eCD%mstar_LT = mstar_LT
  else
    eCD%LA = 0.0 ; eCD%LAmod = 0.0 ; eCD%mstar = mstar_total ; eCD%mstar_LT = 0.0
  endif

  MLD_io = MLD_output

end subroutine ePBL_column

!> This subroutine calculates the change in potential energy and or derivatives
!! for several changes in an interfaces's diapycnal diffusivity times a timestep.
subroutine find_PE_chg(Kddt_h0, dKddt_h, hp_a, hp_b, Th_a, Sh_a, Th_b, Sh_b, &
                       dT_to_dPE_a, dS_to_dPE_a, dT_to_dPE_b, dS_to_dPE_b, &
                       pres_Z, dT_to_dColHt_a, dS_to_dColHt_a, dT_to_dColHt_b, dS_to_dColHt_b, &
                       PE_chg, dPEc_dKd, dPE_max, dPEc_dKd_0, PE_ColHt_cor)
  real, intent(in)  :: Kddt_h0  !< The previously used diffusivity at an interface times
                                !! the time step and  divided by the average of the
                                !! thicknesses around the interface [H ~> m or kg m-2].
  real, intent(in)  :: dKddt_h  !< The trial change in the diffusivity at an interface times
                                !! the time step and  divided by the average of the
                                !! thicknesses around the interface [H ~> m or kg m-2].
  real, intent(in)  :: hp_a     !< The effective pivot thickness of the layer above the
                                !! interface, given by h_k plus a term that
                                !! is a fraction (determined from the tridiagonal solver) of
                                !! Kddt_h for the interface above [H ~> m or kg m-2].
  real, intent(in)  :: hp_b     !< The effective pivot thickness of the layer below the
                                !! interface, given by h_k plus a term that
                                !! is a fraction (determined from the tridiagonal solver) of
                                !! Kddt_h for the interface above [H ~> m or kg m-2].
  real, intent(in)  :: Th_a     !< An effective temperature times a thickness in the layer
                                !! above, including implicit mixing effects with other
                                !! yet higher layers [degC H ~> degC m or degC kg m-2].
  real, intent(in)  :: Sh_a     !< An effective salinity times a thickness in the layer
                                !! above, including implicit mixing effects with other
                                !! yet higher layers [degC H ~> degC m or degC kg m-2].
  real, intent(in)  :: Th_b     !< An effective temperature times a thickness in the layer
                                !! below, including implicit mixfing effects with other
                                !! yet lower layers [degC H ~> degC m or degC kg m-2].
  real, intent(in)  :: Sh_b     !< An effective salinity times a thickness in the layer
                                !! below, including implicit mixing effects with other
                                !! yet lower layers [degC H ~> degC m or degC kg m-2].
  real, intent(in)  :: dT_to_dPE_a !< A factor (pres_lay*mass_lay*dSpec_vol/dT) relating
                                !! a layer's temperature change to the change in column potential
                                !! energy, including all implicit diffusive changes in the
                                !! temperatures of all the layers above [R Z3 T-2 degC-1 ~> J m-2 degC-1].
  real, intent(in)  :: dS_to_dPE_a !< A factor (pres_lay*mass_lay*dSpec_vol/dS) relating
                                !! a layer's salinity change to the change in column potential
                                !! energy, including all implicit diffusive changes in the
                                !! salinities of all the layers above [R Z3 T-2 ppt-1 ~> J m-2 ppt-1].
  real, intent(in)  :: dT_to_dPE_b !< A factor (pres_lay*mass_lay*dSpec_vol/dT) relating
                                !! a layer's temperature change to the change in column potential
                                !! energy, including all implicit diffusive changes in the
                                !! temperatures of all the layers below [R Z3 T-2 degC-1 ~> J m-2 degC-1].
  real, intent(in)  :: dS_to_dPE_b !< A factor (pres_lay*mass_lay*dSpec_vol/dS) relating
                                !! a layer's salinity change to the change in column potential
                                !! energy, including all implicit diffusive changes in the
                                !! salinities of all the layers below [R Z3 T-2 ppt-1 ~> J m-2 ppt-1].
  real, intent(in)  :: pres_Z   !< The rescaled hydrostatic interface pressure, which relates
                                !! the changes in column thickness to the energy that is radiated
                                !! as gravity waves and unavailable to drive mixing [R Z2 T-2 ~> J m-3].
  real, intent(in)  :: dT_to_dColHt_a !< A factor (mass_lay*dSColHtc_vol/dT) relating
                                !! a layer's temperature change to the change in column
                                !! height, including all implicit diffusive changes
                                !! in the temperatures of all the layers above [Z degC-1 ~> m degC-1].
  real, intent(in)  :: dS_to_dColHt_a !< A factor (mass_lay*dSColHtc_vol/dS) relating
                                !! a layer's salinity change to the change in column
                                !! height, including all implicit diffusive changes
                                !! in the salinities of all the layers above [Z ppt-1 ~> m ppt-1].
  real, intent(in)  :: dT_to_dColHt_b !< A factor (mass_lay*dSColHtc_vol/dT) relating
                                !! a layer's temperature change to the change in column
                                !! height, including all implicit diffusive changes
                                !! in the temperatures of all the layers below [Z degC-1 ~> m degC-1].
  real, intent(in)  :: dS_to_dColHt_b !< A factor (mass_lay*dSColHtc_vol/dS) relating
                                !! a layer's salinity change to the change in column
                                !! height, including all implicit diffusive changes
                                !! in the salinities of all the layers below [Z ppt-1 ~> m ppt-1].

  real, intent(out) :: PE_chg   !< The change in column potential energy from applying
                                !! Kddt_h at the present interface [R Z3 T-2 ~> J m-2].
  real, optional, intent(out) :: dPEc_dKd !< The partial derivative of PE_chg with Kddt_h
                                          !! [R Z3 T-2 H-1 ~> J m-3 or J kg-1].
  real, optional, intent(out) :: dPE_max  !< The maximum change in column potential energy that could
                                          !! be realizedd by applying a huge value of Kddt_h at the
                                          !! present interface [R Z3 T-2 ~> J m-2].
  real, optional, intent(out) :: dPEc_dKd_0 !< The partial derivative of PE_chg with Kddt_h in the
                                            !! limit where Kddt_h = 0 [R Z3 T-2 H-1 ~> J m-3 or J kg-1].
  real, optional, intent(out) :: PE_ColHt_cor !< The correction to PE_chg that is made due to a net
                                            !! change in the column height [R Z3 T-2 ~> J m-2].

  ! Local variables
  real :: hps ! The sum of the two effective pivot thicknesses [H ~> m or kg m-2].
  real :: bdt1 ! A product of the two pivot thicknesses plus a diffusive term [H2 ~> m2 or kg2 m-4].
  real :: dT_c ! The core term in the expressions for the temperature changes [degC H2 ~> degC m2 or degC kg2 m-4].
  real :: dS_c ! The core term in the expressions for the salinity changes [ppt H2 ~> ppt m2 or ppt kg2 m-4].
  real :: PEc_core ! The diffusivity-independent core term in the expressions
                   ! for the potential energy changes [R Z2 T-2 ~> J m-3].
  real :: ColHt_core ! The diffusivity-independent core term in the expressions
                     ! for the column height changes [H Z ~> m2 or kg m-1].
  real :: ColHt_chg  ! The change in the column height [H ~> m or kg m-2].
  real :: y1_3 ! A local temporary term in [H-3 ~> m-3 or m6 kg-3].
  real :: y1_4 ! A local temporary term in [H-4 ~> m-4 or m8 kg-4].

  !   The expression for the change in potential energy used here is derived
  ! from the expression for the final estimates of the changes in temperature
  ! and salinities, and then extensively manipulated to get it into its most
  ! succint form. The derivation is not necessarily obvious, but it demonstrably
  ! works by comparison with separate calculations of the energy changes after
  ! the tridiagonal solver for the final changes in temperature and salinity are
  ! applied.

  hps = hp_a + hp_b
  bdt1 = hp_a * hp_b + Kddt_h0 * hps
  dT_c = hp_a * Th_b - hp_b * Th_a
  dS_c = hp_a * Sh_b - hp_b * Sh_a
  PEc_core = hp_b * (dT_to_dPE_a * dT_c + dS_to_dPE_a * dS_c) - &
             hp_a * (dT_to_dPE_b * dT_c + dS_to_dPE_b * dS_c)
  ColHt_core = hp_b * (dT_to_dColHt_a * dT_c + dS_to_dColHt_a * dS_c) - &
               hp_a * (dT_to_dColHt_b * dT_c + dS_to_dColHt_b * dS_c)

  ! Find the change in column potential energy due to the change in the
  ! diffusivity at this interface by dKddt_h.
  y1_3 = dKddt_h / (bdt1 * (bdt1 + dKddt_h * hps))
  PE_chg = PEc_core * y1_3
  ColHt_chg = ColHt_core * y1_3
  if (ColHt_chg < 0.0) PE_chg = PE_chg - pres_Z * ColHt_chg

  if (present(PE_ColHt_cor)) PE_ColHt_cor = -pres_Z * min(ColHt_chg, 0.0)

  if (present(dPEc_dKd)) then
    ! Find the derivative of the potential energy change with dKddt_h.
    y1_4 = 1.0 / (bdt1 + dKddt_h * hps)**2
    dPEc_dKd = PEc_core * y1_4
    ColHt_chg = ColHt_core * y1_4
    if (ColHt_chg < 0.0) dPEc_dKd = dPEc_dKd - pres_Z * ColHt_chg
  endif

  if (present(dPE_max)) then
    ! This expression is the limit of PE_chg for infinite dKddt_h.
    y1_3 = 1.0 / (bdt1 * hps)
    dPE_max = PEc_core * y1_3
    ColHt_chg = ColHt_core * y1_3
    if (ColHt_chg < 0.0) dPE_max = dPE_max - pres_Z * ColHt_chg
  endif

  if (present(dPEc_dKd_0)) then
    ! This expression is the limit of dPEc_dKd for dKddt_h = 0.
    y1_4 = 1.0 / bdt1**2
    dPEc_dKd_0 = PEc_core * y1_4
    ColHt_chg = ColHt_core * y1_4
    if (ColHt_chg < 0.0) dPEc_dKd_0 = dPEc_dKd_0 - pres_Z * ColHt_chg
  endif

end subroutine find_PE_chg

!> This subroutine calculates the change in potential energy and or derivatives
!! for several changes in an interfaces's diapycnal diffusivity times a timestep
!! using the original form used in the first version of ePBL.
subroutine find_PE_chg_orig(Kddt_h, h_k, b_den_1, dTe_term, dSe_term, &
                       dT_km1_t2, dS_km1_t2, dT_to_dPE_k, dS_to_dPE_k, &
                       dT_to_dPEa, dS_to_dPEa, pres_Z, dT_to_dColHt_k, &
                       dS_to_dColHt_k, dT_to_dColHta, dS_to_dColHta, PE_chg, &
                       dPEc_dKd, dPE_max, dPEc_dKd_0)
  real, intent(in)  :: Kddt_h   !< The diffusivity at an interface times the time step and
                                !! divided by the average of the thicknesses around the
                                !! interface [H ~> m or kg m-2].
  real, intent(in)  :: h_k      !< The thickness of the layer below the interface [H ~> m or kg m-2].
  real, intent(in)  :: b_den_1  !< The first term in the denominator of the pivot
                                !! for the tridiagonal solver, given by h_k plus a term that
                                !! is a fraction (determined from the tridiagonal solver) of
                                !! Kddt_h for the interface above [H ~> m or kg m-2].
  real, intent(in)  :: dTe_term !< A diffusivity-independent term related to the temperature change
                                !! in the layer below the interface [degC H ~> degC m or degC kg m-2].
  real, intent(in)  :: dSe_term !< A diffusivity-independent term related to the salinity change
                                !! in the layer below the interface [ppt H ~> ppt m or ppt kg m-2].
  real, intent(in)  :: dT_km1_t2 !< A diffusivity-independent term related to the
                                 !! temperature change in the layer above the interface [degC].
  real, intent(in)  :: dS_km1_t2 !< A diffusivity-independent term related to the
                                 !! salinity change in the layer above the interface [ppt].
  real, intent(in)  :: pres_Z    !< The rescaled hydrostatic interface pressure, which relates
                                 !! the changes in column thickness to the energy that is radiated
                                 !! as gravity waves and unavailable to drive mixing [R Z2 T-2 ~> J m-3].
  real, intent(in)  :: dT_to_dPE_k !< A factor (pres_lay*mass_lay*dSpec_vol/dT) relating
                                 !! a layer's temperature change to the change in column potential
                                 !! energy, including all implicit diffusive changes in the
                                 !! temperatures of all the layers below [R Z3 T-2 degC-1 ~> J m-2 degC-1].
  real, intent(in)  :: dS_to_dPE_k !< A factor (pres_lay*mass_lay*dSpec_vol/dS) relating
                                 !! a layer's salinity change to the change in column potential
                                 !! energy, including all implicit diffusive changes in the
                                 !! in the salinities of all the layers below [R Z3 T-2 ppt-1 ~> J m-2 ppt-1].
  real, intent(in)  :: dT_to_dPEa !< A factor (pres_lay*mass_lay*dSpec_vol/dT) relating
                                 !! a layer's temperature change to the change in column potential
                                 !! energy, including all implicit diffusive changes in the
                                 !! temperatures of all the layers above [R Z3 T-2 degC-1 ~> J m-2 degC-1].
  real, intent(in)  :: dS_to_dPEa !< A factor (pres_lay*mass_lay*dSpec_vol/dS) relating
                                 !! a layer's salinity change to the change in column potential
                                 !! energy, including all implicit diffusive changes in the
                                 !! salinities of all the layers above [R Z3 T-2 ppt-1 ~> J m-2 ppt-1].
  real, intent(in)  :: dT_to_dColHt_k !< A factor (mass_lay*dSColHtc_vol/dT) relating
                                 !! a layer's temperature change to the change in column
                                 !! height, including all implicit diffusive changes in the
                                 !! temperatures of all the layers below [Z degC-1 ~> m degC-1].
  real, intent(in)  :: dS_to_dColHt_k !< A factor (mass_lay*dSColHtc_vol/dS) relating
                                 !! a layer's salinity change to the change in column
                                 !! height, including all implicit diffusive changes
                                 !! in the salinities of all the layers below [Z ppt-1 ~> m ppt-1].
  real, intent(in)  :: dT_to_dColHta !< A factor (mass_lay*dSColHtc_vol/dT) relating
                                 !! a layer's temperature change to the change in column
                                 !! height, including all implicit diffusive changes
                                 !! in the temperatures of all the layers above [Z degC-1 ~> m degC-1].
  real, intent(in)  :: dS_to_dColHta !< A factor (mass_lay*dSColHtc_vol/dS) relating
                                 !! a layer's salinity change to the change in column
                                 !! height, including all implicit diffusive changes
                                 !! in the salinities of all the layers above [Z ppt-1 ~> m ppt-1].

  real, intent(out) :: PE_chg    !< The change in column potential energy from applying
                                 !! Kddt_h at the present interface [R Z3 T-2 ~> J m-2].
  real, optional, intent(out) :: dPEc_dKd !< The partial derivative of PE_chg with Kddt_h
                                          !! [R Z3 T-2 H-1 ~> J m-3 or J kg-1].
  real, optional, intent(out) :: dPE_max  !< The maximum change in column potential energy that could
                                          !! be realizedd by applying a huge value of Kddt_h at the
                                          !! present interface [R Z3 T-2 ~> J m-2].
  real, optional, intent(out) :: dPEc_dKd_0 !< The partial derivative of PE_chg with Kddt_h in the
                                          !! limit where Kddt_h = 0 [R Z3 T-2 H-1 ~> J m-3 or J kg-1].

!   This subroutine determines the total potential energy change due to mixing
! at an interface, including all of the implicit effects of the prescribed
! mixing at interfaces above.  Everything here is derived by careful manipulation
! of the robust tridiagonal solvers used for tracers by MOM6.  The results are
! positive for mixing in a stably stratified environment.
!   The comments describing these arguments are for a downward mixing pass, but
! this routine can also be used for an upward pass with the sense of direction
! reversed.

  ! Local variables
  real :: b1            ! b1 is used by the tridiagonal solver [H-1 ~> m-1 or m2 kg-1].
  real :: b1Kd          ! Temporary array [nondim]
  real :: ColHt_chg     ! The change in column thickness [Z ~> m].
  real :: dColHt_max    ! The change in column thickness for infinite diffusivity [Z ~> m].
  real :: dColHt_dKd    ! The partial derivative of column thickness with Kddt_h [Z H-1 ~> nondim or m3 kg-1]
  real :: dT_k, dT_km1  ! Temperature changes in layers k and k-1 [degC]
  real :: dS_k, dS_km1  ! Salinity changes in layers k and k-1 [ppt]
  real :: I_Kr_denom    ! Temporary array [H-2 ~> m-2 or m4 kg-2]
  real :: dKr_dKd       ! Temporary array [H-2 ~> m-2 or m4 kg-2]
  real :: ddT_k_dKd, ddT_km1_dKd ! Temporary arrays indicating the temperature changes
                        ! per unit change in Kddt_h [degC H-1 ~> degC m-1 or degC m2 kg-1]
  real :: ddS_k_dKd, ddS_km1_dKd ! Temporary arrays indicating the salinity changes
                        ! per unit change in Kddt_h [ppt H-1 ~> ppt m-1 or ppt m2 kg-1]

  b1 = 1.0 / (b_den_1 + Kddt_h)
  b1Kd = Kddt_h*b1

  ! Start with the temperature change in layer k-1 due to the diffusivity at
  ! interface K without considering the effects of changes in layer k.

  ! Calculate the change in PE due to the diffusion at interface K
  ! if Kddt_h(K+1) = 0.
  I_Kr_denom = 1.0 / (h_k*b_den_1 + (b_den_1 + h_k)*Kddt_h)

  dT_k = (Kddt_h*I_Kr_denom) * dTe_term
  dS_k = (Kddt_h*I_Kr_denom) * dSe_term

  ! Find the change in energy due to diffusion with strength Kddt_h at this interface.
  ! Increment the temperature changes in layer k-1 due the changes in layer k.
  dT_km1 = b1Kd * ( dT_k + dT_km1_t2 )
  dS_km1 = b1Kd * ( dS_k + dS_km1_t2 )
  PE_chg = (dT_to_dPE_k * dT_k + dT_to_dPEa * dT_km1) + &
           (dS_to_dPE_k * dS_k + dS_to_dPEa * dS_km1)
  ColHt_chg = (dT_to_dColHt_k * dT_k + dT_to_dColHta * dT_km1) + &
              (dS_to_dColHt_k * dS_k + dS_to_dColHta * dS_km1)
  if (ColHt_chg < 0.0) PE_chg = PE_chg - pres_Z * ColHt_chg

  if (present(dPEc_dKd)) then
    ! Find the derivatives of the temperature and salinity changes with Kddt_h.
    dKr_dKd = (h_k*b_den_1) * I_Kr_denom**2

    ddT_k_dKd = dKr_dKd * dTe_term
    ddS_k_dKd = dKr_dKd * dSe_term
    ddT_km1_dKd = (b1**2 * b_den_1) * ( dT_k + dT_km1_t2 ) + b1Kd * ddT_k_dKd
    ddS_km1_dKd = (b1**2 * b_den_1) * ( dS_k + dS_km1_t2 ) + b1Kd * ddS_k_dKd

    ! Calculate the partial derivative of Pe_chg with Kddt_h.
    dPEc_dKd = (dT_to_dPE_k * ddT_k_dKd + dT_to_dPEa * ddT_km1_dKd) + &
               (dS_to_dPE_k * ddS_k_dKd + dS_to_dPEa * ddS_km1_dKd)
    dColHt_dKd = (dT_to_dColHt_k * ddT_k_dKd + dT_to_dColHta * ddT_km1_dKd) + &
                 (dS_to_dColHt_k * ddS_k_dKd + dS_to_dColHta * ddS_km1_dKd)
    if (dColHt_dKd < 0.0) dPEc_dKd = dPEc_dKd - pres_Z * dColHt_dKd
  endif

  if (present(dPE_max)) then
    ! This expression is the limit of PE_chg for infinite Kddt_h.
    dPE_max = (dT_to_dPEa * dT_km1_t2 + dS_to_dPEa * dS_km1_t2) + &
              ((dT_to_dPE_k + dT_to_dPEa) * dTe_term + &
               (dS_to_dPE_k + dS_to_dPEa) * dSe_term) / (b_den_1 + h_k)
    dColHt_max = (dT_to_dColHta * dT_km1_t2 + dS_to_dColHta * dS_km1_t2) + &
              ((dT_to_dColHt_k + dT_to_dColHta) * dTe_term + &
               (dS_to_dColHt_k + dS_to_dColHta) * dSe_term) / (b_den_1 + h_k)
    if (dColHt_max < 0.0) dPE_max = dPE_max - pres_Z*dColHt_max
  endif

  if (present(dPEc_dKd_0)) then
    ! This expression is the limit of dPEc_dKd for Kddt_h = 0.
    dPEc_dKd_0 = (dT_to_dPEa * dT_km1_t2 + dS_to_dPEa * dS_km1_t2) / (b_den_1) + &
                 (dT_to_dPE_k * dTe_term + dS_to_dPE_k * dSe_term) / (h_k*b_den_1)
    dColHt_dKd = (dT_to_dColHta * dT_km1_t2 + dS_to_dColHta * dS_km1_t2) / (b_den_1) + &
                 (dT_to_dColHt_k * dTe_term + dS_to_dColHt_k * dSe_term) / (h_k*b_den_1)
    if (dColHt_dKd < 0.0) dPEc_dKd_0 = dPEc_dKd_0 - pres_Z*dColHt_dKd
  endif

end subroutine find_PE_chg_orig

!> This subroutine finds the Mstar value for ePBL
subroutine find_mstar(CS, US, Buoyancy_Flux, UStar, UStar_Mean,&
                      BLD, Abs_Coriolis, MStar, Langmuir_Number,&
                      MStar_LT, Convect_Langmuir_Number)
  type(energetic_PBL_CS), intent(in) :: CS    !< Energetic PBL control structure
  type(unit_scale_type), intent(in)  :: US    !< A dimensional unit scaling type
  real,                  intent(in)  :: UStar !< ustar w/ gustiness [Z T-1 ~> m s-1]
  real,                  intent(in)  :: UStar_Mean !< ustar w/o gustiness [Z T-1 ~> m s-1]
  real,                  intent(in)  :: Abs_Coriolis !< abolute value of the Coriolis parameter [T-1 ~> s-1]
  real,                  intent(in)  :: Buoyancy_Flux !< Buoyancy flux [Z2 T-3 ~> m2 s-3]
  real,                  intent(in)  :: BLD   !< boundary layer depth [Z ~> m]
  real,                  intent(out) :: Mstar !< Ouput mstar (Mixing/ustar**3) [nondim]
  real,        optional, intent(in)  :: Langmuir_Number !< Langmuir number [nondim]
  real,        optional, intent(out) :: MStar_LT !< Mstar increase due to Langmuir turbulence [nondim]
  real,        optional, intent(out) :: Convect_Langmuir_number !< Langmuir number including buoyancy flux [nondim]

  !/ Variables used in computing mstar
  real :: MSN_term       ! Temporary terms [nondim]
  real :: MSCR_term1, MSCR_term2 ! Temporary terms [Z3 T-3 ~> m3 s-3]
  real :: MStar_Conv_Red ! Adjustment made to mstar due to convection reducing mechanical mixing [nondim]
  real :: MStar_S, MStar_N ! Mstar in (S)tabilizing/(N)ot-stabilizing buoyancy flux [nondim]

  !/  Integer options for how to find mstar

  !/

  if (CS%mstar_scheme == Use_Fixed_MStar) then
    MStar = CS%Fixed_MStar
  !/ 1. Get mstar
  elseif (CS%mstar_scheme == MStar_from_Ekman) then

    if (CS%answers_2018) then
      ! The limit for the balance of rotation and stabilizing is f(L_Ekman,L_Obukhov)
      MStar_S = CS%MStar_coef*sqrt(max(0.0,Buoyancy_Flux) / UStar**2 / &
                    (Abs_Coriolis + 1.e-10*US%T_to_s) )
      ! The limit for rotation (Ekman length) limited mixing
      MStar_N =  CS%C_Ek * log( max( 1., UStar / (Abs_Coriolis + 1.e-10*US%T_to_s) / BLD ) )
    else
      ! The limit for the balance of rotation and stabilizing is f(L_Ekman,L_Obukhov)
      MStar_S = CS%MSTAR_COEF*sqrt(max(0.0, Buoyancy_Flux) / (UStar**2 * max(Abs_Coriolis, 1.e-20*US%T_to_s)))
      ! The limit for rotation (Ekman length) limited mixing
      MStar_N = 0.0
      if (UStar > Abs_Coriolis * BLD) Mstar_N = CS%C_EK * log(UStar / (Abs_Coriolis * BLD))
    endif

    ! Here 1.25 is about .5/von Karman, which gives the Obukhov limit.
    MStar = max(MStar_S, min(1.25, MStar_N))
    if (CS%MStar_Cap > 0.0) MStar = min( CS%MStar_Cap,MStar )
  elseif ( CS%mstar_scheme == MStar_from_RH18 ) then
    if (CS%answers_2018) then
      MStar_N = CS%RH18_MStar_cn1 * ( 1.0 - 1.0 / ( 1. + CS%RH18_MStar_cn2 * &
                exp( CS%RH18_mstar_CN3 * BLD * Abs_Coriolis / UStar) ) )
    else
      MSN_term = CS%RH18_MStar_cn2 * exp( CS%RH18_mstar_CN3 * BLD * Abs_Coriolis / UStar)
      MStar_N = (CS%RH18_MStar_cn1 *  MSN_term) / ( 1. + MSN_term)
    endif
    MStar_S = CS%RH18_MStar_CS1 * ( max(0.0, Buoyancy_Flux)**2 * BLD / &
             ( UStar**5 * max(Abs_Coriolis,1.e-20*US%T_to_s) ) )**CS%RH18_mstar_cs2
    MStar = MStar_N + MStar_S
  endif

  !/ 2. Adjust mstar to account for convective turbulence
  if (CS%answers_2018) then
    MStar_Conv_Red = 1. - CS%MStar_Convect_coef * (-min(0.0,Buoyancy_Flux) + 1.e-10*US%T_to_s**3*US%m_to_Z**2) / &
                         ( (-min(0.0,Buoyancy_Flux) + 1.e-10*US%T_to_s**3*US%m_to_Z**2) + &
                         2.0 *MStar * UStar**3 / BLD )
  else
    MSCR_term1 = -BLD * min(0.0, Buoyancy_Flux)
    MSCR_term2 = 2.0*MStar * UStar**3
    if ( abs(MSCR_term2) > 0.0) then
      MStar_Conv_Red = ((1.-CS%mstar_convect_coef) * MSCR_term1 + MSCR_term2) / (MSCR_term1 + MSCR_term2)
    else
      MStar_Conv_Red = 1.-CS%mstar_convect_coef
    endif
  endif

  !/3. Combine various mstar terms to get final value
  MStar = MStar * MStar_Conv_Red

  if (present(Langmuir_Number)) then
    !### In this call, ustar was previously ustar_mean.  Is this change deliberate, Brandon?  -RWH
    call mstar_Langmuir(CS, US, Abs_Coriolis, Buoyancy_Flux, UStar, BLD, Langmuir_Number, MStar, &
                        MStar_LT, Convect_Langmuir_Number)
  endif

end subroutine Find_Mstar

!> This subroutine modifies the Mstar value if the Langmuir number is present
subroutine Mstar_Langmuir(CS, US, Abs_Coriolis, Buoyancy_Flux, UStar, BLD, Langmuir_Number, &
                          Mstar, MStar_LT, Convect_Langmuir_Number)
  type(energetic_PBL_CS), intent(in) :: CS    !< Energetic PBL control structure
  type(unit_scale_type), intent(in)  :: US    !< A dimensional unit scaling type
  real,                  intent(in)  :: Abs_Coriolis !< Absolute value of the Coriolis parameter [T-1 ~> s-1]
  real,                  intent(in)  :: Buoyancy_Flux !< Buoyancy flux [Z2 T-3 ~> m2 s-3]
  real,                  intent(in)  :: UStar !< Surface friction velocity with? gustiness [Z T-1 ~> m s-1]
  real,                  intent(in)  :: BLD   !< boundary layer depth [Z ~> m]
  real,                  intent(inout) :: Mstar !< Input/output mstar (Mixing/ustar**3) [nondim]
  real,                  intent(in)  :: Langmuir_Number !< Langmuir number [nondim]
  real,                  intent(out) :: MStar_LT !< Mstar increase due to Langmuir turbulence [nondim]
  real,                  intent(out) :: Convect_Langmuir_number !< Langmuir number including buoyancy flux [nondim]

  !/
  real, parameter :: Max_ratio = 1.0e16  ! The maximum value of a nondimensional ratio.
  real :: enhance_mstar ! A multiplicative scaling of mstar due to Langmuir turbulence.
  real :: mstar_LT_add ! A value that is added to mstar due to Langmuir turbulence.
  real :: iL_Ekman    ! Inverse of Ekman length scale [Z-1 ~> m-1].
  real :: iL_Obukhov  ! Inverse of Obukhov length scale [Z-1 ~> m-1].
  real :: I_ustar     ! The Adcroft reciprocal of ustar [T Z-1 ~> s m-1]
  real :: I_f         ! The Adcroft reciprocal of the Coriolis parameter [T ~> s]
  real :: MLD_Ekman          ! The ratio of the mixed layer depth to the Ekman layer depth [nondim].
  real :: Ekman_Obukhov      ! The Ekman layer thickness divided by the Obukhov depth [nondim].
  real :: MLD_Obukhov        ! The mixed layer depth divided by the Obukhov depth [nondim].
  real :: MLD_Obukhov_stab   ! Ratios of length scales where MLD is boundary layer depth [nondim].
  real :: Ekman_Obukhov_stab ! >
  real :: MLD_Obukhov_un     ! Ratios of length scales where MLD is boundary layer depth
  real :: Ekman_Obukhov_un   ! >

  ! Set default values for no Langmuir effects.
  enhance_mstar = 1.0 ; mstar_LT_add = 0.0

  if (CS%LT_Enhance_Form /= No_Langmuir) then
    ! a. Get parameters for modified LA
    if (CS%answers_2018) then
      iL_Ekman   = Abs_Coriolis / Ustar
      iL_Obukhov = Buoyancy_Flux*CS%vonkar / Ustar**3
      Ekman_Obukhov_stab = abs(max(0., iL_Obukhov / (iL_Ekman + 1.e-10*US%Z_to_m)))
      Ekman_Obukhov_un = abs(min(0., iL_Obukhov / (iL_Ekman + 1.e-10*US%Z_to_m)))
      MLD_Obukhov_stab = abs(max(0., BLD*iL_Obukhov))
      MLD_Obukhov_un = abs(min(0., BLD*iL_Obukhov))
      MLD_Ekman = abs( BLD*iL_Ekman )
    else
      Ekman_Obukhov = Max_ratio ; MLD_Obukhov = Max_ratio ; MLD_Ekman = Max_ratio
      I_f = 0.0 ; if (abs(abs_Coriolis) > 0.0) I_f = 1.0 / abs_Coriolis
      I_ustar = 0.0 ; if (abs(Ustar) > 0.0) I_ustar = 1.0 / Ustar
      if (abs(Buoyancy_Flux*CS%vonkar) < Max_ratio*(abs_Coriolis * Ustar**2)) &
        Ekman_Obukhov = abs(Buoyancy_Flux*CS%vonkar) * (I_f * I_Ustar**2)
      if (abs(BLD*Buoyancy_Flux*CS%vonkar) < Max_ratio*Ustar**3) &
        MLD_Obukhov = abs(BLD*Buoyancy_Flux*CS%vonkar) * I_Ustar**3
      if (BLD*Abs_Coriolis < Max_ratio*Ustar) &
        MLD_Ekman = BLD*Abs_Coriolis * I_Ustar

      if (Buoyancy_Flux > 0.0) then
        Ekman_Obukhov_stab = Ekman_Obukhov ; Ekman_Obukhov_un = 0.0
        MLD_Obukhov_stab = MLD_Obukhov ; MLD_Obukhov_un = 0.0
      else
        Ekman_Obukhov_un = Ekman_Obukhov ; Ekman_Obukhov_stab = 0.0
        MLD_Obukhov_un = MLD_Obukhov ; MLD_Obukhov_stab = 0.0
      endif
    endif

    ! b. Adjust LA based on various parameters.
    !    Assumes linear factors based on length scale ratios to adjust LA
    !    Note when these coefficients are set to 0 recovers simple LA.
    Convect_Langmuir_Number = Langmuir_Number * &
                    ( (1.0 + max(-0.5, CS%LaC_MLDoEK * MLD_Ekman)) + &
                   ((CS%LaC_EKoOB_stab * Ekman_Obukhov_stab + CS%LaC_EKoOB_un * Ekman_Obukhov_un) + &
                    (CS%LaC_MLDoOB_stab * MLD_Obukhov_stab  + CS%LaC_MLDoOB_un * MLD_Obukhov_un)) )

    if (CS%LT_Enhance_Form == Langmuir_rescale) then
      ! Enhancement is multiplied (added mst_lt set to 0)
      Enhance_mstar = min(CS%Max_Enhance_M, &
                          (1. + CS%LT_ENHANCE_COEF * Convect_Langmuir_Number**CS%LT_ENHANCE_EXP) )
    elseif (CS%LT_ENHANCE_Form == Langmuir_add) then
      ! or Enhancement is additive (multiplied enhance_m set to 1)
      mstar_LT_add = CS%LT_ENHANCE_COEF * Convect_Langmuir_Number**CS%LT_ENHANCE_EXP
    endif
  endif

  mstar_LT = (enhance_mstar - 1.0)*mstar + mstar_LT_add  ! Diagnose the full increase in mstar.
  mstar = mstar*enhance_mstar + mstar_LT_add

end subroutine Mstar_Langmuir


!> Copies the ePBL active mixed layer depth into MLD, in units of [Z ~> m] unless other units are specified.
subroutine energetic_PBL_get_MLD(CS, MLD, G, US, m_to_MLD_units)
  type(energetic_PBL_CS),           intent(in)  :: CS  !< Energetic PBL control struct
  type(ocean_grid_type),            intent(in)  :: G   !< Grid structure
  type(unit_scale_type),            intent(in)  :: US  !< A dimensional unit scaling type
  real, dimension(SZI_(G),SZJ_(G)), intent(out) :: MLD !< Depth of ePBL active mixing layer [Z ~> m] or other units
  real,                   optional, intent(in)  :: m_to_MLD_units !< A conversion factor from meters
                                                       !! to the desired units for MLD
  ! Local variables
  real :: scale  ! A dimensional rescaling factor
  integer :: i,j

  scale = 1.0 ; if (present(m_to_MLD_units)) scale = US%Z_to_m * m_to_MLD_units

  do j=G%jsc,G%jec ; do i=G%isc,G%iec
    MLD(i,j) = scale*CS%ML_Depth(i,j)
  enddo ; enddo

end subroutine energetic_PBL_get_MLD


!> This subroutine initializes the energetic_PBL module
subroutine energetic_PBL_init(Time, G, GV, US, param_file, diag, CS)
  type(time_type), target, intent(in)    :: Time !< The current model time
  type(ocean_grid_type),   intent(in)    :: G    !< The ocean's grid structure
  type(verticalGrid_type), intent(in)    :: GV   !< The ocean's vertical grid structure
  type(unit_scale_type),   intent(in)    :: US   !< A dimensional unit scaling type
  type(param_file_type),   intent(in)    :: param_file !< A structure to parse for run-time parameters
  type(diag_ctrl), target, intent(inout) :: diag !< A structure that is used to regulate diagnostic output
  type(energetic_PBL_CS),  intent(inout) :: CS   !< Energetic PBL control struct

  ! Local variables
  ! This include declares and sets the variable "version".
# include "version_variable.h"
  character(len=40)  :: mdl = "MOM_energetic_PBL"  ! This module's name.
  character(len=20)  :: tmpstr
  real :: omega_frac_dflt
  integer :: isd, ied, jsd, jed
  integer :: mstar_mode, LT_enhance, wT_mode
  logical :: default_2018_answers
  logical :: use_temperature, use_omega
  logical :: use_la_windsea
  isd = G%isd ; ied = G%ied ; jsd = G%jsd ; jed = G%jed

  CS%initialized = .true.
  CS%diag => diag
  CS%Time => Time

! Set default, read and log parameters
  call log_version(param_file, mdl, version, "")


!/1. General ePBL settings
  call get_param(param_file, mdl, "OMEGA", CS%omega, &
                 "The rotation rate of the earth.", units="s-1", &
                 default=7.2921e-5, scale=US%T_to_S)
  call get_param(param_file, mdl, "ML_USE_OMEGA", use_omega, &
                 "If true, use the absolute rotation rate instead of the "//&
                 "vertical component of rotation when setting the decay "//&
                 "scale for turbulence.", default=.false., do_not_log=.true.)
  omega_frac_dflt = 0.0
  if (use_omega) then
    call MOM_error(WARNING, "ML_USE_OMEGA is depricated; use ML_OMEGA_FRAC=1.0 instead.")
    omega_frac_dflt = 1.0
  endif
  call get_param(param_file, mdl, "ML_OMEGA_FRAC", CS%omega_frac, &
                 "When setting the decay scale for turbulence, use this "//&
                 "fraction of the absolute rotation rate blended with the "//&
                 "local value of f, as sqrt((1-of)*f^2 + of*4*omega^2).", &
                 units="nondim", default=omega_frac_dflt)
  call get_param(param_file, mdl, "EKMAN_SCALE_COEF", CS%Ekman_scale_coef, &
                 "A nondimensional scaling factor controlling the inhibition "//&
                 "of the diffusive length scale by rotation. Making this larger "//&
                 "decreases the PBL diffusivity.", units="nondim", default=1.0)
  call get_param(param_file, mdl, "DEFAULT_2018_ANSWERS", default_2018_answers, &
                 "This sets the default value for the various _2018_ANSWERS parameters.", &
                 default=.false.)
  call get_param(param_file, mdl, "EPBL_2018_ANSWERS", CS%answers_2018, &
                 "If true, use the order of arithmetic and expressions that recover the "//&
                 "answers from the end of 2018.  Otherwise, use updated and more robust "//&
                 "forms of the same expressions.", default=default_2018_answers)


  call get_param(param_file, mdl, "EPBL_ORIGINAL_PE_CALC", CS%orig_PE_calc, &
                 "If true, the ePBL code uses the original form of the "//&
                 "potential energy change code.  Otherwise, the newer "//&
                 "version that can work with successive increments to the "//&
                 "diffusivity in upward or downward passes is used.", default=.true.)

  call get_param(param_file, mdl, "MKE_TO_TKE_EFFIC", CS%MKE_to_TKE_effic, &
                 "The efficiency with which mean kinetic energy released "//&
                 "by mechanically forced entrainment of the mixed layer "//&
                 "is converted to turbulent kinetic energy.", units="nondim", &
                 default=0.0)
  call get_param(param_file, mdl, "TKE_DECAY", CS%TKE_decay, &
                 "TKE_DECAY relates the vertical rate of decay of the "//&
                 "TKE available for mechanical entrainment to the natural "//&
                 "Ekman depth.", units="nondim", default=2.5)


!/2. Options related to setting MSTAR
  call get_param(param_file, mdl, "EPBL_MSTAR_SCHEME", tmpstr, &
                 "EPBL_MSTAR_SCHEME selects the method for setting mstar.  Valid values are: \n"//&
                 "\t CONSTANT   - Use a fixed mstar given by MSTAR \n"//&
                 "\t OM4        - Use L_Ekman/L_Obukhov in the sabilizing limit, as in OM4 \n"//&
                 "\t REICHL_H18 - Use the scheme documented in Reichl & Hallberg, 2018.", &
                 default=CONSTANT_STRING, do_not_log=.true.)
  call get_param(param_file, mdl, "MSTAR_MODE", mstar_mode, default=-1)
  if (mstar_mode == 0) then
    tmpstr = CONSTANT_STRING
    call MOM_error(WARNING, "Use EPBL_MSTAR_SCHEME = CONSTANT instead of the archaic MSTAR_MODE = 0.")
  elseif (mstar_mode == 1) then
    call MOM_error(FATAL, "You are using a legacy mstar mode in ePBL that has been phased out. "//&
                          "If you need to use this setting please report this error.  Also use "//&
                          "EPBL_MSTAR_SCHEME to specify the scheme for mstar.")
  elseif (mstar_mode == 2) then
    tmpstr = OM4_STRING
    call MOM_error(WARNING, "Use EPBL_MSTAR_SCHEME = OM4 instead of the archaic MSTAR_MODE = 2.")
  elseif (mstar_mode == 3) then
    tmpstr = RH18_STRING
    call MOM_error(WARNING, "Use EPBL_MSTAR_SCHEME = REICHL_H18 instead of the archaic MSTAR_MODE = 3.")
  elseif (mstar_mode > 3) then
    call MOM_error(FATAL, "An unrecognized value of the obsolete parameter MSTAR_MODE was specified.")
  endif
  call log_param(param_file, mdl, "EPBL_MSTAR_SCHEME", tmpstr, &
                 "EPBL_MSTAR_SCHEME selects the method for setting mstar.  Valid values are: \n"//&
                 "\t CONSTANT   - Use a fixed mstar given by MSTAR \n"//&
                 "\t OM4        - Use L_Ekman/L_Obukhov in the stabilizing limit, as in OM4 \n"//&
                 "\t REICHL_H18 - Use the scheme documented in Reichl & Hallberg, 2018.", &
                 default=CONSTANT_STRING)
  tmpstr = uppercase(tmpstr)
  select case (tmpstr)
    case (CONSTANT_STRING)
      CS%mstar_Scheme = Use_Fixed_MStar
    case (OM4_STRING)
      CS%mstar_Scheme = MStar_from_Ekman
    case (RH18_STRING)
      CS%mstar_Scheme = MStar_from_RH18
    case default
      call MOM_mesg('energetic_PBL_init: EPBL_MSTAR_SCHEME ="'//trim(tmpstr)//'"', 0)
      call MOM_error(FATAL, "energetic_PBL_init: Unrecognized setting "// &
            "EPBL_MSTAR_SCHEME = "//trim(tmpstr)//" found in input file.")
  end select

  call get_param(param_file, mdl, "MSTAR", CS%fixed_mstar, &
                 "The ratio of the friction velocity cubed to the TKE input to the "//&
                 "mixed layer.  This option is used if EPBL_MSTAR_SCHEME = CONSTANT.", &
                 units="nondim", default=1.2, do_not_log=(CS%mstar_scheme/=Use_Fixed_MStar))
  call get_param(param_file, mdl, "MSTAR_CAP", CS%mstar_cap, &
                 "If this value is positive, it sets the maximum value of mstar "//&
                 "allowed in ePBL.  (This is not used if EPBL_MSTAR_SCHEME = CONSTANT).", &
                 units="nondim", default=-1.0, do_not_log=(CS%mstar_scheme==Use_Fixed_MStar))
  ! mstar_scheme==MStar_from_Ekman options
  call get_param(param_file, mdl, "MSTAR2_COEF1", CS%MSTAR_COEF, &
                 "Coefficient in computing mstar when rotation and stabilizing "//&
                 "effects are both important (used if EPBL_MSTAR_SCHEME = OM4).", &
                 units="nondim", default=0.3, do_not_log=(CS%mstar_scheme/=MStar_from_Ekman))
  call get_param(param_file, mdl, "MSTAR2_COEF2", CS%C_EK, &
                 "Coefficient in computing mstar when only rotation limits "// &
                 "the total mixing (used if EPBL_MSTAR_SCHEME = OM4)", &
                 units="nondim", default=0.085, do_not_log=(CS%mstar_scheme/=MStar_from_Ekman))
  ! mstar_scheme==MStar_from_RH18 options
  call get_param(param_file, mdl, "RH18_MSTAR_CN1", CS%RH18_mstar_cn1,&
                 "MSTAR_N coefficient 1 (outter-most coefficient for fit). "//&
                 "The value of 0.275 is given in RH18.  Increasing this "//&
                 "coefficient increases MSTAR for all values of Hf/ust, but more "//&
                 "effectively at low values (weakly developed OSBLs).", &
                 units="nondim", default=0.275, do_not_log=(CS%mstar_scheme/=MStar_from_RH18))
  call get_param(param_file, mdl, "RH18_MSTAR_CN2", CS%RH18_mstar_cn2,&
                 "MSTAR_N coefficient 2 (coefficient outside of exponential decay). "//&
                 "The value of 8.0 is given in RH18.  Increasing this coefficient "//&
                 "increases MSTAR for all values of HF/ust, with a much more even "//&
                 "effect across a wide range of Hf/ust than CN1.", &
                 units="nondim", default=8.0, do_not_log=(CS%mstar_scheme/=MStar_from_RH18))
  call get_param(param_file, mdl, "RH18_MSTAR_CN3", CS%RH18_mstar_CN3,&
                 "MSTAR_N coefficient 3 (exponential decay coefficient). "//&
                 "The value of -5.0 is given in RH18.  Increasing this increases how "//&
                 "quickly the value of MSTAR decreases as Hf/ust increases.", &
                  units="nondim", default=-5.0, do_not_log=(CS%mstar_scheme/=MStar_from_RH18))
  call get_param(param_file, mdl, "RH18_MSTAR_CS1", CS%RH18_mstar_cs1,&
                 "MSTAR_S coefficient for RH18 in stabilizing limit. "//&
                 "The value of 0.2 is given in RH18 and increasing it increases "//&
                 "MSTAR in the presence of a stabilizing surface buoyancy flux.", &
                 units="nondim", default=0.2, do_not_log=(CS%mstar_scheme/=MStar_from_RH18))
  call get_param(param_file, mdl, "RH18_MSTAR_CS2", CS%RH18_mstar_cs2,&
                 "MSTAR_S exponent for RH18 in stabilizing limit. "//&
                 "The value of 0.4 is given in RH18 and increasing it increases MSTAR "//&
                 "exponentially in the presence of a stabilizing surface buoyancy flux.", &
                 Units="nondim", default=0.4, do_not_log=(CS%mstar_scheme/=MStar_from_RH18))


!/ Convective turbulence related options
  call get_param(param_file, mdl, "NSTAR", CS%nstar, &
                 "The portion of the buoyant potential energy imparted by "//&
                 "surface fluxes that is available to drive entrainment "//&
                 "at the base of mixed layer when that energy is positive.", &
                 units="nondim", default=0.2)
  call get_param(param_file, mdl, "MSTAR_CONV_ADJ", CS%mstar_convect_coef, &
                 "Coefficient used for reducing mstar during convection "//&
                 "due to reduction of stable density gradient.", &
                 units="nondim", default=0.0)

!/ Mixing Length Options
  call get_param(param_file, mdl, "USE_MLD_ITERATION", CS%Use_MLD_iteration, &
                 "A logical that specifies whether or not to use the "//&
                 "distance to the bottom of the actively turbulent boundary "//&
                 "layer to help set the EPBL length scale.", default=.true.)
  call get_param(param_file, mdl, "EPBL_TRANSITION_SCALE", CS%transLay_scale, &
                 "A scale for the mixing length in the transition layer "//&
                 "at the edge of the boundary layer as a fraction of the "//&
                 "boundary layer thickness.", units="nondim", default=0.1)
  if ( CS%Use_MLD_iteration .and. abs(CS%transLay_scale-0.5) >= 0.5) then
    call MOM_error(FATAL, "If flag USE_MLD_ITERATION is true, then "//&
                 "EPBL_TRANSITION should be greater than 0 and less than 1.")
  endif

  call get_param(param_file, mdl, "MLD_ITERATION_GUESS", CS%MLD_ITERATION_GUESS, &
                 "If true, use the previous timestep MLD as a first guess in the MLD iteration, "//&
                 "otherwise use half the ocean depth as the first guess of the boundary layer "//&
                 "depth.  The default is false to facilitate reproducibility.", &
                 default=.false., do_not_log=.not.CS%Use_MLD_iteration)
  call get_param(param_file, mdl, "EPBL_MLD_TOLERANCE", CS%MLD_tol, &
                 "The tolerance for the iteratively determined mixed "//&
                 "layer depth.  This is only used with USE_MLD_ITERATION.", &
                 units="meter", default=1.0, scale=US%m_to_Z, do_not_log=.not.CS%Use_MLD_iteration)
  call get_param(param_file, mdl, "EPBL_MLD_BISECTION", CS%MLD_bisection, &
                 "If true, use bisection with the iterative determination of the self-consistent "//&
                 "mixed layer depth.  Otherwise use the false position after a maximum and minimum "//&
                 "bound have been evaluated and the returned value or bisection before this.", &
                 default=.false., do_not_log=.not.CS%Use_MLD_iteration)
  call get_param(param_file, mdl, "EPBL_MLD_MAX_ITS", CS%max_MLD_its, &
                 "The maximum number of iterations that can be used to find a self-consistent "//&
                 "mixed layer depth.  If EPBL_MLD_BISECTION is true, the maximum number "//&
                 "iteractions needed is set by Depth/2^MAX_ITS < EPBL_MLD_TOLERANCE.", &
                 default=20, do_not_log=.not.CS%Use_MLD_iteration)
  if (.not.CS%Use_MLD_iteration) CS%Max_MLD_Its = 1
  call get_param(param_file, mdl, "EPBL_MIN_MIX_LEN", CS%min_mix_len, &
                 "The minimum mixing length scale that will be used "//&
                 "by ePBL.  The default (0) does not set a minimum.", &
                 units="meter", default=0.0, scale=US%m_to_Z)

  call get_param(param_file, mdl, "MIX_LEN_EXPONENT", CS%MixLenExponent, &
                 "The exponent applied to the ratio of the distance to the MLD "//&
                 "and the MLD depth which determines the shape of the mixing length. "//&
                 "This is only used if USE_MLD_ITERATION is True.", &
                 units="nondim", default=2.0)

!/ Turbulent velocity scale in mixing coefficient
  call get_param(param_file, mdl, "EPBL_VEL_SCALE_SCHEME", tmpstr, &
                 "Selects the method for translating TKE into turbulent velocities. "//&
                 "Valid values are: \n"//&
                 "\t CUBE_ROOT_TKE  - A constant times the cube root of remaining TKE. \n"//&
                 "\t REICHL_H18 - Use the scheme based on a combination of w* and v* as \n"//&
                 "\t              documented in Reichl & Hallberg, 2018.", &
                 default=ROOT_TKE_STRING, do_not_log=.true.)
  call get_param(param_file, mdl, "EPBL_VEL_SCALE_MODE", wT_mode, default=-1)
  if (wT_mode == 0) then
    tmpstr = ROOT_TKE_STRING
    call MOM_error(WARNING, "Use EPBL_VEL_SCALE_SCHEME = CUBE_ROOT_TKE instead of the archaic EPBL_VEL_SCALE_MODE = 0.")
  elseif (wT_mode == 1) then
    tmpstr = RH18_STRING
    call MOM_error(WARNING, "Use EPBL_VEL_SCALE_SCHEME = REICHL_H18 instead of the archaic EPBL_VEL_SCALE_MODE = 1.")
  elseif (wT_mode >= 2) then
    call MOM_error(FATAL, "An unrecognized value of the obsolete parameter EPBL_VEL_SCALE_MODE was specified.")
  endif
  call log_param(param_file, mdl, "EPBL_VEL_SCALE_SCHEME", tmpstr, &
                 "Selects the method for translating TKE into turbulent velocities. "//&
                 "Valid values are: \n"//&
                 "\t CUBE_ROOT_TKE  - A constant times the cube root of remaining TKE. \n"//&
                 "\t REICHL_H18 - Use the scheme based on a combination of w* and v* as \n"//&
                 "\t              documented in Reichl & Hallberg, 2018.", &
                 default=ROOT_TKE_STRING)
  tmpstr = uppercase(tmpstr)
  select case (tmpstr)
    case (ROOT_TKE_STRING)
      CS%wT_scheme = wT_from_cRoot_TKE
    case (RH18_STRING)
      CS%wT_scheme = wT_from_RH18
    case default
      call MOM_mesg('energetic_PBL_init: EPBL_VEL_SCALE_SCHEME ="'//trim(tmpstr)//'"', 0)
      call MOM_error(FATAL, "energetic_PBL_init: Unrecognized setting "// &
            "EPBL_VEL_SCALE_SCHEME = "//trim(tmpstr)//" found in input file.")
  end select

  call get_param(param_file, mdl, "WSTAR_USTAR_COEF", CS%wstar_ustar_coef, &
                 "A ratio relating the efficiency with which convectively "//&
                 "released energy is converted to a turbulent velocity, "//&
                 "relative to mechanically forced TKE. Making this larger "//&
                 "increases the BL diffusivity", units="nondim", default=1.0)
  call get_param(param_file, mdl, "EPBL_VEL_SCALE_FACTOR", CS%vstar_scale_fac, &
                 "An overall nondimensional scaling factor for wT. "//&
                 "Making this larger increases the PBL diffusivity.", &
                 units="nondim", default=1.0)
  call get_param(param_file, mdl, "VSTAR_SURF_FAC", CS%vstar_surf_fac,&
                 "The proportionality times ustar to set vstar at the surface.", &
                 units="nondim", default=1.2)

  !/ Options related to Langmuir turbulence
  call get_param(param_file, mdl, "USE_LA_LI2016", use_LA_Windsea, &
       "A logical to use the Li et al. 2016 (submitted) formula to "//&
       "determine the Langmuir number.", units="nondim", default=.false.)
  ! Note this can be activated in other ways, but this preserves the old method.
  if (use_LA_windsea) then
    CS%use_LT = .true.
  else
    call get_param(param_file, mdl, "EPBL_LT", CS%use_LT, &
                 "A logical to use a LT parameterization.", &
                 units="nondim", default=.false.)
  endif
  if (CS%use_LT) then
    call get_param(param_file, mdl, "EPBL_LANGMUIR_SCHEME", tmpstr, &
                 "EPBL_LANGMUIR_SCHEME selects the method for including Langmuir turbulence. "//&
                 "Valid values are: \n"//&
                 "\t NONE     - Do not do any extra mixing due to Langmuir turbulence \n"//&
                 "\t RESCALE  - Use a multiplicative rescaling of mstar to account for Langmuir turbulence \n"//&
                 "\t ADDITIVE - Add a Langmuir turblence contribution to mstar to other contributions", &
                 default=NONE_STRING, do_not_log=.true.)
    call get_param(param_file, mdl, "LT_ENHANCE", LT_enhance, default=-1)
    if (LT_ENHANCE == 0) then
      tmpstr = NONE_STRING
      call MOM_error(WARNING, "Use EPBL_LANGMUIR_SCHEME = NONE instead of the archaic LT_ENHANCE = 0.")
    elseif (LT_ENHANCE == 1) then
      call MOM_error(FATAL, "You are using a legacy LT_ENHANCE mode in ePBL that has been phased out. "//&
                            "If you need to use this setting please report this error.  Also use "//&
                            "EPBL_LANGMUIR_SCHEME to specify the scheme for mstar.")
    elseif (LT_ENHANCE == 2) then
      tmpstr = RESCALED_STRING
      call MOM_error(WARNING, "Use EPBL_LANGMUIR_SCHEME = RESCALE instead of the archaic LT_ENHANCE = 2.")
    elseif (LT_ENHANCE == 3) then
      tmpstr = ADDITIVE_STRING
      call MOM_error(WARNING, "Use EPBL_LANGMUIR_SCHEME = ADDITIVE instead of the archaic LT_ENHANCE = 3.")
    elseif (LT_ENHANCE > 3) then
      call MOM_error(FATAL, "An unrecognized value of the obsolete parameter LT_ENHANCE was specified.")
    endif
    call log_param(param_file, mdl, "EPBL_LANGMUIR_SCHEME", tmpstr, &
                 "EPBL_LANGMUIR_SCHEME selects the method for including Langmuir turbulence. "//&
                 "Valid values are: \n"//&
                 "\t NONE     - Do not do any extra mixing due to Langmuir turbulence \n"//&
                 "\t RESCALE  - Use a multiplicative rescaling of mstar to account for Langmuir turbulence \n"//&
                 "\t ADDITIVE - Add a Langmuir turblence contribution to mstar to other contributions", &
                 default=NONE_STRING)
    tmpstr = uppercase(tmpstr)
    select case (tmpstr)
      case (NONE_STRING)
        CS%LT_enhance_form = No_Langmuir
      case (RESCALED_STRING)
        CS%LT_enhance_form = Langmuir_rescale
      case (ADDITIVE_STRING)
        CS%LT_enhance_form = Langmuir_add
      case default
        call MOM_mesg('energetic_PBL_init: EPBL_LANGMUIR_SCHEME ="'//trim(tmpstr)//'"', 0)
        call MOM_error(FATAL, "energetic_PBL_init: Unrecognized setting "// &
              "EPBL_LANGMUIR_SCHEME = "//trim(tmpstr)//" found in input file.")
    end select

    call get_param(param_file, mdl, "LT_ENHANCE_COEF", CS%LT_ENHANCE_COEF, &
                 "Coefficient for Langmuir enhancement of mstar", &
                 units="nondim", default=0.447, do_not_log=(CS%LT_enhance_form==No_Langmuir))
    call get_param(param_file, mdl, "LT_ENHANCE_EXP", CS%LT_ENHANCE_EXP, &
                 "Exponent for Langmuir enhancementt of mstar", &
                 units="nondim", default=-1.33,  do_not_log=(CS%LT_enhance_form==No_Langmuir))
    call get_param(param_file, mdl, "LT_MOD_LAC1", CS%LaC_MLDoEK, &
                 "Coefficient for modification of Langmuir number due to "//&
                 "MLD approaching Ekman depth.", &
                 units="nondim", default=-0.87,  do_not_log=(CS%LT_enhance_form==No_Langmuir))
    call get_param(param_file, mdl, "LT_MOD_LAC2", CS%LaC_MLDoOB_stab, &
                 "Coefficient for modification of Langmuir number due to "//&
                 "MLD approaching stable Obukhov depth.", &
                 units="nondim", default=0.0,  do_not_log=(CS%LT_enhance_form==No_Langmuir))
    call get_param(param_file, mdl, "LT_MOD_LAC3", CS%LaC_MLDoOB_un, &
                 "Coefficient for modification of Langmuir number due to "//&
                 "MLD approaching unstable Obukhov depth.", &
                 units="nondim", default=0.0,  do_not_log=(CS%LT_enhance_form==No_Langmuir))
    call get_param(param_file, mdl, "LT_MOD_LAC4", CS%Lac_EKoOB_stab, &
                 "Coefficient for modification of Langmuir number due to "//&
                 "ratio of Ekman to stable Obukhov depth.", &
                 units="nondim", default=0.95,  do_not_log=(CS%LT_enhance_form==No_Langmuir))
    call get_param(param_file, mdl, "LT_MOD_LAC5", CS%Lac_EKoOB_un, &
                 "Coefficient for modification of Langmuir number due to "//&
                 "ratio of Ekman to unstable Obukhov depth.", &
                 units="nondim", default=0.95,  do_not_log=(CS%LT_enhance_form==No_Langmuir))
  endif


!/ Logging parameters
  ! This gives a minimum decay scale that is typically much less than Angstrom.
  CS%ustar_min = 2e-4*CS%omega*(GV%Angstrom_Z + GV%H_to_Z*GV%H_subroundoff)
  call log_param(param_file, mdl, "!EPBL_USTAR_MIN", CS%ustar_min*US%Z_to_m*US%s_to_T, &
                 "The (tiny) minimum friction velocity used within the "//&
                 "ePBL code, derived from OMEGA and ANGSTROM.", units="m s-1", &
                 like_default=.true.)


!/ Checking output flags
  CS%id_ML_depth = register_diag_field('ocean_model', 'ePBL_h_ML', diag%axesT1, &
      Time, 'Surface boundary layer depth', 'm', conversion=US%Z_to_m, &
      cmor_long_name='Ocean Mixed Layer Thickness Defined by Mixing Scheme')
  ! This is an alias for the same variable as ePBL_h_ML
  CS%id_hML_depth = register_diag_field('ocean_model', 'h_ML', diag%axesT1, &
      Time, 'Surface mixed layer depth based on active turbulence', 'm', conversion=US%Z_to_m)
  CS%id_TKE_wind = register_diag_field('ocean_model', 'ePBL_TKE_wind', diag%axesT1, &
      Time, 'Wind-stirring source of mixed layer TKE', 'W m-2', conversion=US%RZ3_T3_to_W_m2)
  CS%id_TKE_MKE = register_diag_field('ocean_model', 'ePBL_TKE_MKE', diag%axesT1, &
      Time, 'Mean kinetic energy source of mixed layer TKE', 'W m-2', conversion=US%RZ3_T3_to_W_m2)
  CS%id_TKE_conv = register_diag_field('ocean_model', 'ePBL_TKE_conv', diag%axesT1, &
      Time, 'Convective source of mixed layer TKE', 'W m-2', conversion=US%RZ3_T3_to_W_m2)
  CS%id_TKE_forcing = register_diag_field('ocean_model', 'ePBL_TKE_forcing', diag%axesT1, &
      Time, 'TKE consumed by mixing surface forcing or penetrative shortwave radation '//&
            'through model layers', 'W m-2', conversion=US%RZ3_T3_to_W_m2)
  CS%id_TKE_mixing = register_diag_field('ocean_model', 'ePBL_TKE_mixing', diag%axesT1, &
      Time, 'TKE consumed by mixing that deepens the mixed layer', 'W m-2', conversion=US%RZ3_T3_to_W_m2)
  CS%id_TKE_mech_decay = register_diag_field('ocean_model', 'ePBL_TKE_mech_decay', diag%axesT1, &
      Time, 'Mechanical energy decay sink of mixed layer TKE', 'W m-2', conversion=US%RZ3_T3_to_W_m2)
  CS%id_TKE_conv_decay = register_diag_field('ocean_model', 'ePBL_TKE_conv_decay', diag%axesT1, &
      Time, 'Convective energy decay sink of mixed layer TKE', 'W m-2', conversion=US%RZ3_T3_to_W_m2)
  CS%id_Mixing_Length = register_diag_field('ocean_model', 'Mixing_Length', diag%axesTi, &
      Time, 'Mixing Length that is used', 'm', conversion=US%Z_to_m)
  CS%id_Velocity_Scale = register_diag_field('ocean_model', 'Velocity_Scale', diag%axesTi, &
      Time, 'Velocity Scale that is used.', 'm s-1', conversion=US%Z_to_m*US%s_to_T)
  CS%id_MSTAR_mix = register_diag_field('ocean_model', 'MSTAR', diag%axesT1, &
      Time, 'Total mstar that is used.', 'nondim')
  if (CS%use_LT) then
    CS%id_LA = register_diag_field('ocean_model', 'LA', diag%axesT1, &
        Time, 'Langmuir number.', 'nondim')
    CS%id_LA_mod = register_diag_field('ocean_model', 'LA_MOD', diag%axesT1, &
        Time, 'Modified Langmuir number.', 'nondim')
    CS%id_MSTAR_LT = register_diag_field('ocean_model', 'MSTAR_LT', diag%axesT1, &
        Time, 'Increase in mstar due to Langmuir Turbulence.', 'nondim')
  endif

  call get_param(param_file, mdl, "ENABLE_THERMODYNAMICS", use_temperature, &
                 "If true, temperature and salinity are used as state "//&
                 "variables.", default=.true.)

  if (report_avg_its) then
    CS%sum_its(1) = real_to_EFP(0.0) ; CS%sum_its(2) = real_to_EFP(0.0)
  endif

  if (max(CS%id_TKE_wind, CS%id_TKE_MKE, CS%id_TKE_conv, &
          CS%id_TKE_mixing, CS%id_TKE_mech_decay, CS%id_TKE_forcing, &
          CS%id_TKE_conv_decay) > 0) then
    call safe_alloc_alloc(CS%diag_TKE_wind, isd, ied, jsd, jed)
    call safe_alloc_alloc(CS%diag_TKE_MKE, isd, ied, jsd, jed)
    call safe_alloc_alloc(CS%diag_TKE_conv, isd, ied, jsd, jed)
    call safe_alloc_alloc(CS%diag_TKE_forcing, isd, ied, jsd, jed)
    call safe_alloc_alloc(CS%diag_TKE_mixing, isd, ied, jsd, jed)
    call safe_alloc_alloc(CS%diag_TKE_mech_decay, isd, ied, jsd, jed)
    call safe_alloc_alloc(CS%diag_TKE_conv_decay, isd, ied, jsd, jed)

    CS%TKE_diagnostics = .true.
  endif
  if (CS%id_Velocity_Scale>0) call safe_alloc_alloc(CS%Velocity_Scale, isd, ied, jsd, jed, GV%ke+1)
  if (CS%id_Mixing_Length>0) call safe_alloc_alloc(CS%Mixing_Length, isd, ied, jsd, jed, GV%ke+1)

  call safe_alloc_alloc(CS%ML_depth, isd, ied, jsd, jed)
  if (max(CS%id_mstar_mix, CS%id_LA, CS%id_LA_mod, CS%id_MSTAR_LT ) >0) then
    call safe_alloc_alloc(CS%Mstar_mix, isd, ied, jsd, jed)
    call safe_alloc_alloc(CS%LA, isd, ied, jsd, jed)
    call safe_alloc_alloc(CS%LA_MOD, isd, ied, jsd, jed)
    call safe_alloc_alloc(CS%MSTAR_LT, isd, ied, jsd, jed)
  endif

end subroutine energetic_PBL_init

!> Clean up and deallocate memory associated with the energetic_PBL module.
subroutine energetic_PBL_end(CS)
  type(energetic_PBL_CS), intent(inout) :: CS !< Energetic_PBL control struct

  character(len=256) :: mesg
  real :: avg_its

  if (allocated(CS%ML_depth))            deallocate(CS%ML_depth)
  if (allocated(CS%LA))                  deallocate(CS%LA)
  if (allocated(CS%LA_MOD))              deallocate(CS%LA_MOD)
  if (allocated(CS%MSTAR_MIX))           deallocate(CS%MSTAR_MIX)
  if (allocated(CS%MSTAR_LT))            deallocate(CS%MSTAR_LT)
  if (allocated(CS%diag_TKE_wind))       deallocate(CS%diag_TKE_wind)
  if (allocated(CS%diag_TKE_MKE))        deallocate(CS%diag_TKE_MKE)
  if (allocated(CS%diag_TKE_conv))       deallocate(CS%diag_TKE_conv)
  if (allocated(CS%diag_TKE_forcing))    deallocate(CS%diag_TKE_forcing)
  if (allocated(CS%diag_TKE_mixing))     deallocate(CS%diag_TKE_mixing)
  if (allocated(CS%diag_TKE_mech_decay)) deallocate(CS%diag_TKE_mech_decay)
  if (allocated(CS%diag_TKE_conv_decay)) deallocate(CS%diag_TKE_conv_decay)
  if (allocated(CS%Mixing_Length))       deallocate(CS%Mixing_Length)
  if (allocated(CS%Velocity_Scale))      deallocate(CS%Velocity_Scale)

  if (report_avg_its) then
    call EFP_sum_across_PEs(CS%sum_its, 2)

    avg_its = EFP_to_real(CS%sum_its(1)) / EFP_to_real(CS%sum_its(2))
    write (mesg,*) "Average ePBL iterations = ", avg_its
    call MOM_mesg(mesg)
  endif
end subroutine energetic_PBL_end

!> \namespace MOM_energetic_PBL
!!
!! By Robert Hallberg, 2015.
!!
!!   This file contains the subroutine (energetic_PBL) that uses an
!! integrated boundary layer energy budget (like a bulk- or refined-
!! bulk mixed layer scheme), but instead of homogenizing this model
!! calculates a finite diffusivity and viscosity, which in this
!! regard is conceptually similar to what is done with KPP or various
!! two-equation closures.  However, the scheme that is implemented
!! here has the big advantage that is entirely implicit, but is
!! simple enough that it requires only a single vertical pass to
!! determine the diffusivity. The development of bulk mixed layer
!! models stems from the work of various people, as described in the
!! review paper by \cite niiler1977. The work here draws in
!! with particular on the form for TKE decay proposed by
!! \cite oberhuber1993, with an extension to a refined bulk mixed
!! layer as described in Hallberg (\cite muller2003).  The physical
!! processes portrayed in this subroutine include convectively driven
!! mixing and mechanically driven mixing.  Unlike boundary-layer
!! mixing, stratified shear mixing is not a one-directional turbulent
!! process, and it is dealt with elsewhere in the MOM6 code within
!! the module MOM_kappa_shear.F90.  It is assumed that the heat,
!! mass, and salt fluxes have been applied elsewhere, but that their
!! implications for the integrated TKE budget have been captured in
!! an array that is provided as an argument to this subroutine.  This
!! is a full 3-d array due to the effects of penetrating shortwave
!! radiation.

end module MOM_energetic_PBL<|MERGE_RESOLUTION|>--- conflicted
+++ resolved
@@ -244,14 +244,8 @@
 !!  mixed layer model.  It assumes that heating, cooling and freshwater fluxes
 !!  have already been applied.  All calculations are done implicitly, and there
 !!  is no stability limit on the time step.
-<<<<<<< HEAD
 subroutine energetic_PBL(h_3d, u_3d, v_3d, tv, fluxes, dt, Kd_int, G, GV, US, CS, &
-                         dSV_dT, dSV_dS, TKE_forced, buoy_flux, Waves )
-=======
-subroutine energetic_PBL(h_3d, u_3d, v_3d, tv, fluxes, dt, Kd_int, G, GV, US, CS,  &
-                         stoch_CS, dSV_dT, dSV_dS, TKE_forced, buoy_flux, dt_diag, &
-                         last_call, dT_expected, dS_expected, Waves)
->>>>>>> 9cb93044
+                         stoch_CS, dSV_dT, dSV_dS, TKE_forced, buoy_flux, Waves )
   type(ocean_grid_type),   intent(inout) :: G      !< The ocean's grid structure.
   type(verticalGrid_type), intent(in)    :: GV     !< The ocean's vertical grid structure.
   type(unit_scale_type),   intent(in)    :: US     !< A dimensional unit scaling type
@@ -287,27 +281,8 @@
   type(energetic_PBL_CS),  intent(inout) :: CS     !< Energetic PBL control struct
   real, dimension(SZI_(G),SZJ_(G)), &
                            intent(in)    :: buoy_flux !< The surface buoyancy flux [Z2 T-3 ~> m2 s-3].
-<<<<<<< HEAD
   type(wave_parameters_CS), pointer      :: Waves  !< Waves control structure for Langmuir turbulence
-=======
-  real,          optional, intent(in)    :: dt_diag   !< The diagnostic time step, which may be less
-                                                   !! than dt if there are two calls to mixedlayer [T ~> s].
-  logical,       optional, intent(in)    :: last_call !< If true, this is the last call to
-                                                   !! mixedlayer in the current time step, so
-                                                   !! diagnostics will be written. The default
-                                                   !! is .true.
-  real, dimension(SZI_(G),SZJ_(G),SZK_(GV)), &
-                 optional, intent(out)   :: dT_expected !< The values of temperature change that
-                                                   !! should be expected when the returned
-                                                   !! diffusivities are applied [degC].
-  real, dimension(SZI_(G),SZJ_(G),SZK_(GV)), &
-                 optional, intent(out)   :: dS_expected !< The values of salinity change that
-                                                   !! should be expected when the returned
-                                                   !! diffusivities are applied [ppt].
-  type(wave_parameters_CS), &
-                 optional, pointer       :: Waves  !< Wave CS
   type(stochastic_CS),  pointer       :: stoch_CS  !< The control structure returned by a previous
->>>>>>> 9cb93044
 
 !    This subroutine determines the diffusivities from the integrated energetics
 !  mixed layer model.  It assumes that heating, cooling and freshwater fluxes
@@ -447,25 +422,17 @@
       ! Perhaps provide a first guess for MLD based on a stored previous value.
       MLD_io = -1.0
       if (CS%MLD_iteration_guess .and. (CS%ML_Depth(i,j) > 0.0))  MLD_io = CS%ML_Depth(i,j)
-<<<<<<< HEAD
-
-      call ePBL_column(h, u, v, T0, S0, dSV_dT_1d, dSV_dS_1d, TKE_forcing, B_flux, absf, &
-                       u_star, u_star_mean, dt, MLD_io, Kd, mixvel, mixlen, GV, &
-                       US, CS, eCD, Waves, G, i, j)
-
-=======
+
       if (stoch_CS%pert_epbl) then ! stochastics are active
         call ePBL_column(h, u, v, T0, S0, dSV_dT_1d, dSV_dS_1d, TKE_forcing, B_flux, absf, &
                          u_star, u_star_mean, dt, MLD_io, Kd, mixvel, mixlen, GV, &
-                         US, CS, eCD, dt_diag=dt_diag, Waves=Waves, G=G, &
-                         epbl1_wt=stoch_CS%epbl1_wts(i,j),epbl2_wt=stoch_CS%epbl2_wts(i,j), &
-                         i=i, j=j)
+                         US, CS, eCD, Waves, G, i, j, &
+                         epbl1_wt=stoch_CS%epbl1_wts(i,j),epbl2_wt=stoch_CS%epbl2_wts(i,j))
       else
         call ePBL_column(h, u, v, T0, S0, dSV_dT_1d, dSV_dS_1d, TKE_forcing, B_flux, absf, &
                          u_star, u_star_mean, dt, MLD_io, Kd, mixvel, mixlen, GV, &
-                         US, CS, eCD, dt_diag=dt_diag, Waves=Waves, G=G, i=i, j=j)
+                         US, CS, eCD, Waves, G, i, j)
       endif
->>>>>>> 9cb93044
 
       ! Copy the diffusivities to a 2-d array.
       do K=1,nz+1
@@ -504,7 +471,6 @@
 
   enddo ! j-loop
 
-<<<<<<< HEAD
   if (CS%id_ML_depth > 0) call post_data(CS%id_ML_depth, CS%ML_depth, CS%diag)
   if (CS%id_hML_depth > 0) call post_data(CS%id_hML_depth, CS%ML_depth, CS%diag)
   if (CS%id_TKE_wind > 0) call post_data(CS%id_TKE_wind, CS%diag_TKE_wind, CS%diag)
@@ -522,36 +488,10 @@
   if (CS%id_LA > 0)       call post_data(CS%id_LA, CS%LA, CS%diag)
   if (CS%id_LA_MOD > 0)   call post_data(CS%id_LA_MOD, CS%LA_MOD, CS%diag)
   if (CS%id_MSTAR_LT > 0) call post_data(CS%id_MSTAR_LT, CS%MSTAR_LT, CS%diag)
-=======
-  if (write_diags) then
-    if (CS%id_ML_depth > 0) call post_data(CS%id_ML_depth, CS%ML_depth, CS%diag)
-    if (CS%id_hML_depth > 0) call post_data(CS%id_hML_depth, CS%ML_depth, CS%diag)
-    if (CS%id_TKE_wind > 0) call post_data(CS%id_TKE_wind, CS%diag_TKE_wind, CS%diag)
-    if (CS%id_TKE_MKE > 0)  call post_data(CS%id_TKE_MKE, CS%diag_TKE_MKE, CS%diag)
-    if (CS%id_TKE_conv > 0) call post_data(CS%id_TKE_conv, CS%diag_TKE_conv, CS%diag)
-    if (CS%id_TKE_forcing > 0) call post_data(CS%id_TKE_forcing, CS%diag_TKE_forcing, CS%diag)
-    if (CS%id_TKE_mixing > 0) call post_data(CS%id_TKE_mixing, CS%diag_TKE_mixing, CS%diag)
-    if (CS%id_TKE_mech_decay > 0) &
-      call post_data(CS%id_TKE_mech_decay, CS%diag_TKE_mech_decay, CS%diag)
-    if (CS%id_TKE_conv_decay > 0) &
-      call post_data(CS%id_TKE_conv_decay, CS%diag_TKE_conv_decay, CS%diag)
-    if (CS%id_Mixing_Length > 0) call post_data(CS%id_Mixing_Length, CS%Mixing_Length, CS%diag)
-    if (CS%id_Velocity_Scale >0) call post_data(CS%id_Velocity_Scale, CS%Velocity_Scale, CS%diag)
-    if (CS%id_MSTAR_MIX > 0)     call post_data(CS%id_MSTAR_MIX, CS%MSTAR_MIX, CS%diag)
-    if (CS%id_LA > 0)       call post_data(CS%id_LA, CS%LA, CS%diag)
-    if (CS%id_LA_MOD > 0)   call post_data(CS%id_LA_MOD, CS%LA_MOD, CS%diag)
-    if (CS%id_MSTAR_LT > 0) call post_data(CS%id_MSTAR_LT, CS%MSTAR_LT, CS%diag)
-    ! only write random patterns if running with stochastic physics, otherwise the
-    ! array is unallocated and will give an error
-    if  (stoch_CS%pert_epbl) then
-      if (stoch_CS%id_epbl1_wts > 0)    call post_data(stoch_CS%id_epbl1_wts, stoch_CS%epbl1_wts, CS%diag)
-      if (stoch_CS%id_epbl2_wts > 0)    call post_data(stoch_CS%id_epbl2_wts, stoch_CS%epbl2_wts, CS%diag)
-    endif
+  if  (stoch_CS%pert_epbl) then
+    if (stoch_CS%id_epbl1_wts > 0) call post_data(stoch_CS%id_epbl1_wts, stoch_CS%epbl1_wts, CS%diag)
+    if (stoch_CS%id_epbl2_wts > 0) call post_data(stoch_CS%id_epbl2_wts, stoch_CS%epbl2_wts, CS%diag)
   endif
-
-  if (debug) deallocate(eCD%dT_expect, eCD%dS_expect)
->>>>>>> 9cb93044
-
 end subroutine energetic_PBL
 
 
@@ -560,11 +500,7 @@
 !!  mixed layer model for a single column of water.
 subroutine ePBL_column(h, u, v, T0, S0, dSV_dT, dSV_dS, TKE_forcing, B_flux, absf, &
                        u_star, u_star_mean, dt, MLD_io, Kd, mixvel, mixlen, GV, US, CS, eCD, &
-<<<<<<< HEAD
-                       Waves, G, i, j)
-=======
-                       dt_diag, Waves, G, epbl1_wt, epbl2_wt, i, j)
->>>>>>> 9cb93044
+                       Waves, G, i, j, epbl1_wt, epbl2_wt)
   type(verticalGrid_type), intent(in)    :: GV     !< The ocean's vertical grid structure.
   type(unit_scale_type),   intent(in)    :: US     !< A dimensional unit scaling type
   real, dimension(SZK_(GV)), intent(in)  :: h      !< Layer thicknesses [H ~> m or kg m-2].
@@ -601,23 +537,12 @@
                            intent(out)   :: mixlen !< The mixing length scale used in Kd [Z ~> m].
   type(energetic_PBL_CS),  intent(inout) :: CS     !< Energetic PBL control struct
   type(ePBL_column_diags), intent(inout) :: eCD    !< A container for passing around diagnostics.
-<<<<<<< HEAD
   type(wave_parameters_CS), pointer      :: Waves  !< Waves control structure for Langmuir turbulence
   type(ocean_grid_type),   intent(inout) :: G      !< The ocean's grid structure.
+  real,          optional, intent(in)    :: epbl1_wt !< random number to perturb KE generation
+  real,          optional, intent(in)    :: epbl2_wt !< random number to perturb KE dissipation
   integer,                 intent(in)    :: i      !< The i-index to work on (used for Waves)
   integer,                 intent(in)    :: j      !< The i-index to work on (used for Waves)
-=======
-  real,          optional, intent(in)    :: dt_diag   !< The diagnostic time step, which may be less
-                                                   !! than dt if there are two calls to mixedlayer [T ~> s].
-  type(wave_parameters_CS), &
-                 optional, pointer       :: Waves  !< Wave CS for Langmuir turbulence
-  type(ocean_grid_type), &
-                 optional, intent(inout) :: G      !< The ocean's grid structure.
-  real,          optional, intent(in)    :: epbl1_wt !< random number to perturb KE generation
-  real,          optional, intent(in)    :: epbl2_wt !< random number to perturb KE dissipation
-  integer,       optional, intent(in)    :: i      !< The i-index to work on (used for Waves)
-  integer,       optional, intent(in)    :: j      !< The i-index to work on (used for Waves)
->>>>>>> 9cb93044
 
 !    This subroutine determines the diffusivities in a single column from the integrated energetics
 !  planetary boundary layer (ePBL) model.  It assumes that heating, cooling and freshwater fluxes
