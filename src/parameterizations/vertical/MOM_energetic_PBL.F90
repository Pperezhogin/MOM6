--- conflicted
+++ resolved
@@ -501,15 +501,12 @@
   real :: MSTAR_MIX! The value of mstar (Proportionality of TKE to drive mixing to ustar
                     ! cubed) which is computed as a function of latitude, boundary layer depth,
                     ! and the Monin-Obhukov depth.
-<<<<<<< HEAD
   !Langmuir turbulence addition (need proper documentation)
   real :: H_LA, USy_LA, USx_LA, wavenum, cmnfact, stkmag, wavedir, currentdir,&
           wave_current_mis, LASQ
   integer ::b
   !/
-=======
   REAL :: EKRATIO, MORATIO, LAmod
->>>>>>> ffd615d3
   logical :: debug=.false.  ! Change this hard-coded value for debugging.
 !  The following arrays are used only for debugging purposes.
   real :: dPE_debug, mixing_debug, taux2, tauy2
@@ -734,12 +731,11 @@
 
       ! Iterate up to MAX_OBL_IT times to determine a converged EPBL depth.
       OBL_CONVERGED = .false.
-      ! Initialize ENHANCE_V to 1
+      ! Initialize ENHANCE_M to 1
       ENHANCE_M=1.e0
       do OBL_IT=1,MAX_OBL_IT ; if (.not. OBL_CONVERGED) then
         if (CS%Use_LA_windsea) then !Using Li et al. formula
           call get_LA_windsea( u_star_mean, MLD_guess, GV, LA)
-<<<<<<< HEAD
         elseif (CS%USE_LA_waves) then ! Using Stokes drift via waves
           if (present(Waves).and.associated(Waves)) then
             ! Need to compute the Langmuir number at h points.
@@ -770,28 +766,21 @@
           else 
             ! Shoud include option to prevent ever getting here.
             LA = 1.e8
-=======
-          if (CS%LT_Enhance_Form==1) then
-            !Original w'/ust scaling
-            ENHANCE_M = (1+(1.4*LA)**(-2)+(5.4*LA)**(-4))**(1.5)
-          elseif (CS%LT_Enhance_Form==2) then
-            !New Mix_LT/Mix_ST scaling
-            ENHANCE_M = (1.+CS%LT_ENHANCE_COEF*LA**CS%LT_ENHANCE_EXP)
-          elseif (CS%LT_Enhance_Form==3) then
-            EKratio = abs(MLD_guess*absf(i)/u_star)
-            MOratio = abs(MLD_guess/u_star**3*buoy_Flux(i,j)*0.4)
-            LAmod = 0.75 + LA + 0.55*MOratio + -0.8*EKratio
-            ENHANCE_M = min(7.,(1.+CS%LT_ENHANCE_COEF*LAmod**CS%LT_ENHANCE_EXP))
->>>>>>> ffd615d3
           endif
         endif
         if (CS%LT_Enhance_Form==1) then
           !Original w'/ust scaling
-          ENHANCE_V = (1+(1.4*LA)**(-2)+(5.4*LA)**(-4))**(1.5)
+          ENHANCE_M = (1+(1.4*LA)**(-2)+(5.4*LA)**(-4))**(1.5)
         elseif (CS%LT_Enhance_Form==2) then
           !New Mix_LT/Mix_ST scaling
-          ENHANCE_V = (1.+CS%LT_ENHANCE_COEF*LA**CS%LT_ENHANCE_EXP)
+          ENHANCE_M = (1.+CS%LT_ENHANCE_COEF*LA**CS%LT_ENHANCE_EXP)
+        elseif (CS%LT_Enhance_Form==3) then
+          EKratio = abs(MLD_guess*absf(i)/u_star)
+          MOratio = abs(MLD_guess/u_star**3*buoy_Flux(i,j)*0.4)
+          LAmod = 0.75 + LA + 0.55*MOratio + -0.8*EKratio
+          ENHANCE_M = min(7.,(1.+CS%LT_ENHANCE_COEF*LAmod**CS%LT_ENHANCE_EXP))
         endif
+        
         CS%ML_depth(i,j) = h(i,1)*GV%H_to_m
         !CS%ML_depth2(i,j) = h(i,1)*GV%H_to_m
 
