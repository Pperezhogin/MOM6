!> Provides regularization of layers in isopycnal mode
module MOM_regularize_layers

! This file is part of MOM6. See LICENSE.md for the license.

use MOM_cpu_clock, only : cpu_clock_id, cpu_clock_begin, cpu_clock_end, CLOCK_ROUTINE
use MOM_diag_mediator, only : post_data, register_diag_field, safe_alloc_ptr
use MOM_diag_mediator, only : time_type, diag_ctrl
use MOM_domains,       only : pass_var
use MOM_error_handler, only : MOM_error, FATAL, WARNING
use MOM_file_parser, only : get_param, log_version, param_file_type
use MOM_grid, only : ocean_grid_type
use MOM_unit_scaling,  only : unit_scale_type
use MOM_variables, only : thermo_var_ptrs
use MOM_verticalGrid, only : verticalGrid_type
use MOM_EOS, only : calculate_density, calculate_density_derivs, EOS_domain

implicit none ; private

#include <MOM_memory.h>
#undef  DEBUG_CODE

public regularize_layers, regularize_layers_init

!> This control structure holds parameters used by the MOM_regularize_layers module
type, public :: regularize_layers_CS ; private
  logical :: regularize_surface_layers !< If true, vertically restructure the
                             !! near-surface layers when they have too much
                             !! lateral variations to allow for sensible lateral
                             !! barotropic transports.
  logical :: reg_sfc_detrain !< If true, allow the buffer layers to detrain into the
                             !! interior as a part of the restructuring when
                             !! regularize_surface_layers is true
  real    :: density_match_tol !< A relative tolerance for how well the densities must match
                             !! with the target densities during detrainment when regularizing
                             !! the near-surface layers [nondim]
  real    :: h_def_tol1      !< The value of the relative thickness deficit at
                             !! which to start modifying the structure, 0.5 by
                             !! default (or a thickness ratio of 5.83) [nondim].
  real    :: h_def_tol2      !< The value of the relative thickness deficit at
                             !! which to the structure modification is in full
                             !! force, now 20% of the way from h_def_tol1 to 1 [nondim].
  real    :: h_def_tol3      !< The value of the relative thickness deficit at which to start
                             !! detrainment from the buffer layers to the interior, now 30% of
                             !! the way from h_def_tol1 to 1 [nondim].
  real    :: h_def_tol4      !< The value of the relative thickness deficit at which to do
                             !! detrainment from the buffer layers to the interior at full
                             !! force, now 50% of the way from h_def_tol1 to 1 [nondim].
  real    :: Hmix_min        !< The minimum mixed layer thickness [H ~> m or kg m-2].
  type(time_type), pointer :: Time => NULL() !< A pointer to the ocean model's clock.
  type(diag_ctrl), pointer :: diag => NULL() !< A structure that is used to
                             !! regulate the timing of diagnostic output.
  logical :: answers_2018    !< If true, use the order of arithmetic and expressions that recover the
                             !! answers from the end of 2018.  Otherwise, use updated and more robust
                             !! forms of the same expressions.
  logical :: debug           !< If true, do more thorough checks for debugging purposes.

  integer :: id_def_rat = -1 !< A diagnostic ID
  logical :: allow_clocks_in_omp_loops  !< If true, clocks can be called from inside loops that
                             !! can be threaded. To run with multiple threads, set to False.
#ifdef DEBUG_CODE
  !>@{ Diagnostic IDs
  integer :: id_def_rat_2 = -1, id_def_rat_3 = -1
  integer :: id_def_rat_u = -1, id_def_rat_v = -1
  integer :: id_e1 = -1, id_e2 = -1, id_e3 = -1
  integer :: id_def_rat_u_1b = -1, id_def_rat_v_1b = -1
  integer :: id_def_rat_u_2 = -1, id_def_rat_u_2b = -1
  integer :: id_def_rat_v_2 = -1, id_def_rat_v_2b = -1
  integer :: id_def_rat_u_3 = -1, id_def_rat_u_3b = -1
  integer :: id_def_rat_v_3 = -1, id_def_rat_v_3b = -1
  !>@}
#endif
end type regularize_layers_CS

!>@{ Clock IDs
!! \todo Should these be global?
integer :: id_clock_pass, id_clock_EOS
!>@}

contains

!> This subroutine partially steps the bulk mixed layer model.
!! The following processes are executed, in the order listed.
subroutine regularize_layers(h, tv, dt, ea, eb, G, GV, US, CS)
  type(ocean_grid_type),      intent(inout) :: G  !< The ocean's grid structure.
  type(verticalGrid_type),    intent(in)    :: GV !< The ocean's vertical grid structure.
  real, dimension(SZI_(G),SZJ_(G),SZK_(G)), &
                              intent(inout) :: h  !< Layer thicknesses [H ~> m or kg m-2].
  type(thermo_var_ptrs),      intent(inout) :: tv !< A structure containing pointers to any
                                                  !! available thermodynamic fields. Absent fields
                                                  !! have NULL ptrs.
  real,                       intent(in)    :: dt !< Time increment [T ~> s].
  real, dimension(SZI_(G),SZJ_(G),SZK_(G)), &
                              intent(inout) :: ea !< The amount of fluid moved downward into a
                                                  !! layer; this should be increased due to mixed
                                                  !! layer detrainment [H ~> m or kg m-2].
  real, dimension(SZI_(G),SZJ_(G),SZK_(G)), &
                              intent(inout) :: eb !< The amount of fluid moved upward into a layer
                                                  !! this should be increased due to mixed layer
                                                  !! entrainment [H ~> m or kg m-2].
  type(unit_scale_type),      intent(in)    :: US !< A dimensional unit scaling type
  type(regularize_layers_CS), pointer       :: CS !< The control structure returned by a previous
                                                  !! call to regularize_layers_init.
  ! Local variables
  integer :: i, j, k, is, ie, js, je, nz

  is = G%isc ; ie = G%iec ; js = G%jsc ; je = G%jec ; nz = G%ke

  if (.not. associated(CS)) call MOM_error(FATAL, "MOM_regularize_layers: "//&
         "Module must be initialized before it is used.")

  if (CS%regularize_surface_layers) then
    call pass_var(h, G%Domain, clock=id_clock_pass)
    call regularize_surface(h, tv, dt, ea, eb, G, GV, US, CS)
  endif

end subroutine regularize_layers

!> This subroutine ensures that there is a degree of horizontal smoothness
!! in the depths of the near-surface interfaces.
subroutine regularize_surface(h, tv, dt, ea, eb, G, GV, US, CS)
  type(ocean_grid_type),      intent(inout) :: G  !< The ocean's grid structure.
  type(verticalGrid_type),    intent(in)    :: GV !< The ocean's vertical grid structure.
  real, dimension(SZI_(G),SZJ_(G),SZK_(G)), &
                              intent(inout) :: h  !< Layer thicknesses [H ~> m or kg m-2].
  type(thermo_var_ptrs),      intent(inout) :: tv !< A structure containing pointers to any
                                                  !! available thermodynamic fields. Absent fields
                                                  !! have NULL ptrs.
  real,                       intent(in)    :: dt !< Time increment [T ~> s].
  real, dimension(SZI_(G),SZJ_(G),SZK_(G)), &
                              intent(inout) :: ea !< The amount of fluid moved downward into a
                                                  !! layer; this should be increased due to mixed
                                                  !! layer detrainment [H ~> m or kg m-2].
  real, dimension(SZI_(G),SZJ_(G),SZK_(G)), &
                              intent(inout) :: eb !< The amount of fluid moved upward into a layer
                                                  !! this should be increased due to mixed layer
                                                  !! entrainment [H ~> m or kg m-2].
  type(unit_scale_type),      intent(in)    :: US !< A dimensional unit scaling type
  type(regularize_layers_CS), pointer       :: CS !< The control structure returned by a previous
                                                  !! call to regularize_layers_init.
  ! Local variables
  real, dimension(SZIB_(G),SZJ_(G)) :: &
    def_rat_u   ! The ratio of the thickness deficit to the minimum depth [nondim].
  real, dimension(SZI_(G),SZJB_(G)) :: &
    def_rat_v   ! The ratio of the thickness deficit to the minimum depth [nondim].
  real, dimension(SZI_(G),SZJ_(G)) :: &
    def_rat_h   ! The ratio of the thickness deficit to the minimum depth [nondim].
  real, dimension(SZI_(G),SZJ_(G),SZK_(G)+1) :: &
    e           ! The interface depths [H ~> m or kg m-2], positive upward.

#ifdef DEBUG_CODE
  real, dimension(SZIB_(G),SZJ_(G)) :: &
    def_rat_u_1b, def_rat_u_2, def_rat_u_2b, def_rat_u_3, def_rat_u_3b
  real, dimension(SZI_(G),SZJB_(G)) :: &
    def_rat_v_1b, def_rat_v_2, def_rat_v_2b, def_rat_v_3, def_rat_v_3b
  real, dimension(SZI_(G),SZJB_(G)) :: &
    def_rat_h2, def_rat_h3
  real, dimension(SZI_(G),SZJ_(G),SZK_(G)+1) :: &
    ef          ! The filtered interface depths [H ~> m or kg m-2], positive upward.
#endif

  real, dimension(SZI_(G),SZK_(G)+1) :: &
    e_filt, e_2d  ! The interface depths [H ~> m or kg m-2], positive upward.
  real, dimension(SZI_(G),SZK_(G)) :: &
    h_2d, &     !   A 2-d version of h [H ~> m or kg m-2].
    T_2d, &     !   A 2-d version of tv%T [degC].
    S_2d, &     !   A 2-d version of tv%S [ppt].
    Rcv, &      !   A 2-d version of the coordinate density [R ~> kg m-3].
    h_2d_init, &  ! The initial value of h_2d [H ~> m or kg m-2].
    T_2d_init, &  ! THe initial value of T_2d [degC].
    S_2d_init, &  ! The initial value of S_2d [ppt].
    d_eb, &     !   The downward increase across a layer in the entrainment from
                ! below [H ~> m or kg m-2].  The sign convention is that positive values of
                ! d_eb correspond to a gain in mass by a layer by upward motion.
    d_ea        !   The upward increase across a layer in the entrainment from
                ! above [H ~> m or kg m-2].  The sign convention is that positive values of
                ! d_ea mean a net gain in mass by a layer from downward motion.
  real, dimension(SZI_(G)) :: &
    p_ref_cv, & !   Reference pressure for the potential density which defines
                ! the coordinate variable, set to P_Ref [R L2 T-2 ~> Pa].
    Rcv_tol, &  !   A tolerence, relative to the target density differences
                ! between layers, for detraining into the interior [nondim].
    h_add_tgt, h_add_tot, &
    h_tot1, Th_tot1, Sh_tot1, &
    h_tot3, Th_tot3, Sh_tot3, &
    h_tot2, Th_tot2, Sh_tot2
  real, dimension(SZK_(G)) :: &
    h_prev_1d     ! The previous thicknesses [H ~> m or kg m-2].
  real :: I_dtol  ! The inverse of the tolerance changes [nondim].
  real :: I_dtol34 ! The inverse of the tolerance changes [nondim].
  real :: h1, h2  ! Temporary thicknesses [H ~> m or kg m-2].
  real :: e_e, e_w, e_n, e_s  ! Temporary interface heights [H ~> m or kg m-2].
  real :: wt    ! The weight of the filted interfaces in setting the targets [nondim].
  real :: scale ! A scaling factor [nondim].
  real :: h_neglect ! A thickness that is so small it is usually lost
                    ! in roundoff and can be neglected [H ~> m or kg m-2].
  real, dimension(SZK_(G)+1) :: &
    int_flux, int_Tflux, int_Sflux, int_Rflux
  real :: h_add
  real :: h_det_tot
  real :: max_def_rat
  real :: Rcv_min_det  ! The lightest (min) and densest (max) coordinate density
  real :: Rcv_max_det  ! that can detrain into a layer [R ~> kg m-3].

  real :: int_top, int_bot
  real :: h_predicted
  real :: h_prev
  real :: h_deficit

  logical :: cols_left, ent_any, more_ent_i(SZI_(G)), ent_i(SZI_(G))
  logical :: det_any, det_i(SZI_(G))
  logical :: do_j(SZJ_(G)), do_i(SZI_(G)), find_i(SZI_(G))
  logical :: debug = .false.
  logical :: fatal_error
  character(len=256) :: mesg    ! Message for error messages.
  integer, dimension(2) :: EOSdom ! The i-computational domain for the equation of state
  integer :: i, j, k, is, ie, js, je, nz, nkmb, nkml, k1, k2, k3, ks, nz_filt, kmax_d_ea

  is = G%isc ; ie = G%iec ; js = G%jsc ; je = G%jec ; nz = G%ke

  if (.not. associated(CS)) call MOM_error(FATAL, "MOM_regularize_layers: "//&
         "Module must be initialized before it is used.")

  if (GV%nkml<1) return
  nkmb = GV%nk_rho_varies ; nkml = GV%nkml
  if (.not.associated(tv%eqn_of_state)) call MOM_error(FATAL, &
    "MOM_regularize_layers: This module now requires the use of temperature and "//&
    "an equation of state.")

  h_neglect = GV%H_subroundoff
  debug = (debug .or. CS%debug)
#ifdef DEBUG_CODE
  debug = .true.
  if (CS%id_def_rat_2 > 0) then ! Calculate over a slightly larger domain.
    is = G%isc-1 ; ie = G%iec+1 ; js = G%jsc-1 ; je = G%jec+1
  endif
#endif

  I_dtol = 1.0 / max(CS%h_def_tol2 - CS%h_def_tol1, 1e-40)
  I_dtol34 = 1.0 / max(CS%h_def_tol4 - CS%h_def_tol3, 1e-40)

  p_ref_cv(:) = tv%P_Ref
  EOSdom(:) = EOS_domain(G%HI)

  do j=js-1,je+1 ; do i=is-1,ie+1
    e(i,j,1) = 0.0
  enddo ; enddo
  do K=1,nz ; do j=js-1,je+1 ; do i=is-1,ie+1
    e(i,j,K+1) = e(i,j,K) - h(i,j,k)
  enddo ; enddo ; enddo

#ifdef DEBUG_CODE
  call find_deficit_ratios(e, def_rat_u, def_rat_v, G, GV, CS, def_rat_u_1b, def_rat_v_1b, 1, h)
#else
  call find_deficit_ratios(e, def_rat_u, def_rat_v, G, GV, CS, h=h)
#endif
  ! Determine which columns are problematic
  do j=js,je ; do_j(j) = .false. ; enddo
  do j=js,je ; do i=is,ie
    def_rat_h(i,j) = max(def_rat_u(I-1,j), def_rat_u(I,j), &
                         def_rat_v(i,J-1), def_rat_v(i,J))
    if (def_rat_h(i,j) > CS%h_def_tol1) do_j(j) = .true.
  enddo ; enddo

#ifdef DEBUG_CODE
  if ((CS%id_def_rat_3 > 0) .or. (CS%id_e3 > 0) .or. &
      (CS%id_def_rat_u_3 > 0) .or. (CS%id_def_rat_u_3b > 0) .or. &
      (CS%id_def_rat_v_3 > 0) .or. (CS%id_def_rat_v_3b > 0) ) then
    do j=js-1,je+1 ; do i=is-1,ie+1
      ef(i,j,1) = 0.0
    enddo ; enddo
    do K=2,nz+1 ; do j=js,je ; do i=is,ie
      if (G%mask2dCu(I,j) <= 0.0) then ; e_e = e(i,j,K) ; else
        e_e = max(e(i+1,j,K) + min(e(i,j,K) - e(i+1,j,nz+1), 0.0), e(i,j,nz+1))
      endif
      if (G%mask2dCu(I-1,j) <= 0.0) then ; e_w = e(i,j,K) ; else
        e_w = max(e(i-1,j,K) + min(e(i,j,K) - e(i-1,j,nz+1), 0.0), e(i,j,nz+1))
      endif
      if (G%mask2dCv(i,J) <= 0.0) then ; e_n = e(i,j,K) ; else
        e_n = max(e(i,j+1,K) + min(e(i,j,K) - e(i,j+1,nz+1), 0.0), e(i,j,nz+1))
      endif
      if (G%mask2dCv(i,J-1) <= 0.0) then ; e_s = e(i,j,K) ; else
        e_s = max(e(i,j-1,K) + min(e(i,j,K) - e(i,j-1,nz+1), 0.0), e(i,j,nz+1))
      endif

      wt = 1.0
      ef(i,j,k) = (1.0 - 0.5*wt) * e(i,j,K) + &
                  wt * 0.125 * ((e_e + e_w) + (e_n + e_s))
    enddo ; enddo ; enddo
    call find_deficit_ratios(ef, def_rat_u_3, def_rat_v_3, G, GV, CS, def_rat_u_3b, def_rat_v_3b)

    ! Determine which columns are problematic
    do j=js,je ; do i=is,ie
      def_rat_h3(i,j) = max(def_rat_u_3(I-1,j), def_rat_u_3(I,j), &
                            def_rat_v_3(i,J-1), def_rat_v_3(i,J))
    enddo ; enddo

    if (CS%id_e3 > 0) call post_data(CS%id_e3, ef, CS%diag)
    if (CS%id_def_rat_3 > 0) call post_data(CS%id_def_rat_3, def_rat_h3, CS%diag)
    if (CS%id_def_rat_u_3 > 0) call post_data(CS%id_def_rat_u_3, def_rat_u_3, CS%diag)
    if (CS%id_def_rat_u_3b > 0) call post_data(CS%id_def_rat_u_3b, def_rat_u_3b, CS%diag)
    if (CS%id_def_rat_v_3 > 0) call post_data(CS%id_def_rat_v_3, def_rat_v_3, CS%diag)
    if (CS%id_def_rat_v_3b > 0) call post_data(CS%id_def_rat_v_3b, def_rat_v_3b, CS%diag)
  endif
#endif


  ! Now restructure the layers.
  !$OMP parallel do default(private) shared(is,ie,js,je,nz,do_j,def_rat_h,CS,nkmb,G,GV,US, &
  !$OMP                                     e,I_dtol,h,tv,debug,h_neglect,p_ref_cv,ea, &
  !$OMP                                     eb,id_clock_EOS,nkml,EOSdom)
  do j=js,je ; if (do_j(j)) then

!  call cpu_clock_begin(id_clock_EOS)
!  call calculate_density_derivs(T(:,1), S(:,1), p_ref_cv, dRcv_dT, dRcv_dS, tv%eqn_of_state, EOSdom)
!  call cpu_clock_end(id_clock_EOS)

    do k=1,nz ; do i=is,ie ; d_ea(i,k) = 0.0 ; d_eb(i,k) = 0.0 ; enddo ; enddo
    kmax_d_ea = 0

    max_def_rat = 0.0
    do i=is,ie
      do_i(i) = def_rat_h(i,j) > CS%h_def_tol1
      if (def_rat_h(i,j) > max_def_rat) max_def_rat = def_rat_h(i,j)
    enddo
    nz_filt = nkmb+1 ; if (max_def_rat > CS%h_def_tol3) nz_filt = nz+1

    ! Find a 2-D 1-2-1 filtered version of e to target.  Area weights are
    ! deliberately omitted here.  This is slightly more complicated than a
    ! simple filter so that the effects of topography are eliminated.
    do K=1,nz_filt ; do i=is,ie ; if (do_i(i)) then
      if (G%mask2dCu(I,j) <= 0.0) then ; e_e = e(i,j,K) ; else
        e_e = max(e(i+1,j,K) + min(e(i,j,K) - e(i+1,j,nz+1), 0.0), &
                  e(i,j,nz+1) + (nz+1-k)*GV%Angstrom_H)

      endif
      if (G%mask2dCu(I-1,j) <= 0.0) then ; e_w = e(i,j,K) ; else
        e_w = max(e(i-1,j,K) + min(e(i,j,K) - e(i-1,j,nz+1), 0.0), &
                  e(i,j,nz+1) + (nz+1-k)*GV%Angstrom_H)
      endif
      if (G%mask2dCv(i,J) <= 0.0) then ; e_n = e(i,j,K) ; else
        e_n = max(e(i,j+1,K) + min(e(i,j,K) - e(i,j+1,nz+1), 0.0), &
                  e(i,j,nz+1) + (nz+1-k)*GV%Angstrom_H)
      endif
      if (G%mask2dCv(i,J-1) <= 0.0) then ; e_s = e(i,j,K) ; else
        e_s = max(e(i,j-1,K) + min(e(i,j,K) - e(i,j-1,nz+1), 0.0), &
                  e(i,j,nz+1) + (nz+1-k)*GV%Angstrom_H)
      endif

      wt = max(0.0, min(1.0, I_dtol*(def_rat_h(i,j)-CS%h_def_tol1)))

      e_filt(i,k) = (1.0 - 0.5*wt) * e(i,j,K) + &
                  wt * 0.125 * ((e_e + e_w) + (e_n + e_s))
      e_2d(i,k) = e(i,j,K)
    endif ; enddo ; enddo
    do k=1,nz ; do i=is,ie
      h_2d(i,k) = h(i,j,k)
      T_2d(i,k) = tv%T(i,j,k) ; S_2d(i,k) = tv%S(i,j,k)
    enddo ; enddo

    if (debug) then
      do k=1,nz ; do i=is,ie ; if (do_i(i)) then
        h_2d_init(i,k) = h(i,j,k)
        T_2d_init(i,k) = tv%T(i,j,k) ; S_2d_init(i,k) = tv%S(i,j,k)
      endif ; enddo ; enddo
    endif

    ! First, try to entrain from the interior.
    ent_any = .false.
    do i=is,ie
      more_ent_i(i) = .false. ; ent_i(i) = .false.
      h_add_tgt(i) = 0.0 ; h_add_tot(i) = 0.0
      if (do_i(i) .and. (e_2d(i,nkmb+1) > e_filt(i,nkmb+1))) then
        more_ent_i(i) = .true. ; ent_i(i) = .true. ; ent_any = .true.
        h_add_tgt(i) = e_2d(i,nkmb+1) - e_filt(i,nkmb+1)
      endif
    enddo

    if (ent_any) then
      do k=nkmb+1,nz
        cols_left = .false.
        do i=is,ie ; if (more_ent_i(i)) then
          if (h_2d(i,k) - GV%Angstrom_H > h_neglect) then
            if (e_2d(i,nkmb+1)-e_filt(i,nkmb+1) > h_2d(i,k) - GV%Angstrom_H) then
              h_add = h_2d(i,k) - GV%Angstrom_H
              h_2d(i,k) = GV%Angstrom_H
              e_2d(i,nkmb+1) = e_2d(i,nkmb+1) - h_add
            else
              h_add = e_2d(i,nkmb+1) - e_filt(i,nkmb+1)
              h_2d(i,k) = h_2d(i,k) - h_add
              if (CS%answers_2018) then
                e_2d(i,nkmb+1) = e_2d(i,nkmb+1) - h_add
              else
                e_2d(i,nkmb+1) = e_filt(i,nkmb+1)
              endif
            endif
            d_eb(i,k-1) = d_eb(i,k-1) + h_add
            h_add_tot(i) = h_add_tot(i) + h_add
            h_prev = h_2d(i,nkmb)
            h_2d(i,nkmb) = h_2d(i,nkmb) + h_add

            T_2d(i,nkmb) = (h_prev*T_2d(i,nkmb) + h_add*T_2d(i,k)) / h_2d(i,nkmb)
            S_2d(i,nkmb) = (h_prev*S_2d(i,nkmb) + h_add*S_2d(i,k)) / h_2d(i,nkmb)

            if ((e_2d(i,nkmb+1) <= e_filt(i,nkmb+1)) .or. &
                (h_add_tot(i) > 0.6*h_add_tgt(i))) then  !### 0.6 is adjustable?.
              more_ent_i(i) = .false.
            else
              cols_left = .true.
            endif
          else
            cols_left = .true.
          endif
        endif ; enddo
        if (.not.cols_left) exit
      enddo

      ks = min(k-1,nz-1)
      do k=ks,nkmb,-1 ; do i=is,ie ; if (ent_i(i)) then
        d_eb(i,k) = d_eb(i,k) + d_eb(i,k+1)
      endif ; enddo ; enddo
    endif ! ent_any

    !   This is where code to detrain to the interior will go.
    ! The buffer layers can only detrain water into layers when the buffer
    ! layer potential density is between (c*Rlay(k-1) + (1-c)*Rlay(k)) and
    ! (c*Rlay(k+1) + (1-c)*Rlay(k)), where 0.5 <= c < 1.0.
    !    Do not detrain if the 2-layer deficit ratio is not significant.
    !    Detrainment must be able to come from all mixed and buffer layers.
    !    All water is moved out of the buffer layers below before moving from
    !  a shallower layer (characteristics do not cross).
    det_any = .false.
    if ((max_def_rat > CS%h_def_tol3) .and. (CS%reg_sfc_detrain)) then
      do i=is,ie
        det_i(i) = .false. ; Rcv_tol(i) = 0.0
        if (do_i(i) .and. (e_2d(i,nkmb+1) < e_filt(i,nkmb+1)) .and. &
            (def_rat_h(i,j) > CS%h_def_tol3)) then
          det_i(i) = .true. ; det_any = .true.
          ! The CS%density_match_tol default value of 0.6 gives 20% overlap in acceptable densities.
          Rcv_tol(i) = CS%density_match_tol * min((def_rat_h(i,j) - CS%h_def_tol3), 1.0)
        endif
      enddo
    endif
    if (det_any) then
      call cpu_clock_begin(id_clock_EOS)
      do k=1,nkmb
        call calculate_density(T_2d(:,k), S_2d(:,k), p_ref_cv, Rcv(:,k), tv%eqn_of_state, EOSdom)
      enddo
      call cpu_clock_end(id_clock_EOS)

      do i=is,ie ; if (det_i(i)) then
        k1 = nkmb ; k2 = nz
        h_det_tot = 0.0
        do ! This loop is terminated by exits.
          if (k1 <= 1) exit
          if (k2 <= nkmb) exit
          Rcv_min_det = (GV%Rlay(k2) + Rcv_tol(i)*(GV%Rlay(k2-1)-GV%Rlay(k2)))
          if (k2 < nz) then
            Rcv_max_det = (GV%Rlay(k2) + Rcv_tol(i)*(GV%Rlay(k2+1)-GV%Rlay(k2)))
          else
            Rcv_max_det = (GV%Rlay(nz) + Rcv_tol(i)*(GV%Rlay(nz)-GV%Rlay(nz-1)))
          endif
          if (Rcv(i,k1) > Rcv_max_det) &
            exit ! All shallower interior layers are too light for detrainment.

          h_deficit = (e_filt(i,k2)-e_filt(i,k2+1)) - h_2d(i,k2)
          if ((e_filt(i,k2) > e_2d(i,k1+1)) .and. (h_deficit > 0.0) .and. &
              (Rcv(i,k1) < Rcv_max_det) .and. (Rcv(i,k1) > Rcv_min_det)) then
            ! Detrainment will occur.
            h_add = min(e_filt(i,k2) - e_2d(i,k2), h_deficit )
            if (h_add < h_2d(i,k1)) then
              ! Only part of layer k1 detrains.
              if (h_add > 0.0) then
                h_prev = h_2d(i,k2)
                h_2d(i,k2) = h_2d(i,k2) + h_add
                e_2d(i,k2) = e_2d(i,k2+1) + h_2d(i,k2)
                d_ea(i,k2) = d_ea(i,k2) + h_add
                kmax_d_ea = max(kmax_d_ea, k2)
                ! This is upwind.  It should perhaps be higher order...
                T_2d(i,k2) = (h_prev*T_2d(i,k2) + h_add*T_2d(i,k1)) / h_2d(i,k2)
                S_2d(i,k2) = (h_prev*S_2d(i,k2) + h_add*S_2d(i,k1)) / h_2d(i,k2)
                h_det_tot = h_det_tot + h_add

                h_2d(i,k1) = h_2d(i,k1) - h_add
                do k3=k1,nkmb ; e_2d(i,k3+1) = e_2d(i,k3) - h_2d(i,k3) ; enddo
                do k3=k1+1,nkmb ; d_ea(i,k3) = d_ea(i,k3) + h_add ; enddo
              else
                if (h_add < 0.0) &
                  call MOM_error(FATAL, "h_add is negative.  Some logic is wrong.")
                h_add = 0.0 ! This usually should not happen...
              endif

              ! Move up to the next target layer.
              k2 = k2-1
              if (k2>nkmb+1) e_2d(i,k2) = e_2d(i,k2) + h_det_tot
            else
              h_add = h_2d(i,k1)
              h_prev = h_2d(i,k2)
              h_2d(i,k2) = h_2d(i,k2) + h_add
              e_2d(i,k2) = e_2d(i,k2+1) + h_2d(i,k2)
              d_ea(i,k2) = d_ea(i,k2) + h_add
              kmax_d_ea = max(kmax_d_ea, k2)
              T_2d(i,k2) = (h_prev*T_2d(i,k2) + h_add*T_2d(i,k1)) / h_2d(i,k2)
              S_2d(i,k2) = (h_prev*S_2d(i,k2) + h_add*S_2d(i,k1)) / h_2d(i,k2)
              h_det_tot = h_det_tot + h_add

              h_2d(i,k1) = 0.0
              do k3=k1,nkmb ; e_2d(i,k3+1) = e_2d(i,k3) - h_2d(i,k3) ; enddo
              do k3=k1+1,nkmb ; d_ea(i,k3) = d_ea(i,k3) + h_add ; enddo

              ! Move up to the next source layer.
              k1 = k1-1
            endif

          else
            ! Move up to the next target layer.
            k2 = k2-1
            if (k2>nkmb+1) e_2d(i,k2) = e_2d(i,k2) + h_det_tot
          endif

        enddo ! exit terminated loop.
      endif ; enddo
      do k=kmax_d_ea-1,nkmb+1,-1 ; do i=is,ie ; if (det_i(i)) then
        d_ea(i,k) = d_ea(i,k) + d_ea(i,k+1)
      endif ; enddo ; enddo
    endif  ! Detrainment to the interior.
    if (debug) then
      do i=is,ie ; h_tot3(i) = 0.0 ; Th_tot3(i) = 0.0 ; Sh_tot3(i) = 0.0 ; enddo
      do k=1,nz ; do i=is,ie ; if (do_i(i)) then
        h_tot3(i) = h_tot3(i) + h_2d(i,k)
        Th_tot3(i) = Th_tot3(i) + h_2d(i,k) * T_2d(i,k)
        Sh_tot3(i) = Sh_tot3(i) + h_2d(i,k) * S_2d(i,k)
      endif ; enddo ; enddo
    endif

    do i=is,ie ; if (do_i(i)) then
      ! Rescale the interface targets so the depth at the bottom of the deepest
      ! buffer layer matches.
      scale = e_2d(i,nkmb+1) / e_filt(i,nkmb+1)
      do k=2,nkmb+1 ; e_filt(i,k) = e_filt(i,k) * scale ; enddo

      ! Ensure that layer 1 only has water from layers 1 to nkml and rescale
      ! the remaining layer thicknesses if necessary.
      if (e_filt(i,2) < e_2d(i,nkml)) then
        scale = (e_2d(i,nkml) - e_filt(i,nkmb+1)) / &
                ((e_filt(i,2) - e_filt(i,nkmb+1)) + h_neglect)
        do k=3,nkmb
          e_filt(i,k) = e_filt(i,nkmb+1) + scale * (e_filt(i,k) - e_filt(i,nkmb+1))
        enddo
        e_filt(i,2) = e_2d(i,nkml)
      endif

      ! Map the water back into the layers.  There are not mixed or buffer layers that are exceedingly
      ! small compared to the others, so the code here is less prone to roundoff than elsewhere in MOM6.
      k1 = 1 ; k2 = 1
      int_top = 0.0
      do k=1,nkmb+1
        int_flux(k) = 0.0 ; int_Rflux(k) = 0.0
        int_Tflux(k) = 0.0 ; int_Sflux(k) = 0.0
      enddo
      do k=1,2*nkmb
        int_bot = max(e_2d(i,k1+1),e_filt(i,k2+1))
        h_add = int_top - int_bot

        if (k2 > k1) then
          do k3=k1+1,k2
            d_ea(i,k3) = d_ea(i,k3) + h_add
            int_flux(k3) = int_flux(k3) + h_add
            int_Tflux(k3) = int_Tflux(k3) + h_add*T_2d(i,k1)
            int_Sflux(k3) = int_Sflux(k3) + h_add*S_2d(i,k1)
          enddo
        elseif (k1 > k2) then
          do k3=k2,k1-1
            d_eb(i,k3) = d_eb(i,k3) + h_add
            int_flux(k3+1) = int_flux(k3+1) - h_add
            int_Tflux(k3+1) = int_Tflux(k3+1) - h_add*T_2d(i,k1)
            int_Sflux(k3+1) = int_Sflux(k3+1) - h_add*S_2d(i,k1)
          enddo
        endif

        if (int_bot <= e_filt(i,k2+1)) then
          ! Increment the target layer.
          k2 = k2 + 1
        elseif (int_bot <= e_2d(i,k1+1)) then
          ! Increment the source layer.
          k1 = k1 + 1
        else
          call MOM_error(FATAL, &
            "Regularize_surface: Could not increment target or source.")
        endif
        if ((k1 > nkmb) .or. (k2 > nkmb)) exit
        int_top = int_bot
      enddo
      if (k2 < nkmb) &
        call MOM_error(FATAL, "Regularize_surface: Did not assign fluid to layer nkmb.")

      ! Note that movement of water across the base of the bottommost buffer
      ! layer has already been dealt with separately.
      do k=1,nkmb ; h_prev_1d(k) = h_2d(i,k) ; enddo
      h_2d(i,1) = h_2d(i,1) - int_flux(2)
      do k=2,nkmb-1
        h_2d(i,k) = h_2d(i,k) + (int_flux(k) - int_flux(k+1))
      enddo
      ! Note that movement of water across the base of the bottommost buffer
      ! layer has already been dealt with separately.
      h_2d(i,nkmb) = h_2d(i,nkmb) + int_flux(nkmb)

      T_2d(i,1) = (T_2d(i,1)*h_prev_1d(1) - int_Tflux(2)) / h_2d(i,1)
      S_2d(i,1) = (S_2d(i,1)*h_prev_1d(1) - int_Sflux(2)) / h_2d(i,1)
      do k=2,nkmb-1
        T_2d(i,k) = (T_2d(i,k)*h_prev_1d(k) + (int_Tflux(k) - int_Tflux(k+1))) / h_2d(i,k)
        S_2d(i,k) = (S_2d(i,k)*h_prev_1d(k) + (int_Sflux(k) - int_Sflux(k+1))) / h_2d(i,k)
      enddo
      T_2d(i,nkmb) = (T_2d(i,nkmb)*h_prev_1d(nkmb) + int_Tflux(nkmb) ) / h_2d(i,nkmb)
      S_2d(i,nkmb) = (S_2d(i,nkmb)*h_prev_1d(nkmb) + int_Sflux(nkmb) ) / h_2d(i,nkmb)

    endif ; enddo ! i-loop

    ! Copy the interior thicknesses and other fields back to the 3-d arrays.
    do k=1,nz ; do i=is,ie ; if (do_i(i)) then
      h(i,j,k) = h_2d(i,k)
      tv%T(i,j,k) = T_2d(i,k) ; tv%S(i,j,k) = S_2d(i,k)
      ea(i,j,k) = ea(i,j,k) + d_ea(i,k)
      eb(i,j,k) = eb(i,j,k) + d_eb(i,k)
    endif ; enddo ; enddo

    if (debug) then
      do i=is,ie ; h_tot1(i) = 0.0 ; Th_tot1(i) = 0.0 ; Sh_tot1(i) = 0.0 ; enddo
      do i=is,ie ; h_tot2(i) = 0.0 ; Th_tot2(i) = 0.0 ; Sh_tot2(i) = 0.0 ; enddo

      do k=1,nz ; do i=is,ie ; if (do_i(i)) then
        h_tot1(i) = h_tot1(i) + h_2d_init(i,k)
        h_tot2(i) = h_tot2(i) + h(i,j,k)

        Th_tot1(i) = Th_tot1(i) + h_2d_init(i,k) * T_2d_init(i,k)
        Th_tot2(i) = Th_tot2(i) + h(i,j,k) * tv%T(i,j,k)
        Sh_tot1(i) = Sh_tot1(i) + h_2d_init(i,k) * S_2d_init(i,k)
        Sh_tot2(i) = Sh_tot2(i) + h(i,j,k) * tv%S(i,j,k)
        if (h(i,j,k) < 0.0) &
          call MOM_error(FATAL,"regularize_surface: Negative thicknesses.")
        if (k==1) then ; h_predicted = h_2d_init(i,k) + (d_eb(i,k) - d_ea(i,k+1))
        elseif (k==nz) then ; h_predicted = h_2d_init(i,k) + (d_ea(i,k) - d_eb(i,k-1))
        else
          h_predicted = h_2d_init(i,k) + ((d_ea(i,k) - d_eb(i,k-1)) + &
                                          (d_eb(i,k) - d_ea(i,k+1)))
        endif
        if (abs(h(i,j,k) - h_predicted) > MAX(1e-9*abs(h_predicted),GV%Angstrom_H)) &
          call MOM_error(FATAL, "regularize_surface: d_ea mismatch.")
      endif ; enddo ; enddo
      do i=is,ie ; if (do_i(i)) then
        fatal_error = .false.
        if (abs(h_tot1(i) - h_tot2(i)) > 1e-12*h_tot1(i)) then
          write(mesg,'(ES11.4," became ",ES11.4," diff ",ES11.4)') &
                h_tot1(i), h_tot2(i), (h_tot1(i) - h_tot2(i))
          call MOM_error(WARNING, "regularize_surface: Mass non-conservation."//&
                          trim(mesg), .true.)
          fatal_error = .true.
        endif
        if (abs(Th_tot1(i) - Th_tot2(i)) > 1e-12*(Th_tot1(i)+10.0*h_tot1(i))) then
          write(mesg,'(ES11.4," became ",ES11.4," diff ",ES11.4," int diff ",ES11.4)') &
                Th_tot1(i), Th_tot2(i), (Th_tot1(i) - Th_tot2(i)), (Th_tot1(i) - Th_tot3(i))
          call MOM_error(WARNING, "regularize_surface: Heat non-conservation."//&
                          trim(mesg), .true.)
          fatal_error = .true.
        endif
        if (abs(Sh_tot1(i) - Sh_tot2(i)) > 1e-12*(Sh_tot1(i)+10.0*h_tot1(i))) then
          write(mesg,'(ES11.4," became ",ES11.4," diff ",ES11.4," int diff ",ES11.4)') &
                Sh_tot1(i), Sh_tot2(i), (Sh_tot1(i) - Sh_tot2(i)), (Sh_tot1(i) - Sh_tot3(i))
          call MOM_error(WARNING, "regularize_surface: Salinity non-conservation."//&
                          trim(mesg), .true.)
          fatal_error = .true.
        endif
        if (fatal_error) then
          write(mesg,'("Error at lat/lon ",2(ES11.4))') G%geoLatT(i,j), G%geoLonT(i,j)
          call MOM_error(FATAL, "regularize_surface: Terminating with fatal error.  "//&
                          trim(mesg))
        endif
      endif ; enddo
    endif

  endif ; enddo ! j-loop.

  if (CS%id_def_rat > 0) call post_data(CS%id_def_rat, def_rat_h, CS%diag)

#ifdef DEBUG_CODE
  if (CS%id_e1 > 0) call post_data(CS%id_e1, e, CS%diag)
  if (CS%id_def_rat_u > 0) call post_data(CS%id_def_rat_u, def_rat_u, CS%diag)
  if (CS%id_def_rat_u_1b > 0) call post_data(CS%id_def_rat_u_1b, def_rat_u_1b, CS%diag)
  if (CS%id_def_rat_v > 0) call post_data(CS%id_def_rat_v, def_rat_v, CS%diag)
  if (CS%id_def_rat_v_1b > 0) call post_data(CS%id_def_rat_v_1b, def_rat_v_1b, CS%diag)

  if ((CS%id_def_rat_2 > 0) .or. &
      (CS%id_def_rat_u_2 > 0) .or. (CS%id_def_rat_u_2b > 0) .or. &
      (CS%id_def_rat_v_2 > 0) .or. (CS%id_def_rat_v_2b > 0) ) then
    do j=js-1,je+1 ; do i=is-1,ie+1
      e(i,j,1) = 0.0
    enddo ; enddo
    do K=1,nz ; do j=js-1,je+1 ; do i=is-1,ie+1
      e(i,j,K+1) = e(i,j,K) - h(i,j,k)
    enddo ; enddo ; enddo

    call find_deficit_ratios(e, def_rat_u_2, def_rat_v_2, G, GV, CS, def_rat_u_2b, def_rat_v_2b, h=h)

    ! Determine which columns are problematic
    do j=js,je ; do i=is,ie
      def_rat_h2(i,j) = max(def_rat_u_2(I-1,j), def_rat_u_2(I,j), &
                            def_rat_v_2(i,J-1), def_rat_v_2(i,J))
    enddo ; enddo

    if (CS%id_def_rat_2 > 0) call post_data(CS%id_def_rat_2, def_rat_h2, CS%diag)
    if (CS%id_e2 > 0) call post_data(CS%id_e2, e, CS%diag)
    if (CS%id_def_rat_u_2 > 0) call post_data(CS%id_def_rat_u_2, def_rat_u_2, CS%diag)
    if (CS%id_def_rat_u_2b > 0) call post_data(CS%id_def_rat_u_2b, def_rat_u_2b, CS%diag)
    if (CS%id_def_rat_v_2 > 0) call post_data(CS%id_def_rat_v_2, def_rat_v_2, CS%diag)
    if (CS%id_def_rat_v_2b > 0) call post_data(CS%id_def_rat_v_2b, def_rat_v_2b, CS%diag)
  endif
#endif

end subroutine regularize_surface

!>  This subroutine determines the amount by which the harmonic mean
!! thickness at velocity points differ from the arithmetic means, relative to
!! the the arithmetic means, after eliminating thickness variations that are
!! solely due to topography and aggregating all interior layers into one.
subroutine find_deficit_ratios(e, def_rat_u, def_rat_v, G, GV, CS, &
                               def_rat_u_2lay, def_rat_v_2lay, halo, h)
  type(ocean_grid_type),      intent(in)  :: G         !< The ocean's grid structure.
  type(verticalGrid_type),    intent(in)  :: GV        !< The ocean's vertical grid structure.
  real, dimension(SZI_(G),SZJ_(G),SZK_(G)+1), &
                              intent(in)  :: e         !< Interface depths [H ~> m or kg m-2]
  real, dimension(SZIB_(G),SZJ_(G)),          &
                              intent(out) :: def_rat_u !< The thickness deficit ratio at u points,
                                                       !! [nondim].
  real, dimension(SZI_(G),SZJB_(G)),          &
                              intent(out) :: def_rat_v !< The thickness deficit ratio at v points,
                                                       !! [nondim].
  type(regularize_layers_CS), pointer     :: CS        !< The control structure returned by a
                                                       !! previous call to regularize_layers_init.
  real, dimension(SZIB_(G),SZJ_(G)),          &
                    optional, intent(out) :: def_rat_u_2lay !< The thickness deficit ratio at u
                                                       !! points when the mixed and buffer layers
                                                       !! are aggregated into 1 layer [nondim].
  real, dimension(SZI_(G),SZJB_(G)),          &
                    optional, intent(out) :: def_rat_v_2lay !< The thickness deficit ratio at v
                                                       !! pointswhen the mixed and buffer layers
                                                       !! are aggregated into 1 layer [nondim].
  integer,          optional, intent(in)  :: halo      !< An extra-wide halo size, 0 by default.
  real, dimension(SZI_(G),SZJ_(G),SZK_(G)),   &
                    optional, intent(in)  :: h         !< Layer thicknesses [H ~> m or kg m-2].
                                                       !! If h is not present, vertical differences
                                                       !! in interface heights are used instead.
  ! Local variables
  real, dimension(SZIB_(G),SZJ_(G)) :: &
    h_def_u, &  ! The vertically summed thickness deficits at u-points [H ~> m or kg m-2].
    h_norm_u, & ! The vertically summed arithmetic mean thickness by which
                ! h_def_u is normalized [H ~> m or kg m-2].
    h_def2_u
  real, dimension(SZI_(G),SZJB_(G)) :: &
    h_def_v, &  ! The vertically summed thickness deficits at v-points [H ~> m or kg m-2].
    h_norm_v, & ! The vertically summed arithmetic mean thickness by which
                ! h_def_v is normalized [H ~> m or kg m-2].
    h_def2_v
  real :: h_neglect ! A thickness that is so small it is usually lost
                    ! in roundoff and can be neglected [H ~> m or kg m-2].
  real :: Hmix_min  ! A local copy of CS%Hmix_min [H ~> m or kg m-2].
  real :: h1, h2  ! Temporary thicknesses [H ~> m or kg m-2].
  integer :: i, j, k, is, ie, js, je, nz, nkmb

  is = G%isc ; ie = G%iec ; js = G%jsc ; je = G%jec ; nz = G%ke
  if (present(halo)) then
    is = G%isc-halo ; ie = G%iec+halo ; js = G%jsc-halo ; je = G%jec+halo
  endif
  nkmb = GV%nk_rho_varies
  h_neglect = GV%H_subroundoff
  Hmix_min = CS%Hmix_min

  ! Determine which zonal faces are problematic.
  do j=js,je ; do I=is-1,ie
    ! Aggregate all water below the mixed and buffer layers for the purposes of
    ! this diagnostic.
    h1 = e(i,j,nkmb+1)-e(i,j,nz+1) ; h2 = e(i+1,j,nkmb+1)-e(i+1,j,nz+1)
    if (e(i,j,nz+1) < e(i+1,j,nz+1)) then
      if (h1 > h2) h1 = max(e(i,j,nkmb+1)-e(i+1,j,nz+1), h2)
    elseif (e(i+1,j,nz+1) < e(i,j,nz+1)) then
      if (h2 > h1) h2 = max(e(i+1,j,nkmb+1)-e(i,j,nz+1), h1)
    endif
    h_def_u(I,j) = 0.5*(h1-h2)**2 / ((h1 + h2) + h_neglect)
    h_norm_u(I,j) = 0.5*(h1+h2)
  enddo ; enddo
  if (present(def_rat_u_2lay)) then ; do j=js,je ; do I=is-1,ie
    ! This is a particular metric of the aggregation into two layers.
    h1 = e(i,j,1)-e(i,j,nkmb+1) ; h2 = e(i+1,j,1)-e(i+1,j,nkmb+1)
    if (e(i,j,nkmb+1) < e(i+1,j,nz+1)) then
      if (h1 > h2) h1 = max(e(i,j,1)-e(i+1,j,nz+1), h2)
    elseif (e(i+1,j,nkmb+1) < e(i,j,nz+1)) then
      if (h2 > h1) h2 = max(e(i+1,j,1)-e(i,j,nz+1), h1)
    endif
    h_def2_u(I,j) = h_def_u(I,j) + 0.5*(h1-h2)**2 / ((h1 + h2) + h_neglect)
  enddo ; enddo ; endif
  do k=1,nkmb ; do j=js,je ; do I=is-1,ie
    if (present(h)) then
      h1 = h(i,j,k) ; h2 = h(i+1,j,k)
    else
      h1 = e(i,j,K)-e(i,j,K+1) ; h2 = e(i+1,j,K)-e(i+1,j,K+1)
    endif
    ! Thickness deficits can not arise simply because a layer's bottom is bounded
    ! by the bathymetry.
    if (e(i,j,K+1) < e(i+1,j,nz+1)) then
      if (h1 > h2) h1 = max(e(i,j,K)-e(i+1,j,nz+1), h2)
    elseif (e(i+1,j,K+1) < e(i,j,nz+1)) then
      if (h2 > h1) h2 = max(e(i+1,j,K)-e(i,j,nz+1), h1)
    endif
    h_def_u(I,j) = h_def_u(I,j) + 0.5*(h1-h2)**2 / ((h1 + h2) + h_neglect)
    h_norm_u(I,j) = h_norm_u(I,j) + 0.5*(h1+h2)
  enddo ; enddo ; enddo
  if (present(def_rat_u_2lay)) then ; do j=js,je ; do I=is-1,ie
    def_rat_u(I,j) = G%mask2dCu(I,j) * h_def_u(I,j) / &
                     (max(Hmix_min, h_norm_u(I,j)) + h_neglect)
    def_rat_u_2lay(I,j) = G%mask2dCu(I,j) * h_def2_u(I,j) / &
                          (max(Hmix_min, h_norm_u(I,j)) + h_neglect)
  enddo ; enddo ; else ; do j=js,je ; do I=is-1,ie
    def_rat_u(I,j) = G%mask2dCu(I,j) * h_def_u(I,j) / &
                     (max(Hmix_min, h_norm_u(I,j)) + h_neglect)
  enddo ; enddo ; endif

  ! Determine which meridional faces are problematic.
  do J=js-1,je ; do i=is,ie
    ! Aggregate all water below the mixed and buffer layers for the purposes of
    ! this diagnostic.
    h1 = e(i,j,nkmb+1)-e(i,j,nz+1) ; h2 = e(i,j+1,nkmb+1)-e(i,j+1,nz+1)
    if (e(i,j,nz+1) < e(i,j+1,nz+1)) then
      if (h1 > h2) h1 = max(e(i,j,nkmb+1)-e(i,j+1,nz+1), h2)
    elseif (e(i,j+1,nz+1) < e(i,j,nz+1)) then
      if (h2 > h1) h2 = max(e(i,j+1,nkmb+1)-e(i,j,nz+1), h1)
    endif
    h_def_v(i,J) = 0.5*(h1-h2)**2 / ((h1 + h2) + h_neglect)
    h_norm_v(i,J) = 0.5*(h1+h2)
  enddo ; enddo
  if (present(def_rat_v_2lay)) then ; do J=js-1,je ; do i=is,ie
    ! This is a particular metric of the aggregation into two layers.
    h1 = e(i,j,1)-e(i,j,nkmb+1) ; h2 = e(i,j+1,1)-e(i,j+1,nkmb+1)
    if (e(i,j,nkmb+1) < e(i,j+1,nz+1)) then
      if (h1 > h2) h1 = max(e(i,j,1)-e(i,j+1,nz+1), h2)
    elseif (e(i,j+1,nkmb+1) < e(i,j,nz+1)) then
      if (h2 > h1) h2 = max(e(i,j+1,1)-e(i,j,nz+1), h1)
    endif
    h_def2_v(i,J) = h_def_v(i,J) + 0.5*(h1-h2)**2 / ((h1 + h2) + h_neglect)
  enddo ; enddo ; endif
  do k=1,nkmb ; do J=js-1,je ; do i=is,ie
    if (present(h)) then
      h1 = h(i,j,k) ; h2 = h(i,j+1,k)
    else
      h1 = e(i,j,K)-e(i,j,K+1) ; h2 = e(i,j+1,K)-e(i,j+1,K+1)
    endif
    ! Thickness deficits can not arise simply because a layer's bottom is bounded
    ! by the bathymetry.
    if (e(i,j,K+1) < e(i,j+1,nz+1)) then
      if (h1 > h2) h1 = max(e(i,j,K)-e(i,j+1,nz+1), h2)
    elseif (e(i,j+1,K+1) < e(i,j,nz+1)) then
      if (h2 > h1) h2 = max(e(i,j+1,K)-e(i,j,nz+1), h1)
    endif
    h_def_v(i,J) = h_def_v(i,J) + 0.5*(h1-h2)**2 / ((h1 + h2) + h_neglect)
    h_norm_v(i,J) = h_norm_v(i,J) + 0.5*(h1+h2)
  enddo ; enddo ; enddo
  if (present(def_rat_v_2lay)) then ; do J=js-1,je ; do i=is,ie
    def_rat_v(i,J) = G%mask2dCv(i,J) * h_def_v(i,J) / &
                      (max(Hmix_min, h_norm_v(i,J)) + h_neglect)
    def_rat_v_2lay(i,J) = G%mask2dCv(i,J) * h_def2_v(i,J) / &
                      (max(Hmix_min, h_norm_v(i,J)) + h_neglect)
  enddo ; enddo ; else ; do J=js-1,je ; do i=is,ie
    def_rat_v(i,J) = G%mask2dCv(i,J) * h_def_v(i,J) / &
                      (max(Hmix_min, h_norm_v(i,J)) + h_neglect)
  enddo ; enddo ; endif

end subroutine find_deficit_ratios

!> Initializes the regularize_layers control structure
subroutine regularize_layers_init(Time, G, GV, param_file, diag, CS)
  type(time_type), target, intent(in)    :: Time !< The current model time.
  type(ocean_grid_type),   intent(in)    :: G    !< The ocean's grid structure.
  type(verticalGrid_type), intent(in)    :: GV   !< The ocean's vertical grid structure.
  type(param_file_type),   intent(in)    :: param_file !< A structure to parse for
                                                 !! run-time parameters.
  type(diag_ctrl), target, intent(inout) :: diag !< A structure that is used to regulate
                                                 !! diagnostic output.
  type(regularize_layers_CS), pointer    :: CS   !< A pointer that is set to point to the
                                                 !! control structure for this module.
#include "version_variable.h"
  character(len=40)  :: mdl = "MOM_regularize_layers"  ! This module's name.
  logical :: use_temperature
  logical :: default_2018_answers
  logical :: just_read
  integer :: isd, ied, jsd, jed
  isd = G%isd ; ied = G%ied ; jsd = G%jsd ; jed = G%jed

  if (associated(CS)) then
    call MOM_error(WARNING, "regularize_layers_init called with an associated"// &
                            "associated control structure.")
    return
  else ; allocate(CS) ; endif

  CS%diag => diag
  CS%Time => Time

! Set default, read and log parameters
  call get_param(param_file, mdl, "REGULARIZE_SURFACE_LAYERS", CS%regularize_surface_layers, &
                 default=.false., do_not_log=.true.)
  call log_version(param_file, mdl, version, "", all_default=.not.CS%regularize_surface_layers)
  call get_param(param_file, mdl, "REGULARIZE_SURFACE_LAYERS", CS%regularize_surface_layers, &
                 "If defined, vertically restructure the near-surface "//&
                 "layers when they have too much lateral variations to "//&
                 "allow for sensible lateral barotropic transports.", &
                 default=.false.)
  just_read = .not.CS%regularize_surface_layers
  if (CS%regularize_surface_layers) then
    call get_param(param_file, mdl, "REGULARIZE_SURFACE_DETRAIN", CS%reg_sfc_detrain, &
                 "If true, allow the buffer layers to detrain into the "//&
                 "interior as a part of the restructuring when "//&
                 "REGULARIZE_SURFACE_LAYERS is true.", default=.true., do_not_log=just_read)
    call get_param(param_file, mdl, "REG_SFC_DENSE_MATCH_TOLERANCE", CS%density_match_tol, &
                 "A relative tolerance for how well the densities must match with the target "//&
                 "densities during detrainment when regularizing the near-surface layers.  The "//&
                 "default of 0.6 gives 20% overlaps in density", &
                 units="nondim", default=0.6, do_not_log=just_read)
    call get_param(param_file, mdl, "DEFAULT_2018_ANSWERS", default_2018_answers, &
                 "This sets the default value for the various _2018_ANSWERS parameters.", &
<<<<<<< HEAD
                 default=.false.)
=======
                 default=.false., do_not_log=just_read)
>>>>>>> 0e585ae8
    call get_param(param_file, mdl, "REGULARIZE_LAYERS_2018_ANSWERS", CS%answers_2018, &
                 "If true, use the order of arithmetic and expressions that recover the answers "//&
                 "from the end of 2018.  Otherwise, use updated and more robust forms of the "//&
                 "same expressions.", default=default_2018_answers, do_not_log=just_read)
  endif

  call get_param(param_file, mdl, "HMIX_MIN", CS%Hmix_min, &
                 "The minimum mixed layer depth if the mixed layer depth is determined "//&
                 "dynamically.", units="m", default=0.0, scale=GV%m_to_H, do_not_log=just_read)
  call get_param(param_file, mdl, "REG_SFC_DEFICIT_TOLERANCE", CS%h_def_tol1, &
                 "The value of the relative thickness deficit at which "//&
                 "to start modifying the layer structure when "//&
                 "REGULARIZE_SURFACE_LAYERS is true.", units="nondim", &
                 default=0.5, do_not_log=just_read)
  CS%h_def_tol2 = 0.2 + 0.8*CS%h_def_tol1
  CS%h_def_tol3 = 0.3 + 0.7*CS%h_def_tol1
  CS%h_def_tol4 = 0.5 + 0.5*CS%h_def_tol1

  call get_param(param_file, mdl, "DEBUG", CS%debug, default=.false.)
!  if (.not. CS%debug) &
!    call get_param(param_file, mdl, "DEBUG_CONSERVATION", CS%debug, &
!                 "If true, monitor conservation and extrema.", default=.false., do_not_log=just_read)

  call get_param(param_file, mdl, "ALLOW_CLOCKS_IN_OMP_LOOPS", CS%allow_clocks_in_omp_loops, &
                 "If true, clocks can be called from inside loops that can "//&
                 "be threaded. To run with multiple threads, set to False.", &
                 default=.true., do_not_log=just_read)

  if (.not.CS%regularize_surface_layers) return

  CS%id_def_rat = register_diag_field('ocean_model', 'deficit_ratio', diag%axesT1, &
      Time, 'Max face thickness deficit ratio', 'nondim')

#ifdef DEBUG_CODE
  CS%id_def_rat_2 = register_diag_field('ocean_model', 'deficit_rat2', diag%axesT1, &
      Time, 'Corrected thickness deficit ratio', 'nondim')
  CS%id_def_rat_3 = register_diag_field('ocean_model', 'deficit_rat3', diag%axesT1, &
      Time, 'Filtered thickness deficit ratio', 'nondim')
  CS%id_e1 = register_diag_field('ocean_model', 'er_1', diag%axesTi, &
      Time, 'Intial interface depths before remapping', 'm')
  CS%id_e2 = register_diag_field('ocean_model', 'er_2', diag%axesTi, &
      Time, 'Intial interface depths after remapping', 'm')
  CS%id_e3 = register_diag_field('ocean_model', 'er_3', diag%axesTi, &
      Time, 'Intial interface depths filtered', 'm')

  CS%id_def_rat_u = register_diag_field('ocean_model', 'defrat_u', diag%axesCu1, &
      Time, 'U-point thickness deficit ratio', 'nondim')
  CS%id_def_rat_u_1b = register_diag_field('ocean_model', 'defrat_u_1b', diag%axesCu1, &
      Time, 'U-point 2-layer thickness deficit ratio', 'nondim')
  CS%id_def_rat_u_2 = register_diag_field('ocean_model', 'defrat_u_2', diag%axesCu1, &
      Time, 'U-point corrected thickness deficit ratio', 'nondim')
  CS%id_def_rat_u_2b = register_diag_field('ocean_model', 'defrat_u_2b', diag%axesCu1, &
      Time, 'U-point corrected 2-layer thickness deficit ratio', 'nondim')
  CS%id_def_rat_u_3 = register_diag_field('ocean_model', 'defrat_u_3', diag%axesCu1, &
      Time, 'U-point filtered thickness deficit ratio', 'nondim')
  CS%id_def_rat_u_3b = register_diag_field('ocean_model', 'defrat_u_3b', diag%axesCu1, &
      Time, 'U-point filtered 2-layer thickness deficit ratio', 'nondim')

  CS%id_def_rat_v = register_diag_field('ocean_model', 'defrat_v', diag%axesCv1, &
      Time, 'V-point thickness deficit ratio', 'nondim')
  CS%id_def_rat_v_1b = register_diag_field('ocean_model', 'defrat_v_1b', diag%axesCv1, &
      Time, 'V-point 2-layer thickness deficit ratio', 'nondim')
  CS%id_def_rat_v_2 = register_diag_field('ocean_model', 'defrat_v_2', diag%axesCv1, &
      Time, 'V-point corrected thickness deficit ratio', 'nondim')
  CS%id_def_rat_v_2b = register_diag_field('ocean_model', 'defrat_v_2b', diag%axesCv1, &
      Time, 'V-point corrected 2-layer thickness deficit ratio', 'nondim')
  CS%id_def_rat_v_3 = register_diag_field('ocean_model', 'defrat_v_3', diag%axesCv1, &
      Time, 'V-point filtered thickness deficit ratio', 'nondim')
  CS%id_def_rat_v_3b = register_diag_field('ocean_model', 'defrat_v_3b', diag%axesCv1, &
      Time, 'V-point filtered 2-layer thickness deficit ratio', 'nondim')
#endif

  if (CS%allow_clocks_in_omp_loops) then
    id_clock_EOS = cpu_clock_id('(Ocean regularize_layers EOS)', grain=CLOCK_ROUTINE)
  endif
  id_clock_pass = cpu_clock_id('(Ocean regularize_layers halo updates)', grain=CLOCK_ROUTINE)

end subroutine regularize_layers_init

end module MOM_regularize_layers<|MERGE_RESOLUTION|>--- conflicted
+++ resolved
@@ -924,11 +924,7 @@
                  units="nondim", default=0.6, do_not_log=just_read)
     call get_param(param_file, mdl, "DEFAULT_2018_ANSWERS", default_2018_answers, &
                  "This sets the default value for the various _2018_ANSWERS parameters.", &
-<<<<<<< HEAD
-                 default=.false.)
-=======
                  default=.false., do_not_log=just_read)
->>>>>>> 0e585ae8
     call get_param(param_file, mdl, "REGULARIZE_LAYERS_2018_ANSWERS", CS%answers_2018, &
                  "If true, use the order of arithmetic and expressions that recover the answers "//&
                  "from the end of 2018.  Otherwise, use updated and more robust forms of the "//&
