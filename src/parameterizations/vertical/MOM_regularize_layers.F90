!> Provides regularization of layers in isopycnal mode
module MOM_regularize_layers

! This file is part of MOM6. See LICENSE.md for the license.

use MOM_cpu_clock, only : cpu_clock_id, cpu_clock_begin, cpu_clock_end, CLOCK_ROUTINE
use MOM_diag_mediator, only : post_data, register_diag_field, safe_alloc_ptr
use MOM_diag_mediator, only : time_type, diag_ctrl
use MOM_domains,       only : pass_var
use MOM_error_handler, only : MOM_error, FATAL, WARNING
use MOM_file_parser, only : get_param, log_version, param_file_type
use MOM_grid, only : ocean_grid_type
use MOM_unit_scaling,  only : unit_scale_type
use MOM_variables, only : thermo_var_ptrs
use MOM_verticalGrid, only : verticalGrid_type
use MOM_EOS, only : calculate_density, calculate_density_derivs, EOS_domain

implicit none ; private

#include <MOM_memory.h>
#undef  DEBUG_CODE

public regularize_layers, regularize_layers_init

!> This control structure holds parameters used by the MOM_regularize_layers module
type, public :: regularize_layers_CS ; private
  logical :: regularize_surface_layers !< If true, vertically restructure the
                             !! near-surface layers when they have too much
                             !! lateral variations to allow for sensible lateral
                             !! barotropic transports.
  logical :: reg_sfc_detrain !< If true, allow the buffer layers to detrain into the
                             !! interior as a part of the restructuring when
                             !! regularize_surface_layers is true
  real    :: density_match_tol !< A relative tolerance for how well the densities must match
                             !! with the target densities during detrainment when regularizing
                             !! the near-surface layers [nondim]
  real    :: h_def_tol1      !< The value of the relative thickness deficit at
                             !! which to start modifying the structure, 0.5 by
                             !! default (or a thickness ratio of 5.83) [nondim].
  real    :: h_def_tol2      !< The value of the relative thickness deficit at
                             !! which to the structure modification is in full
                             !! force, now 20% of the way from h_def_tol1 to 1 [nondim].
  real    :: h_def_tol3      !< The value of the relative thickness deficit at which to start
                             !! detrainment from the buffer layers to the interior, now 30% of
                             !! the way from h_def_tol1 to 1 [nondim].
  real    :: h_def_tol4      !< The value of the relative thickness deficit at which to do
                             !! detrainment from the buffer layers to the interior at full
                             !! force, now 50% of the way from h_def_tol1 to 1 [nondim].
  real    :: Hmix_min        !< The minimum mixed layer thickness [H ~> m or kg m-2].
  type(time_type), pointer :: Time => NULL() !< A pointer to the ocean model's clock.
  type(diag_ctrl), pointer :: diag => NULL() !< A structure that is used to
                             !! regulate the timing of diagnostic output.
  logical :: answers_2018    !< If true, use the order of arithmetic and expressions that recover the
                             !! answers from the end of 2018.  Otherwise, use updated and more robust
                             !! forms of the same expressions.
  logical :: debug           !< If true, do more thorough checks for debugging purposes.

  integer :: id_def_rat = -1 !< A diagnostic ID
  logical :: allow_clocks_in_omp_loops  !< If true, clocks can be called from inside loops that
                             !! can be threaded. To run with multiple threads, set to False.
#ifdef DEBUG_CODE
  !>@{ Diagnostic IDs
  integer :: id_def_rat_2 = -1, id_def_rat_3 = -1
  integer :: id_def_rat_u = -1, id_def_rat_v = -1
  integer :: id_e1 = -1, id_e2 = -1, id_e3 = -1
  integer :: id_def_rat_u_1b = -1, id_def_rat_v_1b = -1
  integer :: id_def_rat_u_2 = -1, id_def_rat_u_2b = -1
  integer :: id_def_rat_v_2 = -1, id_def_rat_v_2b = -1
  integer :: id_def_rat_u_3 = -1, id_def_rat_u_3b = -1
  integer :: id_def_rat_v_3 = -1, id_def_rat_v_3b = -1
  !>@}
#endif
end type regularize_layers_CS

!>@{ Clock IDs
!! \todo Should these be global?
integer :: id_clock_pass, id_clock_EOS
!>@}

contains

!> This subroutine partially steps the bulk mixed layer model.
!! The following processes are executed, in the order listed.
subroutine regularize_layers(h, tv, dt, ea, eb, G, GV, US, CS)
  type(ocean_grid_type),      intent(inout) :: G  !< The ocean's grid structure.
  type(verticalGrid_type),    intent(in)    :: GV !< The ocean's vertical grid structure.
  real, dimension(SZI_(G),SZJ_(G),SZK_(G)), &
                              intent(inout) :: h  !< Layer thicknesses [H ~> m or kg m-2].
  type(thermo_var_ptrs),      intent(inout) :: tv !< A structure containing pointers to any
                                                  !! available thermodynamic fields. Absent fields
                                                  !! have NULL ptrs.
  real,                       intent(in)    :: dt !< Time increment [T ~> s].
  real, dimension(SZI_(G),SZJ_(G),SZK_(G)), &
                              intent(inout) :: ea !< The amount of fluid moved downward into a
                                                  !! layer; this should be increased due to mixed
                                                  !! layer detrainment [H ~> m or kg m-2].
  real, dimension(SZI_(G),SZJ_(G),SZK_(G)), &
                              intent(inout) :: eb !< The amount of fluid moved upward into a layer
                                                  !! this should be increased due to mixed layer
                                                  !! entrainment [H ~> m or kg m-2].
  type(unit_scale_type),      intent(in)    :: US !< A dimensional unit scaling type
  type(regularize_layers_CS), pointer       :: CS !< The control structure returned by a previous
                                                  !! call to regularize_layers_init.
  ! Local variables
  integer :: i, j, k, is, ie, js, je, nz

  is = G%isc ; ie = G%iec ; js = G%jsc ; je = G%jec ; nz = G%ke

  if (.not. associated(CS)) call MOM_error(FATAL, "MOM_regularize_layers: "//&
         "Module must be initialized before it is used.")

  if (CS%regularize_surface_layers) &
    call pass_var(h, G%Domain, clock=id_clock_pass)

  if (CS%regularize_surface_layers) then
    call regularize_surface(h, tv, dt, ea, eb, G, GV, US, CS)
  endif

end subroutine regularize_layers

!> This subroutine ensures that there is a degree of horizontal smoothness
!! in the depths of the near-surface interfaces.
subroutine regularize_surface(h, tv, dt, ea, eb, G, GV, US, CS)
  type(ocean_grid_type),      intent(inout) :: G  !< The ocean's grid structure.
  type(verticalGrid_type),    intent(in)    :: GV !< The ocean's vertical grid structure.
  real, dimension(SZI_(G),SZJ_(G),SZK_(G)), &
                              intent(inout) :: h  !< Layer thicknesses [H ~> m or kg m-2].
  type(thermo_var_ptrs),      intent(inout) :: tv !< A structure containing pointers to any
                                                  !! available thermodynamic fields. Absent fields
                                                  !! have NULL ptrs.
  real,                       intent(in)    :: dt !< Time increment [T ~> s].
  real, dimension(SZI_(G),SZJ_(G),SZK_(G)), &
                              intent(inout) :: ea !< The amount of fluid moved downward into a
                                                  !! layer; this should be increased due to mixed
                                                  !! layer detrainment [H ~> m or kg m-2].
  real, dimension(SZI_(G),SZJ_(G),SZK_(G)), &
                              intent(inout) :: eb !< The amount of fluid moved upward into a layer
                                                  !! this should be increased due to mixed layer
                                                  !! entrainment [H ~> m or kg m-2].
  type(unit_scale_type),      intent(in)    :: US !< A dimensional unit scaling type
  type(regularize_layers_CS), pointer       :: CS !< The control structure returned by a previous
                                                  !! call to regularize_layers_init.
  ! Local variables
  real, dimension(SZIB_(G),SZJ_(G)) :: &
    def_rat_u   ! The ratio of the thickness deficit to the minimum depth [nondim].
  real, dimension(SZI_(G),SZJB_(G)) :: &
    def_rat_v   ! The ratio of the thickness deficit to the minimum depth [nondim].
  real, dimension(SZI_(G),SZJ_(G)) :: &
    def_rat_h   ! The ratio of the thickness deficit to the minimum depth [nondim].
  real, dimension(SZI_(G),SZJ_(G),SZK_(G)+1) :: &
    e           ! The interface depths [H ~> m or kg m-2], positive upward.

#ifdef DEBUG_CODE
  real, dimension(SZIB_(G),SZJ_(G)) :: &
    def_rat_u_1b, def_rat_u_2, def_rat_u_2b, def_rat_u_3, def_rat_u_3b
  real, dimension(SZI_(G),SZJB_(G)) :: &
    def_rat_v_1b, def_rat_v_2, def_rat_v_2b, def_rat_v_3, def_rat_v_3b
  real, dimension(SZI_(G),SZJB_(G)) :: &
    def_rat_h2, def_rat_h3
  real, dimension(SZI_(G),SZJ_(G),SZK_(G)+1) :: &
    ef          ! The filtered interface depths [H ~> m or kg m-2], positive upward.
#endif

  real, dimension(SZI_(G),SZK_(G)+1) :: &
    e_filt, e_2d  ! The interface depths [H ~> m or kg m-2], positive upward.
  real, dimension(SZI_(G),SZK_(G)) :: &
    h_2d, &     !   A 2-d version of h [H ~> m or kg m-2].
    T_2d, &     !   A 2-d version of tv%T [degC].
    S_2d, &     !   A 2-d version of tv%S [ppt].
    Rcv, &      !   A 2-d version of the coordinate density [R ~> kg m-3].
    h_2d_init, &  ! The initial value of h_2d [H ~> m or kg m-2].
    T_2d_init, &  ! THe initial value of T_2d [degC].
    S_2d_init, &  ! The initial value of S_2d [ppt].
    d_eb, &     !   The downward increase across a layer in the entrainment from
                ! below [H ~> m or kg m-2].  The sign convention is that positive values of
                ! d_eb correspond to a gain in mass by a layer by upward motion.
    d_ea        !   The upward increase across a layer in the entrainment from
                ! above [H ~> m or kg m-2].  The sign convention is that positive values of
                ! d_ea mean a net gain in mass by a layer from downward motion.
  real, dimension(SZI_(G)) :: &
    p_ref_cv, & !   Reference pressure for the potential density which defines
                ! the coordinate variable, set to P_Ref [R L2 T-2 ~> Pa].
    Rcv_tol, &  !   A tolerence, relative to the target density differences
                ! between layers, for detraining into the interior [nondim].
    h_add_tgt, h_add_tot, &
    h_tot1, Th_tot1, Sh_tot1, &
    h_tot3, Th_tot3, Sh_tot3, &
    h_tot2, Th_tot2, Sh_tot2
  real, dimension(SZK_(G)) :: &
    h_prev_1d     ! The previous thicknesses [H ~> m or kg m-2].
  real :: I_dtol  ! The inverse of the tolerance changes [nondim].
  real :: I_dtol34 ! The inverse of the tolerance changes [nondim].
  real :: h1, h2  ! Temporary thicknesses [H ~> m or kg m-2].
  real :: e_e, e_w, e_n, e_s  ! Temporary interface heights [H ~> m or kg m-2].
  real :: wt    ! The weight of the filted interfaces in setting the targets [nondim].
  real :: scale ! A scaling factor [nondim].
  real :: h_neglect ! A thickness that is so small it is usually lost
                    ! in roundoff and can be neglected [H ~> m or kg m-2].
  real, dimension(SZK_(G)+1) :: &
    int_flux, int_Tflux, int_Sflux, int_Rflux
  real :: h_add
  real :: h_det_tot
  real :: max_def_rat
  real :: Rcv_min_det  ! The lightest (min) and densest (max) coordinate density
  real :: Rcv_max_det  ! that can detrain into a layer [R ~> kg m-3].

  real :: int_top, int_bot
  real :: h_predicted
  real :: h_prev
  real :: h_deficit

  logical :: cols_left, ent_any, more_ent_i(SZI_(G)), ent_i(SZI_(G))
  logical :: det_any, det_i(SZI_(G))
  logical :: do_j(SZJ_(G)), do_i(SZI_(G)), find_i(SZI_(G))
  logical :: debug = .false.
  logical :: fatal_error
  character(len=256) :: mesg    ! Message for error messages.
  integer :: i, j, k, is, ie, js, je, nz, nkmb, nkml, k1, k2, k3, ks, nz_filt, kmax_d_ea

  is = G%isc ; ie = G%iec ; js = G%jsc ; je = G%jec ; nz = G%ke

  if (.not. associated(CS)) call MOM_error(FATAL, "MOM_regularize_layers: "//&
         "Module must be initialized before it is used.")

  if (GV%nkml<1) return
  nkmb = GV%nk_rho_varies ; nkml = GV%nkml
  if (.not.associated(tv%eqn_of_state)) call MOM_error(FATAL, &
    "MOM_regularize_layers: This module now requires the use of temperature and "//&
    "an equation of state.")

  h_neglect = GV%H_subroundoff
  debug = (debug .or. CS%debug)
#ifdef DEBUG_CODE
  debug = .true.
  if (CS%id_def_rat_2 > 0) then ! Calculate over a slightly larger domain.
    is = G%isc-1 ; ie = G%iec+1 ; js = G%jsc-1 ; je = G%jec+1
  endif
#endif

  I_dtol = 1.0 / max(CS%h_def_tol2 - CS%h_def_tol1, 1e-40)
  I_dtol34 = 1.0 / max(CS%h_def_tol4 - CS%h_def_tol3, 1e-40)

  p_ref_cv(:) = tv%P_Ref

  do j=js-1,je+1 ; do i=is-1,ie+1
    e(i,j,1) = 0.0
  enddo ; enddo
  do K=1,nz ; do j=js-1,je+1 ; do i=is-1,ie+1
    e(i,j,K+1) = e(i,j,K) - h(i,j,k)
  enddo ; enddo ; enddo

#ifdef DEBUG_CODE
  call find_deficit_ratios(e, def_rat_u, def_rat_v, G, GV, CS, def_rat_u_1b, def_rat_v_1b, 1, h)
#else
  call find_deficit_ratios(e, def_rat_u, def_rat_v, G, GV, CS, h=h)
#endif
  ! Determine which columns are problematic
  do j=js,je ; do_j(j) = .false. ; enddo
  do j=js,je ; do i=is,ie
    def_rat_h(i,j) = max(def_rat_u(I-1,j), def_rat_u(I,j), &
                         def_rat_v(i,J-1), def_rat_v(i,J))
    if (def_rat_h(i,j) > CS%h_def_tol1) do_j(j) = .true.
  enddo ; enddo

#ifdef DEBUG_CODE
  if ((CS%id_def_rat_3 > 0) .or. (CS%id_e3 > 0) .or. &
      (CS%id_def_rat_u_3 > 0) .or. (CS%id_def_rat_u_3b > 0) .or. &
      (CS%id_def_rat_v_3 > 0) .or. (CS%id_def_rat_v_3b > 0) ) then
    do j=js-1,je+1 ; do i=is-1,ie+1
      ef(i,j,1) = 0.0
    enddo ; enddo
    do K=2,nz+1 ; do j=js,je ; do i=is,ie
      if (G%mask2dCu(I,j) <= 0.0) then ; e_e = e(i,j,K) ; else
        e_e = max(e(i+1,j,K) + min(e(i,j,K) - e(i+1,j,nz+1), 0.0), e(i,j,nz+1))
      endif
      if (G%mask2dCu(I-1,j) <= 0.0) then ; e_w = e(i,j,K) ; else
        e_w = max(e(i-1,j,K) + min(e(i,j,K) - e(i-1,j,nz+1), 0.0), e(i,j,nz+1))
      endif
      if (G%mask2dCv(i,J) <= 0.0) then ; e_n = e(i,j,K) ; else
        e_n = max(e(i,j+1,K) + min(e(i,j,K) - e(i,j+1,nz+1), 0.0), e(i,j,nz+1))
      endif
      if (G%mask2dCv(i,J-1) <= 0.0) then ; e_s = e(i,j,K) ; else
        e_s = max(e(i,j-1,K) + min(e(i,j,K) - e(i,j-1,nz+1), 0.0), e(i,j,nz+1))
      endif

      wt = 1.0
      ef(i,j,k) = (1.0 - 0.5*wt) * e(i,j,K) + &
                  wt * 0.125 * ((e_e + e_w) + (e_n + e_s))
    enddo ; enddo ; enddo
    call find_deficit_ratios(ef, def_rat_u_3, def_rat_v_3, G, GV, CS, def_rat_u_3b, def_rat_v_3b)

    ! Determine which columns are problematic
    do j=js,je ; do i=is,ie
      def_rat_h3(i,j) = max(def_rat_u_3(I-1,j), def_rat_u_3(I,j), &
                            def_rat_v_3(i,J-1), def_rat_v_3(i,J))
    enddo ; enddo

    if (CS%id_e3 > 0) call post_data(CS%id_e3, ef, CS%diag)
    if (CS%id_def_rat_3 > 0) call post_data(CS%id_def_rat_3, def_rat_h3, CS%diag)
    if (CS%id_def_rat_u_3 > 0) call post_data(CS%id_def_rat_u_3, def_rat_u_3, CS%diag)
    if (CS%id_def_rat_u_3b > 0) call post_data(CS%id_def_rat_u_3b, def_rat_u_3b, CS%diag)
    if (CS%id_def_rat_v_3 > 0) call post_data(CS%id_def_rat_v_3, def_rat_v_3, CS%diag)
    if (CS%id_def_rat_v_3b > 0) call post_data(CS%id_def_rat_v_3b, def_rat_v_3b, CS%diag)
  endif
#endif


  ! Now restructure the layers.
  !$OMP parallel do default(private) shared(is,ie,js,je,nz,do_j,def_rat_h,CS,nkmb,G,GV,US, &
  !$OMP                                     e,I_dtol,h,tv,debug,h_neglect,p_ref_cv,ea, &
  !$OMP                                     eb,id_clock_EOS,nkml)
  do j=js,je ; if (do_j(j)) then

!  call cpu_clock_begin(id_clock_EOS)
<<<<<<< HEAD
!  call calculate_density_derivs(T(:,1), S(:,1), p_ref_cv, dRcv_dT, dRcv_dS, G%HI, tv%eqn_of_state)
=======
!  call calculate_density_derivs(T(:,1), S(:,1), p_ref_cv, dRcv_dT, dRcv_dS, tv%eqn_of_state, US, &
!                                dom=EOS_domain(G%HI))
>>>>>>> acf23a41
!  call cpu_clock_end(id_clock_EOS)

    do k=1,nz ; do i=is,ie ; d_ea(i,k) = 0.0 ; d_eb(i,k) = 0.0 ; enddo ; enddo
    kmax_d_ea = 0

    max_def_rat = 0.0
    do i=is,ie
      do_i(i) = def_rat_h(i,j) > CS%h_def_tol1
      if (def_rat_h(i,j) > max_def_rat) max_def_rat = def_rat_h(i,j)
    enddo
    nz_filt = nkmb+1 ; if (max_def_rat > CS%h_def_tol3) nz_filt = nz+1

    ! Find a 2-D 1-2-1 filtered version of e to target.  Area weights are
    ! deliberately omitted here.  This is slightly more complicated than a
    ! simple filter so that the effects of topography are eliminated.
    do K=1,nz_filt ; do i=is,ie ; if (do_i(i)) then
      if (G%mask2dCu(I,j) <= 0.0) then ; e_e = e(i,j,K) ; else
        e_e = max(e(i+1,j,K) + min(e(i,j,K) - e(i+1,j,nz+1), 0.0), &
                  e(i,j,nz+1) + (nz+1-k)*GV%Angstrom_H)

      endif
      if (G%mask2dCu(I-1,j) <= 0.0) then ; e_w = e(i,j,K) ; else
        e_w = max(e(i-1,j,K) + min(e(i,j,K) - e(i-1,j,nz+1), 0.0), &
                  e(i,j,nz+1) + (nz+1-k)*GV%Angstrom_H)
      endif
      if (G%mask2dCv(i,J) <= 0.0) then ; e_n = e(i,j,K) ; else
        e_n = max(e(i,j+1,K) + min(e(i,j,K) - e(i,j+1,nz+1), 0.0), &
                  e(i,j,nz+1) + (nz+1-k)*GV%Angstrom_H)
      endif
      if (G%mask2dCv(i,J-1) <= 0.0) then ; e_s = e(i,j,K) ; else
        e_s = max(e(i,j-1,K) + min(e(i,j,K) - e(i,j-1,nz+1), 0.0), &
                  e(i,j,nz+1) + (nz+1-k)*GV%Angstrom_H)
      endif

      wt = max(0.0, min(1.0, I_dtol*(def_rat_h(i,j)-CS%h_def_tol1)))

      e_filt(i,k) = (1.0 - 0.5*wt) * e(i,j,K) + &
                  wt * 0.125 * ((e_e + e_w) + (e_n + e_s))
      e_2d(i,k) = e(i,j,K)
    endif ; enddo ; enddo
    do k=1,nz ; do i=is,ie
      h_2d(i,k) = h(i,j,k)
      T_2d(i,k) = tv%T(i,j,k) ; S_2d(i,k) = tv%S(i,j,k)
    enddo ; enddo

    if (debug) then
      do k=1,nz ; do i=is,ie ; if (do_i(i)) then
        h_2d_init(i,k) = h(i,j,k)
        T_2d_init(i,k) = tv%T(i,j,k) ; S_2d_init(i,k) = tv%S(i,j,k)
      endif ; enddo ; enddo
    endif

    ! First, try to entrain from the interior.
    ent_any = .false.
    do i=is,ie
      more_ent_i(i) = .false. ; ent_i(i) = .false.
      h_add_tgt(i) = 0.0 ; h_add_tot(i) = 0.0
      if (do_i(i) .and. (e_2d(i,nkmb+1) > e_filt(i,nkmb+1))) then
        more_ent_i(i) = .true. ; ent_i(i) = .true. ; ent_any = .true.
        h_add_tgt(i) = e_2d(i,nkmb+1) - e_filt(i,nkmb+1)
      endif
    enddo

    if (ent_any) then
      do k=nkmb+1,nz
        cols_left = .false.
        do i=is,ie ; if (more_ent_i(i)) then
          if (h_2d(i,k) - GV%Angstrom_H > h_neglect) then
            if (e_2d(i,nkmb+1)-e_filt(i,nkmb+1) > h_2d(i,k) - GV%Angstrom_H) then
              h_add = h_2d(i,k) - GV%Angstrom_H
              h_2d(i,k) = GV%Angstrom_H
              e_2d(i,nkmb+1) = e_2d(i,nkmb+1) - h_add
            else
              h_add = e_2d(i,nkmb+1) - e_filt(i,nkmb+1)
              h_2d(i,k) = h_2d(i,k) - h_add
              if (CS%answers_2018) then
                e_2d(i,nkmb+1) = e_2d(i,nkmb+1) - h_add
              else
                e_2d(i,nkmb+1) = e_filt(i,nkmb+1)
              endif
            endif
            d_eb(i,k-1) = d_eb(i,k-1) + h_add
            h_add_tot(i) = h_add_tot(i) + h_add
            h_prev = h_2d(i,nkmb)
            h_2d(i,nkmb) = h_2d(i,nkmb) + h_add

            T_2d(i,nkmb) = (h_prev*T_2d(i,nkmb) + h_add*T_2d(i,k)) / h_2d(i,nkmb)
            S_2d(i,nkmb) = (h_prev*S_2d(i,nkmb) + h_add*S_2d(i,k)) / h_2d(i,nkmb)

            if ((e_2d(i,nkmb+1) <= e_filt(i,nkmb+1)) .or. &
                (h_add_tot(i) > 0.6*h_add_tgt(i))) then  !### 0.6 is adjustable?.
              more_ent_i(i) = .false.
            else
              cols_left = .true.
            endif
          else
            cols_left = .true.
          endif
        endif ; enddo
        if (.not.cols_left) exit
      enddo

      ks = min(k-1,nz-1)
      do k=ks,nkmb,-1 ; do i=is,ie ; if (ent_i(i)) then
        d_eb(i,k) = d_eb(i,k) + d_eb(i,k+1)
      endif ; enddo ; enddo
    endif ! ent_any

    !   This is where code to detrain to the interior will go.
    ! The buffer layers can only detrain water into layers when the buffer
    ! layer potential density is between (c*Rlay(k-1) + (1-c)*Rlay(k)) and
    ! (c*Rlay(k+1) + (1-c)*Rlay(k)), where 0.5 <= c < 1.0.
    !    Do not detrain if the 2-layer deficit ratio is not significant.
    !    Detrainment must be able to come from all mixed and buffer layers.
    !    All water is moved out of the buffer layers below before moving from
    !  a shallower layer (characteristics do not cross).
    det_any = .false.
    if ((max_def_rat > CS%h_def_tol3) .and. (CS%reg_sfc_detrain)) then
      do i=is,ie
        det_i(i) = .false. ; Rcv_tol(i) = 0.0
        if (do_i(i) .and. (e_2d(i,nkmb+1) < e_filt(i,nkmb+1)) .and. &
            (def_rat_h(i,j) > CS%h_def_tol3)) then
          det_i(i) = .true. ; det_any = .true.
          ! The CS%density_match_tol default value of 0.6 gives 20% overlap in acceptable densities.
          Rcv_tol(i) = CS%density_match_tol * min((def_rat_h(i,j) - CS%h_def_tol3), 1.0)
        endif
      enddo
    endif
    if (det_any) then
      call cpu_clock_begin(id_clock_EOS)
      do k=1,nkmb
<<<<<<< HEAD
        call calculate_density(T_2d(:,k), S_2d(:,k), p_ref_cv, Rcv(:,k), G%HI, tv%eqn_of_state)
=======
        call calculate_density(T_2d(:,k), S_2d(:,k), p_ref_cv, Rcv(:,k), tv%eqn_of_state, US, &
                               dom=EOS_domain(G%HI))
>>>>>>> acf23a41
      enddo
      call cpu_clock_end(id_clock_EOS)

      do i=is,ie ; if (det_i(i)) then
        k1 = nkmb ; k2 = nz
        h_det_tot = 0.0
        do ! This loop is terminated by exits.
          if (k1 <= 1) exit
          if (k2 <= nkmb) exit
          Rcv_min_det = (GV%Rlay(k2) + Rcv_tol(i)*(GV%Rlay(k2-1)-GV%Rlay(k2)))
          if (k2 < nz) then
            Rcv_max_det = (GV%Rlay(k2) + Rcv_tol(i)*(GV%Rlay(k2+1)-GV%Rlay(k2)))
          else
            Rcv_max_det = (GV%Rlay(nz) + Rcv_tol(i)*(GV%Rlay(nz)-GV%Rlay(nz-1)))
          endif
          if (Rcv(i,k1) > Rcv_max_det) &
            exit ! All shallower interior layers are too light for detrainment.

          h_deficit = (e_filt(i,k2)-e_filt(i,k2+1)) - h_2d(i,k2)
          if ((e_filt(i,k2) > e_2d(i,k1+1)) .and. (h_deficit > 0.0) .and. &
              (Rcv(i,k1) < Rcv_max_det) .and. (Rcv(i,k1) > Rcv_min_det)) then
            ! Detrainment will occur.
            h_add = min(e_filt(i,k2) - e_2d(i,k2), h_deficit )
            if (h_add < h_2d(i,k1)) then
              ! Only part of layer k1 detrains.
              if (h_add > 0.0) then
                h_prev = h_2d(i,k2)
                h_2d(i,k2) = h_2d(i,k2) + h_add
                e_2d(i,k2) = e_2d(i,k2+1) + h_2d(i,k2)
                d_ea(i,k2) = d_ea(i,k2) + h_add
                kmax_d_ea = max(kmax_d_ea, k2)
                ! This is upwind.  It should perhaps be higher order...
                T_2d(i,k2) = (h_prev*T_2d(i,k2) + h_add*T_2d(i,k1)) / h_2d(i,k2)
                S_2d(i,k2) = (h_prev*S_2d(i,k2) + h_add*S_2d(i,k1)) / h_2d(i,k2)
                h_det_tot = h_det_tot + h_add

                h_2d(i,k1) = h_2d(i,k1) - h_add
                do k3=k1,nkmb ; e_2d(i,k3+1) = e_2d(i,k3) - h_2d(i,k3) ; enddo
                do k3=k1+1,nkmb ; d_ea(i,k3) = d_ea(i,k3) + h_add ; enddo
              else
                if (h_add < 0.0) &
                  call MOM_error(FATAL, "h_add is negative.  Some logic is wrong.")
                h_add = 0.0 ! This usually should not happen...
              endif

              ! Move up to the next target layer.
              k2 = k2-1
              if (k2>nkmb+1) e_2d(i,k2) = e_2d(i,k2) + h_det_tot
            else
              h_add = h_2d(i,k1)
              h_prev = h_2d(i,k2)
              h_2d(i,k2) = h_2d(i,k2) + h_add
              e_2d(i,k2) = e_2d(i,k2+1) + h_2d(i,k2)
              d_ea(i,k2) = d_ea(i,k2) + h_add
              kmax_d_ea = max(kmax_d_ea, k2)
              T_2d(i,k2) = (h_prev*T_2d(i,k2) + h_add*T_2d(i,k1)) / h_2d(i,k2)
              S_2d(i,k2) = (h_prev*S_2d(i,k2) + h_add*S_2d(i,k1)) / h_2d(i,k2)
              h_det_tot = h_det_tot + h_add

              h_2d(i,k1) = 0.0
              do k3=k1,nkmb ; e_2d(i,k3+1) = e_2d(i,k3) - h_2d(i,k3) ; enddo
              do k3=k1+1,nkmb ; d_ea(i,k3) = d_ea(i,k3) + h_add ; enddo

              ! Move up to the next source layer.
              k1 = k1-1
            endif

          else
            ! Move up to the next target layer.
            k2 = k2-1
            if (k2>nkmb+1) e_2d(i,k2) = e_2d(i,k2) + h_det_tot
          endif

        enddo ! exit terminated loop.
      endif ; enddo
      do k=kmax_d_ea-1,nkmb+1,-1 ; do i=is,ie ; if (det_i(i)) then
        d_ea(i,k) = d_ea(i,k) + d_ea(i,k+1)
      endif ; enddo ; enddo
    endif  ! Detrainment to the interior.
    if (debug) then
      do i=is,ie ; h_tot3(i) = 0.0 ; Th_tot3(i) = 0.0 ; Sh_tot3(i) = 0.0 ; enddo
      do k=1,nz ; do i=is,ie ; if (do_i(i)) then
        h_tot3(i) = h_tot3(i) + h_2d(i,k)
        Th_tot3(i) = Th_tot3(i) + h_2d(i,k) * T_2d(i,k)
        Sh_tot3(i) = Sh_tot3(i) + h_2d(i,k) * S_2d(i,k)
      endif ; enddo ; enddo
    endif

    do i=is,ie ; if (do_i(i)) then
      ! Rescale the interface targets so the depth at the bottom of the deepest
      ! buffer layer matches.
      scale = e_2d(i,nkmb+1) / e_filt(i,nkmb+1)
      do k=2,nkmb+1 ; e_filt(i,k) = e_filt(i,k) * scale ; enddo

      ! Ensure that layer 1 only has water from layers 1 to nkml and rescale
      ! the remaining layer thicknesses if necessary.
      if (e_filt(i,2) < e_2d(i,nkml)) then
        scale = (e_2d(i,nkml) - e_filt(i,nkmb+1)) / &
                ((e_filt(i,2) - e_filt(i,nkmb+1)) + h_neglect)
        do k=3,nkmb
          e_filt(i,k) = e_filt(i,nkmb+1) + scale * (e_filt(i,k) - e_filt(i,nkmb+1))
        enddo
        e_filt(i,2) = e_2d(i,nkml)
      endif

      ! Map the water back into the layers.  There are not mixed or buffer layers that are exceedingly
      ! small compared to the others, so the code here is less prone to roundoff than elsewhere in MOM6.
      k1 = 1 ; k2 = 1
      int_top = 0.0
      do k=1,nkmb+1
        int_flux(k) = 0.0 ; int_Rflux(k) = 0.0
        int_Tflux(k) = 0.0 ; int_Sflux(k) = 0.0
      enddo
      do k=1,2*nkmb
        int_bot = max(e_2d(i,k1+1),e_filt(i,k2+1))
        h_add = int_top - int_bot

        if (k2 > k1) then
          do k3=k1+1,k2
            d_ea(i,k3) = d_ea(i,k3) + h_add
            int_flux(k3) = int_flux(k3) + h_add
            int_Tflux(k3) = int_Tflux(k3) + h_add*T_2d(i,k1)
            int_Sflux(k3) = int_Sflux(k3) + h_add*S_2d(i,k1)
          enddo
        elseif (k1 > k2) then
          do k3=k2,k1-1
            d_eb(i,k3) = d_eb(i,k3) + h_add
            int_flux(k3+1) = int_flux(k3+1) - h_add
            int_Tflux(k3+1) = int_Tflux(k3+1) - h_add*T_2d(i,k1)
            int_Sflux(k3+1) = int_Sflux(k3+1) - h_add*S_2d(i,k1)
          enddo
        endif

        if (int_bot <= e_filt(i,k2+1)) then
          ! Increment the target layer.
          k2 = k2 + 1
        elseif (int_bot <= e_2d(i,k1+1)) then
          ! Increment the source layer.
          k1 = k1 + 1
        else
          call MOM_error(FATAL, &
            "Regularize_surface: Could not increment target or source.")
        endif
        if ((k1 > nkmb) .or. (k2 > nkmb)) exit
        int_top = int_bot
      enddo
      if (k2 < nkmb) &
        call MOM_error(FATAL, "Regularize_surface: Did not assign fluid to layer nkmb.")

      ! Note that movement of water across the base of the bottommost buffer
      ! layer has already been dealt with separately.
      do k=1,nkmb ; h_prev_1d(k) = h_2d(i,k) ; enddo
      h_2d(i,1) = h_2d(i,1) - int_flux(2)
      do k=2,nkmb-1
        h_2d(i,k) = h_2d(i,k) + (int_flux(k) - int_flux(k+1))
      enddo
      ! Note that movement of water across the base of the bottommost buffer
      ! layer has already been dealt with separately.
      h_2d(i,nkmb) = h_2d(i,nkmb) + int_flux(nkmb)

      T_2d(i,1) = (T_2d(i,1)*h_prev_1d(1) - int_Tflux(2)) / h_2d(i,1)
      S_2d(i,1) = (S_2d(i,1)*h_prev_1d(1) - int_Sflux(2)) / h_2d(i,1)
      do k=2,nkmb-1
        T_2d(i,k) = (T_2d(i,k)*h_prev_1d(k) + (int_Tflux(k) - int_Tflux(k+1))) / h_2d(i,k)
        S_2d(i,k) = (S_2d(i,k)*h_prev_1d(k) + (int_Sflux(k) - int_Sflux(k+1))) / h_2d(i,k)
      enddo
      T_2d(i,nkmb) = (T_2d(i,nkmb)*h_prev_1d(nkmb) + int_Tflux(nkmb) ) / h_2d(i,nkmb)
      S_2d(i,nkmb) = (S_2d(i,nkmb)*h_prev_1d(nkmb) + int_Sflux(nkmb) ) / h_2d(i,nkmb)

    endif ; enddo ! i-loop

    ! Copy the interior thicknesses and other fields back to the 3-d arrays.
    do k=1,nz ; do i=is,ie ; if (do_i(i)) then
      h(i,j,k) = h_2d(i,k)
      tv%T(i,j,k) = T_2d(i,k) ; tv%S(i,j,k) = S_2d(i,k)
      ea(i,j,k) = ea(i,j,k) + d_ea(i,k)
      eb(i,j,k) = eb(i,j,k) + d_eb(i,k)
    endif ; enddo ; enddo

    if (debug) then
      do i=is,ie ; h_tot1(i) = 0.0 ; Th_tot1(i) = 0.0 ; Sh_tot1(i) = 0.0 ; enddo
      do i=is,ie ; h_tot2(i) = 0.0 ; Th_tot2(i) = 0.0 ; Sh_tot2(i) = 0.0 ; enddo

      do k=1,nz ; do i=is,ie ; if (do_i(i)) then
        h_tot1(i) = h_tot1(i) + h_2d_init(i,k)
        h_tot2(i) = h_tot2(i) + h(i,j,k)

        Th_tot1(i) = Th_tot1(i) + h_2d_init(i,k) * T_2d_init(i,k)
        Th_tot2(i) = Th_tot2(i) + h(i,j,k) * tv%T(i,j,k)
        Sh_tot1(i) = Sh_tot1(i) + h_2d_init(i,k) * S_2d_init(i,k)
        Sh_tot2(i) = Sh_tot2(i) + h(i,j,k) * tv%S(i,j,k)
        if (h(i,j,k) < 0.0) &
          call MOM_error(FATAL,"regularize_surface: Negative thicknesses.")
        if (k==1) then ; h_predicted = h_2d_init(i,k) + (d_eb(i,k) - d_ea(i,k+1))
        elseif (k==nz) then ; h_predicted = h_2d_init(i,k) + (d_ea(i,k) - d_eb(i,k-1))
        else
          h_predicted = h_2d_init(i,k) + ((d_ea(i,k) - d_eb(i,k-1)) + &
                                          (d_eb(i,k) - d_ea(i,k+1)))
        endif
        if (abs(h(i,j,k) - h_predicted) > MAX(1e-9*abs(h_predicted),GV%Angstrom_H)) &
          call MOM_error(FATAL, "regularize_surface: d_ea mismatch.")
      endif ; enddo ; enddo
      do i=is,ie ; if (do_i(i)) then
        fatal_error = .false.
        if (abs(h_tot1(i) - h_tot2(i)) > 1e-12*h_tot1(i)) then
          write(mesg,'(ES11.4," became ",ES11.4," diff ",ES11.4)') &
                h_tot1(i), h_tot2(i), (h_tot1(i) - h_tot2(i))
          call MOM_error(WARNING, "regularize_surface: Mass non-conservation."//&
                          trim(mesg), .true.)
          fatal_error = .true.
        endif
        if (abs(Th_tot1(i) - Th_tot2(i)) > 1e-12*(Th_tot1(i)+10.0*h_tot1(i))) then
          write(mesg,'(ES11.4," became ",ES11.4," diff ",ES11.4," int diff ",ES11.4)') &
                Th_tot1(i), Th_tot2(i), (Th_tot1(i) - Th_tot2(i)), (Th_tot1(i) - Th_tot3(i))
          call MOM_error(WARNING, "regularize_surface: Heat non-conservation."//&
                          trim(mesg), .true.)
          fatal_error = .true.
        endif
        if (abs(Sh_tot1(i) - Sh_tot2(i)) > 1e-12*(Sh_tot1(i)+10.0*h_tot1(i))) then
          write(mesg,'(ES11.4," became ",ES11.4," diff ",ES11.4," int diff ",ES11.4)') &
                Sh_tot1(i), Sh_tot2(i), (Sh_tot1(i) - Sh_tot2(i)), (Sh_tot1(i) - Sh_tot3(i))
          call MOM_error(WARNING, "regularize_surface: Salinity non-conservation."//&
                          trim(mesg), .true.)
          fatal_error = .true.
        endif
        if (fatal_error) then
          write(mesg,'("Error at lat/lon ",2(ES11.4))') G%geoLatT(i,j), G%geoLonT(i,j)
          call MOM_error(FATAL, "regularize_surface: Terminating with fatal error.  "//&
                          trim(mesg))
        endif
      endif ; enddo
    endif

  endif ; enddo ! j-loop.

  if (CS%id_def_rat > 0) call post_data(CS%id_def_rat, def_rat_h, CS%diag)

#ifdef DEBUG_CODE
  if (CS%id_e1 > 0) call post_data(CS%id_e1, e, CS%diag)
  if (CS%id_def_rat_u > 0) call post_data(CS%id_def_rat_u, def_rat_u, CS%diag)
  if (CS%id_def_rat_u_1b > 0) call post_data(CS%id_def_rat_u_1b, def_rat_u_1b, CS%diag)
  if (CS%id_def_rat_v > 0) call post_data(CS%id_def_rat_v, def_rat_v, CS%diag)
  if (CS%id_def_rat_v_1b > 0) call post_data(CS%id_def_rat_v_1b, def_rat_v_1b, CS%diag)

  if ((CS%id_def_rat_2 > 0) .or. &
      (CS%id_def_rat_u_2 > 0) .or. (CS%id_def_rat_u_2b > 0) .or. &
      (CS%id_def_rat_v_2 > 0) .or. (CS%id_def_rat_v_2b > 0) ) then
    do j=js-1,je+1 ; do i=is-1,ie+1
      e(i,j,1) = 0.0
    enddo ; enddo
    do K=1,nz ; do j=js-1,je+1 ; do i=is-1,ie+1
      e(i,j,K+1) = e(i,j,K) - h(i,j,k)
    enddo ; enddo ; enddo

    call find_deficit_ratios(e, def_rat_u_2, def_rat_v_2, G, GV, CS, def_rat_u_2b, def_rat_v_2b, h=h)

    ! Determine which columns are problematic
    do j=js,je ; do i=is,ie
      def_rat_h2(i,j) = max(def_rat_u_2(I-1,j), def_rat_u_2(I,j), &
                            def_rat_v_2(i,J-1), def_rat_v_2(i,J))
    enddo ; enddo

    if (CS%id_def_rat_2 > 0) call post_data(CS%id_def_rat_2, def_rat_h2, CS%diag)
    if (CS%id_e2 > 0) call post_data(CS%id_e2, e, CS%diag)
    if (CS%id_def_rat_u_2 > 0) call post_data(CS%id_def_rat_u_2, def_rat_u_2, CS%diag)
    if (CS%id_def_rat_u_2b > 0) call post_data(CS%id_def_rat_u_2b, def_rat_u_2b, CS%diag)
    if (CS%id_def_rat_v_2 > 0) call post_data(CS%id_def_rat_v_2, def_rat_v_2, CS%diag)
    if (CS%id_def_rat_v_2b > 0) call post_data(CS%id_def_rat_v_2b, def_rat_v_2b, CS%diag)
  endif
#endif

end subroutine regularize_surface

!>  This subroutine determines the amount by which the harmonic mean
!! thickness at velocity points differ from the arithmetic means, relative to
!! the the arithmetic means, after eliminating thickness variations that are
!! solely due to topography and aggregating all interior layers into one.
subroutine find_deficit_ratios(e, def_rat_u, def_rat_v, G, GV, CS, &
                               def_rat_u_2lay, def_rat_v_2lay, halo, h)
  type(ocean_grid_type),      intent(in)  :: G         !< The ocean's grid structure.
  type(verticalGrid_type),    intent(in)  :: GV        !< The ocean's vertical grid structure.
  real, dimension(SZI_(G),SZJ_(G),SZK_(G)+1), &
                              intent(in)  :: e         !< Interface depths [H ~> m or kg m-2]
  real, dimension(SZIB_(G),SZJ_(G)),          &
                              intent(out) :: def_rat_u !< The thickness deficit ratio at u points,
                                                       !! [nondim].
  real, dimension(SZI_(G),SZJB_(G)),          &
                              intent(out) :: def_rat_v !< The thickness deficit ratio at v points,
                                                       !! [nondim].
  type(regularize_layers_CS), pointer     :: CS        !< The control structure returned by a
                                                       !! previous call to regularize_layers_init.
  real, dimension(SZIB_(G),SZJ_(G)),          &
                    optional, intent(out) :: def_rat_u_2lay !< The thickness deficit ratio at u
                                                       !! points when the mixed and buffer layers
                                                       !! are aggregated into 1 layer [nondim].
  real, dimension(SZI_(G),SZJB_(G)),          &
                    optional, intent(out) :: def_rat_v_2lay !< The thickness deficit ratio at v
                                                       !! pointswhen the mixed and buffer layers
                                                       !! are aggregated into 1 layer [nondim].
  integer,          optional, intent(in)  :: halo      !< An extra-wide halo size, 0 by default.
  real, dimension(SZI_(G),SZJ_(G),SZK_(G)),   &
                    optional, intent(in)  :: h         !< Layer thicknesses [H ~> m or kg m-2].
                                                       !! If h is not present, vertical differences
                                                       !! in interface heights are used instead.
  ! Local variables
  real, dimension(SZIB_(G),SZJ_(G)) :: &
    h_def_u, &  ! The vertically summed thickness deficits at u-points [H ~> m or kg m-2].
    h_norm_u, & ! The vertically summed arithmetic mean thickness by which
                ! h_def_u is normalized [H ~> m or kg m-2].
    h_def2_u
  real, dimension(SZI_(G),SZJB_(G)) :: &
    h_def_v, &  ! The vertically summed thickness deficits at v-points [H ~> m or kg m-2].
    h_norm_v, & ! The vertically summed arithmetic mean thickness by which
                ! h_def_v is normalized [H ~> m or kg m-2].
    h_def2_v
  real :: h_neglect ! A thickness that is so small it is usually lost
                    ! in roundoff and can be neglected [H ~> m or kg m-2].
  real :: Hmix_min  ! A local copy of CS%Hmix_min [H ~> m or kg m-2].
  real :: h1, h2  ! Temporary thicknesses [H ~> m or kg m-2].
  integer :: i, j, k, is, ie, js, je, nz, nkmb

  is = G%isc ; ie = G%iec ; js = G%jsc ; je = G%jec ; nz = G%ke
  if (present(halo)) then
    is = G%isc-halo ; ie = G%iec+halo ; js = G%jsc-halo ; je = G%jec+halo
  endif
  nkmb = GV%nk_rho_varies
  h_neglect = GV%H_subroundoff
  Hmix_min = CS%Hmix_min

  ! Determine which zonal faces are problematic.
  do j=js,je ; do I=is-1,ie
    ! Aggregate all water below the mixed and buffer layers for the purposes of
    ! this diagnostic.
    h1 = e(i,j,nkmb+1)-e(i,j,nz+1) ; h2 = e(i+1,j,nkmb+1)-e(i+1,j,nz+1)
    if (e(i,j,nz+1) < e(i+1,j,nz+1)) then
      if (h1 > h2) h1 = max(e(i,j,nkmb+1)-e(i+1,j,nz+1), h2)
    elseif (e(i+1,j,nz+1) < e(i,j,nz+1)) then
      if (h2 > h1) h2 = max(e(i+1,j,nkmb+1)-e(i,j,nz+1), h1)
    endif
    h_def_u(I,j) = 0.5*(h1-h2)**2 / ((h1 + h2) + h_neglect)
    h_norm_u(I,j) = 0.5*(h1+h2)
  enddo ; enddo
  if (present(def_rat_u_2lay)) then ; do j=js,je ; do I=is-1,ie
    ! This is a particular metric of the aggregation into two layers.
    h1 = e(i,j,1)-e(i,j,nkmb+1) ; h2 = e(i+1,j,1)-e(i+1,j,nkmb+1)
    if (e(i,j,nkmb+1) < e(i+1,j,nz+1)) then
      if (h1 > h2) h1 = max(e(i,j,1)-e(i+1,j,nz+1), h2)
    elseif (e(i+1,j,nkmb+1) < e(i,j,nz+1)) then
      if (h2 > h1) h2 = max(e(i+1,j,1)-e(i,j,nz+1), h1)
    endif
    h_def2_u(I,j) = h_def_u(I,j) + 0.5*(h1-h2)**2 / ((h1 + h2) + h_neglect)
  enddo ; enddo ; endif
  do k=1,nkmb ; do j=js,je ; do I=is-1,ie
    if (present(h)) then
      h1 = h(i,j,k) ; h2 = h(i+1,j,k)
    else
      h1 = e(i,j,K)-e(i,j,K+1) ; h2 = e(i+1,j,K)-e(i+1,j,K+1)
    endif
    ! Thickness deficits can not arise simply because a layer's bottom is bounded
    ! by the bathymetry.
    if (e(i,j,K+1) < e(i+1,j,nz+1)) then
      if (h1 > h2) h1 = max(e(i,j,K)-e(i+1,j,nz+1), h2)
    elseif (e(i+1,j,K+1) < e(i,j,nz+1)) then
      if (h2 > h1) h2 = max(e(i+1,j,K)-e(i,j,nz+1), h1)
    endif
    h_def_u(I,j) = h_def_u(I,j) + 0.5*(h1-h2)**2 / ((h1 + h2) + h_neglect)
    h_norm_u(I,j) = h_norm_u(I,j) + 0.5*(h1+h2)
  enddo ; enddo ; enddo
  if (present(def_rat_u_2lay)) then ; do j=js,je ; do I=is-1,ie
    def_rat_u(I,j) = G%mask2dCu(I,j) * h_def_u(I,j) / &
                     (max(Hmix_min, h_norm_u(I,j)) + h_neglect)
    def_rat_u_2lay(I,j) = G%mask2dCu(I,j) * h_def2_u(I,j) / &
                          (max(Hmix_min, h_norm_u(I,j)) + h_neglect)
  enddo ; enddo ; else ; do j=js,je ; do I=is-1,ie
    def_rat_u(I,j) = G%mask2dCu(I,j) * h_def_u(I,j) / &
                     (max(Hmix_min, h_norm_u(I,j)) + h_neglect)
  enddo ; enddo ; endif

  ! Determine which meridional faces are problematic.
  do J=js-1,je ; do i=is,ie
    ! Aggregate all water below the mixed and buffer layers for the purposes of
    ! this diagnostic.
    h1 = e(i,j,nkmb+1)-e(i,j,nz+1) ; h2 = e(i,j+1,nkmb+1)-e(i,j+1,nz+1)
    if (e(i,j,nz+1) < e(i,j+1,nz+1)) then
      if (h1 > h2) h1 = max(e(i,j,nkmb+1)-e(i,j+1,nz+1), h2)
    elseif (e(i,j+1,nz+1) < e(i,j,nz+1)) then
      if (h2 > h1) h2 = max(e(i,j+1,nkmb+1)-e(i,j,nz+1), h1)
    endif
    h_def_v(i,J) = 0.5*(h1-h2)**2 / ((h1 + h2) + h_neglect)
    h_norm_v(i,J) = 0.5*(h1+h2)
  enddo ; enddo
  if (present(def_rat_v_2lay)) then ; do J=js-1,je ; do i=is,ie
    ! This is a particular metric of the aggregation into two layers.
    h1 = e(i,j,1)-e(i,j,nkmb+1) ; h2 = e(i,j+1,1)-e(i,j+1,nkmb+1)
    if (e(i,j,nkmb+1) < e(i,j+1,nz+1)) then
      if (h1 > h2) h1 = max(e(i,j,1)-e(i,j+1,nz+1), h2)
    elseif (e(i,j+1,nkmb+1) < e(i,j,nz+1)) then
      if (h2 > h1) h2 = max(e(i,j+1,1)-e(i,j,nz+1), h1)
    endif
    h_def2_v(i,J) = h_def_v(i,J) + 0.5*(h1-h2)**2 / ((h1 + h2) + h_neglect)
  enddo ; enddo ; endif
  do k=1,nkmb ; do J=js-1,je ; do i=is,ie
    if (present(h)) then
      h1 = h(i,j,k) ; h2 = h(i,j+1,k)
    else
      h1 = e(i,j,K)-e(i,j,K+1) ; h2 = e(i,j+1,K)-e(i,j+1,K+1)
    endif
    ! Thickness deficits can not arise simply because a layer's bottom is bounded
    ! by the bathymetry.
    if (e(i,j,K+1) < e(i,j+1,nz+1)) then
      if (h1 > h2) h1 = max(e(i,j,K)-e(i,j+1,nz+1), h2)
    elseif (e(i,j+1,K+1) < e(i,j,nz+1)) then
      if (h2 > h1) h2 = max(e(i,j+1,K)-e(i,j,nz+1), h1)
    endif
    h_def_v(i,J) = h_def_v(i,J) + 0.5*(h1-h2)**2 / ((h1 + h2) + h_neglect)
    h_norm_v(i,J) = h_norm_v(i,J) + 0.5*(h1+h2)
  enddo ; enddo ; enddo
  if (present(def_rat_v_2lay)) then ; do J=js-1,je ; do i=is,ie
    def_rat_v(i,J) = G%mask2dCv(i,J) * h_def_v(i,J) / &
                      (max(Hmix_min, h_norm_v(i,J)) + h_neglect)
    def_rat_v_2lay(i,J) = G%mask2dCv(i,J) * h_def2_v(i,J) / &
                      (max(Hmix_min, h_norm_v(i,J)) + h_neglect)
  enddo ; enddo ; else ; do J=js-1,je ; do i=is,ie
    def_rat_v(i,J) = G%mask2dCv(i,J) * h_def_v(i,J) / &
                      (max(Hmix_min, h_norm_v(i,J)) + h_neglect)
  enddo ; enddo ; endif

end subroutine find_deficit_ratios

!> Initializes the regularize_layers control structure
subroutine regularize_layers_init(Time, G, GV, param_file, diag, CS)
  type(time_type), target, intent(in)    :: Time !< The current model time.
  type(ocean_grid_type),   intent(in)    :: G    !< The ocean's grid structure.
  type(verticalGrid_type), intent(in)    :: GV   !< The ocean's vertical grid structure.
  type(param_file_type),   intent(in)    :: param_file !< A structure to parse for
                                                 !! run-time parameters.
  type(diag_ctrl), target, intent(inout) :: diag !< A structure that is used to regulate
                                                 !! diagnostic output.
  type(regularize_layers_CS), pointer    :: CS   !< A pointer that is set to point to the
                                                 !! control structure for this module.
#include "version_variable.h"
  character(len=40)  :: mdl = "MOM_regularize_layers"  ! This module's name.
  logical :: use_temperature
  logical :: default_2018_answers
  integer :: isd, ied, jsd, jed
  isd = G%isd ; ied = G%ied ; jsd = G%jsd ; jed = G%jed

  if (associated(CS)) then
    call MOM_error(WARNING, "regularize_layers_init called with an associated"// &
                            "associated control structure.")
    return
  else ; allocate(CS) ; endif

  CS%diag => diag
  CS%Time => Time

! Set default, read and log parameters
  call log_version(param_file, mdl, version, "")
  call get_param(param_file, mdl, "REGULARIZE_SURFACE_LAYERS", CS%regularize_surface_layers, &
                 "If defined, vertically restructure the near-surface "//&
                 "layers when they have too much lateral variations to "//&
                 "allow for sensible lateral barotropic transports.", &
                 default=.false.)
  if (CS%regularize_surface_layers) then
    call get_param(param_file, mdl, "REGULARIZE_SURFACE_DETRAIN", CS%reg_sfc_detrain, &
                 "If true, allow the buffer layers to detrain into the "//&
                 "interior as a part of the restructuring when "//&
                 "REGULARIZE_SURFACE_LAYERS is true.", default=.true.)
  call get_param(param_file, mdl, "REG_SFC_DENSE_MATCH_TOLERANCE", CS%density_match_tol, &
                 "A relative tolerance for how well the densities must match with the target "//&
                 "densities during detrainment when regularizing the near-surface layers.  The "//&
                 "default of 0.6 gives 20% overlaps in density", units="nondim", default=0.6)
    call get_param(param_file, mdl, "DEFAULT_2018_ANSWERS", default_2018_answers, &
                 "This sets the default value for the various _2018_ANSWERS parameters.", &
                 default=.true.)
    call get_param(param_file, mdl, "REGULARIZE_LAYERS_2018_ANSWERS", CS%answers_2018, &
                 "If true, use the order of arithmetic and expressions that recover the "//&
                 "answers from the end of 2018.  Otherwise, use updated and more robust "//&
                 "forms of the same expressions.", default=default_2018_answers)
  endif

  call get_param(param_file, mdl, "HMIX_MIN", CS%Hmix_min, &
                 "The minimum mixed layer depth if the mixed layer depth "//&
                 "is determined dynamically.", units="m", default=0.0, scale=GV%m_to_H)
  call get_param(param_file, mdl, "REG_SFC_DEFICIT_TOLERANCE", CS%h_def_tol1, &
                 "The value of the relative thickness deficit at which "//&
                 "to start modifying the layer structure when "//&
                 "REGULARIZE_SURFACE_LAYERS is true.", units="nondim", &
                 default=0.5)
  CS%h_def_tol2 = 0.2 + 0.8*CS%h_def_tol1
  CS%h_def_tol3 = 0.3 + 0.7*CS%h_def_tol1
  CS%h_def_tol4 = 0.5 + 0.5*CS%h_def_tol1

  call get_param(param_file, mdl, "DEBUG", CS%debug, default=.false.)
!  if (.not. CS%debug) &
!    call get_param(param_file, mdl, "DEBUG_CONSERVATION", CS%debug, &
!                 "If true, monitor conservation and extrema.", default=.false.)

  call get_param(param_file, mdl, "ALLOW_CLOCKS_IN_OMP_LOOPS", CS%allow_clocks_in_omp_loops, &
                 "If true, clocks can be called from inside loops that can "//&
                 "be threaded. To run with multiple threads, set to False.", &
                 default=.true.)

  CS%id_def_rat = register_diag_field('ocean_model', 'deficit_ratio', diag%axesT1, &
      Time, 'Max face thickness deficit ratio', 'nondim')

#ifdef DEBUG_CODE
  CS%id_def_rat_2 = register_diag_field('ocean_model', 'deficit_rat2', diag%axesT1, &
      Time, 'Corrected thickness deficit ratio', 'nondim')
  CS%id_def_rat_3 = register_diag_field('ocean_model', 'deficit_rat3', diag%axesT1, &
      Time, 'Filtered thickness deficit ratio', 'nondim')
  CS%id_e1 = register_diag_field('ocean_model', 'er_1', diag%axesTi, &
      Time, 'Intial interface depths before remapping', 'm')
  CS%id_e2 = register_diag_field('ocean_model', 'er_2', diag%axesTi, &
      Time, 'Intial interface depths after remapping', 'm')
  CS%id_e3 = register_diag_field('ocean_model', 'er_3', diag%axesTi, &
      Time, 'Intial interface depths filtered', 'm')

  CS%id_def_rat_u = register_diag_field('ocean_model', 'defrat_u', diag%axesCu1, &
      Time, 'U-point thickness deficit ratio', 'nondim')
  CS%id_def_rat_u_1b = register_diag_field('ocean_model', 'defrat_u_1b', diag%axesCu1, &
      Time, 'U-point 2-layer thickness deficit ratio', 'nondim')
  CS%id_def_rat_u_2 = register_diag_field('ocean_model', 'defrat_u_2', diag%axesCu1, &
      Time, 'U-point corrected thickness deficit ratio', 'nondim')
  CS%id_def_rat_u_2b = register_diag_field('ocean_model', 'defrat_u_2b', diag%axesCu1, &
      Time, 'U-point corrected 2-layer thickness deficit ratio', 'nondim')
  CS%id_def_rat_u_3 = register_diag_field('ocean_model', 'defrat_u_3', diag%axesCu1, &
      Time, 'U-point filtered thickness deficit ratio', 'nondim')
  CS%id_def_rat_u_3b = register_diag_field('ocean_model', 'defrat_u_3b', diag%axesCu1, &
      Time, 'U-point filtered 2-layer thickness deficit ratio', 'nondim')

  CS%id_def_rat_v = register_diag_field('ocean_model', 'defrat_v', diag%axesCv1, &
      Time, 'V-point thickness deficit ratio', 'nondim')
  CS%id_def_rat_v_1b = register_diag_field('ocean_model', 'defrat_v_1b', diag%axesCv1, &
      Time, 'V-point 2-layer thickness deficit ratio', 'nondim')
  CS%id_def_rat_v_2 = register_diag_field('ocean_model', 'defrat_v_2', diag%axesCv1, &
      Time, 'V-point corrected thickness deficit ratio', 'nondim')
  CS%id_def_rat_v_2b = register_diag_field('ocean_model', 'defrat_v_2b', diag%axesCv1, &
      Time, 'V-point corrected 2-layer thickness deficit ratio', 'nondim')
  CS%id_def_rat_v_3 = register_diag_field('ocean_model', 'defrat_v_3', diag%axesCv1, &
      Time, 'V-point filtered thickness deficit ratio', 'nondim')
  CS%id_def_rat_v_3b = register_diag_field('ocean_model', 'defrat_v_3b', diag%axesCv1, &
      Time, 'V-point filtered 2-layer thickness deficit ratio', 'nondim')
#endif

  if (CS%allow_clocks_in_omp_loops) then
    id_clock_EOS = cpu_clock_id('(Ocean regularize_layers EOS)', grain=CLOCK_ROUTINE)
  endif
  id_clock_pass = cpu_clock_id('(Ocean regularize_layers halo updates)', grain=CLOCK_ROUTINE)

end subroutine regularize_layers_init

end module MOM_regularize_layers<|MERGE_RESOLUTION|>--- conflicted
+++ resolved
@@ -312,12 +312,8 @@
   do j=js,je ; if (do_j(j)) then
 
 !  call cpu_clock_begin(id_clock_EOS)
-<<<<<<< HEAD
-!  call calculate_density_derivs(T(:,1), S(:,1), p_ref_cv, dRcv_dT, dRcv_dS, G%HI, tv%eqn_of_state)
-=======
-!  call calculate_density_derivs(T(:,1), S(:,1), p_ref_cv, dRcv_dT, dRcv_dS, tv%eqn_of_state, US, &
+!  call calculate_density_derivs(T(:,1), S(:,1), p_ref_cv, dRcv_dT, dRcv_dS, tv%eqn_of_state, &
 !                                dom=EOS_domain(G%HI))
->>>>>>> acf23a41
 !  call cpu_clock_end(id_clock_EOS)
 
     do k=1,nz ; do i=is,ie ; d_ea(i,k) = 0.0 ; d_eb(i,k) = 0.0 ; enddo ; enddo
@@ -449,12 +445,8 @@
     if (det_any) then
       call cpu_clock_begin(id_clock_EOS)
       do k=1,nkmb
-<<<<<<< HEAD
-        call calculate_density(T_2d(:,k), S_2d(:,k), p_ref_cv, Rcv(:,k), G%HI, tv%eqn_of_state)
-=======
-        call calculate_density(T_2d(:,k), S_2d(:,k), p_ref_cv, Rcv(:,k), tv%eqn_of_state, US, &
+        call calculate_density(T_2d(:,k), S_2d(:,k), p_ref_cv, Rcv(:,k), tv%eqn_of_state, &
                                dom=EOS_domain(G%HI))
->>>>>>> acf23a41
       enddo
       call cpu_clock_end(id_clock_EOS)
 
