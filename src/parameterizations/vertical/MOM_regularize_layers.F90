--- conflicted
+++ resolved
@@ -94,15 +94,9 @@
 
   is = G%isc ; ie = G%iec ; js = G%jsc ; je = G%jec ; nz = GV%ke
 
-<<<<<<< HEAD
-  if (.not. associated(CS)) call MOM_error(FATAL, "MOM_regularize_layers: "//&
-         "Module must be initialized before it is used.")
-
   if (.not. CS%initialized) call MOM_error(FATAL, "MOM_regularize_layers: "//&
          "Module must be initialized before it is used.")
 
-=======
->>>>>>> b2f6678f
   if (CS%regularize_surface_layers) then
     call pass_var(h, G%Domain, clock=id_clock_pass)
     call regularize_surface(h, tv, dt, ea, eb, G, GV, US, CS)
@@ -201,15 +195,9 @@
 
   is = G%isc ; ie = G%iec ; js = G%jsc ; je = G%jec ; nz = GV%ke
 
-<<<<<<< HEAD
-  if (.not. associated(CS)) call MOM_error(FATAL, "MOM_regularize_layers: "//&
-         "Module must be initialized before it is used.")
-
   if (.not. CS%initialized) call MOM_error(FATAL, "MOM_regularize_layers: "//&
          "Module must be initialized before it is used.")
 
-=======
->>>>>>> b2f6678f
   if (GV%nkml<1) return
   nkmb = GV%nk_rho_varies ; nkml = GV%nkml
   if (.not.associated(tv%eqn_of_state)) call MOM_error(FATAL, &
@@ -741,17 +729,8 @@
   integer :: isd, ied, jsd, jed
   isd = G%isd ; ied = G%ied ; jsd = G%jsd ; jed = G%jed
 
-<<<<<<< HEAD
-  if (associated(CS)) then
-    call MOM_error(WARNING, "regularize_layers_init called with an associated"// &
-                            "associated control structure.")
-    return
-  else ; allocate(CS) ; endif
-
   CS%initialized = .true.
 
-=======
->>>>>>> b2f6678f
   CS%diag => diag
   CS%Time => Time
 
