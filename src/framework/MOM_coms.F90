!> Interfaces to non-domain-oriented communication subroutines, including the
!! MOM6 reproducing sums facility
module MOM_coms

! This file is part of MOM6. See LICENSE.md for the license.

use MOM_error_handler, only : MOM_error, MOM_mesg, FATAL, WARNING
use fms_mod, only : fms_end, MOM_infra_init => fms_init
use memutils_mod, only : print_memuse_stats
use mpp_mod, only : PE_here => mpp_pe, root_PE => mpp_root_pe, num_PEs => mpp_npes
use mpp_mod, only : Set_PElist => mpp_set_current_pelist, Get_PElist => mpp_get_current_pelist
<<<<<<< HEAD
use mpp_mod, only : broadcast => mpp_broadcast
use mpp_domains_mod, only : broadcast_domain => mpp_broadcast_domain
use mpp_mod, only : set_rootPE => mpp_set_root_pe
=======
use mpp_mod, only : broadcast => mpp_broadcast, field_chksum => mpp_chksum
>>>>>>> 0bd16f4a
use mpp_mod, only : sum_across_PEs => mpp_sum, max_across_PEs => mpp_max, min_across_PEs => mpp_min

implicit none ; private

public :: PE_here, root_PE, num_PEs, MOM_infra_init, MOM_infra_end
<<<<<<< HEAD
public :: broadcast, broadcast_domain, sum_across_PEs, min_across_PEs, max_across_PEs
=======
public :: broadcast, sum_across_PEs, min_across_PEs, max_across_PEs, field_chksum
>>>>>>> 0bd16f4a
public :: reproducing_sum, reproducing_sum_EFP, EFP_sum_across_PEs, EFP_list_sum_across_PEs
public :: EFP_plus, EFP_minus, EFP_to_real, real_to_EFP, EFP_real_diff
public :: operator(+), operator(-), assignment(=)
public :: query_EFP_overflow_error, reset_EFP_overflow_error
public :: Set_PElist, Get_PElist, Set_rootPE

! This module provides interfaces to the non-domain-oriented communication subroutines.

integer(kind=8), parameter :: prec=2_8**46 !< The precision of each integer.
real, parameter :: r_prec=2.0**46  !< A real version of prec.
real, parameter :: I_prec=1.0/(2.0**46) !< The inverse of prec.
integer, parameter :: max_count_prec=2**(63-46)-1
                              !< The number of values that can be added together
                              !! with the current value of prec before there will
                              !! be roundoff problems.

integer, parameter :: ni=6    !< The number of long integers to use to represent
                              !< a real number.
real, parameter, dimension(ni) :: &
  pr = (/ r_prec**2, r_prec, 1.0, 1.0/r_prec, 1.0/r_prec**2, 1.0/r_prec**3 /)
    !< An array of the real precision of each of the integers
real, parameter, dimension(ni) :: &
  I_pr = (/ 1.0/r_prec**2, 1.0/r_prec, 1.0, r_prec, r_prec**2, r_prec**3 /)
    !< An array of the inverse of the real precision of each of the integers
real, parameter :: max_efp_float = pr(1) * (2.**63 - 1.)
                              !< The largest float with an EFP representation.
                              !! NOTE: Only the first bin can exceed precision,
                              !! but is bounded by the largest signed integer.

logical :: overflow_error = .false. !< This becomes true if an overflow is encountered.
logical :: NaN_error = .false.      !< This becomes true if a NaN is encountered.
logical :: debug = .false.          !< Making this true enables debugging output.

!> Find an accurate and order-invariant sum of a distributed 2d or 3d field
interface reproducing_sum
  module procedure reproducing_sum_2d, reproducing_sum_3d
end interface reproducing_sum

!> Find an accurate and order-invariant sum of a distributed 2d field, returning the result
!! in the form of an extended fixed point value that can be converted back with EFP_to_real.
interface reproducing_sum_EFP
  module procedure reproducing_EFP_sum_2d
end interface reproducing_sum_EFP

!> Sum a value or 1-d array of values across processors, returning the sums in place
interface EFP_sum_across_PEs
  module procedure EFP_list_sum_across_PEs, EFP_val_sum_across_PEs
end interface EFP_sum_across_PEs

!> The Extended Fixed Point (EFP) type provides a public interface for doing sums
!! and taking differences with this type.
!!
!! The use of this type is documented in
!!   Hallberg, R. & A. Adcroft, 2014: An Order-invariant Real-to-Integer Conversion Sum.
!!   Parallel Computing, 40(5-6), doi:10.1016/j.parco.2014.04.007.
type, public :: EFP_type ; private
  integer(kind=8), dimension(ni) :: v !< The value in this type
end type EFP_type

!> Add two extended-fixed-point numbers
interface operator (+) ; module procedure EFP_plus  ; end interface
!> Subtract one extended-fixed-point number from another
interface operator (-) ; module procedure EFP_minus ; end interface
!> Copy the value of one extended-fixed-point number into another
interface assignment(=); module procedure EFP_assign ; end interface

contains

!> This subroutine uses a conversion to an integer representation of real numbers to give an
!! order-invariant sum of distributed 2-D arrays that reproduces across domain decomposition, with
!! the result returned as an extended fixed point type that can be converted back to a real number
!! using EFP_to_real.  This technique is described in Hallberg & Adcroft, 2014, Parallel Computing,
!! doi:10.1016/j.parco.2014.04.007.
function reproducing_EFP_sum_2d(array, isr, ier, jsr, jer, overflow_check, err, only_on_PE) result(EFP_sum)
  real, dimension(:,:),     intent(in)  :: array   !< The array to be summed
  integer,        optional, intent(in)  :: isr     !< The starting i-index of the sum, noting
                                                   !! that the array indices starts at 1
  integer,        optional, intent(in)  :: ier     !< The ending i-index of the sum, noting
                                                   !! that the array indices starts at 1
  integer,        optional, intent(in)  :: jsr     !< The starting j-index of the sum, noting
                                                   !! that the array indices starts at 1
  integer,        optional, intent(in)  :: jer     !< The ending j-index of the sum, noting
                                                   !! that the array indices starts at 1
  logical,        optional, intent(in)  :: overflow_check !< If present and false, disable
                                                !! checking for overflows in incremental results.
                                                !! This can speed up calculations if the number
                                                !! of values being summed is small enough
  integer,        optional, intent(out) :: err  !< If present, return an error code instead of
                                                !! triggering any fatal errors directly from
                                                !! this routine.
  logical,        optional, intent(in)  :: only_on_PE !< If present and true, do not do the sum
                                                !! across processors, only reporting the local sum
  type(EFP_type)                        :: EFP_sum  !< The result in extended fixed point format

  !   This subroutine uses a conversion to an integer representation
  ! of real numbers to give order-invariant sums that will reproduce
  ! across PE count.  This idea comes from R. Hallberg and A. Adcroft.

  integer(kind=8), dimension(ni)  :: ints_sum
  integer(kind=8) :: ival, prec_error
  real    :: rs
  real    :: max_mag_term
  logical :: over_check, do_sum_across_PEs
  character(len=256) :: mesg
  integer :: i, j, n, is, ie, js, je, sgn

  if (num_PEs() > max_count_prec) call MOM_error(FATAL, &
    "reproducing_sum: Too many processors are being used for the value of "//&
    "prec.  Reduce prec to (2^63-1)/num_PEs.")

  prec_error = (2_8**62 + (2_8**62 - 1)) / num_PEs()

  is = 1 ; ie = size(array,1) ; js = 1 ; je = size(array,2 )
  if (present(isr)) then
    if (isr < is) call MOM_error(FATAL, "Value of isr too small in reproducing_EFP_sum_2d.")
    is = isr
  endif
  if (present(ier)) then
    if (ier > ie) call MOM_error(FATAL, "Value of ier too large in reproducing_EFP_sum_2d.")
    ie = ier
  endif
  if (present(jsr)) then
    if (jsr < js) call MOM_error(FATAL, "Value of jsr too small in reproducing_EFP_sum_2d.")
    js = jsr
  endif
  if (present(jer)) then
    if (jer > je) call MOM_error(FATAL, "Value of jer too large in reproducing_EFP_sum_2d.")
    je = jer
  endif

  over_check = .true. ; if (present(overflow_check)) over_check = overflow_check
  do_sum_across_PEs = .true. ; if (present(only_on_PE)) do_sum_across_PEs = .not.only_on_PE

  overflow_error = .false. ; NaN_error = .false. ; max_mag_term = 0.0
  ints_sum(:) = 0
  if (over_check) then
    if ((je+1-js)*(ie+1-is) < max_count_prec) then
      do j=js,je ; do i=is,ie
        call increment_ints_faster(ints_sum, array(i,j), max_mag_term)
      enddo ; enddo
      call carry_overflow(ints_sum, prec_error)
    elseif ((ie+1-is) < max_count_prec) then
      do j=js,je
        do i=is,ie
          call increment_ints_faster(ints_sum, array(i,j), max_mag_term)
        enddo
        call carry_overflow(ints_sum, prec_error)
      enddo
    else
      do j=js,je ; do i=is,ie
        call increment_ints(ints_sum, real_to_ints(array(i,j), prec_error), &
                            prec_error)
      enddo ; enddo
    endif
  else
    do j=js,je ; do i=is,ie
      sgn = 1 ; if (array(i,j)<0.0) sgn = -1
      rs = abs(array(i,j))
      do n=1,ni
        ival = int(rs*I_pr(n), 8)
        rs = rs - ival*pr(n)
        ints_sum(n) = ints_sum(n) + sgn*ival
      enddo
    enddo ; enddo
    call carry_overflow(ints_sum, prec_error)
  endif

  if (present(err)) then
    err = 0
    if (overflow_error) &
      err = err+2
    if (NaN_error) &
      err = err+4
    if (err > 0) then ; do n=1,ni ; ints_sum(n) = 0 ; enddo ; endif
  else
    if (NaN_error) then
      call MOM_error(FATAL, "NaN in input field of reproducing_EFP_sum(_2d).")
    endif
    if (abs(max_mag_term) >= prec_error*pr(1)) then
      write(mesg, '(ES13.5)') max_mag_term
      call MOM_error(FATAL,"Overflow in reproducing_EFP_sum(_2d) conversion of "//trim(mesg))
    endif
    if (overflow_error) then
      call MOM_error(FATAL, "Overflow in reproducing_EFP_sum(_2d).")
    endif
  endif

  if (do_sum_across_PEs) call sum_across_PEs(ints_sum, ni)

  call regularize_ints(ints_sum)

  EFP_sum%v(:) = ints_sum(:)

end function reproducing_EFP_sum_2d

!> This subroutine uses a conversion to an integer representation of real numbers to give an
!! order-invariant sum of distributed 2-D arrays that reproduces across domain decomposition.
!! This technique is described in Hallberg & Adcroft, 2014, Parallel Computing,
!! doi:10.1016/j.parco.2014.04.007.
function reproducing_sum_2d(array, isr, ier, jsr, jer, EFP_sum, reproducing, &
                            overflow_check, err, only_on_PE) result(sum)
  real, dimension(:,:),     intent(in)  :: array   !< The array to be summed
  integer,        optional, intent(in)  :: isr     !< The starting i-index of the sum, noting
                                                   !! that the array indices starts at 1
  integer,        optional, intent(in)  :: ier     !< The ending i-index of the sum, noting
                                                   !! that the array indices starts at 1
  integer,        optional, intent(in)  :: jsr     !< The starting j-index of the sum, noting
                                                   !! that the array indices starts at 1
  integer,        optional, intent(in)  :: jer     !< The ending j-index of the sum, noting
                                                   !! that the array indices starts at 1
  type(EFP_type), optional, intent(out) :: EFP_sum  !< The result in extended fixed point format
  logical,        optional, intent(in)  :: reproducing !< If present and false, do the sum
                                                !! using the naive non-reproducing approach
  logical,        optional, intent(in)  :: overflow_check !< If present and false, disable
                                                !! checking for overflows in incremental results.
                                                !! This can speed up calculations if the number
                                                !! of values being summed is small enough
  integer,        optional, intent(out) :: err  !< If present, return an error code instead of
                                                !! triggering any fatal errors directly from
                                                !! this routine.
  logical,        optional, intent(in)  :: only_on_PE !< If present and true, do not do the sum
                                                !! across processors, only reporting the local sum
  real                                  :: sum  !< Result

  !   This subroutine uses a conversion to an integer representation
  ! of real numbers to give order-invariant sums that will reproduce
  ! across PE count.  This idea comes from R. Hallberg and A. Adcroft.

  integer(kind=8), dimension(ni)  :: ints_sum
  integer(kind=8) :: prec_error
  real    :: rsum(1), rs
  logical :: repro, do_sum_across_PEs
  character(len=256) :: mesg
  type(EFP_type) :: EFP_val ! An extended fixed point version of the sum
  integer :: i, j, n, is, ie, js, je

  if (num_PEs() > max_count_prec) call MOM_error(FATAL, &
    "reproducing_sum: Too many processors are being used for the value of "//&
    "prec.  Reduce prec to (2^63-1)/num_PEs.")

  prec_error = (2_8**62 + (2_8**62 - 1)) / num_PEs()

  is = 1 ; ie = size(array,1) ; js = 1 ; je = size(array,2 )
  if (present(isr)) then
    if (isr < is) call MOM_error(FATAL, "Value of isr too small in reproducing_sum_2d.")
    is = isr
  endif
  if (present(ier)) then
    if (ier > ie) call MOM_error(FATAL, "Value of ier too large in reproducing_sum_2d.")
    ie = ier
  endif
  if (present(jsr)) then
    if (jsr < js) call MOM_error(FATAL, "Value of jsr too small in reproducing_sum_2d.")
    js = jsr
  endif
  if (present(jer)) then
    if (jer > je) call MOM_error(FATAL, "Value of jer too large in reproducing_sum_2d.")
    je = jer
  endif

  repro = .true. ; if (present(reproducing)) repro = reproducing
  do_sum_across_PEs = .true. ; if (present(only_on_PE)) do_sum_across_PEs = .not.only_on_PE

  if (repro) then
    EFP_val = reproducing_EFP_sum_2d(array, isr, ier, jsr, jer, overflow_check, err, only_on_PE)
    sum = ints_to_real(EFP_val%v)
    if (present(EFP_sum)) EFP_sum = EFP_val
    if (debug) ints_sum(:) = EFP_sum%v(:)
  else
    rsum(1) = 0.0
    do j=js,je ; do i=is,ie
      rsum(1) = rsum(1) + array(i,j)
    enddo ; enddo
    if (do_sum_across_PEs) call sum_across_PEs(rsum,1)
    sum = rsum(1)

    if (present(err)) then ; err = 0 ; endif

    if (debug .or. present(EFP_sum)) then
      overflow_error = .false.
      ints_sum = real_to_ints(sum, prec_error, overflow_error)
      if (overflow_error) then
        if (present(err)) then
          err = err + 2
        else
          write(mesg, '(ES13.5)') sum
          call MOM_error(FATAL,"Repro_sum_2d: Overflow in real_to_ints conversion of "//trim(mesg))
        endif
      endif
    endif
    if (present(EFP_sum)) EFP_sum%v(:) = ints_sum(:)
  endif

  if (debug) then
    write(mesg,'("2d RS: ", ES24.16, 6 Z17.16)') sum, ints_sum(1:ni)
    call MOM_mesg(mesg, 3)
  endif

end function reproducing_sum_2d

!> This subroutine uses a conversion to an integer representation of real numbers to give an
!! order-invariant sum of distributed 3-D arrays that reproduces across domain decomposition.
!! This technique is described in Hallberg & Adcroft, 2014, Parallel Computing,
!! doi:10.1016/j.parco.2014.04.007.
function reproducing_sum_3d(array, isr, ier, jsr, jer, sums, EFP_sum, EFP_lay_sums, err, only_on_PE) &
                            result(sum)
  real, dimension(:,:,:),       intent(in)  :: array   !< The array to be summed
  integer,            optional, intent(in)  :: isr     !< The starting i-index of the sum, noting
                                                       !! that the array indices starts at 1
  integer,            optional, intent(in)  :: ier     !< The ending i-index of the sum, noting
                                                       !! that the array indices starts at 1
  integer,            optional, intent(in)  :: jsr     !< The starting j-index of the sum, noting
                                                       !! that the array indices starts at 1
  integer,            optional, intent(in)  :: jer     !< The ending j-index of the sum, noting
                                                       !! that the array indices starts at 1
  real, dimension(:), optional, intent(out) :: sums    !< The sums by vertical layer
  type(EFP_type),     optional, intent(out) :: EFP_sum !< The result in extended fixed point format
  type(EFP_type), dimension(:), &
                      optional, intent(out) :: EFP_lay_sums !< The sums by vertical layer in EFP format
  integer,            optional, intent(out) :: err  !< If present, return an error code instead of
                                                    !! triggering any fatal errors directly from
                                                    !! this routine.
  logical,            optional, intent(in)  :: only_on_PE !< If present and true, do not do the sum
                                                    !! across processors, only reporting the local sum
  real                                      :: sum  !< Result

  !   This subroutine uses a conversion to an integer representation
  ! of real numbers to give order-invariant sums that will reproduce
  ! across PE count.  This idea comes from R. Hallberg and A. Adcroft.

  real    :: val, max_mag_term
  integer(kind=8), dimension(ni)  :: ints_sum
  integer(kind=8), dimension(ni,size(array,3))  :: ints_sums
  integer(kind=8) :: prec_error
  character(len=256) :: mesg
  logical :: do_sum_across_PEs
  integer :: i, j, k, is, ie, js, je, ke, isz, jsz, n

  if (num_PEs() > max_count_prec) call MOM_error(FATAL, &
    "reproducing_sum: Too many processors are being used for the value of "//&
    "prec.  Reduce prec to (2^63-1)/num_PEs.")

  prec_error = (2_8**62 + (2_8**62 - 1)) / num_PEs()
  max_mag_term = 0.0

  is = 1 ; ie = size(array,1) ; js = 1 ; je = size(array,2) ; ke = size(array,3)
  if (present(isr)) then
    if (isr < is) call MOM_error(FATAL, "Value of isr too small in reproducing_sum(_3d).")
    is = isr
  endif
  if (present(ier)) then
    if (ier > ie) call MOM_error(FATAL, "Value of ier too large in reproducing_sum(_3d).")
    ie = ier
  endif
  if (present(jsr)) then
    if (jsr < js) call MOM_error(FATAL, "Value of jsr too small in reproducing_sum(_3d).")
    js = jsr
  endif
  if (present(jer)) then
    if (jer > je) call MOM_error(FATAL, "Value of jer too large in reproducing_sum(_3d).")
    je = jer
  endif
  jsz = je+1-js; isz = ie+1-is

  do_sum_across_PEs = .true. ; if (present(only_on_PE)) do_sum_across_PEs = .not.only_on_PE

  if (present(sums) .or. present(EFP_lay_sums)) then
    if (present(sums)) then ; if (size(sums) < ke) then
      call MOM_error(FATAL, "Sums is smaller than the vertical extent of array in reproducing_sum(_3d).")
    endif ; endif
    if (present(EFP_lay_sums)) then ; if (size(EFP_lay_sums) < ke) then
      call MOM_error(FATAL, "Sums is smaller than the vertical extent of array in reproducing_sum(_3d).")
    endif ; endif
    ints_sums(:,:) = 0
    overflow_error = .false. ; NaN_error = .false. ; max_mag_term = 0.0
    if (jsz*isz < max_count_prec) then
      do k=1,ke
        do j=js,je ; do i=is,ie
          call increment_ints_faster(ints_sums(:,k), array(i,j,k), max_mag_term)
        enddo ; enddo
        call carry_overflow(ints_sums(:,k), prec_error)
      enddo
    elseif (isz < max_count_prec) then
      do k=1,ke ; do j=js,je
        do i=is,ie
          call increment_ints_faster(ints_sums(:,k), array(i,j,k), max_mag_term)
        enddo
        call carry_overflow(ints_sums(:,k), prec_error)
      enddo ; enddo
    else
      do k=1,ke ; do j=js,je ; do i=is,ie
        call increment_ints(ints_sums(:,k), &
                            real_to_ints(array(i,j,k), prec_error), prec_error)
      enddo ; enddo ; enddo
    endif
    if (present(err)) then
      err = 0
      if (abs(max_mag_term) >= prec_error*pr(1)) err = err+1
      if (overflow_error) err = err+2
      if (NaN_error) err = err+2
      if (err > 0) then ; do k=1,ke ; do n=1,ni ; ints_sums(n,k) = 0 ; enddo ; enddo ; endif
    else
      if (NaN_error) call MOM_error(FATAL, "NaN in input field of reproducing_sum(_3d).")
      if (abs(max_mag_term) >= prec_error*pr(1)) then
        write(mesg, '(ES13.5)') max_mag_term
        call MOM_error(FATAL,"Overflow in reproducing_sum(_3d) conversion of "//trim(mesg))
      endif
      if (overflow_error) call MOM_error(FATAL, "Overflow in reproducing_sum(_3d).")
    endif

    if (do_sum_across_PEs) call sum_across_PEs(ints_sums(:,1:ke), ni*ke)

    sum = 0.0
    do k=1,ke
      call regularize_ints(ints_sums(:,k))
      val = ints_to_real(ints_sums(:,k))
      if (present(sums)) sums(k) = val
      sum = sum + val
    enddo
    if (present(EFP_lay_sums)) then ; do k=1,ke
      EFP_lay_sums(k)%v(:) = ints_sums(:,k)
    enddo ; endif

    if (present(EFP_sum)) then
      EFP_sum%v(:) = 0
      do k=1,ke ; call increment_ints(EFP_sum%v(:), ints_sums(:,k)) ; enddo
    endif

    if (debug) then
      do n=1,ni ; ints_sum(n) = 0 ; enddo
      do k=1,ke ; do n=1,ni ; ints_sum(n) = ints_sum(n) + ints_sums(n,k) ; enddo ; enddo
      write(mesg,'("3D RS: ", ES24.16, 6 Z17.16)') sum, ints_sum(1:ni)
      call MOM_mesg(mesg, 3)
    endif
  else
    ints_sum(:) = 0
    overflow_error = .false. ; NaN_error = .false. ; max_mag_term = 0.0
    if (jsz*isz < max_count_prec) then
      do k=1,ke
        do j=js,je ; do i=is,ie
          call increment_ints_faster(ints_sum, array(i,j,k), max_mag_term)
        enddo ; enddo
        call carry_overflow(ints_sum, prec_error)
      enddo
    elseif (isz < max_count_prec) then
      do k=1,ke ; do j=js,je
        do i=is,ie
          call increment_ints_faster(ints_sum, array(i,j,k), max_mag_term)
        enddo
        call carry_overflow(ints_sum, prec_error)
      enddo ; enddo
    else
      do k=1,ke ; do j=js,je ; do i=is,ie
        call increment_ints(ints_sum, real_to_ints(array(i,j,k), prec_error), &
                            prec_error)
      enddo ; enddo ; enddo
    endif
    if (present(err)) then
      err = 0
      if (abs(max_mag_term) >= prec_error*pr(1)) err = err+1
      if (overflow_error) err = err+2
      if (NaN_error) err = err+2
      if (err > 0) then ; do n=1,ni ; ints_sum(n) = 0 ; enddo ; endif
    else
      if (NaN_error) call MOM_error(FATAL, "NaN in input field of reproducing_sum(_3d).")
      if (abs(max_mag_term) >= prec_error*pr(1)) then
        write(mesg, '(ES13.5)') max_mag_term
        call MOM_error(FATAL,"Overflow in reproducing_sum(_3d) conversion of "//trim(mesg))
      endif
      if (overflow_error) call MOM_error(FATAL, "Overflow in reproducing_sum(_3d).")
    endif

    if (do_sum_across_PEs) call sum_across_PEs(ints_sum, ni)

    call regularize_ints(ints_sum)
    sum = ints_to_real(ints_sum)

    if (present(EFP_sum)) EFP_sum%v(:) = ints_sum(:)

    if (debug) then
      write(mesg,'("3d RS: ", ES24.16, 6 Z17.16)') sum, ints_sum(1:ni)
      call MOM_mesg(mesg, 3)
    endif
  endif

end function reproducing_sum_3d

!> Convert a real number into the array of integers constitute its extended-fixed-point representation
function real_to_ints(r, prec_error, overflow) result(ints)
  real,                      intent(in) :: r  !< The real number being converted
  integer(kind=8), optional, intent(in) :: prec_error  !< The PE-count dependent precision of the
                                              !! integers that is safe from overflows during global
                                              !! sums.  This will be larger than the compile-time
                                              !! precision parameter, and is used to detect overflows.
  logical,         optional, intent(inout) :: overflow !< Returns true if the conversion is being
                                              !! done on a value that is too large to be represented
  integer(kind=8), dimension(ni)  :: ints
  !   This subroutine converts a real number to an equivalent representation
  ! using several long integers.

  real :: rs
  character(len=80) :: mesg
  integer(kind=8) :: ival, prec_err
  integer :: sgn, i

  prec_err = prec ; if (present(prec_error)) prec_err = prec_error
  ints(:) = 0_8
  if ((r >= 1e30) .eqv. (r < 1e30)) then ; NaN_error = .true. ; return ; endif

  sgn = 1 ; if (r<0.0) sgn = -1
  rs = abs(r)

  if (present(overflow)) then
    if (.not.(rs < prec_err*pr(1))) overflow = .true.
    if ((r >= 1e30) .eqv. (r < 1e30)) overflow = .true.
  elseif (.not.(rs < prec_err*pr(1))) then
    write(mesg, '(ES13.5)') r
    call MOM_error(FATAL,"Overflow in real_to_ints conversion of "//trim(mesg))
  endif

  do i=1,ni
    ival = int(rs*I_pr(i), 8)
    rs = rs - ival*pr(i)
    ints(i) = sgn*ival
  enddo

end function real_to_ints

!> Convert the array of integers that constitute an extended-fixed-point
!! representation into a real number
function ints_to_real(ints) result(r)
  integer(kind=8), dimension(ni), intent(in) :: ints !< The array of EFP integers
  real :: r
  ! This subroutine reverses the conversion in real_to_ints.

  integer :: i

  r = 0.0
  do i=1,ni ; r = r + pr(i)*ints(i) ; enddo
end function ints_to_real

!> Increment an array of integers that constitutes an extended-fixed-point
!! representation with a another EFP number
subroutine increment_ints(int_sum, int2, prec_error)
  integer(kind=8), dimension(ni), intent(inout) :: int_sum !< The array of EFP integers being incremented
  integer(kind=8), dimension(ni), intent(in)    :: int2    !< The array of EFP integers being added
  integer(kind=8), optional,      intent(in)    :: prec_error !< The PE-count dependent precision of the
                                              !! integers that is safe from overflows during global
                                              !! sums.  This will be larger than the compile-time
                                              !! precision parameter, and is used to detect overflows.

  ! This subroutine increments a number with another, both using the integer
  ! representation in real_to_ints.
  integer :: i

  do i=ni,2,-1
    int_sum(i) = int_sum(i) + int2(i)
    ! Carry the local overflow.
    if (int_sum(i) > prec) then
      int_sum(i) = int_sum(i) - prec
      int_sum(i-1) = int_sum(i-1) + 1
    elseif (int_sum(i) < -prec) then
      int_sum(i) = int_sum(i) + prec
      int_sum(i-1) = int_sum(i-1) - 1
    endif
  enddo
  int_sum(1) = int_sum(1) + int2(1)
  if (present(prec_error)) then
    if (abs(int_sum(1)) > prec_error) overflow_error = .true.
  else
    if (abs(int_sum(1)) > prec) overflow_error = .true.
  endif

end subroutine increment_ints

!> Increment an EFP number with a real number without doing any carrying of
!! of overflows and using only minimal error checking.
subroutine increment_ints_faster(int_sum, r, max_mag_term)
  integer(kind=8), dimension(ni), intent(inout) :: int_sum  !< The array of EFP integers being incremented
  real,                           intent(in)    :: r        !< The real number being added.
  real,                           intent(inout) :: max_mag_term !< A running maximum magnitude of the r's.

  ! This subroutine increments a number with another, both using the integer
  ! representation in real_to_ints, but without doing any carrying of overflow.
  ! The entire operation is embedded in a single call for greater speed.
  real :: rs
  integer(kind=8) :: ival
  integer :: sgn, i

  if ((r >= 1e30) .eqv. (r < 1e30)) then ; NaN_error = .true. ; return ; endif
  sgn = 1 ; if (r<0.0) sgn = -1
  rs = abs(r)
  if (rs > abs(max_mag_term)) max_mag_term = r

  ! Abort if the number has no EFP representation
  if (rs > max_efp_float) then
    overflow_error = .true.
    return
  endif

  do i=1,ni
    ival = int(rs*I_pr(i), 8)
    rs = rs - ival*pr(i)
    int_sum(i) = int_sum(i) + sgn*ival
  enddo

end subroutine increment_ints_faster

!> This subroutine handles carrying of the overflow.
subroutine carry_overflow(int_sum, prec_error)
  integer(kind=8), dimension(ni), intent(inout) :: int_sum  !< The array of EFP integers being
                                              !! modified by carries, but without changing value.
  integer(kind=8),                intent(in)    :: prec_error  !< The PE-count dependent precision of the
                                              !! integers that is safe from overflows during global
                                              !! sums.  This will be larger than the compile-time
                                              !! precision parameter, and is used to detect overflows.

  ! This subroutine handles carrying of the overflow.
  integer :: i, num_carry

  do i=ni,2,-1 ; if (abs(int_sum(i)) >= prec) then
    num_carry = int(int_sum(i) * I_prec)
    int_sum(i) = int_sum(i) - num_carry*prec
    int_sum(i-1) = int_sum(i-1) + num_carry
  endif ; enddo
  if (abs(int_sum(1)) > prec_error) then
    overflow_error = .true.
  endif

end subroutine carry_overflow

!> This subroutine carries the overflow, and then makes sure that
!! all integers are of the same sign as the overall value.
subroutine regularize_ints(int_sum)
  integer(kind=8), dimension(ni), &
    intent(inout) :: int_sum !< The array of integers being modified to take a
                             !! regular form with all integers of the same sign,
                             !! but without changing value.

  ! This subroutine carries the overflow, and then makes sure that
  ! all integers are of the same sign as the overall value.
  logical :: positive
  integer :: i, num_carry

  do i=ni,2,-1 ; if (abs(int_sum(i)) >= prec) then
    num_carry = int(int_sum(i) * I_prec)
    int_sum(i) = int_sum(i) - num_carry*prec
    int_sum(i-1) = int_sum(i-1) + num_carry
  endif ; enddo

  ! Determine the sign of the final number.
  positive = .true.
  do i=1,ni
    if (abs(int_sum(i)) > 0) then
      if (int_sum(i) < 0) positive = .false.
      exit
    endif
  enddo

  if (positive) then
    do i=ni,2,-1 ; if (int_sum(i) < 0) then
      int_sum(i) = int_sum(i) + prec
      int_sum(i-1) = int_sum(i-1) - 1
    endif ; enddo
  else
    do i=ni,2,-1 ; if (int_sum(i) > 0) then
      int_sum(i) = int_sum(i) - prec
      int_sum(i-1) = int_sum(i-1) + 1
    endif ; enddo
  endif

end subroutine regularize_ints

!> Returns the status of the module's error flag
function query_EFP_overflow_error()
  logical :: query_EFP_overflow_error
  query_EFP_overflow_error = overflow_error
end function query_EFP_overflow_error

!> Reset the module's error flag to false
subroutine reset_EFP_overflow_error()
  overflow_error = .false.
end subroutine reset_EFP_overflow_error

!> Add two extended-fixed-point numbers
function EFP_plus(EFP1, EFP2)
  type(EFP_type)             :: EFP_plus !< The result in extended fixed point format
  type(EFP_type), intent(in) :: EFP1 !< The first extended fixed point number
  type(EFP_type), intent(in) :: EFP2 !< The second extended fixed point number

  EFP_plus = EFP1

  call increment_ints(EFP_plus%v(:), EFP2%v(:))
end function EFP_plus

!> Subract one extended-fixed-point number from another
function EFP_minus(EFP1, EFP2)
  type(EFP_type)             :: EFP_minus !< The result in extended fixed point format
  type(EFP_type), intent(in) :: EFP1 !< The first extended fixed point number
  type(EFP_type), intent(in) :: EFP2 !< The extended fixed point number being
                        !! subtracted from the first extended fixed point number
  integer :: i

  do i=1,ni ; EFP_minus%v(i) = -1*EFP2%v(i) ; enddo

  call increment_ints(EFP_minus%v(:), EFP1%v(:))
end function EFP_minus

!> Copy one extended-fixed-point number into another
subroutine EFP_assign(EFP1, EFP2)
  type(EFP_type), intent(out) :: EFP1 !< The recipient extended fixed point number
  type(EFP_type), intent(in)  :: EFP2 !< The source extended fixed point number
  integer i
  ! This subroutine assigns all components of the extended fixed point type
  ! variable on the RHS (EFP2) to the components of the variable on the LHS
  ! (EFP1).

  do i=1,ni ; EFP1%v(i) = EFP2%v(i) ; enddo
end subroutine EFP_assign

!> Return the real number that an extended-fixed-point number corresponds with
function EFP_to_real(EFP1)
  type(EFP_type), intent(inout) :: EFP1 !< The extended fixed point number being converted
  real :: EFP_to_real

  call regularize_ints(EFP1%v)
  EFP_to_real = ints_to_real(EFP1%v)
end function EFP_to_real

!> Take the difference between two extended-fixed-point numbers (EFP1 - EFP2)
!! and return the result as a real number
function EFP_real_diff(EFP1, EFP2)
  type(EFP_type), intent(in) :: EFP1  !< The first extended fixed point number
  type(EFP_type), intent(in) :: EFP2  !< The extended fixed point number being
                        !! subtracted from the first extended fixed point number
  real :: EFP_real_diff !< The real result

  type(EFP_type)             :: EFP_diff

  EFP_diff = EFP1 - EFP2
  EFP_real_diff = EFP_to_real(EFP_diff)

end function EFP_real_diff

!> Return the extended-fixed-point number that a real number corresponds with
function real_to_EFP(val, overflow)
  real,              intent(in)    :: val !< The real number being converted
  logical, optional, intent(inout) :: overflow !< Returns true if the conversion is being
                                          !! done on a value that is too large to be represented
  type(EFP_type) :: real_to_EFP

  logical :: over
  character(len=80) :: mesg

  if (present(overflow)) then
    real_to_EFP%v(:) = real_to_ints(val, overflow=overflow)
  else
    over = .false.
    real_to_EFP%v(:) = real_to_ints(val, overflow=over)
    if (over) then
      write(mesg, '(ES13.5)') val
      call MOM_error(FATAL,"Overflow in real_to_EFP conversion of "//trim(mesg))
    endif
  endif

end function real_to_EFP

!>   This subroutine does a sum across PEs of a list of EFP variables,
!! returning the sums in place, with all overflows carried.
subroutine EFP_list_sum_across_PEs(EFPs, nval, errors)
  type(EFP_type), dimension(:), &
              intent(inout) :: EFPs   !< The list of extended fixed point numbers
                                      !! being summed across PEs.
  integer,    intent(in)    :: nval   !< The number of values being summed.
  logical, dimension(:), &
           optional, intent(out)   :: errors !< A list of error flags for each sum

  !   This subroutine does a sum across PEs of a list of EFP variables,
  ! returning the sums in place, with all overflows carried.

  integer(kind=8), dimension(ni,nval) :: ints
  integer(kind=8) :: prec_error
  logical :: error_found
  character(len=256) :: mesg
  integer :: i, n

  if (num_PEs() > max_count_prec) call MOM_error(FATAL, &
    "reproducing_sum: Too many processors are being used for the value of "//&
    "prec.  Reduce prec to (2^63-1)/num_PEs.")

  prec_error = (2_8**62 + (2_8**62 - 1)) / num_PEs()
  ! overflow_error is an overflow error flag for the whole module.
  overflow_error = .false. ; error_found = .false.

  do i=1,nval ; do n=1,ni ; ints(n,i) = EFPs(i)%v(n) ; enddo ; enddo

  call sum_across_PEs(ints(:,:), ni*nval)

  if (present(errors)) errors(:) = .false.
  do i=1,nval
    overflow_error = .false.
    call carry_overflow(ints(:,i), prec_error)
    do n=1,ni ; EFPs(i)%v(n) = ints(n,i) ; enddo
    if (present(errors)) errors(i) = overflow_error
    if (overflow_error) then
      write (mesg,'("EFP_list_sum_across_PEs error at ",i6," val was ",ES12.6, ", prec_error = ",ES12.6)') &
             i, EFP_to_real(EFPs(i)), real(prec_error)
      call MOM_error(WARNING, mesg)
    endif
    error_found = error_found .or. overflow_error
  enddo
  if (error_found .and. .not.(present(errors))) then
    call MOM_error(FATAL, "Overflow in EFP_list_sum_across_PEs.")
  endif

end subroutine EFP_list_sum_across_PEs

!>   This subroutine does a sum across PEs of an EFP variable,
!! returning the sums in place, with all overflows carried.
subroutine EFP_val_sum_across_PEs(EFP, error)
  type(EFP_type),  intent(inout) :: EFP   !< The extended fixed point numbers
                                          !! being summed across PEs.
  logical, optional, intent(out) :: error !< An error flag for this sum

  !   This subroutine does a sum across PEs of a list of EFP variables,
  ! returning the sums in place, with all overflows carried.

  integer(kind=8), dimension(ni) :: ints
  integer(kind=8) :: prec_error
  logical :: error_found
  character(len=256) :: mesg
  integer :: n

  if (num_PEs() > max_count_prec) call MOM_error(FATAL, &
    "reproducing_sum: Too many processors are being used for the value of "//&
    "prec.  Reduce prec to (2^63-1)/num_PEs.")

  prec_error = (2_8**62 + (2_8**62 - 1)) / num_PEs()
  ! overflow_error is an overflow error flag for the whole module.
  overflow_error = .false. ; error_found = .false.

  do n=1,ni ; ints(n) = EFP%v(n) ; enddo

  call sum_across_PEs(ints(:), ni)

  if (present(error)) error = .false.

  overflow_error = .false.
  call carry_overflow(ints(:), prec_error)
  do n=1,ni ; EFP%v(n) = ints(n) ; enddo
  if (present(error)) error = overflow_error
  if (overflow_error) then
    write (mesg,'("EFP_val_sum_across_PEs error val was ",ES12.6, ", prec_error = ",ES12.6)') &
           EFP_to_real(EFP), real(prec_error)
    call MOM_error(WARNING, mesg)
  endif
  error_found = error_found .or. overflow_error

  if (error_found .and. .not.(present(error))) then
    call MOM_error(FATAL, "Overflow in EFP_val_sum_across_PEs.")
  endif

end subroutine EFP_val_sum_across_PEs


!> This subroutine carries out all of the calls required to close out the infrastructure cleanly.
!! This should only be called in ocean-only runs, as the coupler takes care of this in coupled runs.
subroutine MOM_infra_end
  call print_memuse_stats( 'Memory HiWaterMark', always=.TRUE. )
  call fms_end
end subroutine MOM_infra_end

end module MOM_coms<|MERGE_RESOLUTION|>--- conflicted
+++ resolved
@@ -9,23 +9,16 @@
 use memutils_mod, only : print_memuse_stats
 use mpp_mod, only : PE_here => mpp_pe, root_PE => mpp_root_pe, num_PEs => mpp_npes
 use mpp_mod, only : Set_PElist => mpp_set_current_pelist, Get_PElist => mpp_get_current_pelist
-<<<<<<< HEAD
 use mpp_mod, only : broadcast => mpp_broadcast
 use mpp_domains_mod, only : broadcast_domain => mpp_broadcast_domain
 use mpp_mod, only : set_rootPE => mpp_set_root_pe
-=======
-use mpp_mod, only : broadcast => mpp_broadcast, field_chksum => mpp_chksum
->>>>>>> 0bd16f4a
+use mpp_mod, only : field_chksum => mpp_chksum
 use mpp_mod, only : sum_across_PEs => mpp_sum, max_across_PEs => mpp_max, min_across_PEs => mpp_min
 
 implicit none ; private
 
 public :: PE_here, root_PE, num_PEs, MOM_infra_init, MOM_infra_end
-<<<<<<< HEAD
-public :: broadcast, broadcast_domain, sum_across_PEs, min_across_PEs, max_across_PEs
-=======
-public :: broadcast, sum_across_PEs, min_across_PEs, max_across_PEs, field_chksum
->>>>>>> 0bd16f4a
+public :: broadcast, broadcast_domain, sum_across_PEs, min_across_PEs, max_across_PEs, field_chksum
 public :: reproducing_sum, reproducing_sum_EFP, EFP_sum_across_PEs, EFP_list_sum_across_PEs
 public :: EFP_plus, EFP_minus, EFP_to_real, real_to_EFP, EFP_real_diff
 public :: operator(+), operator(-), assignment(=)
