!> Interfaces to non-domain-oriented communication subroutines, including the
!! MOM6 reproducing sums facility
module MOM_coms

! This file is part of MOM6. See LICENSE.md for the license.

use MOM_error_handler, only : MOM_error, MOM_mesg, FATAL, WARNING
<<<<<<< HEAD
use MOM_coms_wrapper, only : PE_here, root_PE, num_PEs, Set_PElist, Get_PElist
use MOM_coms_wrapper, only : broadcast, field_chksum, MOM_infra_init, MOM_infra_end
use MOM_coms_wrapper, only : sum_across_PEs, max_across_PEs, min_across_PEs
=======
use fms_mod, only : fms_end, MOM_infra_init => fms_init
use memutils_mod, only : print_memuse_stats
use mpp_mod, only : PE_here => mpp_pe, root_PE => mpp_root_pe, num_PEs => mpp_npes
use mpp_mod, only : Set_PElist => mpp_set_current_pelist, Get_PElist => mpp_get_current_pelist
use mpp_mod, only : broadcast => mpp_broadcast
use mpp_domains_mod, only : broadcast_domain => mpp_broadcast_domain
use mpp_mod, only : set_rootPE => mpp_set_root_pe
use mpp_mod, only : field_chksum => mpp_chksum
use mpp_mod, only : sum_across_PEs => mpp_sum, max_across_PEs => mpp_max, min_across_PEs => mpp_min
>>>>>>> 776a8151

implicit none ; private

public :: PE_here, root_PE, num_PEs, MOM_infra_init, MOM_infra_end
<<<<<<< HEAD
public :: broadcast, sum_across_PEs, min_across_PEs, max_across_PEs, field_chksum
public :: Set_PElist, Get_PElist
=======
public :: broadcast, broadcast_domain, sum_across_PEs, min_across_PEs, max_across_PEs, field_chksum
>>>>>>> 776a8151
public :: reproducing_sum, reproducing_sum_EFP, EFP_sum_across_PEs, EFP_list_sum_across_PEs
public :: EFP_plus, EFP_minus, EFP_to_real, real_to_EFP, EFP_real_diff
public :: operator(+), operator(-), assignment(=)
public :: query_EFP_overflow_error, reset_EFP_overflow_error
<<<<<<< HEAD
=======
public :: Set_PElist, Get_PElist, Set_rootPE
>>>>>>> 776a8151

! This module provides interfaces to the non-domain-oriented communication subroutines.

integer(kind=8), parameter :: prec=2_8**46 !< The precision of each integer.
real, parameter :: r_prec=2.0**46  !< A real version of prec.
real, parameter :: I_prec=1.0/(2.0**46) !< The inverse of prec.
integer, parameter :: max_count_prec=2**(63-46)-1
                              !< The number of values that can be added together
                              !! with the current value of prec before there will
                              !! be roundoff problems.

integer, parameter :: ni=6    !< The number of long integers to use to represent
                              !< a real number.
real, parameter, dimension(ni) :: &
  pr = (/ r_prec**2, r_prec, 1.0, 1.0/r_prec, 1.0/r_prec**2, 1.0/r_prec**3 /)
    !< An array of the real precision of each of the integers
real, parameter, dimension(ni) :: &
  I_pr = (/ 1.0/r_prec**2, 1.0/r_prec, 1.0, r_prec, r_prec**2, r_prec**3 /)
    !< An array of the inverse of the real precision of each of the integers
real, parameter :: max_efp_float = pr(1) * (2.**63 - 1.)
                              !< The largest float with an EFP representation.
                              !! NOTE: Only the first bin can exceed precision,
                              !! but is bounded by the largest signed integer.

logical :: overflow_error = .false. !< This becomes true if an overflow is encountered.
logical :: NaN_error = .false.      !< This becomes true if a NaN is encountered.
logical :: debug = .false.          !< Making this true enables debugging output.

!> Find an accurate and order-invariant sum of a distributed 2d or 3d field
interface reproducing_sum
  module procedure reproducing_sum_2d, reproducing_sum_3d
end interface reproducing_sum

!> Find an accurate and order-invariant sum of a distributed 2d field, returning the result
!! in the form of an extended fixed point value that can be converted back with EFP_to_real.
interface reproducing_sum_EFP
  module procedure reproducing_EFP_sum_2d
end interface reproducing_sum_EFP

!> Sum a value or 1-d array of values across processors, returning the sums in place
interface EFP_sum_across_PEs
  module procedure EFP_list_sum_across_PEs, EFP_val_sum_across_PEs
end interface EFP_sum_across_PEs

!> The Extended Fixed Point (EFP) type provides a public interface for doing sums
!! and taking differences with this type.
!!
!! The use of this type is documented in
!!   Hallberg, R. & A. Adcroft, 2014: An Order-invariant Real-to-Integer Conversion Sum.
!!   Parallel Computing, 40(5-6), doi:10.1016/j.parco.2014.04.007.
type, public :: EFP_type ; private
  integer(kind=8), dimension(ni) :: v !< The value in this type
end type EFP_type

!> Add two extended-fixed-point numbers
interface operator (+) ; module procedure EFP_plus  ; end interface
!> Subtract one extended-fixed-point number from another
interface operator (-) ; module procedure EFP_minus ; end interface
!> Copy the value of one extended-fixed-point number into another
interface assignment(=); module procedure EFP_assign ; end interface

contains

!> This subroutine uses a conversion to an integer representation of real numbers to give an
!! order-invariant sum of distributed 2-D arrays that reproduces across domain decomposition, with
!! the result returned as an extended fixed point type that can be converted back to a real number
!! using EFP_to_real.  This technique is described in Hallberg & Adcroft, 2014, Parallel Computing,
!! doi:10.1016/j.parco.2014.04.007.
function reproducing_EFP_sum_2d(array, isr, ier, jsr, jer, overflow_check, err, only_on_PE) result(EFP_sum)
  real, dimension(:,:),     intent(in)  :: array   !< The array to be summed
  integer,        optional, intent(in)  :: isr     !< The starting i-index of the sum, noting
                                                   !! that the array indices starts at 1
  integer,        optional, intent(in)  :: ier     !< The ending i-index of the sum, noting
                                                   !! that the array indices starts at 1
  integer,        optional, intent(in)  :: jsr     !< The starting j-index of the sum, noting
                                                   !! that the array indices starts at 1
  integer,        optional, intent(in)  :: jer     !< The ending j-index of the sum, noting
                                                   !! that the array indices starts at 1
  logical,        optional, intent(in)  :: overflow_check !< If present and false, disable
                                                !! checking for overflows in incremental results.
                                                !! This can speed up calculations if the number
                                                !! of values being summed is small enough
  integer,        optional, intent(out) :: err  !< If present, return an error code instead of
                                                !! triggering any fatal errors directly from
                                                !! this routine.
  logical,        optional, intent(in)  :: only_on_PE !< If present and true, do not do the sum
                                                !! across processors, only reporting the local sum
  type(EFP_type)                        :: EFP_sum  !< The result in extended fixed point format

  !   This subroutine uses a conversion to an integer representation
  ! of real numbers to give order-invariant sums that will reproduce
  ! across PE count.  This idea comes from R. Hallberg and A. Adcroft.

  integer(kind=8), dimension(ni)  :: ints_sum
  integer(kind=8) :: ival, prec_error
  real    :: rs
  real    :: max_mag_term
  logical :: over_check, do_sum_across_PEs
  character(len=256) :: mesg
  integer :: i, j, n, is, ie, js, je, sgn

  if (num_PEs() > max_count_prec) call MOM_error(FATAL, &
    "reproducing_sum: Too many processors are being used for the value of "//&
    "prec.  Reduce prec to (2^63-1)/num_PEs.")

  prec_error = (2_8**62 + (2_8**62 - 1)) / num_PEs()

  is = 1 ; ie = size(array,1) ; js = 1 ; je = size(array,2 )
  if (present(isr)) then
    if (isr < is) call MOM_error(FATAL, "Value of isr too small in reproducing_EFP_sum_2d.")
    is = isr
  endif
  if (present(ier)) then
    if (ier > ie) call MOM_error(FATAL, "Value of ier too large in reproducing_EFP_sum_2d.")
    ie = ier
  endif
  if (present(jsr)) then
    if (jsr < js) call MOM_error(FATAL, "Value of jsr too small in reproducing_EFP_sum_2d.")
    js = jsr
  endif
  if (present(jer)) then
    if (jer > je) call MOM_error(FATAL, "Value of jer too large in reproducing_EFP_sum_2d.")
    je = jer
  endif

  over_check = .true. ; if (present(overflow_check)) over_check = overflow_check
  do_sum_across_PEs = .true. ; if (present(only_on_PE)) do_sum_across_PEs = .not.only_on_PE

  overflow_error = .false. ; NaN_error = .false. ; max_mag_term = 0.0
  ints_sum(:) = 0
  if (over_check) then
    if ((je+1-js)*(ie+1-is) < max_count_prec) then
      do j=js,je ; do i=is,ie
        call increment_ints_faster(ints_sum, array(i,j), max_mag_term)
      enddo ; enddo
      call carry_overflow(ints_sum, prec_error)
    elseif ((ie+1-is) < max_count_prec) then
      do j=js,je
        do i=is,ie
          call increment_ints_faster(ints_sum, array(i,j), max_mag_term)
        enddo
        call carry_overflow(ints_sum, prec_error)
      enddo
    else
      do j=js,je ; do i=is,ie
        call increment_ints(ints_sum, real_to_ints(array(i,j), prec_error), &
                            prec_error)
      enddo ; enddo
    endif
  else
    do j=js,je ; do i=is,ie
      sgn = 1 ; if (array(i,j)<0.0) sgn = -1
      rs = abs(array(i,j))
      do n=1,ni
        ival = int(rs*I_pr(n), 8)
        rs = rs - ival*pr(n)
        ints_sum(n) = ints_sum(n) + sgn*ival
      enddo
    enddo ; enddo
    call carry_overflow(ints_sum, prec_error)
  endif

  if (present(err)) then
    err = 0
    if (overflow_error) &
      err = err+2
    if (NaN_error) &
      err = err+4
    if (err > 0) then ; do n=1,ni ; ints_sum(n) = 0 ; enddo ; endif
  else
    if (NaN_error) then
      call MOM_error(FATAL, "NaN in input field of reproducing_EFP_sum(_2d).")
    endif
    if (abs(max_mag_term) >= prec_error*pr(1)) then
      write(mesg, '(ES13.5)') max_mag_term
      call MOM_error(FATAL,"Overflow in reproducing_EFP_sum(_2d) conversion of "//trim(mesg))
    endif
    if (overflow_error) then
      call MOM_error(FATAL, "Overflow in reproducing_EFP_sum(_2d).")
    endif
  endif

  if (do_sum_across_PEs) call sum_across_PEs(ints_sum, ni)

  call regularize_ints(ints_sum)

  EFP_sum%v(:) = ints_sum(:)

end function reproducing_EFP_sum_2d

!> This subroutine uses a conversion to an integer representation of real numbers to give an
!! order-invariant sum of distributed 2-D arrays that reproduces across domain decomposition.
!! This technique is described in Hallberg & Adcroft, 2014, Parallel Computing,
!! doi:10.1016/j.parco.2014.04.007.
function reproducing_sum_2d(array, isr, ier, jsr, jer, EFP_sum, reproducing, &
                            overflow_check, err, only_on_PE) result(sum)
  real, dimension(:,:),     intent(in)  :: array   !< The array to be summed
  integer,        optional, intent(in)  :: isr     !< The starting i-index of the sum, noting
                                                   !! that the array indices starts at 1
  integer,        optional, intent(in)  :: ier     !< The ending i-index of the sum, noting
                                                   !! that the array indices starts at 1
  integer,        optional, intent(in)  :: jsr     !< The starting j-index of the sum, noting
                                                   !! that the array indices starts at 1
  integer,        optional, intent(in)  :: jer     !< The ending j-index of the sum, noting
                                                   !! that the array indices starts at 1
  type(EFP_type), optional, intent(out) :: EFP_sum  !< The result in extended fixed point format
  logical,        optional, intent(in)  :: reproducing !< If present and false, do the sum
                                                !! using the naive non-reproducing approach
  logical,        optional, intent(in)  :: overflow_check !< If present and false, disable
                                                !! checking for overflows in incremental results.
                                                !! This can speed up calculations if the number
                                                !! of values being summed is small enough
  integer,        optional, intent(out) :: err  !< If present, return an error code instead of
                                                !! triggering any fatal errors directly from
                                                !! this routine.
  logical,        optional, intent(in)  :: only_on_PE !< If present and true, do not do the sum
                                                !! across processors, only reporting the local sum
  real                                  :: sum  !< Result

  !   This subroutine uses a conversion to an integer representation
  ! of real numbers to give order-invariant sums that will reproduce
  ! across PE count.  This idea comes from R. Hallberg and A. Adcroft.

  integer(kind=8), dimension(ni)  :: ints_sum
  integer(kind=8) :: prec_error
  real    :: rsum(1), rs
  logical :: repro, do_sum_across_PEs
  character(len=256) :: mesg
  type(EFP_type) :: EFP_val ! An extended fixed point version of the sum
  integer :: i, j, n, is, ie, js, je

  if (num_PEs() > max_count_prec) call MOM_error(FATAL, &
    "reproducing_sum: Too many processors are being used for the value of "//&
    "prec.  Reduce prec to (2^63-1)/num_PEs.")

  prec_error = (2_8**62 + (2_8**62 - 1)) / num_PEs()

  is = 1 ; ie = size(array,1) ; js = 1 ; je = size(array,2 )
  if (present(isr)) then
    if (isr < is) call MOM_error(FATAL, "Value of isr too small in reproducing_sum_2d.")
    is = isr
  endif
  if (present(ier)) then
    if (ier > ie) call MOM_error(FATAL, "Value of ier too large in reproducing_sum_2d.")
    ie = ier
  endif
  if (present(jsr)) then
    if (jsr < js) call MOM_error(FATAL, "Value of jsr too small in reproducing_sum_2d.")
    js = jsr
  endif
  if (present(jer)) then
    if (jer > je) call MOM_error(FATAL, "Value of jer too large in reproducing_sum_2d.")
    je = jer
  endif

  repro = .true. ; if (present(reproducing)) repro = reproducing
  do_sum_across_PEs = .true. ; if (present(only_on_PE)) do_sum_across_PEs = .not.only_on_PE

  if (repro) then
    EFP_val = reproducing_EFP_sum_2d(array, isr, ier, jsr, jer, overflow_check, err, only_on_PE)
    sum = ints_to_real(EFP_val%v)
    if (present(EFP_sum)) EFP_sum = EFP_val
    if (debug) ints_sum(:) = EFP_sum%v(:)
  else
    rsum(1) = 0.0
    do j=js,je ; do i=is,ie
      rsum(1) = rsum(1) + array(i,j)
    enddo ; enddo
    if (do_sum_across_PEs) call sum_across_PEs(rsum,1)
    sum = rsum(1)

    if (present(err)) then ; err = 0 ; endif

    if (debug .or. present(EFP_sum)) then
      overflow_error = .false.
      ints_sum = real_to_ints(sum, prec_error, overflow_error)
      if (overflow_error) then
        if (present(err)) then
          err = err + 2
        else
          write(mesg, '(ES13.5)') sum
          call MOM_error(FATAL,"Repro_sum_2d: Overflow in real_to_ints conversion of "//trim(mesg))
        endif
      endif
    endif
    if (present(EFP_sum)) EFP_sum%v(:) = ints_sum(:)
  endif

  if (debug) then
    write(mesg,'("2d RS: ", ES24.16, 6 Z17.16)') sum, ints_sum(1:ni)
    call MOM_mesg(mesg, 3)
  endif

end function reproducing_sum_2d

!> This subroutine uses a conversion to an integer representation of real numbers to give an
!! order-invariant sum of distributed 3-D arrays that reproduces across domain decomposition.
!! This technique is described in Hallberg & Adcroft, 2014, Parallel Computing,
!! doi:10.1016/j.parco.2014.04.007.
function reproducing_sum_3d(array, isr, ier, jsr, jer, sums, EFP_sum, EFP_lay_sums, err, only_on_PE) &
                            result(sum)
  real, dimension(:,:,:),       intent(in)  :: array   !< The array to be summed
  integer,            optional, intent(in)  :: isr     !< The starting i-index of the sum, noting
                                                       !! that the array indices starts at 1
  integer,            optional, intent(in)  :: ier     !< The ending i-index of the sum, noting
                                                       !! that the array indices starts at 1
  integer,            optional, intent(in)  :: jsr     !< The starting j-index of the sum, noting
                                                       !! that the array indices starts at 1
  integer,            optional, intent(in)  :: jer     !< The ending j-index of the sum, noting
                                                       !! that the array indices starts at 1
  real, dimension(:), optional, intent(out) :: sums    !< The sums by vertical layer
  type(EFP_type),     optional, intent(out) :: EFP_sum !< The result in extended fixed point format
  type(EFP_type), dimension(:), &
                      optional, intent(out) :: EFP_lay_sums !< The sums by vertical layer in EFP format
  integer,            optional, intent(out) :: err  !< If present, return an error code instead of
                                                    !! triggering any fatal errors directly from
                                                    !! this routine.
  logical,            optional, intent(in)  :: only_on_PE !< If present and true, do not do the sum
                                                    !! across processors, only reporting the local sum
  real                                      :: sum  !< Result

  !   This subroutine uses a conversion to an integer representation
  ! of real numbers to give order-invariant sums that will reproduce
  ! across PE count.  This idea comes from R. Hallberg and A. Adcroft.

  real    :: val, max_mag_term
  integer(kind=8), dimension(ni)  :: ints_sum
  integer(kind=8), dimension(ni,size(array,3))  :: ints_sums
  integer(kind=8) :: prec_error
  character(len=256) :: mesg
  logical :: do_sum_across_PEs
  integer :: i, j, k, is, ie, js, je, ke, isz, jsz, n

  if (num_PEs() > max_count_prec) call MOM_error(FATAL, &
    "reproducing_sum: Too many processors are being used for the value of "//&
    "prec.  Reduce prec to (2^63-1)/num_PEs.")

  prec_error = (2_8**62 + (2_8**62 - 1)) / num_PEs()
  max_mag_term = 0.0

  is = 1 ; ie = size(array,1) ; js = 1 ; je = size(array,2) ; ke = size(array,3)
  if (present(isr)) then
    if (isr < is) call MOM_error(FATAL, "Value of isr too small in reproducing_sum(_3d).")
    is = isr
  endif
  if (present(ier)) then
    if (ier > ie) call MOM_error(FATAL, "Value of ier too large in reproducing_sum(_3d).")
    ie = ier
  endif
  if (present(jsr)) then
    if (jsr < js) call MOM_error(FATAL, "Value of jsr too small in reproducing_sum(_3d).")
    js = jsr
  endif
  if (present(jer)) then
    if (jer > je) call MOM_error(FATAL, "Value of jer too large in reproducing_sum(_3d).")
    je = jer
  endif
  jsz = je+1-js; isz = ie+1-is

  do_sum_across_PEs = .true. ; if (present(only_on_PE)) do_sum_across_PEs = .not.only_on_PE

  if (present(sums) .or. present(EFP_lay_sums)) then
    if (present(sums)) then ; if (size(sums) < ke) then
      call MOM_error(FATAL, "Sums is smaller than the vertical extent of array in reproducing_sum(_3d).")
    endif ; endif
    if (present(EFP_lay_sums)) then ; if (size(EFP_lay_sums) < ke) then
      call MOM_error(FATAL, "Sums is smaller than the vertical extent of array in reproducing_sum(_3d).")
    endif ; endif
    ints_sums(:,:) = 0
    overflow_error = .false. ; NaN_error = .false. ; max_mag_term = 0.0
    if (jsz*isz < max_count_prec) then
      do k=1,ke
        do j=js,je ; do i=is,ie
          call increment_ints_faster(ints_sums(:,k), array(i,j,k), max_mag_term)
        enddo ; enddo
        call carry_overflow(ints_sums(:,k), prec_error)
      enddo
    elseif (isz < max_count_prec) then
      do k=1,ke ; do j=js,je
        do i=is,ie
          call increment_ints_faster(ints_sums(:,k), array(i,j,k), max_mag_term)
        enddo
        call carry_overflow(ints_sums(:,k), prec_error)
      enddo ; enddo
    else
      do k=1,ke ; do j=js,je ; do i=is,ie
        call increment_ints(ints_sums(:,k), &
                            real_to_ints(array(i,j,k), prec_error), prec_error)
      enddo ; enddo ; enddo
    endif
    if (present(err)) then
      err = 0
      if (abs(max_mag_term) >= prec_error*pr(1)) err = err+1
      if (overflow_error) err = err+2
      if (NaN_error) err = err+2
      if (err > 0) then ; do k=1,ke ; do n=1,ni ; ints_sums(n,k) = 0 ; enddo ; enddo ; endif
    else
      if (NaN_error) call MOM_error(FATAL, "NaN in input field of reproducing_sum(_3d).")
      if (abs(max_mag_term) >= prec_error*pr(1)) then
        write(mesg, '(ES13.5)') max_mag_term
        call MOM_error(FATAL,"Overflow in reproducing_sum(_3d) conversion of "//trim(mesg))
      endif
      if (overflow_error) call MOM_error(FATAL, "Overflow in reproducing_sum(_3d).")
    endif

    if (do_sum_across_PEs) call sum_across_PEs(ints_sums(:,1:ke), ni*ke)

    sum = 0.0
    do k=1,ke
      call regularize_ints(ints_sums(:,k))
      val = ints_to_real(ints_sums(:,k))
      if (present(sums)) sums(k) = val
      sum = sum + val
    enddo
    if (present(EFP_lay_sums)) then ; do k=1,ke
      EFP_lay_sums(k)%v(:) = ints_sums(:,k)
    enddo ; endif

    if (present(EFP_sum)) then
      EFP_sum%v(:) = 0
      do k=1,ke ; call increment_ints(EFP_sum%v(:), ints_sums(:,k)) ; enddo
    endif

    if (debug) then
      do n=1,ni ; ints_sum(n) = 0 ; enddo
      do k=1,ke ; do n=1,ni ; ints_sum(n) = ints_sum(n) + ints_sums(n,k) ; enddo ; enddo
      write(mesg,'("3D RS: ", ES24.16, 6 Z17.16)') sum, ints_sum(1:ni)
      call MOM_mesg(mesg, 3)
    endif
  else
    ints_sum(:) = 0
    overflow_error = .false. ; NaN_error = .false. ; max_mag_term = 0.0
    if (jsz*isz < max_count_prec) then
      do k=1,ke
        do j=js,je ; do i=is,ie
          call increment_ints_faster(ints_sum, array(i,j,k), max_mag_term)
        enddo ; enddo
        call carry_overflow(ints_sum, prec_error)
      enddo
    elseif (isz < max_count_prec) then
      do k=1,ke ; do j=js,je
        do i=is,ie
          call increment_ints_faster(ints_sum, array(i,j,k), max_mag_term)
        enddo
        call carry_overflow(ints_sum, prec_error)
      enddo ; enddo
    else
      do k=1,ke ; do j=js,je ; do i=is,ie
        call increment_ints(ints_sum, real_to_ints(array(i,j,k), prec_error), &
                            prec_error)
      enddo ; enddo ; enddo
    endif
    if (present(err)) then
      err = 0
      if (abs(max_mag_term) >= prec_error*pr(1)) err = err+1
      if (overflow_error) err = err+2
      if (NaN_error) err = err+2
      if (err > 0) then ; do n=1,ni ; ints_sum(n) = 0 ; enddo ; endif
    else
      if (NaN_error) call MOM_error(FATAL, "NaN in input field of reproducing_sum(_3d).")
      if (abs(max_mag_term) >= prec_error*pr(1)) then
        write(mesg, '(ES13.5)') max_mag_term
        call MOM_error(FATAL,"Overflow in reproducing_sum(_3d) conversion of "//trim(mesg))
      endif
      if (overflow_error) call MOM_error(FATAL, "Overflow in reproducing_sum(_3d).")
    endif

    if (do_sum_across_PEs) call sum_across_PEs(ints_sum, ni)

    call regularize_ints(ints_sum)
    sum = ints_to_real(ints_sum)

    if (present(EFP_sum)) EFP_sum%v(:) = ints_sum(:)

    if (debug) then
      write(mesg,'("3d RS: ", ES24.16, 6 Z17.16)') sum, ints_sum(1:ni)
      call MOM_mesg(mesg, 3)
    endif
  endif

end function reproducing_sum_3d

!> Convert a real number into the array of integers constitute its extended-fixed-point representation
function real_to_ints(r, prec_error, overflow) result(ints)
  real,                      intent(in) :: r  !< The real number being converted
  integer(kind=8), optional, intent(in) :: prec_error  !< The PE-count dependent precision of the
                                              !! integers that is safe from overflows during global
                                              !! sums.  This will be larger than the compile-time
                                              !! precision parameter, and is used to detect overflows.
  logical,         optional, intent(inout) :: overflow !< Returns true if the conversion is being
                                              !! done on a value that is too large to be represented
  integer(kind=8), dimension(ni)  :: ints
  !   This subroutine converts a real number to an equivalent representation
  ! using several long integers.

  real :: rs
  character(len=80) :: mesg
  integer(kind=8) :: ival, prec_err
  integer :: sgn, i

  prec_err = prec ; if (present(prec_error)) prec_err = prec_error
  ints(:) = 0_8
  if ((r >= 1e30) .eqv. (r < 1e30)) then ; NaN_error = .true. ; return ; endif

  sgn = 1 ; if (r<0.0) sgn = -1
  rs = abs(r)

  if (present(overflow)) then
    if (.not.(rs < prec_err*pr(1))) overflow = .true.
    if ((r >= 1e30) .eqv. (r < 1e30)) overflow = .true.
  elseif (.not.(rs < prec_err*pr(1))) then
    write(mesg, '(ES13.5)') r
    call MOM_error(FATAL,"Overflow in real_to_ints conversion of "//trim(mesg))
  endif

  do i=1,ni
    ival = int(rs*I_pr(i), 8)
    rs = rs - ival*pr(i)
    ints(i) = sgn*ival
  enddo

end function real_to_ints

!> Convert the array of integers that constitute an extended-fixed-point
!! representation into a real number
function ints_to_real(ints) result(r)
  integer(kind=8), dimension(ni), intent(in) :: ints !< The array of EFP integers
  real :: r
  ! This subroutine reverses the conversion in real_to_ints.

  integer :: i

  r = 0.0
  do i=1,ni ; r = r + pr(i)*ints(i) ; enddo
end function ints_to_real

!> Increment an array of integers that constitutes an extended-fixed-point
!! representation with a another EFP number
subroutine increment_ints(int_sum, int2, prec_error)
  integer(kind=8), dimension(ni), intent(inout) :: int_sum !< The array of EFP integers being incremented
  integer(kind=8), dimension(ni), intent(in)    :: int2    !< The array of EFP integers being added
  integer(kind=8), optional,      intent(in)    :: prec_error !< The PE-count dependent precision of the
                                              !! integers that is safe from overflows during global
                                              !! sums.  This will be larger than the compile-time
                                              !! precision parameter, and is used to detect overflows.

  ! This subroutine increments a number with another, both using the integer
  ! representation in real_to_ints.
  integer :: i

  do i=ni,2,-1
    int_sum(i) = int_sum(i) + int2(i)
    ! Carry the local overflow.
    if (int_sum(i) > prec) then
      int_sum(i) = int_sum(i) - prec
      int_sum(i-1) = int_sum(i-1) + 1
    elseif (int_sum(i) < -prec) then
      int_sum(i) = int_sum(i) + prec
      int_sum(i-1) = int_sum(i-1) - 1
    endif
  enddo
  int_sum(1) = int_sum(1) + int2(1)
  if (present(prec_error)) then
    if (abs(int_sum(1)) > prec_error) overflow_error = .true.
  else
    if (abs(int_sum(1)) > prec) overflow_error = .true.
  endif

end subroutine increment_ints

!> Increment an EFP number with a real number without doing any carrying of
!! of overflows and using only minimal error checking.
subroutine increment_ints_faster(int_sum, r, max_mag_term)
  integer(kind=8), dimension(ni), intent(inout) :: int_sum  !< The array of EFP integers being incremented
  real,                           intent(in)    :: r        !< The real number being added.
  real,                           intent(inout) :: max_mag_term !< A running maximum magnitude of the r's.

  ! This subroutine increments a number with another, both using the integer
  ! representation in real_to_ints, but without doing any carrying of overflow.
  ! The entire operation is embedded in a single call for greater speed.
  real :: rs
  integer(kind=8) :: ival
  integer :: sgn, i

  if ((r >= 1e30) .eqv. (r < 1e30)) then ; NaN_error = .true. ; return ; endif
  sgn = 1 ; if (r<0.0) sgn = -1
  rs = abs(r)
  if (rs > abs(max_mag_term)) max_mag_term = r

  ! Abort if the number has no EFP representation
  if (rs > max_efp_float) then
    overflow_error = .true.
    return
  endif

  do i=1,ni
    ival = int(rs*I_pr(i), 8)
    rs = rs - ival*pr(i)
    int_sum(i) = int_sum(i) + sgn*ival
  enddo

end subroutine increment_ints_faster

!> This subroutine handles carrying of the overflow.
subroutine carry_overflow(int_sum, prec_error)
  integer(kind=8), dimension(ni), intent(inout) :: int_sum  !< The array of EFP integers being
                                              !! modified by carries, but without changing value.
  integer(kind=8),                intent(in)    :: prec_error  !< The PE-count dependent precision of the
                                              !! integers that is safe from overflows during global
                                              !! sums.  This will be larger than the compile-time
                                              !! precision parameter, and is used to detect overflows.

  ! This subroutine handles carrying of the overflow.
  integer :: i, num_carry

  do i=ni,2,-1 ; if (abs(int_sum(i)) >= prec) then
    num_carry = int(int_sum(i) * I_prec)
    int_sum(i) = int_sum(i) - num_carry*prec
    int_sum(i-1) = int_sum(i-1) + num_carry
  endif ; enddo
  if (abs(int_sum(1)) > prec_error) then
    overflow_error = .true.
  endif

end subroutine carry_overflow

!> This subroutine carries the overflow, and then makes sure that
!! all integers are of the same sign as the overall value.
subroutine regularize_ints(int_sum)
  integer(kind=8), dimension(ni), &
    intent(inout) :: int_sum !< The array of integers being modified to take a
                             !! regular form with all integers of the same sign,
                             !! but without changing value.

  ! This subroutine carries the overflow, and then makes sure that
  ! all integers are of the same sign as the overall value.
  logical :: positive
  integer :: i, num_carry

  do i=ni,2,-1 ; if (abs(int_sum(i)) >= prec) then
    num_carry = int(int_sum(i) * I_prec)
    int_sum(i) = int_sum(i) - num_carry*prec
    int_sum(i-1) = int_sum(i-1) + num_carry
  endif ; enddo

  ! Determine the sign of the final number.
  positive = .true.
  do i=1,ni
    if (abs(int_sum(i)) > 0) then
      if (int_sum(i) < 0) positive = .false.
      exit
    endif
  enddo

  if (positive) then
    do i=ni,2,-1 ; if (int_sum(i) < 0) then
      int_sum(i) = int_sum(i) + prec
      int_sum(i-1) = int_sum(i-1) - 1
    endif ; enddo
  else
    do i=ni,2,-1 ; if (int_sum(i) > 0) then
      int_sum(i) = int_sum(i) - prec
      int_sum(i-1) = int_sum(i-1) + 1
    endif ; enddo
  endif

end subroutine regularize_ints

!> Returns the status of the module's error flag
function query_EFP_overflow_error()
  logical :: query_EFP_overflow_error
  query_EFP_overflow_error = overflow_error
end function query_EFP_overflow_error

!> Reset the module's error flag to false
subroutine reset_EFP_overflow_error()
  overflow_error = .false.
end subroutine reset_EFP_overflow_error

!> Add two extended-fixed-point numbers
function EFP_plus(EFP1, EFP2)
  type(EFP_type)             :: EFP_plus !< The result in extended fixed point format
  type(EFP_type), intent(in) :: EFP1 !< The first extended fixed point number
  type(EFP_type), intent(in) :: EFP2 !< The second extended fixed point number

  EFP_plus = EFP1

  call increment_ints(EFP_plus%v(:), EFP2%v(:))
end function EFP_plus

!> Subract one extended-fixed-point number from another
function EFP_minus(EFP1, EFP2)
  type(EFP_type)             :: EFP_minus !< The result in extended fixed point format
  type(EFP_type), intent(in) :: EFP1 !< The first extended fixed point number
  type(EFP_type), intent(in) :: EFP2 !< The extended fixed point number being
                        !! subtracted from the first extended fixed point number
  integer :: i

  do i=1,ni ; EFP_minus%v(i) = -1*EFP2%v(i) ; enddo

  call increment_ints(EFP_minus%v(:), EFP1%v(:))
end function EFP_minus

!> Copy one extended-fixed-point number into another
subroutine EFP_assign(EFP1, EFP2)
  type(EFP_type), intent(out) :: EFP1 !< The recipient extended fixed point number
  type(EFP_type), intent(in)  :: EFP2 !< The source extended fixed point number
  integer i
  ! This subroutine assigns all components of the extended fixed point type
  ! variable on the RHS (EFP2) to the components of the variable on the LHS
  ! (EFP1).

  do i=1,ni ; EFP1%v(i) = EFP2%v(i) ; enddo
end subroutine EFP_assign

!> Return the real number that an extended-fixed-point number corresponds with
function EFP_to_real(EFP1)
  type(EFP_type), intent(inout) :: EFP1 !< The extended fixed point number being converted
  real :: EFP_to_real

  call regularize_ints(EFP1%v)
  EFP_to_real = ints_to_real(EFP1%v)
end function EFP_to_real

!> Take the difference between two extended-fixed-point numbers (EFP1 - EFP2)
!! and return the result as a real number
function EFP_real_diff(EFP1, EFP2)
  type(EFP_type), intent(in) :: EFP1  !< The first extended fixed point number
  type(EFP_type), intent(in) :: EFP2  !< The extended fixed point number being
                        !! subtracted from the first extended fixed point number
  real :: EFP_real_diff !< The real result

  type(EFP_type)             :: EFP_diff

  EFP_diff = EFP1 - EFP2
  EFP_real_diff = EFP_to_real(EFP_diff)

end function EFP_real_diff

!> Return the extended-fixed-point number that a real number corresponds with
function real_to_EFP(val, overflow)
  real,              intent(in)    :: val !< The real number being converted
  logical, optional, intent(inout) :: overflow !< Returns true if the conversion is being
                                          !! done on a value that is too large to be represented
  type(EFP_type) :: real_to_EFP

  logical :: over
  character(len=80) :: mesg

  if (present(overflow)) then
    real_to_EFP%v(:) = real_to_ints(val, overflow=overflow)
  else
    over = .false.
    real_to_EFP%v(:) = real_to_ints(val, overflow=over)
    if (over) then
      write(mesg, '(ES13.5)') val
      call MOM_error(FATAL,"Overflow in real_to_EFP conversion of "//trim(mesg))
    endif
  endif

end function real_to_EFP

!>   This subroutine does a sum across PEs of a list of EFP variables,
!! returning the sums in place, with all overflows carried.
subroutine EFP_list_sum_across_PEs(EFPs, nval, errors)
  type(EFP_type), dimension(:), &
              intent(inout) :: EFPs   !< The list of extended fixed point numbers
                                      !! being summed across PEs.
  integer,    intent(in)    :: nval   !< The number of values being summed.
  logical, dimension(:), &
           optional, intent(out)   :: errors !< A list of error flags for each sum

  !   This subroutine does a sum across PEs of a list of EFP variables,
  ! returning the sums in place, with all overflows carried.

  integer(kind=8), dimension(ni,nval) :: ints
  integer(kind=8) :: prec_error
  logical :: error_found
  character(len=256) :: mesg
  integer :: i, n

  if (num_PEs() > max_count_prec) call MOM_error(FATAL, &
    "reproducing_sum: Too many processors are being used for the value of "//&
    "prec.  Reduce prec to (2^63-1)/num_PEs.")

  prec_error = (2_8**62 + (2_8**62 - 1)) / num_PEs()
  ! overflow_error is an overflow error flag for the whole module.
  overflow_error = .false. ; error_found = .false.

  do i=1,nval ; do n=1,ni ; ints(n,i) = EFPs(i)%v(n) ; enddo ; enddo

  call sum_across_PEs(ints(:,:), ni*nval)

  if (present(errors)) errors(:) = .false.
  do i=1,nval
    overflow_error = .false.
    call carry_overflow(ints(:,i), prec_error)
    do n=1,ni ; EFPs(i)%v(n) = ints(n,i) ; enddo
    if (present(errors)) errors(i) = overflow_error
    if (overflow_error) then
      write (mesg,'("EFP_list_sum_across_PEs error at ",i6," val was ",ES12.6, ", prec_error = ",ES12.6)') &
             i, EFP_to_real(EFPs(i)), real(prec_error)
      call MOM_error(WARNING, mesg)
    endif
    error_found = error_found .or. overflow_error
  enddo
  if (error_found .and. .not.(present(errors))) then
    call MOM_error(FATAL, "Overflow in EFP_list_sum_across_PEs.")
  endif

end subroutine EFP_list_sum_across_PEs

!>   This subroutine does a sum across PEs of an EFP variable,
!! returning the sums in place, with all overflows carried.
subroutine EFP_val_sum_across_PEs(EFP, error)
  type(EFP_type),  intent(inout) :: EFP   !< The extended fixed point numbers
                                          !! being summed across PEs.
  logical, optional, intent(out) :: error !< An error flag for this sum

  !   This subroutine does a sum across PEs of a list of EFP variables,
  ! returning the sums in place, with all overflows carried.

  integer(kind=8), dimension(ni) :: ints
  integer(kind=8) :: prec_error
  logical :: error_found
  character(len=256) :: mesg
  integer :: n

  if (num_PEs() > max_count_prec) call MOM_error(FATAL, &
    "reproducing_sum: Too many processors are being used for the value of "//&
    "prec.  Reduce prec to (2^63-1)/num_PEs.")

  prec_error = (2_8**62 + (2_8**62 - 1)) / num_PEs()
  ! overflow_error is an overflow error flag for the whole module.
  overflow_error = .false. ; error_found = .false.

  do n=1,ni ; ints(n) = EFP%v(n) ; enddo

  call sum_across_PEs(ints(:), ni)

  if (present(error)) error = .false.

  overflow_error = .false.
  call carry_overflow(ints(:), prec_error)
  do n=1,ni ; EFP%v(n) = ints(n) ; enddo
  if (present(error)) error = overflow_error
  if (overflow_error) then
    write (mesg,'("EFP_val_sum_across_PEs error val was ",ES12.6, ", prec_error = ",ES12.6)') &
           EFP_to_real(EFP), real(prec_error)
    call MOM_error(WARNING, mesg)
  endif
  error_found = error_found .or. overflow_error

  if (error_found .and. .not.(present(error))) then
    call MOM_error(FATAL, "Overflow in EFP_val_sum_across_PEs.")
  endif

end subroutine EFP_val_sum_across_PEs

end module MOM_coms<|MERGE_RESOLUTION|>--- conflicted
+++ resolved
@@ -5,39 +5,19 @@
 ! This file is part of MOM6. See LICENSE.md for the license.
 
 use MOM_error_handler, only : MOM_error, MOM_mesg, FATAL, WARNING
-<<<<<<< HEAD
-use MOM_coms_wrapper, only : PE_here, root_PE, num_PEs, Set_PElist, Get_PElist
+use MOM_coms_wrapper, only : PE_here, root_PE, num_PEs, set_rootPE, Set_PElist, Get_PElist
 use MOM_coms_wrapper, only : broadcast, field_chksum, MOM_infra_init, MOM_infra_end
 use MOM_coms_wrapper, only : sum_across_PEs, max_across_PEs, min_across_PEs
-=======
-use fms_mod, only : fms_end, MOM_infra_init => fms_init
-use memutils_mod, only : print_memuse_stats
-use mpp_mod, only : PE_here => mpp_pe, root_PE => mpp_root_pe, num_PEs => mpp_npes
-use mpp_mod, only : Set_PElist => mpp_set_current_pelist, Get_PElist => mpp_get_current_pelist
-use mpp_mod, only : broadcast => mpp_broadcast
-use mpp_domains_mod, only : broadcast_domain => mpp_broadcast_domain
-use mpp_mod, only : set_rootPE => mpp_set_root_pe
-use mpp_mod, only : field_chksum => mpp_chksum
-use mpp_mod, only : sum_across_PEs => mpp_sum, max_across_PEs => mpp_max, min_across_PEs => mpp_min
->>>>>>> 776a8151
 
 implicit none ; private
 
 public :: PE_here, root_PE, num_PEs, MOM_infra_init, MOM_infra_end
-<<<<<<< HEAD
 public :: broadcast, sum_across_PEs, min_across_PEs, max_across_PEs, field_chksum
-public :: Set_PElist, Get_PElist
-=======
-public :: broadcast, broadcast_domain, sum_across_PEs, min_across_PEs, max_across_PEs, field_chksum
->>>>>>> 776a8151
+public :: set_PElist, Get_PElist, Set_rootPE
 public :: reproducing_sum, reproducing_sum_EFP, EFP_sum_across_PEs, EFP_list_sum_across_PEs
 public :: EFP_plus, EFP_minus, EFP_to_real, real_to_EFP, EFP_real_diff
 public :: operator(+), operator(-), assignment(=)
 public :: query_EFP_overflow_error, reset_EFP_overflow_error
-<<<<<<< HEAD
-=======
-public :: Set_PElist, Get_PElist, Set_rootPE
->>>>>>> 776a8151
 
 ! This module provides interfaces to the non-domain-oriented communication subroutines.
 
