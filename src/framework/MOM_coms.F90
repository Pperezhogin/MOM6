!> Interfaces to non-domain-oriented communication subroutines, including the
!! MOM6 reproducing sums facility
module MOM_coms

! This file is part of MOM6. See LICENSE.md for the license.

use MOM_error_handler, only : MOM_error, MOM_mesg, FATAL, WARNING
<<<<<<< HEAD
use MOM_coms_infra,    only : PE_here, root_PE, num_PEs, Set_PElist, Get_PElist
use MOM_coms_infra,    only : broadcast, field_chksum, MOM_infra_init, MOM_infra_end
use MOM_coms_infra,    only : sum_across_PEs, max_across_PEs, min_across_PEs
=======
use MOM_coms_wrapper, only : PE_here, root_PE, num_PEs, set_rootPE, Set_PElist, Get_PElist
use MOM_coms_wrapper, only : broadcast, field_chksum, MOM_infra_init, MOM_infra_end
use MOM_coms_wrapper, only : sum_across_PEs, max_across_PEs, min_across_PEs
>>>>>>> 263d355a

implicit none ; private

public :: PE_here, root_PE, num_PEs, MOM_infra_init, MOM_infra_end
public :: broadcast, sum_across_PEs, min_across_PEs, max_across_PEs, field_chksum
public :: set_PElist, Get_PElist, Set_rootPE
public :: reproducing_sum, reproducing_sum_EFP, EFP_sum_across_PEs, EFP_list_sum_across_PEs
public :: EFP_plus, EFP_minus, EFP_to_real, real_to_EFP, EFP_real_diff
public :: operator(+), operator(-), assignment(=)
public :: query_EFP_overflow_error, reset_EFP_overflow_error

! This module provides interfaces to the non-domain-oriented communication subroutines.

integer(kind=8), parameter :: prec=2_8**46 !< The precision of each integer.
real, parameter :: r_prec=2.0**46  !< A real version of prec.
real, parameter :: I_prec=1.0/(2.0**46) !< The inverse of prec.
integer, parameter :: max_count_prec=2**(63-46)-1
                              !< The number of values that can be added together
                              !! with the current value of prec before there will
                              !! be roundoff problems.

integer, parameter :: ni=6    !< The number of long integers to use to represent
                              !< a real number.
real, parameter, dimension(ni) :: &
  pr = (/ r_prec**2, r_prec, 1.0, 1.0/r_prec, 1.0/r_prec**2, 1.0/r_prec**3 /)
    !< An array of the real precision of each of the integers
real, parameter, dimension(ni) :: &
  I_pr = (/ 1.0/r_prec**2, 1.0/r_prec, 1.0, r_prec, r_prec**2, r_prec**3 /)
    !< An array of the inverse of the real precision of each of the integers
real, parameter :: max_efp_float = pr(1) * (2.**63 - 1.)
                              !< The largest float with an EFP representation.
                              !! NOTE: Only the first bin can exceed precision,
                              !! but is bounded by the largest signed integer.

logical :: overflow_error = .false. !< This becomes true if an overflow is encountered.
logical :: NaN_error = .false.      !< This becomes true if a NaN is encountered.
logical :: debug = .false.          !< Making this true enables debugging output.

!> Find an accurate and order-invariant sum of a distributed 2d or 3d field
interface reproducing_sum
  module procedure reproducing_sum_2d, reproducing_sum_3d
end interface reproducing_sum

!> Find an accurate and order-invariant sum of a distributed 2d field, returning the result
!! in the form of an extended fixed point value that can be converted back with EFP_to_real.
interface reproducing_sum_EFP
  module procedure reproducing_EFP_sum_2d
end interface reproducing_sum_EFP

!> Sum a value or 1-d array of values across processors, returning the sums in place
interface EFP_sum_across_PEs
  module procedure EFP_list_sum_across_PEs, EFP_val_sum_across_PEs
end interface EFP_sum_across_PEs

!> The Extended Fixed Point (EFP) type provides a public interface for doing sums
!! and taking differences with this type.
!!
!! The use of this type is documented in
!!   Hallberg, R. & A. Adcroft, 2014: An Order-invariant Real-to-Integer Conversion Sum.
!!   Parallel Computing, 40(5-6), doi:10.1016/j.parco.2014.04.007.
type, public :: EFP_type ; private
  integer(kind=8), dimension(ni) :: v !< The value in this type
end type EFP_type

!> Add two extended-fixed-point numbers
interface operator (+) ; module procedure EFP_plus  ; end interface
!> Subtract one extended-fixed-point number from another
interface operator (-) ; module procedure EFP_minus ; end interface
!> Copy the value of one extended-fixed-point number into another
interface assignment(=); module procedure EFP_assign ; end interface

contains

!> This subroutine uses a conversion to an integer representation of real numbers to give an
!! order-invariant sum of distributed 2-D arrays that reproduces across domain decomposition, with
!! the result returned as an extended fixed point type that can be converted back to a real number
!! using EFP_to_real.  This technique is described in Hallberg & Adcroft, 2014, Parallel Computing,
!! doi:10.1016/j.parco.2014.04.007.
function reproducing_EFP_sum_2d(array, isr, ier, jsr, jer, overflow_check, err, only_on_PE) result(EFP_sum)
  real, dimension(:,:),     intent(in)  :: array   !< The array to be summed
  integer,        optional, intent(in)  :: isr     !< The starting i-index of the sum, noting
                                                   !! that the array indices starts at 1
  integer,        optional, intent(in)  :: ier     !< The ending i-index of the sum, noting
                                                   !! that the array indices starts at 1
  integer,        optional, intent(in)  :: jsr     !< The starting j-index of the sum, noting
                                                   !! that the array indices starts at 1
  integer,        optional, intent(in)  :: jer     !< The ending j-index of the sum, noting
                                                   !! that the array indices starts at 1
  logical,        optional, intent(in)  :: overflow_check !< If present and false, disable
                                                !! checking for overflows in incremental results.
                                                !! This can speed up calculations if the number
                                                !! of values being summed is small enough
  integer,        optional, intent(out) :: err  !< If present, return an error code instead of
                                                !! triggering any fatal errors directly from
                                                !! this routine.
  logical,        optional, intent(in)  :: only_on_PE !< If present and true, do not do the sum
                                                !! across processors, only reporting the local sum
  type(EFP_type)                        :: EFP_sum  !< The result in extended fixed point format

  !   This subroutine uses a conversion to an integer representation
  ! of real numbers to give order-invariant sums that will reproduce
  ! across PE count.  This idea comes from R. Hallberg and A. Adcroft.

  integer(kind=8), dimension(ni)  :: ints_sum
  integer(kind=8) :: ival, prec_error
  real    :: rs
  real    :: max_mag_term
  logical :: over_check, do_sum_across_PEs
  character(len=256) :: mesg
  integer :: i, j, n, is, ie, js, je, sgn

  if (num_PEs() > max_count_prec) call MOM_error(FATAL, &
    "reproducing_sum: Too many processors are being used for the value of "//&
    "prec.  Reduce prec to (2^63-1)/num_PEs.")

  prec_error = (2_8**62 + (2_8**62 - 1)) / num_PEs()

  is = 1 ; ie = size(array,1) ; js = 1 ; je = size(array,2 )
  if (present(isr)) then
    if (isr < is) call MOM_error(FATAL, "Value of isr too small in reproducing_EFP_sum_2d.")
    is = isr
  endif
  if (present(ier)) then
    if (ier > ie) call MOM_error(FATAL, "Value of ier too large in reproducing_EFP_sum_2d.")
    ie = ier
  endif
  if (present(jsr)) then
    if (jsr < js) call MOM_error(FATAL, "Value of jsr too small in reproducing_EFP_sum_2d.")
    js = jsr
  endif
  if (present(jer)) then
    if (jer > je) call MOM_error(FATAL, "Value of jer too large in reproducing_EFP_sum_2d.")
    je = jer
  endif

  over_check = .true. ; if (present(overflow_check)) over_check = overflow_check
  do_sum_across_PEs = .true. ; if (present(only_on_PE)) do_sum_across_PEs = .not.only_on_PE

  overflow_error = .false. ; NaN_error = .false. ; max_mag_term = 0.0
  ints_sum(:) = 0
  if (over_check) then
    if ((je+1-js)*(ie+1-is) < max_count_prec) then
      do j=js,je ; do i=is,ie
        call increment_ints_faster(ints_sum, array(i,j), max_mag_term)
      enddo ; enddo
      call carry_overflow(ints_sum, prec_error)
    elseif ((ie+1-is) < max_count_prec) then
      do j=js,je
        do i=is,ie
          call increment_ints_faster(ints_sum, array(i,j), max_mag_term)
        enddo
        call carry_overflow(ints_sum, prec_error)
      enddo
    else
      do j=js,je ; do i=is,ie
        call increment_ints(ints_sum, real_to_ints(array(i,j), prec_error), &
                            prec_error)
      enddo ; enddo
    endif
  else
    do j=js,je ; do i=is,ie
      sgn = 1 ; if (array(i,j)<0.0) sgn = -1
      rs = abs(array(i,j))
      do n=1,ni
        ival = int(rs*I_pr(n), 8)
        rs = rs - ival*pr(n)
        ints_sum(n) = ints_sum(n) + sgn*ival
      enddo
    enddo ; enddo
    call carry_overflow(ints_sum, prec_error)
  endif

  if (present(err)) then
    err = 0
    if (overflow_error) &
      err = err+2
    if (NaN_error) &
      err = err+4
    if (err > 0) then ; do n=1,ni ; ints_sum(n) = 0 ; enddo ; endif
  else
    if (NaN_error) then
      call MOM_error(FATAL, "NaN in input field of reproducing_EFP_sum(_2d).")
    endif
    if (abs(max_mag_term) >= prec_error*pr(1)) then
      write(mesg, '(ES13.5)') max_mag_term
      call MOM_error(FATAL,"Overflow in reproducing_EFP_sum(_2d) conversion of "//trim(mesg))
    endif
    if (overflow_error) then
      call MOM_error(FATAL, "Overflow in reproducing_EFP_sum(_2d).")
    endif
  endif

  if (do_sum_across_PEs) call sum_across_PEs(ints_sum, ni)

  call regularize_ints(ints_sum)

  EFP_sum%v(:) = ints_sum(:)

end function reproducing_EFP_sum_2d

!> This subroutine uses a conversion to an integer representation of real numbers to give an
!! order-invariant sum of distributed 2-D arrays that reproduces across domain decomposition.
!! This technique is described in Hallberg & Adcroft, 2014, Parallel Computing,
!! doi:10.1016/j.parco.2014.04.007.
function reproducing_sum_2d(array, isr, ier, jsr, jer, EFP_sum, reproducing, &
                            overflow_check, err, only_on_PE) result(sum)
  real, dimension(:,:),     intent(in)  :: array   !< The array to be summed
  integer,        optional, intent(in)  :: isr     !< The starting i-index of the sum, noting
                                                   !! that the array indices starts at 1
  integer,        optional, intent(in)  :: ier     !< The ending i-index of the sum, noting
                                                   !! that the array indices starts at 1
  integer,        optional, intent(in)  :: jsr     !< The starting j-index of the sum, noting
                                                   !! that the array indices starts at 1
  integer,        optional, intent(in)  :: jer     !< The ending j-index of the sum, noting
                                                   !! that the array indices starts at 1
  type(EFP_type), optional, intent(out) :: EFP_sum  !< The result in extended fixed point format
  logical,        optional, intent(in)  :: reproducing !< If present and false, do the sum
                                                !! using the naive non-reproducing approach
  logical,        optional, intent(in)  :: overflow_check !< If present and false, disable
                                                !! checking for overflows in incremental results.
                                                !! This can speed up calculations if the number
                                                !! of values being summed is small enough
  integer,        optional, intent(out) :: err  !< If present, return an error code instead of
                                                !! triggering any fatal errors directly from
                                                !! this routine.
  logical,        optional, intent(in)  :: only_on_PE !< If present and true, do not do the sum
                                                !! across processors, only reporting the local sum
  real                                  :: sum  !< Result

  !   This subroutine uses a conversion to an integer representation
  ! of real numbers to give order-invariant sums that will reproduce
  ! across PE count.  This idea comes from R. Hallberg and A. Adcroft.

  integer(kind=8), dimension(ni)  :: ints_sum
  integer(kind=8) :: prec_error
  real    :: rsum(1), rs
  logical :: repro, do_sum_across_PEs
  character(len=256) :: mesg
  type(EFP_type) :: EFP_val ! An extended fixed point version of the sum
  integer :: i, j, n, is, ie, js, je

  if (num_PEs() > max_count_prec) call MOM_error(FATAL, &
    "reproducing_sum: Too many processors are being used for the value of "//&
    "prec.  Reduce prec to (2^63-1)/num_PEs.")

  prec_error = (2_8**62 + (2_8**62 - 1)) / num_PEs()

  is = 1 ; ie = size(array,1) ; js = 1 ; je = size(array,2 )
  if (present(isr)) then
    if (isr < is) call MOM_error(FATAL, "Value of isr too small in reproducing_sum_2d.")
    is = isr
  endif
  if (present(ier)) then
    if (ier > ie) call MOM_error(FATAL, "Value of ier too large in reproducing_sum_2d.")
    ie = ier
  endif
  if (present(jsr)) then
    if (jsr < js) call MOM_error(FATAL, "Value of jsr too small in reproducing_sum_2d.")
    js = jsr
  endif
  if (present(jer)) then
    if (jer > je) call MOM_error(FATAL, "Value of jer too large in reproducing_sum_2d.")
    je = jer
  endif

  repro = .true. ; if (present(reproducing)) repro = reproducing
  do_sum_across_PEs = .true. ; if (present(only_on_PE)) do_sum_across_PEs = .not.only_on_PE

  if (repro) then
    EFP_val = reproducing_EFP_sum_2d(array, isr, ier, jsr, jer, overflow_check, err, only_on_PE)
    sum = ints_to_real(EFP_val%v)
    if (present(EFP_sum)) EFP_sum = EFP_val
    if (debug) ints_sum(:) = EFP_sum%v(:)
  else
    rsum(1) = 0.0
    do j=js,je ; do i=is,ie
      rsum(1) = rsum(1) + array(i,j)
    enddo ; enddo
    if (do_sum_across_PEs) call sum_across_PEs(rsum,1)
    sum = rsum(1)

    if (present(err)) then ; err = 0 ; endif

    if (debug .or. present(EFP_sum)) then
      overflow_error = .false.
      ints_sum = real_to_ints(sum, prec_error, overflow_error)
      if (overflow_error) then
        if (present(err)) then
          err = err + 2
        else
          write(mesg, '(ES13.5)') sum
          call MOM_error(FATAL,"Repro_sum_2d: Overflow in real_to_ints conversion of "//trim(mesg))
        endif
      endif
    endif
    if (present(EFP_sum)) EFP_sum%v(:) = ints_sum(:)
  endif

  if (debug) then
    write(mesg,'("2d RS: ", ES24.16, 6 Z17.16)') sum, ints_sum(1:ni)
    call MOM_mesg(mesg, 3)
  endif

end function reproducing_sum_2d

!> This subroutine uses a conversion to an integer representation of real numbers to give an
!! order-invariant sum of distributed 3-D arrays that reproduces across domain decomposition.
!! This technique is described in Hallberg & Adcroft, 2014, Parallel Computing,
!! doi:10.1016/j.parco.2014.04.007.
function reproducing_sum_3d(array, isr, ier, jsr, jer, sums, EFP_sum, EFP_lay_sums, err, only_on_PE) &
                            result(sum)
  real, dimension(:,:,:),       intent(in)  :: array   !< The array to be summed
  integer,            optional, intent(in)  :: isr     !< The starting i-index of the sum, noting
                                                       !! that the array indices starts at 1
  integer,            optional, intent(in)  :: ier     !< The ending i-index of the sum, noting
                                                       !! that the array indices starts at 1
  integer,            optional, intent(in)  :: jsr     !< The starting j-index of the sum, noting
                                                       !! that the array indices starts at 1
  integer,            optional, intent(in)  :: jer     !< The ending j-index of the sum, noting
                                                       !! that the array indices starts at 1
  real, dimension(:), optional, intent(out) :: sums    !< The sums by vertical layer
  type(EFP_type),     optional, intent(out) :: EFP_sum !< The result in extended fixed point format
  type(EFP_type), dimension(:), &
                      optional, intent(out) :: EFP_lay_sums !< The sums by vertical layer in EFP format
  integer,            optional, intent(out) :: err  !< If present, return an error code instead of
                                                    !! triggering any fatal errors directly from
                                                    !! this routine.
  logical,            optional, intent(in)  :: only_on_PE !< If present and true, do not do the sum
                                                    !! across processors, only reporting the local sum
  real                                      :: sum  !< Result

  !   This subroutine uses a conversion to an integer representation
  ! of real numbers to give order-invariant sums that will reproduce
  ! across PE count.  This idea comes from R. Hallberg and A. Adcroft.

  real    :: val, max_mag_term
  integer(kind=8), dimension(ni)  :: ints_sum
  integer(kind=8), dimension(ni,size(array,3))  :: ints_sums
  integer(kind=8) :: prec_error
  character(len=256) :: mesg
  logical :: do_sum_across_PEs
  integer :: i, j, k, is, ie, js, je, ke, isz, jsz, n

  if (num_PEs() > max_count_prec) call MOM_error(FATAL, &
    "reproducing_sum: Too many processors are being used for the value of "//&
    "prec.  Reduce prec to (2^63-1)/num_PEs.")

  prec_error = (2_8**62 + (2_8**62 - 1)) / num_PEs()
  max_mag_term = 0.0

  is = 1 ; ie = size(array,1) ; js = 1 ; je = size(array,2) ; ke = size(array,3)
  if (present(isr)) then
    if (isr < is) call MOM_error(FATAL, "Value of isr too small in reproducing_sum(_3d).")
    is = isr
  endif
  if (present(ier)) then
    if (ier > ie) call MOM_error(FATAL, "Value of ier too large in reproducing_sum(_3d).")
    ie = ier
  endif
  if (present(jsr)) then
    if (jsr < js) call MOM_error(FATAL, "Value of jsr too small in reproducing_sum(_3d).")
    js = jsr
  endif
  if (present(jer)) then
    if (jer > je) call MOM_error(FATAL, "Value of jer too large in reproducing_sum(_3d).")
    je = jer
  endif
  jsz = je+1-js; isz = ie+1-is

  do_sum_across_PEs = .true. ; if (present(only_on_PE)) do_sum_across_PEs = .not.only_on_PE

  if (present(sums) .or. present(EFP_lay_sums)) then
    if (present(sums)) then ; if (size(sums) < ke) then
      call MOM_error(FATAL, "Sums is smaller than the vertical extent of array in reproducing_sum(_3d).")
    endif ; endif
    if (present(EFP_lay_sums)) then ; if (size(EFP_lay_sums) < ke) then
      call MOM_error(FATAL, "Sums is smaller than the vertical extent of array in reproducing_sum(_3d).")
    endif ; endif
    ints_sums(:,:) = 0
    overflow_error = .false. ; NaN_error = .false. ; max_mag_term = 0.0
    if (jsz*isz < max_count_prec) then
      do k=1,ke
        do j=js,je ; do i=is,ie
          call increment_ints_faster(ints_sums(:,k), array(i,j,k), max_mag_term)
        enddo ; enddo
        call carry_overflow(ints_sums(:,k), prec_error)
      enddo
    elseif (isz < max_count_prec) then
      do k=1,ke ; do j=js,je
        do i=is,ie
          call increment_ints_faster(ints_sums(:,k), array(i,j,k), max_mag_term)
        enddo
        call carry_overflow(ints_sums(:,k), prec_error)
      enddo ; enddo
    else
      do k=1,ke ; do j=js,je ; do i=is,ie
        call increment_ints(ints_sums(:,k), &
                            real_to_ints(array(i,j,k), prec_error), prec_error)
      enddo ; enddo ; enddo
    endif
    if (present(err)) then
      err = 0
      if (abs(max_mag_term) >= prec_error*pr(1)) err = err+1
      if (overflow_error) err = err+2
      if (NaN_error) err = err+2
      if (err > 0) then ; do k=1,ke ; do n=1,ni ; ints_sums(n,k) = 0 ; enddo ; enddo ; endif
    else
      if (NaN_error) call MOM_error(FATAL, "NaN in input field of reproducing_sum(_3d).")
      if (abs(max_mag_term) >= prec_error*pr(1)) then
        write(mesg, '(ES13.5)') max_mag_term
        call MOM_error(FATAL,"Overflow in reproducing_sum(_3d) conversion of "//trim(mesg))
      endif
      if (overflow_error) call MOM_error(FATAL, "Overflow in reproducing_sum(_3d).")
    endif

    if (do_sum_across_PEs) call sum_across_PEs(ints_sums(:,1:ke), ni*ke)

    sum = 0.0
    do k=1,ke
      call regularize_ints(ints_sums(:,k))
      val = ints_to_real(ints_sums(:,k))
      if (present(sums)) sums(k) = val
      sum = sum + val
    enddo
    if (present(EFP_lay_sums)) then ; do k=1,ke
      EFP_lay_sums(k)%v(:) = ints_sums(:,k)
    enddo ; endif

    if (present(EFP_sum)) then
      EFP_sum%v(:) = 0
      do k=1,ke ; call increment_ints(EFP_sum%v(:), ints_sums(:,k)) ; enddo
    endif

    if (debug) then
      do n=1,ni ; ints_sum(n) = 0 ; enddo
      do k=1,ke ; do n=1,ni ; ints_sum(n) = ints_sum(n) + ints_sums(n,k) ; enddo ; enddo
      write(mesg,'("3D RS: ", ES24.16, 6 Z17.16)') sum, ints_sum(1:ni)
      call MOM_mesg(mesg, 3)
    endif
  else
    ints_sum(:) = 0
    overflow_error = .false. ; NaN_error = .false. ; max_mag_term = 0.0
    if (jsz*isz < max_count_prec) then
      do k=1,ke
        do j=js,je ; do i=is,ie
          call increment_ints_faster(ints_sum, array(i,j,k), max_mag_term)
        enddo ; enddo
        call carry_overflow(ints_sum, prec_error)
      enddo
    elseif (isz < max_count_prec) then
      do k=1,ke ; do j=js,je
        do i=is,ie
          call increment_ints_faster(ints_sum, array(i,j,k), max_mag_term)
        enddo
        call carry_overflow(ints_sum, prec_error)
      enddo ; enddo
    else
      do k=1,ke ; do j=js,je ; do i=is,ie
        call increment_ints(ints_sum, real_to_ints(array(i,j,k), prec_error), &
                            prec_error)
      enddo ; enddo ; enddo
    endif
    if (present(err)) then
      err = 0
      if (abs(max_mag_term) >= prec_error*pr(1)) err = err+1
      if (overflow_error) err = err+2
      if (NaN_error) err = err+2
      if (err > 0) then ; do n=1,ni ; ints_sum(n) = 0 ; enddo ; endif
    else
      if (NaN_error) call MOM_error(FATAL, "NaN in input field of reproducing_sum(_3d).")
      if (abs(max_mag_term) >= prec_error*pr(1)) then
        write(mesg, '(ES13.5)') max_mag_term
        call MOM_error(FATAL,"Overflow in reproducing_sum(_3d) conversion of "//trim(mesg))
      endif
      if (overflow_error) call MOM_error(FATAL, "Overflow in reproducing_sum(_3d).")
    endif

    if (do_sum_across_PEs) call sum_across_PEs(ints_sum, ni)

    call regularize_ints(ints_sum)
    sum = ints_to_real(ints_sum)

    if (present(EFP_sum)) EFP_sum%v(:) = ints_sum(:)

    if (debug) then
      write(mesg,'("3d RS: ", ES24.16, 6 Z17.16)') sum, ints_sum(1:ni)
      call MOM_mesg(mesg, 3)
    endif
  endif

end function reproducing_sum_3d

!> Convert a real number into the array of integers constitute its extended-fixed-point representation
function real_to_ints(r, prec_error, overflow) result(ints)
  real,                      intent(in) :: r  !< The real number being converted
  integer(kind=8), optional, intent(in) :: prec_error  !< The PE-count dependent precision of the
                                              !! integers that is safe from overflows during global
                                              !! sums.  This will be larger than the compile-time
                                              !! precision parameter, and is used to detect overflows.
  logical,         optional, intent(inout) :: overflow !< Returns true if the conversion is being
                                              !! done on a value that is too large to be represented
  integer(kind=8), dimension(ni)  :: ints
  !   This subroutine converts a real number to an equivalent representation
  ! using several long integers.

  real :: rs
  character(len=80) :: mesg
  integer(kind=8) :: ival, prec_err
  integer :: sgn, i

  prec_err = prec ; if (present(prec_error)) prec_err = prec_error
  ints(:) = 0_8
  if ((r >= 1e30) .eqv. (r < 1e30)) then ; NaN_error = .true. ; return ; endif

  sgn = 1 ; if (r<0.0) sgn = -1
  rs = abs(r)

  if (present(overflow)) then
    if (.not.(rs < prec_err*pr(1))) overflow = .true.
    if ((r >= 1e30) .eqv. (r < 1e30)) overflow = .true.
  elseif (.not.(rs < prec_err*pr(1))) then
    write(mesg, '(ES13.5)') r
    call MOM_error(FATAL,"Overflow in real_to_ints conversion of "//trim(mesg))
  endif

  do i=1,ni
    ival = int(rs*I_pr(i), 8)
    rs = rs - ival*pr(i)
    ints(i) = sgn*ival
  enddo

end function real_to_ints

!> Convert the array of integers that constitute an extended-fixed-point
!! representation into a real number
function ints_to_real(ints) result(r)
  integer(kind=8), dimension(ni), intent(in) :: ints !< The array of EFP integers
  real :: r
  ! This subroutine reverses the conversion in real_to_ints.

  integer :: i

  r = 0.0
  do i=1,ni ; r = r + pr(i)*ints(i) ; enddo
end function ints_to_real

!> Increment an array of integers that constitutes an extended-fixed-point
!! representation with a another EFP number
subroutine increment_ints(int_sum, int2, prec_error)
  integer(kind=8), dimension(ni), intent(inout) :: int_sum !< The array of EFP integers being incremented
  integer(kind=8), dimension(ni), intent(in)    :: int2    !< The array of EFP integers being added
  integer(kind=8), optional,      intent(in)    :: prec_error !< The PE-count dependent precision of the
                                              !! integers that is safe from overflows during global
                                              !! sums.  This will be larger than the compile-time
                                              !! precision parameter, and is used to detect overflows.

  ! This subroutine increments a number with another, both using the integer
  ! representation in real_to_ints.
  integer :: i

  do i=ni,2,-1
    int_sum(i) = int_sum(i) + int2(i)
    ! Carry the local overflow.
    if (int_sum(i) > prec) then
      int_sum(i) = int_sum(i) - prec
      int_sum(i-1) = int_sum(i-1) + 1
    elseif (int_sum(i) < -prec) then
      int_sum(i) = int_sum(i) + prec
      int_sum(i-1) = int_sum(i-1) - 1
    endif
  enddo
  int_sum(1) = int_sum(1) + int2(1)
  if (present(prec_error)) then
    if (abs(int_sum(1)) > prec_error) overflow_error = .true.
  else
    if (abs(int_sum(1)) > prec) overflow_error = .true.
  endif

end subroutine increment_ints

!> Increment an EFP number with a real number without doing any carrying of
!! of overflows and using only minimal error checking.
subroutine increment_ints_faster(int_sum, r, max_mag_term)
  integer(kind=8), dimension(ni), intent(inout) :: int_sum  !< The array of EFP integers being incremented
  real,                           intent(in)    :: r        !< The real number being added.
  real,                           intent(inout) :: max_mag_term !< A running maximum magnitude of the r's.

  ! This subroutine increments a number with another, both using the integer
  ! representation in real_to_ints, but without doing any carrying of overflow.
  ! The entire operation is embedded in a single call for greater speed.
  real :: rs
  integer(kind=8) :: ival
  integer :: sgn, i

  if ((r >= 1e30) .eqv. (r < 1e30)) then ; NaN_error = .true. ; return ; endif
  sgn = 1 ; if (r<0.0) sgn = -1
  rs = abs(r)
  if (rs > abs(max_mag_term)) max_mag_term = r

  ! Abort if the number has no EFP representation
  if (rs > max_efp_float) then
    overflow_error = .true.
    return
  endif

  do i=1,ni
    ival = int(rs*I_pr(i), 8)
    rs = rs - ival*pr(i)
    int_sum(i) = int_sum(i) + sgn*ival
  enddo

end subroutine increment_ints_faster

!> This subroutine handles carrying of the overflow.
subroutine carry_overflow(int_sum, prec_error)
  integer(kind=8), dimension(ni), intent(inout) :: int_sum  !< The array of EFP integers being
                                              !! modified by carries, but without changing value.
  integer(kind=8),                intent(in)    :: prec_error  !< The PE-count dependent precision of the
                                              !! integers that is safe from overflows during global
                                              !! sums.  This will be larger than the compile-time
                                              !! precision parameter, and is used to detect overflows.

  ! This subroutine handles carrying of the overflow.
  integer :: i, num_carry

  do i=ni,2,-1 ; if (abs(int_sum(i)) >= prec) then
    num_carry = int(int_sum(i) * I_prec)
    int_sum(i) = int_sum(i) - num_carry*prec
    int_sum(i-1) = int_sum(i-1) + num_carry
  endif ; enddo
  if (abs(int_sum(1)) > prec_error) then
    overflow_error = .true.
  endif

end subroutine carry_overflow

!> This subroutine carries the overflow, and then makes sure that
!! all integers are of the same sign as the overall value.
subroutine regularize_ints(int_sum)
  integer(kind=8), dimension(ni), &
    intent(inout) :: int_sum !< The array of integers being modified to take a
                             !! regular form with all integers of the same sign,
                             !! but without changing value.

  ! This subroutine carries the overflow, and then makes sure that
  ! all integers are of the same sign as the overall value.
  logical :: positive
  integer :: i, num_carry

  do i=ni,2,-1 ; if (abs(int_sum(i)) >= prec) then
    num_carry = int(int_sum(i) * I_prec)
    int_sum(i) = int_sum(i) - num_carry*prec
    int_sum(i-1) = int_sum(i-1) + num_carry
  endif ; enddo

  ! Determine the sign of the final number.
  positive = .true.
  do i=1,ni
    if (abs(int_sum(i)) > 0) then
      if (int_sum(i) < 0) positive = .false.
      exit
    endif
  enddo

  if (positive) then
    do i=ni,2,-1 ; if (int_sum(i) < 0) then
      int_sum(i) = int_sum(i) + prec
      int_sum(i-1) = int_sum(i-1) - 1
    endif ; enddo
  else
    do i=ni,2,-1 ; if (int_sum(i) > 0) then
      int_sum(i) = int_sum(i) - prec
      int_sum(i-1) = int_sum(i-1) + 1
    endif ; enddo
  endif

end subroutine regularize_ints

!> Returns the status of the module's error flag
function query_EFP_overflow_error()
  logical :: query_EFP_overflow_error
  query_EFP_overflow_error = overflow_error
end function query_EFP_overflow_error

!> Reset the module's error flag to false
subroutine reset_EFP_overflow_error()
  overflow_error = .false.
end subroutine reset_EFP_overflow_error

!> Add two extended-fixed-point numbers
function EFP_plus(EFP1, EFP2)
  type(EFP_type)             :: EFP_plus !< The result in extended fixed point format
  type(EFP_type), intent(in) :: EFP1 !< The first extended fixed point number
  type(EFP_type), intent(in) :: EFP2 !< The second extended fixed point number

  EFP_plus = EFP1

  call increment_ints(EFP_plus%v(:), EFP2%v(:))
end function EFP_plus

!> Subract one extended-fixed-point number from another
function EFP_minus(EFP1, EFP2)
  type(EFP_type)             :: EFP_minus !< The result in extended fixed point format
  type(EFP_type), intent(in) :: EFP1 !< The first extended fixed point number
  type(EFP_type), intent(in) :: EFP2 !< The extended fixed point number being
                        !! subtracted from the first extended fixed point number
  integer :: i

  do i=1,ni ; EFP_minus%v(i) = -1*EFP2%v(i) ; enddo

  call increment_ints(EFP_minus%v(:), EFP1%v(:))
end function EFP_minus

!> Copy one extended-fixed-point number into another
subroutine EFP_assign(EFP1, EFP2)
  type(EFP_type), intent(out) :: EFP1 !< The recipient extended fixed point number
  type(EFP_type), intent(in)  :: EFP2 !< The source extended fixed point number
  integer i
  ! This subroutine assigns all components of the extended fixed point type
  ! variable on the RHS (EFP2) to the components of the variable on the LHS
  ! (EFP1).

  do i=1,ni ; EFP1%v(i) = EFP2%v(i) ; enddo
end subroutine EFP_assign

!> Return the real number that an extended-fixed-point number corresponds with
function EFP_to_real(EFP1)
  type(EFP_type), intent(inout) :: EFP1 !< The extended fixed point number being converted
  real :: EFP_to_real

  call regularize_ints(EFP1%v)
  EFP_to_real = ints_to_real(EFP1%v)
end function EFP_to_real

!> Take the difference between two extended-fixed-point numbers (EFP1 - EFP2)
!! and return the result as a real number
function EFP_real_diff(EFP1, EFP2)
  type(EFP_type), intent(in) :: EFP1  !< The first extended fixed point number
  type(EFP_type), intent(in) :: EFP2  !< The extended fixed point number being
                        !! subtracted from the first extended fixed point number
  real :: EFP_real_diff !< The real result

  type(EFP_type)             :: EFP_diff

  EFP_diff = EFP1 - EFP2
  EFP_real_diff = EFP_to_real(EFP_diff)

end function EFP_real_diff

!> Return the extended-fixed-point number that a real number corresponds with
function real_to_EFP(val, overflow)
  real,              intent(in)    :: val !< The real number being converted
  logical, optional, intent(inout) :: overflow !< Returns true if the conversion is being
                                          !! done on a value that is too large to be represented
  type(EFP_type) :: real_to_EFP

  logical :: over
  character(len=80) :: mesg

  if (present(overflow)) then
    real_to_EFP%v(:) = real_to_ints(val, overflow=overflow)
  else
    over = .false.
    real_to_EFP%v(:) = real_to_ints(val, overflow=over)
    if (over) then
      write(mesg, '(ES13.5)') val
      call MOM_error(FATAL,"Overflow in real_to_EFP conversion of "//trim(mesg))
    endif
  endif

end function real_to_EFP

!>   This subroutine does a sum across PEs of a list of EFP variables,
!! returning the sums in place, with all overflows carried.
subroutine EFP_list_sum_across_PEs(EFPs, nval, errors)
  type(EFP_type), dimension(:), &
              intent(inout) :: EFPs   !< The list of extended fixed point numbers
                                      !! being summed across PEs.
  integer,    intent(in)    :: nval   !< The number of values being summed.
  logical, dimension(:), &
           optional, intent(out)   :: errors !< A list of error flags for each sum

  !   This subroutine does a sum across PEs of a list of EFP variables,
  ! returning the sums in place, with all overflows carried.

  integer(kind=8), dimension(ni,nval) :: ints
  integer(kind=8) :: prec_error
  logical :: error_found
  character(len=256) :: mesg
  integer :: i, n

  if (num_PEs() > max_count_prec) call MOM_error(FATAL, &
    "reproducing_sum: Too many processors are being used for the value of "//&
    "prec.  Reduce prec to (2^63-1)/num_PEs.")

  prec_error = (2_8**62 + (2_8**62 - 1)) / num_PEs()
  ! overflow_error is an overflow error flag for the whole module.
  overflow_error = .false. ; error_found = .false.

  do i=1,nval ; do n=1,ni ; ints(n,i) = EFPs(i)%v(n) ; enddo ; enddo

  call sum_across_PEs(ints(:,:), ni*nval)

  if (present(errors)) errors(:) = .false.
  do i=1,nval
    overflow_error = .false.
    call carry_overflow(ints(:,i), prec_error)
    do n=1,ni ; EFPs(i)%v(n) = ints(n,i) ; enddo
    if (present(errors)) errors(i) = overflow_error
    if (overflow_error) then
      write (mesg,'("EFP_list_sum_across_PEs error at ",i6," val was ",ES12.6, ", prec_error = ",ES12.6)') &
             i, EFP_to_real(EFPs(i)), real(prec_error)
      call MOM_error(WARNING, mesg)
    endif
    error_found = error_found .or. overflow_error
  enddo
  if (error_found .and. .not.(present(errors))) then
    call MOM_error(FATAL, "Overflow in EFP_list_sum_across_PEs.")
  endif

end subroutine EFP_list_sum_across_PEs

!>   This subroutine does a sum across PEs of an EFP variable,
!! returning the sums in place, with all overflows carried.
subroutine EFP_val_sum_across_PEs(EFP, error)
  type(EFP_type),  intent(inout) :: EFP   !< The extended fixed point numbers
                                          !! being summed across PEs.
  logical, optional, intent(out) :: error !< An error flag for this sum

  !   This subroutine does a sum across PEs of a list of EFP variables,
  ! returning the sums in place, with all overflows carried.

  integer(kind=8), dimension(ni) :: ints
  integer(kind=8) :: prec_error
  logical :: error_found
  character(len=256) :: mesg
  integer :: n

  if (num_PEs() > max_count_prec) call MOM_error(FATAL, &
    "reproducing_sum: Too many processors are being used for the value of "//&
    "prec.  Reduce prec to (2^63-1)/num_PEs.")

  prec_error = (2_8**62 + (2_8**62 - 1)) / num_PEs()
  ! overflow_error is an overflow error flag for the whole module.
  overflow_error = .false. ; error_found = .false.

  do n=1,ni ; ints(n) = EFP%v(n) ; enddo

  call sum_across_PEs(ints(:), ni)

  if (present(error)) error = .false.

  overflow_error = .false.
  call carry_overflow(ints(:), prec_error)
  do n=1,ni ; EFP%v(n) = ints(n) ; enddo
  if (present(error)) error = overflow_error
  if (overflow_error) then
    write (mesg,'("EFP_val_sum_across_PEs error val was ",ES12.6, ", prec_error = ",ES12.6)') &
           EFP_to_real(EFP), real(prec_error)
    call MOM_error(WARNING, mesg)
  endif
  error_found = error_found .or. overflow_error

  if (error_found .and. .not.(present(error))) then
    call MOM_error(FATAL, "Overflow in EFP_val_sum_across_PEs.")
  endif

end subroutine EFP_val_sum_across_PEs

end module MOM_coms<|MERGE_RESOLUTION|>--- conflicted
+++ resolved
@@ -4,16 +4,10 @@
 
 ! This file is part of MOM6. See LICENSE.md for the license.
 
-use MOM_error_handler, only : MOM_error, MOM_mesg, FATAL, WARNING
-<<<<<<< HEAD
-use MOM_coms_infra,    only : PE_here, root_PE, num_PEs, Set_PElist, Get_PElist
+use MOM_coms_infra,    only : PE_here, root_PE, num_PEs, set_rootPE, Set_PElist, Get_PElist
 use MOM_coms_infra,    only : broadcast, field_chksum, MOM_infra_init, MOM_infra_end
 use MOM_coms_infra,    only : sum_across_PEs, max_across_PEs, min_across_PEs
-=======
-use MOM_coms_wrapper, only : PE_here, root_PE, num_PEs, set_rootPE, Set_PElist, Get_PElist
-use MOM_coms_wrapper, only : broadcast, field_chksum, MOM_infra_init, MOM_infra_end
-use MOM_coms_wrapper, only : sum_across_PEs, max_across_PEs, min_across_PEs
->>>>>>> 263d355a
+use MOM_error_handler, only : MOM_error, MOM_mesg, FATAL, WARNING
 
 implicit none ; private
 
