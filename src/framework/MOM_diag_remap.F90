--- conflicted
+++ resolved
@@ -487,13 +487,8 @@
 end subroutine diag_remap_calc_hmask
 
 !> Vertically re-grid an already vertically-integrated diagnostic field to alternative vertical grid.
-<<<<<<< HEAD
-subroutine vertically_reintegrate_diag_field(remap_cs, G, h, staggered_in_x, staggered_in_y, &
+subroutine vertically_reintegrate_diag_field(remap_cs, G, h, h_target, staggered_in_x, staggered_in_y, &
                                              mask, field, reintegrated_field)
-=======
-subroutine vertically_reintegrate_diag_field(remap_cs, G, h, h_target, staggered_in_x, staggered_in_y, &
-                                             mask, missing_value, field, reintegrated_field)
->>>>>>> c745c5b1
   type(diag_remap_ctrl),  intent(in) :: remap_cs !< Diagnostic coodinate control structure
   type(ocean_grid_type),  intent(in) :: G        !< Ocean grid structure
   real, dimension(:,:,:), intent(in) :: h        !< The thicknesses of the source grid
