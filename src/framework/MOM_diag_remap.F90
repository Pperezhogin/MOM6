!> provides runtime remapping of diagnostics to z star, sigma and
!! rho vertical coordinates.
!!
!! The diag_remap_ctrl type represents a remapping of diagnostics to a particular
!! vertical coordinate. The module is used by the diag mediator module in the
!! following way:
!! 1. diag_remap_init() is called to initialize a diag_remap_ctrl instance.
!! 2. diag_remap_configure_axes() is called to read the configuration file and set up the
!!    vertical coordinate / axes definitions.
!! 3. diag_remap_get_axes_info() returns information needed for the diag mediator to
!!    define new axes for the remapped diagnostics.
!! 4. diag_remap_update() is called periodically (whenever h, T or S change) to either
!!    create or update the target remapping grids.
!! 5. diag_remap_do_remap() is called from within a diag post() to do the remapping before
!!    the diagnostic is written out.


! NOTE: In the following functions, the fields are passed using 1-based
! indexing, which requires special handling within the grid index loops.
!
!   * diag_remap_do_remap
!   * vertically_reintegrate_diag_field
!   * vertically_interpolate_diag_field
!   * horizontally_average_diag_field
!
! Symmetric grids add an additional row of western and southern points to u-
! and v-grids.  Non-symmetric grids are 1-based and symmetric grids are
! zero-based, allowing the same expressions to be used when accessing the
! fields.  But if u- or v-points become 1-indexed, as in these functions, then
! the stencils must be re-assessed.
!
! For interpolation between h and u grids, we use the following relations:
!
!   h->u: f_u[ig] = 0.5 * (f_h[ ig ] + f_h[ig+1])
!         f_u[i1] = 0.5 * (f_h[i1-1] + f_h[ i1 ])
!
!   u->h: f_h[ig] = 0.5 * (f_u[ig-1] + f_u[ ig ])
!         f_h[i1] = 0.5 * (f_u[ i1 ] + f_u[i1+1])
!
! where ig is the grid index and i1 is the 1-based index.  That is, a 1-based
! u-point is ahead of its matching h-point in non-symmetric mode, but behind
! its matching h-point in non-symmetric mode.
!
! We can combine these expressions by applying to ig a -1 shift on u-grids and
! a +1 shift on h-grids in symmetric mode.
!
! We do not adjust the h-point indices, since they are assumed to be 1-based.
! This is only correct when global indexing is disabled.  If global indexing is
! enabled, then all indices will need to be defined relative to the data
! domain.
!
! Finally, note that the mask input fields are pointers to arrays which are
! zero-indexed, and do not need any corrections over grid index loops.


module MOM_diag_remap

! This file is part of MOM6. See LICENSE.md for the license.

use MOM_coms,             only : reproducing_sum
use MOM_error_handler,    only : MOM_error, FATAL, assert, WARNING
use MOM_diag_vkernels,    only : interpolate_column, reintegrate_column
use MOM_file_parser,      only : get_param, log_param, param_file_type
use MOM_io,               only : slasher, mom_read_data
use MOM_io,               only : file_exists, field_size
use MOM_string_functions, only : lowercase, extractWord
use MOM_grid,             only : ocean_grid_type
use MOM_unit_scaling,     only : unit_scale_type
use MOM_verticalGrid,     only : verticalGrid_type
use MOM_EOS,              only : EOS_type
use MOM_remapping,        only : remapping_CS, initialize_remapping
use MOM_remapping,        only : remapping_core_h
use MOM_regridding,       only : regridding_CS, initialize_regridding
use MOM_regridding,       only : set_regrid_params, get_regrid_size
use MOM_regridding,       only : getCoordinateInterfaces
use MOM_regridding,       only : get_zlike_CS, get_sigma_CS, get_rho_CS
use regrid_consts,        only : coordinateMode
use coord_zlike,          only : build_zstar_column
use coord_sigma,          only : build_sigma_column
use coord_rho,            only : build_rho_column

use diag_axis_mod,     only : get_diag_axis_name
use diag_manager_mod,  only : diag_axis_init

use MOM_debugging,     only : check_column_integrals
implicit none ; private

public diag_remap_ctrl
public diag_remap_init, diag_remap_end, diag_remap_update, diag_remap_do_remap
public diag_remap_configure_axes, diag_remap_axes_configured
public diag_remap_calc_hmask
public diag_remap_get_axes_info, diag_remap_set_active
public diag_remap_diag_registration_closed
public vertically_reintegrate_diag_field
public vertically_interpolate_diag_field
public horizontally_average_diag_field

!> Represents remapping of diagnostics to a particular vertical coordinate.
!!
!! There is one of these types for each vertical coordinate. The vertical axes
!! of a diagnostic will reference an instance of this type indicating how (or
!! if) the diagnostic should be vertically remapped when being posted.
type :: diag_remap_ctrl
  logical :: configured = .false. !< Whether vertical coordinate has been configured
  logical :: initialized = .false.  !< Whether remappping initialized
  logical :: used = .false.  !< Whether this coordinate actually gets used.
  integer :: vertical_coord = 0 !< The vertical coordinate that we remap to
  character(len=10) :: vertical_coord_name ='' !< The coordinate name as understood by ALE
  character(len=16) :: diag_coord_name = '' !< A name for the purpose of run-time parameters
  character(len=8) :: diag_module_suffix = '' !< The suffix for the module to appear in diag_table
  type(remapping_CS) :: remap_cs !< Remapping control structure use for this axes
  type(regridding_CS) :: regrid_cs !< Regridding control structure that defines the coordiantes for this axes
  integer :: nz = 0 !< Number of vertical levels used for remapping
  real, dimension(:,:,:), allocatable :: h !< Remap grid thicknesses
  real, dimension(:,:,:), allocatable :: h_extensive !< Remap grid thicknesses for extensive variables
  real, dimension(:), allocatable :: dz !< Nominal layer thicknesses
  integer :: interface_axes_id = 0 !< Vertical axes id for remapping at interfaces
  integer :: layer_axes_id = 0 !< Vertical axes id for remapping on layers
  logical :: answers_2018      !< If true, use the order of arithmetic and expressions for remapping
                               !! that recover the answers from the end of 2018. Otherwise, use
                               !! updated more robust forms of the same expressions.
end type diag_remap_ctrl

contains

!> Initialize a diagnostic remapping type with the given vertical coordinate.
subroutine diag_remap_init(remap_cs, coord_tuple, answers_2018)
  type(diag_remap_ctrl), intent(inout) :: remap_cs !< Diag remapping control structure
  character(len=*),      intent(in)    :: coord_tuple !< A string in form of
                                                      !! MODULE_SUFFIX PARAMETER_SUFFIX COORDINATE_NAME
  logical,               intent(in)    :: answers_2018 !< If true, use the order of arithmetic and expressions
                                                      !! for remapping that recover the answers from the end of 2018.
                                                      !! Otherwise, use more robust forms of the same expressions.

  remap_cs%diag_module_suffix = trim(extractWord(coord_tuple, 1))
  remap_cs%diag_coord_name = trim(extractWord(coord_tuple, 2))
  remap_cs%vertical_coord_name = trim(extractWord(coord_tuple, 3))
  remap_cs%vertical_coord = coordinateMode(remap_cs%vertical_coord_name)
  remap_cs%configured = .false.
  remap_cs%initialized = .false.
  remap_cs%used = .false.
  remap_cs%answers_2018 = answers_2018
  remap_cs%nz = 0

end subroutine diag_remap_init

!> De-init a diagnostic remapping type.
!! Free allocated memory.
subroutine diag_remap_end(remap_cs)
  type(diag_remap_ctrl), intent(inout) :: remap_cs !< Diag remapping control structure

  if (allocated(remap_cs%h)) deallocate(remap_cs%h)
  if (allocated(remap_cs%dz)) deallocate(remap_cs%dz)
  remap_cs%configured = .false.
  remap_cs%initialized = .false.
  remap_cs%used = .false.
  remap_cs%nz = 0

end subroutine diag_remap_end

!> Inform that all diagnostics have been registered.
!! If _set_active() has not been called on the remapping control structure
!! will be disabled. This saves time in the case that a vertical coordinate was
!! configured but no diagnostics which use the coordinate appeared in the
!! diag_table.
subroutine diag_remap_diag_registration_closed(remap_cs)
  type(diag_remap_ctrl), intent(inout) :: remap_cs !< Diag remapping control structure

  if (.not. remap_cs%used) then
    call diag_remap_end(remap_cs)
  endif

end subroutine diag_remap_diag_registration_closed

!> Indicate that this remapping type is actually used by the diag manager.
!! If this is never called then the type will be disabled to save time.
!! See further explanation with diag_remap_registration_closed.
subroutine diag_remap_set_active(remap_cs)
  type(diag_remap_ctrl), intent(inout) :: remap_cs !< Diag remapping control structure

  remap_cs%used = .true.

end subroutine diag_remap_set_active

!> Configure the vertical axes for a diagnostic remapping control structure.
!! Reads a configuration parameters to determine coordinate generation.
subroutine diag_remap_configure_axes(remap_cs, GV, US, param_file)
  type(diag_remap_ctrl),   intent(inout) :: remap_cs !< Diag remap control structure
  type(verticalGrid_type), intent(in)    :: GV !< ocean vertical grid structure
  type(unit_scale_type),   intent(in)    :: US !< A dimensional unit scaling type
  type(param_file_type),   intent(in)    :: param_file !< Parameter file structure
  ! Local variables
  integer :: nzi(4), nzl(4), k
  character(len=200) :: inputdir, string, filename, int_varname, layer_varname
  character(len=40)  :: mod  = "MOM_diag_remap" ! This module's name.
  character(len=8)   :: units, expected_units
  character(len=34)  :: longname, string2

  character(len=256) :: err_msg
  logical :: ierr

  real, allocatable, dimension(:) :: interfaces, layers

  call initialize_regridding(remap_cs%regrid_cs, GV, US, GV%max_depth, param_file, mod, &
           trim(remap_cs%vertical_coord_name), "DIAG_COORD", trim(remap_cs%diag_coord_name))
  call set_regrid_params(remap_cs%regrid_cs, min_thickness=0., integrate_downward_for_e=.false.)

  remap_cs%nz = get_regrid_size(remap_cs%regrid_cs)

  if (remap_cs%vertical_coord == coordinateMode('SIGMA')) then
    units = 'nondim'
    longname = 'Fraction'
  elseif (remap_cs%vertical_coord == coordinateMode('RHO')) then
    units = 'kg m-3'
    longname = 'Target Potential Density'
  else
    units = 'meters'
    longname = 'Depth'
  endif

  ! Make axes objects
  allocate(interfaces(remap_cs%nz+1))
  allocate(layers(remap_cs%nz))

  interfaces(:) = getCoordinateInterfaces(remap_cs%regrid_cs)
  layers(:) = 0.5 * ( interfaces(1:remap_cs%nz) + interfaces(2:remap_cs%nz+1) )

  remap_cs%interface_axes_id = diag_axis_init(lowercase(trim(remap_cs%diag_coord_name))//'_i', &
                                              interfaces, trim(units), 'z', &
                                              trim(longname)//' at interface', direction=-1)
  remap_cs%layer_axes_id = diag_axis_init(lowercase(trim(remap_cs%diag_coord_name))//'_l', &
                                          layers, trim(units), 'z', &
                                          trim(longname)//' at cell center', direction=-1, &
                                          edges=remap_cs%interface_axes_id)

  ! Axes have now been configured.
  remap_cs%configured = .true.

  deallocate(interfaces)
  deallocate(layers)

end subroutine diag_remap_configure_axes

!> Get layer and interface axes ids for this coordinate
!! Needed when defining axes groups.
subroutine diag_remap_get_axes_info(remap_cs, nz, id_layer, id_interface)
  type(diag_remap_ctrl), intent(in) :: remap_cs !< Diagnostic coordinate control structure
  integer, intent(out) :: nz !< Number of vertical levels for the coordinate
  integer, intent(out) :: id_layer !< 1D-axes id for layer points
  integer, intent(out) :: id_interface !< 1D-axes id for interface points

  nz = remap_cs%nz
  id_layer = remap_cs%layer_axes_id
  id_interface = remap_cs%interface_axes_id

end subroutine diag_remap_get_axes_info


!> Whether or not the axes for this vertical coordinated has been configured.
!! Configuration is complete when diag_remap_configure_axes() has been
!! successfully called.
function diag_remap_axes_configured(remap_cs)
  type(diag_remap_ctrl), intent(in) :: remap_cs !< Diagnostic coordinate control structure
  logical :: diag_remap_axes_configured

  diag_remap_axes_configured = remap_cs%configured

end function

!> Build/update target vertical grids for diagnostic remapping.
!! \note The target grids need to be updated whenever sea surface
!! height or layer thicknesses changes. In the case of density-based
!! coordinates then technically we should also regenerate the
!! target grid whenever T/S change.
subroutine diag_remap_update(remap_cs, G, GV, US, h, T, S, eqn_of_state, h_target)
  type(diag_remap_ctrl), intent(inout)    :: remap_cs !< Diagnostic coordinate control structure
  type(ocean_grid_type),    pointer       :: G  !< The ocean's grid type
  type(verticalGrid_type),  intent(in   ) :: GV !< ocean vertical grid structure
  type(unit_scale_type),    intent(in   ) :: US !< A dimensional unit scaling type
  real, dimension(:, :, :), intent(in   ) :: h  !< Thicknesses used to construct new diagnostic grid
  real, dimension(:, :, :), intent(in   ) :: T  !< Temperatures used to construct new diagnostic grid
  real, dimension(:, :, :), intent(in   ) :: S  !< Salinity used to construct new diagnostic grid
  type(EOS_type),           pointer    :: eqn_of_state !< A pointer to the equation of state
  real, dimension(:, :, :), intent(inout) :: h_target  !< Where to store the new diagnostic array

  ! Local variables
  real, dimension(remap_cs%nz + 1) :: zInterfaces
  real :: h_neglect, h_neglect_edge
  integer :: i, j, k, nz

  ! Note that coordinateMode('LAYER') is never 'configured' so will
  ! always return here.
  if (.not. remap_cs%configured) then
    return
  endif

  if (.not.remap_cs%answers_2018) then
    h_neglect = GV%H_subroundoff ; h_neglect_edge = GV%H_subroundoff
  elseif (GV%Boussinesq) then
    h_neglect = GV%m_to_H*1.0e-30 ; h_neglect_edge = GV%m_to_H*1.0e-10
  else
    h_neglect = GV%kg_m2_to_H*1.0e-30 ; h_neglect_edge = GV%kg_m2_to_H*1.0e-10
  endif
  nz = remap_cs%nz

  if (.not. remap_cs%initialized) then
    ! Initialize remapping and regridding on the first call
    call initialize_remapping(remap_cs%remap_cs, 'PPM_IH4', boundary_extrapolation=.false., &
                              answers_2018=remap_cs%answers_2018)
    allocate(remap_cs%h(G%isd:G%ied,G%jsd:G%jed, nz))
    allocate(remap_cs%h_extensive(G%isd:G%ied,G%jsd:G%jed, nz))
    remap_cs%initialized = .true.
  endif

<<<<<<< HEAD
=======
  if (intensive) then
    h_target => remap_cs%h
  else
    h_target => remap_cs%h_extensive
  endif

>>>>>>> 46ce21ec
  ! Calculate remapping thicknesses for different target grids based on
  ! nominal/target interface locations. This happens for every call on the
  ! assumption that h, T, S has changed.
  do j=G%jsc-1, G%jec+1 ; do i=G%isc-1, G%iec+1
    if (G%mask2dT(i,j)==0.) then
      h_target(i,j,:) = 0.
      cycle
    endif

    if (remap_cs%vertical_coord == coordinateMode('ZSTAR')) then
      call build_zstar_column(get_zlike_CS(remap_cs%regrid_cs), &
                              GV%Z_to_H*G%bathyT(i,j), sum(h(i,j,:)), &
                              zInterfaces, zScale=GV%Z_to_H)
    elseif (remap_cs%vertical_coord == coordinateMode('SIGMA')) then
      call build_sigma_column(get_sigma_CS(remap_cs%regrid_cs), &
                              GV%Z_to_H*G%bathyT(i,j), sum(h(i,j,:)), zInterfaces)
    elseif (remap_cs%vertical_coord == coordinateMode('RHO')) then
      call build_rho_column(get_rho_CS(remap_cs%regrid_cs), G%ke, &
                            US%Z_to_m*G%bathyT(i,j), h(i,j,:), T(i,j,:), S(i,j,:), &
                            eqn_of_state, zInterfaces, h_neglect, h_neglect_edge)
    elseif (remap_cs%vertical_coord == coordinateMode('SLIGHT')) then
!     call build_slight_column(remap_cs%regrid_cs,remap_cs%remap_cs, nz, &
!                           US%Z_to_m*G%bathyT(i,j), sum(h(i,j,:)), zInterfaces)
      call MOM_error(FATAL,"diag_remap_update: SLIGHT coordinate not coded for diagnostics yet!")
    elseif (remap_cs%vertical_coord == coordinateMode('HYCOM1')) then
!     call build_hycom1_column(remap_cs%regrid_cs, nz, &
!                           US%Z_to_m*G%bathyT(i,j), sum(h(i,j,:)), zInterfaces)
      call MOM_error(FATAL,"diag_remap_update: HYCOM1 coordinate not coded for diagnostics yet!")
    endif
    h_target(i,j,:) = zInterfaces(1:nz) - zInterfaces(2:nz+1)
  enddo ; enddo

end subroutine diag_remap_update

!> Remap diagnostic field to alternative vertical grid.
subroutine diag_remap_do_remap(remap_cs, G, GV, h, staggered_in_x, staggered_in_y, &
                               mask, missing_value, field, remapped_field)
  type(diag_remap_ctrl),   intent(in) :: remap_cs !< Diagnostic coodinate control structure
  type(ocean_grid_type),   intent(in) :: G  !< Ocean grid structure
  type(verticalGrid_type), intent(in) :: GV !< ocean vertical grid structure
  real, dimension(:,:,:),  intent(in) :: h  !< The current thicknesses
  logical,                 intent(in) :: staggered_in_x !< True is the x-axis location is at u or q points
  logical,                 intent(in) :: staggered_in_y !< True is the y-axis location is at v or q points
  real, dimension(:,:,:),  pointer    :: mask !< A mask for the field
  real,                    intent(in) :: missing_value !< A missing_value to assign land/vanished points
  real, dimension(:,:,:),  intent(in) :: field(:,:,:) !< The diagnostic field to be remapped
  real, dimension(:,:,:),  intent(inout) :: remapped_field !< Field remapped to new coordinate
  ! Local variables
  real, dimension(remap_cs%nz) :: h_dest
  real, dimension(size(h,3)) :: h_src
  real :: h_neglect, h_neglect_edge
  integer :: nz_src, nz_dest
  integer :: i, j, k                !< Grid index
  integer :: i1, j1                 !< 1-based index
  integer :: i_lo, i_hi, j_lo, j_hi !< (uv->h) interpolation indices
  integer :: shift                  !< Symmetric offset for 1-based indexing

  call assert(remap_cs%initialized, 'diag_remap_do_remap: remap_cs not initialized.')
  call assert(size(field, 3) == size(h, 3), &
              'diag_remap_do_remap: Remap field and thickness z-axes do not match.')

  if (.not.remap_cs%answers_2018) then
    h_neglect = GV%H_subroundoff ; h_neglect_edge = GV%H_subroundoff
  elseif (GV%Boussinesq) then
    h_neglect = GV%m_to_H*1.0e-30 ; h_neglect_edge = GV%m_to_H*1.0e-10
  else
    h_neglect = GV%kg_m2_to_H*1.0e-30 ; h_neglect_edge = GV%kg_m2_to_H*1.0e-10
  endif

  nz_src = size(field,3)
  nz_dest = remap_cs%nz
  remapped_field(:,:,:) = 0.

  ! Symmetric grid offset under 1-based indexing; see header for details.
  shift = 0; if (G%symmetric) shift = 1

  if (staggered_in_x .and. .not. staggered_in_y) then
    ! U-points
    do j=G%jsc, G%jec
      do I=G%iscB, G%iecB
        I1 = I - G%isdB + 1
        i_lo = I1 - shift; i_hi = i_lo + 1
        if (associated(mask)) then
          if (mask(I,j,1) == 0.) cycle
        endif
        h_src(:) = 0.5 * (h(i_lo,j,:) + h(i_hi,j,:))
        h_dest(:) = 0.5 * (remap_cs%h(i_lo,j,:) + remap_cs%h(i_hi,j,:))
        call remapping_core_h(remap_cs%remap_cs, &
                              nz_src, h_src(:), field(I1,j,:), &
                              nz_dest, h_dest(:), remapped_field(I1,j,:), &
                              h_neglect, h_neglect_edge)
      enddo
    enddo
  elseif (staggered_in_y .and. .not. staggered_in_x) then
    ! V-points
    do J=G%jscB, G%jecB
      J1 = J - G%jsdB + 1
      j_lo = J1 - shift; j_hi = j_lo + 1
      do i=G%isc, G%iec
        if (associated(mask)) then
          if (mask(i,J,1) == 0.) cycle
        endif
        h_src(:) = 0.5 * (h(i,j_lo,:) + h(i,j_hi,:))
        h_dest(:) = 0.5 * (remap_cs%h(i,j_lo,:) + remap_cs%h(i,j_hi,:))
        call remapping_core_h(remap_cs%remap_cs, &
                              nz_src, h_src(:), field(i,J1,:), &
                              nz_dest, h_dest(:), remapped_field(i,J1,:), &
                              h_neglect, h_neglect_edge)
      enddo
    enddo
  elseif ((.not. staggered_in_x) .and. (.not. staggered_in_y)) then
    ! H-points
    do j=G%jsc, G%jec
      do i=G%isc, G%iec
        if (associated(mask)) then
          if (mask(i,j,1) == 0.) cycle
        endif
        h_src(:) = h(i,j,:)
        h_dest(:) = remap_cs%h(i,j,:)
        call remapping_core_h(remap_cs%remap_cs, &
                              nz_src, h_src(:), field(i,j,:), &
                              nz_dest, h_dest(:), remapped_field(i,j,:), &
                              h_neglect, h_neglect_edge)
      enddo
    enddo
  else
    call assert(.false., 'diag_remap_do_remap: Unsupported axis combination')
  endif

end subroutine diag_remap_do_remap

!> Calculate masks for target grid
subroutine diag_remap_calc_hmask(remap_cs, G, mask)
  type(diag_remap_ctrl),  intent(in) :: remap_cs !< Diagnostic coodinate control structure
  type(ocean_grid_type),  intent(in) :: G !< Ocean grid structure
  real, dimension(:,:,:), intent(out) :: mask !< h-point mask for target grid
  ! Local variables
  real, dimension(remap_cs%nz) :: h_dest
  integer :: i, j, k
  logical :: mask_vanished_layers
  real :: h_tot, h_err

  call assert(remap_cs%initialized, 'diag_remap_calc_hmask: remap_cs not initialized.')

  ! Only z*-like diagnostic coordinates should have a 3d mask
  mask_vanished_layers = (remap_cs%vertical_coord == coordinateMode('ZSTAR'))
  mask(:,:,:) = 0.

  do j=G%jsc-1, G%jec+1 ; do i=G%isc-1, G%iec+1
    if (G%mask2dT(i,j)>0.) then
      if (mask_vanished_layers) then
        h_dest(:) = remap_cs%h(i,j,:)
        h_tot = 0.
        h_err = 0.
        do k=1, remap_cs%nz
          h_tot = h_tot + h_dest(k)
          ! This is an overestimate of how thick a vanished layer might be, that
          ! appears due to round-off.
          h_err = h_err + epsilon(h_tot) * h_tot
          ! Mask out vanished layers
          if (h_dest(k)<=8.*h_err) then
            mask(i,j,k) = 0.
          else
            mask(i,j,k) = 1.
          endif
        enddo
      else ! all layers might contain data
        mask(i,j,:) = 1.
      endif
    endif
  enddo ; enddo

end subroutine diag_remap_calc_hmask

!> Vertically re-grid an already vertically-integrated diagnostic field to alternative vertical grid.
subroutine vertically_reintegrate_diag_field(remap_cs, G, h, h_dest, staggered_in_x, staggered_in_y, &
                                             mask, missing_value, field, reintegrated_field)
  type(diag_remap_ctrl),  intent(in) :: remap_cs !< Diagnostic coodinate control structure
  type(ocean_grid_type),  intent(in) :: G !< Ocean grid structure
  real, dimension(:,:,:), intent(in) :: h      !< The thicknesses of the source grid
  real, dimension(:,:,:), intent(in) :: h_target !< The thicknesses of the target grid
  logical,                intent(in) :: staggered_in_x !< True is the x-axis location is at u or q points
  logical,                intent(in) :: staggered_in_y !< True is the y-axis location is at v or q points
  real, dimension(:,:,:), pointer    :: mask !< A mask for the field
  real,                   intent(in) :: missing_value !< A missing_value to assign land/vanished points
  real, dimension(:,:,:), intent(in) :: field !<  The diagnostic field to be remapped
  real, dimension(:,:,:), intent(inout) :: reintegrated_field !< Field argument remapped to alternative coordinate
  ! Local variables
  real, dimension(remap_cs%nz) :: h_dest
  real, dimension(size(h,3)) :: h_src
  integer :: nz_src, nz_dest
  integer :: i, j, k                !< Grid index
  integer :: i1, j1                 !< 1-based index
  integer :: i_lo, i_hi, j_lo, j_hi !< (uv->h) interpolation indices
  integer :: shift                  !< Symmetric offset for 1-based indexing

  call assert(remap_cs%initialized, 'vertically_reintegrate_diag_field: remap_cs not initialized.')
  call assert(size(field, 3) == size(h, 3), &
              'vertically_reintegrate_diag_field: Remap field and thickness z-axes do not match.')

  nz_src = size(field,3)
  nz_dest = remap_cs%nz
  reintegrated_field(:,:,:) = 0.

  ! Symmetric grid offset under 1-based indexing; see header for details.
  shift = 0; if (G%symmetric) shift = 1

  if (staggered_in_x .and. .not. staggered_in_y) then
    ! U-points
    do j=G%jsc, G%jec
      do I=G%iscB, G%iecB
        I1 = I - G%isdB + 1
        i_lo = I1 - shift; i_hi = i_lo + 1
        if (associated(mask)) then
          if (mask(I,j,1) == 0.) cycle
        endif
        h_src(:) = 0.5 * (h(i_lo,j,:) + h(i_hi,j,:))
        h_dest(:) = 0.5 * (h_target(i_lo,j,:) + h_target(i_hi,j,:))
        call reintegrate_column(nz_src, h_src, field(I1,j,:), &
                                nz_dest, h_dest, 0., reintegrated_field(I1,j,:))
      enddo
    enddo
  elseif (staggered_in_y .and. .not. staggered_in_x) then
    ! V-points
    do J=G%jscB, G%jecB
      J1 = J - G%jsdB + 1
      j_lo = J1 - shift; j_hi = j_lo + 1
      do i=G%isc, G%iec
        if (associated(mask)) then
          if (mask(i,J,1) == 0.) cycle
        endif
        h_src(:) = 0.5 * (h(i,j_lo,:) + h(i,j_hi,:))
        h_dest(:) = 0.5 * (h_target(i,j_lo,:) + h_target(i,j_hi,:))
        call reintegrate_column(nz_src, h_src, field(i,J1,:), &
                                nz_dest, h_dest, 0., reintegrated_field(i,J1,:))
      enddo
    enddo
  elseif ((.not. staggered_in_x) .and. (.not. staggered_in_y)) then
    ! H-points
    do j=G%jsc, G%jec
      do i=G%isc, G%iec
        if (associated(mask)) then
          if (mask(i,j,1) == 0.) cycle
        endif
        h_src(:) = h(i,j,:)
        h_dest(:) = h_target(i,j,:)
        call reintegrate_column(nz_src, h_src, field(i,j,:), &
                                nz_dest, h_dest, 0., reintegrated_field(i,j,:))
      enddo
    enddo
  else
    call assert(.false., 'vertically_reintegrate_diag_field: Q point remapping is not coded yet.')
  endif

end subroutine vertically_reintegrate_diag_field

!> Vertically interpolate diagnostic field to alternative vertical grid.
subroutine vertically_interpolate_diag_field(remap_cs, G, h, staggered_in_x, staggered_in_y, &
                                             mask, missing_value, field, interpolated_field)
  type(diag_remap_ctrl),  intent(in) :: remap_cs !< Diagnostic coodinate control structure
  type(ocean_grid_type),  intent(in) :: G !< Ocean grid structure
  real, dimension(:,:,:), intent(in) :: h   !< The current thicknesses
  logical,                intent(in) :: staggered_in_x !< True is the x-axis location is at u or q points
  logical,                intent(in) :: staggered_in_y !< True is the y-axis location is at v or q points
  real, dimension(:,:,:), pointer    :: mask !< A mask for the field
  real,                   intent(in) :: missing_value !< A missing_value to assign land/vanished points
  real, dimension(:,:,:), intent(in) :: field !<  The diagnostic field to be remapped
  real, dimension(:,:,:), intent(inout) :: interpolated_field !< Field argument remapped to alternative coordinate
  ! Local variables
  real, dimension(remap_cs%nz) :: h_dest
  real, dimension(size(h,3)) :: h_src
  integer :: nz_src, nz_dest
  integer :: i, j, k                !< Grid index
  integer :: i1, j1                 !< 1-based index
  integer :: i_lo, i_hi, j_lo, j_hi !< (uv->h) interpolation indices
  integer :: shift                  !< Symmetric offset for 1-based indexing

  call assert(remap_cs%initialized, 'vertically_interpolate_diag_field: remap_cs not initialized.')
  call assert(size(field, 3) == size(h, 3)+1, &
              'vertically_interpolate_diag_field: Remap field and thickness z-axes do not match.')

  interpolated_field(:,:,:) = 0.

  nz_src = size(h,3)
  nz_dest = remap_cs%nz

  ! Symmetric grid offset under 1-based indexing; see header for details.
  shift = 0; if (G%symmetric) shift = 1

  if (staggered_in_x .and. .not. staggered_in_y) then
    ! U-points
    do j=G%jsc, G%jec
      do I=G%iscB, G%iecB
        I1 = I - G%isdB + 1
        i_lo = I1 - shift; i_hi = i_lo + 1
        if (associated(mask)) then
          if (mask(I,j,1) == 0.) cycle
        endif
        h_src(:) = 0.5 * (h(i_lo,j,:) + h(i_hi,j,:))
        h_dest(:) = 0.5 * (remap_cs%h(i_lo,j,:) + remap_cs%h(i_hi,j,:))
        call interpolate_column(nz_src, h_src, field(I1,j,:), &
                                nz_dest, h_dest, 0., interpolated_field(I1,j,:))
      enddo
    enddo
  elseif (staggered_in_y .and. .not. staggered_in_x) then
    ! V-points
    do J=G%jscB, G%jecB
      J1 = J - G%jsdB + 1
      j_lo = J1 - shift; j_hi = j_lo + 1
      do i=G%isc, G%iec
        if (associated(mask)) then
          if (mask(i,J,1) == 0.) cycle
        endif
        h_src(:) = 0.5 * (h(i,j_lo,:) + h(i,j_hi,:))
        h_dest(:) = 0.5 * (remap_cs%h(i,j_lo,:) + remap_cs%h(i,j_hi,:))
        call interpolate_column(nz_src, h_src, field(i,J1,:), &
                                nz_dest, h_dest, 0., interpolated_field(i,J1,:))
      enddo
    enddo
  elseif ((.not. staggered_in_x) .and. (.not. staggered_in_y)) then
    ! H-points
    do j=G%jsc, G%jec
      do i=G%isc, G%iec
        if (associated(mask)) then
          if (mask(i,j,1) == 0.) cycle
        endif
        h_src(:) = h(i,j,:)
        h_dest(:) = remap_cs%h(i,j,:)
        call interpolate_column(nz_src, h_src, field(i,j,:), &
                                nz_dest, h_dest, 0., interpolated_field(i,j,:))
      enddo
    enddo
  else
    call assert(.false., 'vertically_interpolate_diag_field: Q point remapping is not coded yet.')
  endif

end subroutine vertically_interpolate_diag_field

!> Horizontally average field
subroutine horizontally_average_diag_field(G, GV, h, staggered_in_x, staggered_in_y, &
                                           is_layer, is_extensive, &
                                           missing_value, field, averaged_field, &
                                           averaged_mask)
  type(ocean_grid_type),  intent(in) :: G !< Ocean grid structure
  type(verticalGrid_type), intent(in) :: GV !< The ocean vertical grid structure
  real, dimension(:,:,:), intent(in) :: h !< The current thicknesses
  logical,                intent(in) :: staggered_in_x !< True if the x-axis location is at u or q points
  logical,                intent(in) :: staggered_in_y !< True if the y-axis location is at v or q points
  logical,                intent(in) :: is_layer !< True if the z-axis location is at h points
  logical,                intent(in) :: is_extensive !< True if the z-direction is spatially integrated (over layers)
  real,                   intent(in) :: missing_value !< A missing_value to assign land/vanished points
  real, dimension(:,:,:), intent(in) :: field !<  The diagnostic field to be remapped
  real, dimension(:),  intent(inout) :: averaged_field !< Field argument horizontally averaged
  logical, dimension(:), intent(inout) :: averaged_mask  !< Mask for horizontally averaged field

  ! Local variables
  real, dimension(G%isc:G%iec, G%jsc:G%jec, size(field,3)) :: volume, stuff
  real, dimension(size(field, 3)) :: vol_sum, stuff_sum ! nz+1 is needed for interface averages
  real :: height
  integer :: i, j, k, nz
  integer :: i1, j1                 !< 1-based index

  nz = size(field, 3)

  ! TODO: These averages could potentially be modified to use the function in
  !       the MOM_spatial_means module.
  ! NOTE: Reproducible sums must be computed in the original MKS units

  if (staggered_in_x .and. .not. staggered_in_y) then
    if (is_layer) then
      ! U-points
      do k=1,nz
        vol_sum(k) = 0.
        stuff_sum(k) = 0.
        if (is_extensive) then
          do j=G%jsc, G%jec ; do I=G%isc, G%iec
            I1 = I - G%isdB + 1
            volume(I,j,k) = (G%US%L_to_m**2 * G%areaCu(I,j)) * G%mask2dCu(I,j)
            stuff(I,j,k) = volume(I,j,k) * field(I1,j,k)
          enddo ; enddo
        else ! Intensive
          do j=G%jsc, G%jec ; do I=G%isc, G%iec
            I1 = i - G%isdB + 1
            height = 0.5 * (h(i,j,k) + h(i+1,j,k))
            volume(I,j,k) = (G%US%L_to_m**2 * G%areaCu(I,j)) &
                * (GV%H_to_m * height) * G%mask2dCu(I,j)
            stuff(I,j,k) = volume(I,j,k) * field(I1,j,k)
          enddo ; enddo
        endif
      enddo
    else ! Interface
      do k=1,nz
        do j=G%jsc, G%jec ; do I=G%isc, G%iec
          I1 = I - G%isdB + 1
          volume(I,j,k) = (G%US%L_to_m**2 * G%areaCu(I,j)) * G%mask2dCu(I,j)
          stuff(I,j,k) = volume(I,j,k) * field(I1,j,k)
        enddo ; enddo
      enddo
    endif
  elseif (staggered_in_y .and. .not. staggered_in_x) then
    if (is_layer) then
      ! V-points
      do k=1,nz
        if (is_extensive) then
          do J=G%jsc, G%jec ; do i=G%isc, G%iec
            J1 = J - G%jsdB + 1
            volume(i,J,k) = (G%US%L_to_m**2 * G%areaCv(i,J)) * G%mask2dCv(i,J)
            stuff(i,J,k) = volume(i,J,k) * field(i,J1,k)
          enddo ; enddo
        else ! Intensive
          do J=G%jsc, G%jec ; do i=G%isc, G%iec
            J1 = J - G%jsdB + 1
            height = 0.5 * (h(i,j,k) + h(i,j+1,k))
            volume(i,J,k) = (G%US%L_to_m**2 * G%areaCv(i,J)) &
                * (GV%H_to_m * height) * G%mask2dCv(i,J)
            stuff(i,J,k) = volume(i,J,k) * field(i,J1,k)
          enddo ; enddo
        endif
      enddo
    else ! Interface
      do k=1,nz
        do J=G%jsc, G%jec ; do i=G%isc, G%iec
          J1 = J - G%jsdB + 1
          volume(i,J,k) = (G%US%L_to_m**2 * G%areaCv(i,J)) * G%mask2dCv(i,J)
          stuff(i,J,k) = volume(i,J,k) * field(i,J1,k)
        enddo ; enddo
      enddo
    endif
  elseif ((.not. staggered_in_x) .and. (.not. staggered_in_y)) then
    if (is_layer) then
      ! H-points
      do k=1,nz
        if (is_extensive) then
          do j=G%jsc, G%jec ; do i=G%isc, G%iec
            if (h(i,j,k) > 0.) then
              volume(i,j,k) = (G%US%L_to_m**2 * G%areaT(i,j)) * G%mask2dT(i,j)
              stuff(i,j,k) = volume(i,j,k) * field(i,j,k)
            else
              volume(i,j,k) = 0.
              stuff(i,j,k) = 0.
            endif
          enddo ; enddo
        else ! Intensive
          do j=G%jsc, G%jec ; do i=G%isc, G%iec
            volume(i,j,k) = (G%US%L_to_m**2 * G%areaT(i,j)) &
                * (GV%H_to_m * h(i,j,k)) * G%mask2dT(i,j)
            stuff(i,j,k) = volume(i,j,k) * field(i,j,k)
          enddo ; enddo
        endif
      enddo
    else ! Interface
      do k=1,nz
        do j=G%jsc, G%jec ; do i=G%isc, G%iec
          volume(i,j,k) = (G%US%L_to_m**2 * G%areaT(i,j)) * G%mask2dT(i,j)
          stuff(i,j,k) = volume(i,j,k) * field(i,j,k)
        enddo ; enddo
      enddo
    endif
  else
    call assert(.false., 'horizontally_average_diag_field: Q point averaging is not coded yet.')
  endif

  do k = 1,nz
    vol_sum(k) = reproducing_sum(volume(:,:,k))
    stuff_sum(k) = reproducing_sum(stuff(:,:,k))
  enddo

  averaged_mask(:) = .true.
  do k=1,nz
    if (vol_sum(k) > 0.) then
      averaged_field(k) = stuff_sum(k) / vol_sum(k)
    else
      averaged_field(k) = 0.
      averaged_mask(k) = .false.
    endif
  enddo

end subroutine horizontally_average_diag_field

end module MOM_diag_remap<|MERGE_RESOLUTION|>--- conflicted
+++ resolved
@@ -312,15 +312,12 @@
     remap_cs%initialized = .true.
   endif
 
-<<<<<<< HEAD
-=======
   if (intensive) then
     h_target => remap_cs%h
   else
     h_target => remap_cs%h_extensive
   endif
 
->>>>>>> 46ce21ec
   ! Calculate remapping thicknesses for different target grids based on
   ! nominal/target interface locations. This happens for every call on the
   ! assumption that h, T, S has changed.
