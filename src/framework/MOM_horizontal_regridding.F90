--- conflicted
+++ resolved
@@ -734,27 +734,15 @@
 
   if (z_edges_in(kd+1)<max_depth) z_edges_in(kd+1)=max_depth
 
-<<<<<<< HEAD
-  if (is_root_pe()) &
-    call time_interp_external(fms_id, Time, data_in, verbose=.true.)
-  
-=======
->>>>>>> 8546837a
   !  roundoff = 3.0*EPSILON(missing_value)
   roundoff = 1.e-4
 
   if (.not.spongeDataOngrid) then
-<<<<<<< HEAD
-  ! loop through each data level and interpolate to model grid.
-  ! after interpolating, fill in points which will be needed
-  ! to define the layers
-=======
     if (is_root_pe()) &
       call time_interp_external(fms_id, Time, data_in, verbose=.true.)
     ! loop through each data level and interpolate to model grid.
     ! after interpolating, fill in points which will be needed
     ! to define the layers
->>>>>>> 8546837a
     do k=1,kd
       write(laynum,'(I8)') k ; laynum = adjustl(laynum)
       if (is_root_pe()) then
@@ -871,10 +859,7 @@
 
     enddo ! kd
   else
-<<<<<<< HEAD
-=======
       call time_interp_external(fms_id, Time, data_in, verbose=.true.)
->>>>>>> 8546837a
       do k=1,kd
         do j=js,je
           do i=is,ie
