!> Describes the decomposed MOM domain and has routines for communications across PEs
module MOM_domains

! This file is part of MOM6. See LICENSE.md for the license.

<<<<<<< HEAD
use MOM_array_transform, only : rotate_array
use MOM_coms, only : PE_here, root_PE, num_PEs, MOM_infra_init, MOM_infra_end
=======
use MOM_coms, only : PE_here, root_PE, num_PEs, MOM_infra_init, MOM_infra_end, Get_PElist
>>>>>>> c2aa2a84
use MOM_coms, only : broadcast, sum_across_PEs, min_across_PEs, max_across_PEs
use MOM_cpu_clock, only : cpu_clock_begin, cpu_clock_end
use MOM_error_handler, only : MOM_error, MOM_mesg, NOTE, WARNING, FATAL, is_root_pe
use MOM_file_parser, only : get_param, log_param, log_version
use MOM_file_parser, only : param_file_type
use MOM_string_functions, only : slasher

use mpp_domains_mod, only : mpp_define_layout, mpp_get_boundary
use mpp_domains_mod, only : MOM_define_io_domain => mpp_define_io_domain
use mpp_domains_mod, only : MOM_define_domain => mpp_define_domains
use mpp_domains_mod, only : domain2D, domain1D, mpp_get_data_domain
use mpp_domains_mod, only : mpp_get_compute_domain, mpp_get_global_domain
use mpp_domains_mod, only : global_field_sum => mpp_global_sum
use mpp_domains_mod, only : mpp_update_domains, CYCLIC_GLOBAL_DOMAIN, FOLD_NORTH_EDGE
use mpp_domains_mod, only : mpp_start_update_domains, mpp_complete_update_domains
use mpp_domains_mod, only : mpp_create_group_update, mpp_do_group_update
use mpp_domains_mod, only : group_pass_type => mpp_group_update_type
use mpp_domains_mod, only : mpp_reset_group_update_field
use mpp_domains_mod, only : mpp_group_update_initialized
use mpp_domains_mod, only : mpp_start_group_update, mpp_complete_group_update
use mpp_domains_mod, only : compute_block_extent => mpp_compute_block_extent
use mpp_parameter_mod, only : AGRID, BGRID_NE, CGRID_NE, SCALAR_PAIR, BITWISE_EXACT_SUM, CORNER
use mpp_parameter_mod, only : To_East => WUPDATE, To_West => EUPDATE, Omit_Corners => EDGEUPDATE
use mpp_parameter_mod, only : To_North => SUPDATE, To_South => NUPDATE, CENTER
use fms_io_mod,        only : file_exist, parse_mask_table

implicit none ; private

public :: MOM_domains_init, MOM_infra_init, MOM_infra_end, get_domain_extent, get_domain_extent_dsamp2
public :: MOM_define_domain, MOM_define_io_domain, clone_MOM_domain
public :: pass_var, pass_vector, PE_here, root_PE, num_PEs, Get_PElist
public :: pass_var_start, pass_var_complete, fill_symmetric_edges, broadcast
public :: pass_vector_start, pass_vector_complete
public :: global_field_sum, sum_across_PEs, min_across_PEs, max_across_PEs
public :: AGRID, BGRID_NE, CGRID_NE, SCALAR_PAIR, BITWISE_EXACT_SUM, CORNER, CENTER
public :: To_East, To_West, To_North, To_South, To_All, Omit_Corners
public :: create_group_pass, do_group_pass, group_pass_type
public :: start_group_pass, complete_group_pass
public :: compute_block_extent, get_global_shape
public :: get_simple_array_i_ind, get_simple_array_j_ind

!> Do a halo update on an array
interface pass_var
  module procedure pass_var_3d, pass_var_2d
end interface pass_var

!> Do a halo update on a pair of arrays representing the two components of a vector
interface pass_vector
  module procedure pass_vector_3d, pass_vector_2d
end interface pass_vector

!> Initiate a non-blocking halo update on an array
interface pass_var_start
  module procedure pass_var_start_3d, pass_var_start_2d
end interface pass_var_start

!> Complete a non-blocking halo update on an array
interface pass_var_complete
  module procedure pass_var_complete_3d, pass_var_complete_2d
end interface pass_var_complete

!> Initiate a halo update on a pair of arrays representing the two components of a vector
interface pass_vector_start
  module procedure pass_vector_start_3d, pass_vector_start_2d
end interface pass_vector_start

!> Complete a halo update on a pair of arrays representing the two components of a vector
interface pass_vector_complete
  module procedure pass_vector_complete_3d, pass_vector_complete_2d
end interface pass_vector_complete

!> Set up a group of halo updates
interface create_group_pass
  module procedure create_var_group_pass_2d
  module procedure create_var_group_pass_3d
  module procedure create_vector_group_pass_2d
  module procedure create_vector_group_pass_3d
end interface create_group_pass

!> Do a set of halo updates that fill in the values at the duplicated edges
!! of a staggered symmetric memory domain
interface fill_symmetric_edges
  module procedure fill_vector_symmetric_edges_2d !, fill_vector_symmetric_edges_3d
!   module procedure fill_scalar_symmetric_edges_2d, fill_scalar_symmetric_edges_3d
end interface fill_symmetric_edges

!> Copy one MOM_domain_type into another
interface clone_MOM_domain
  module procedure clone_MD_to_MD, clone_MD_to_d2D
end interface clone_MOM_domain

!> The MOM_domain_type contains information about the domain decompositoin.
type, public :: MOM_domain_type
  type(domain2D), pointer :: mpp_domain => NULL() !< The FMS domain with halos
                                !! on this processor, centered at h points.
  type(domain2D), pointer :: mpp_domain_d2 => NULL() !< A coarse FMS domain with halos
                                !! on this processor, centered at h points.
  integer :: niglobal           !< The total horizontal i-domain size.
  integer :: njglobal           !< The total horizontal j-domain size.
  integer :: nihalo             !< The i-halo size in memory.
  integer :: njhalo             !< The j-halo size in memory.
  logical :: symmetric          !< True if symmetric memory is used with
                                !! this domain.
  logical :: nonblocking_updates  !< If true, non-blocking halo updates are
                                !! allowed.  The default is .false. (for now).
  logical :: thin_halo_updates  !< If true, optional arguments may be used to
                                !! specify the width of the halos that are
                                !! updated with each call.
  integer :: layout(2)          !< This domain's processor layout.  This is
                                !! saved to enable the construction of related
                                !! new domains with different resolutions or
                                !! other properties.
  integer :: io_layout(2)       !< The IO-layout used with this domain.
  integer :: X_FLAGS            !< Flag that specifies the properties of the
                                !! domain in the i-direction in a define_domain call.
  integer :: Y_FLAGS            !< Flag that specifies the properties of the
                                !! domain in the j-direction in a define_domain call.
  logical, pointer :: maskmap(:,:) => NULL() !< A pointer to an array indicating
                                !! which logical processors are actually used for
                                !! the ocean code. The other logical processors
                                !! would be contain only land points and are not
                                !! assigned to actual processors. This need not be
                                !! assigned if all logical processors are used.
end type MOM_domain_type

integer, parameter :: To_All = To_East + To_West + To_North + To_South !< A flag for passing in all directions

contains

!> pass_var_3d does a halo update for a three-dimensional array.
subroutine pass_var_3d(array, MOM_dom, sideflag, complete, position, halo, &
                       clock)
  real, dimension(:,:,:), intent(inout) :: array    !< The array which is having its halos points
                                                    !! exchanged.
  type(MOM_domain_type),  intent(inout) :: MOM_dom  !< The MOM_domain_type containing the mpp_domain
                                                    !! needed to determine where data should be
                                                    !! sent.
  integer,      optional, intent(in)    :: sideflag !< An optional integer indicating which
      !! directions the data should be sent.  It is TO_ALL or the sum of any of TO_EAST, TO_WEST,
      !! TO_NORTH, and TO_SOUTH.  For example, TO_EAST sends the data to the processor to the east,
      !! sothe halos on the western side are filled.  TO_ALL is the default if sideflag is omitted.
  logical,      optional, intent(in)    :: complete !< An optional argument indicating whether the
                                                    !! halo updates should be completed before
                                                    !! progress resumes. Omitting complete is the
                                                    !! same as setting complete to .true.
  integer,      optional, intent(in)    :: position !< An optional argument indicating the position.
                                                    !! This is usally CORNER, but is CENTER by
                                                    !! default.
  integer,      optional, intent(in)    :: halo     !< The size of the halo to update - the full
                                                    !! halo by default.
  integer,      optional, intent(in)    :: clock    !< The handle for a cpu time clock that should be
                                                    !! started then stopped to time this routine.

  integer :: dirflag
  logical :: block_til_complete

  if (present(clock)) then ; if (clock>0) call cpu_clock_begin(clock) ; endif

  dirflag = To_All ! 60
  if (present(sideflag)) then ; if (sideflag > 0) dirflag = sideflag ; endif
  block_til_complete = .true.
  if (present(complete)) block_til_complete = complete

  if (present(halo) .and. MOM_dom%thin_halo_updates) then
    call mpp_update_domains(array, MOM_dom%mpp_domain, flags=dirflag, &
                        complete=block_til_complete, position=position, &
                        whalo=halo, ehalo=halo, shalo=halo, nhalo=halo)
  else
    call mpp_update_domains(array, MOM_dom%mpp_domain, flags=dirflag, &
                          complete=block_til_complete, position=position)
  endif

  if (present(clock)) then ; if (clock>0) call cpu_clock_end(clock) ; endif

end subroutine pass_var_3d

!> pass_var_2d does a halo update for a two-dimensional array.
subroutine pass_var_2d(array, MOM_dom, sideflag, complete, position, halo, inner_halo, clock)
  real, dimension(:,:),  intent(inout) :: array    !< The array which is having its halos points
                                                   !! exchanged.
  type(MOM_domain_type), intent(inout) :: MOM_dom  !< The MOM_domain_type containing the mpp_domain
                                                   !! needed to determine where data should be sent.
  integer,     optional, intent(in)    :: sideflag !< An optional integer indicating which
      !! directions the data should be sent. It is TO_ALL or the sum of any of TO_EAST, TO_WEST,
      !! TO_NORTH, and TO_SOUTH.  For example, TO_EAST sends the data to the processor to the east,
      !! so the halos on the western side are filled.  TO_ALL is the default if sideflag is omitted.
  logical,     optional, intent(in)    :: complete !< An optional argument indicating whether the
                                                   !! halo updates should be completed before
                                                   !! progress resumes.  Omitting complete is the
                                                   !! same as setting complete to .true.
  integer,     optional, intent(in)    :: position !< An optional argument indicating the position.
                                                   !!  This is usally CORNER, but is CENTER
                                                   !! by default.
  integer,     optional, intent(in)    :: halo     !< The size of the halo to update - the full halo
                                                   !! by default.
  integer,     optional, intent(in)    :: inner_halo !< The size of an inner halo to avoid updating,
                                                   !! or 0 to avoid updating symmetric memory
                                                   !! computational domain points.  Setting this >=0
                                                   !! also enforces that complete=.true.
  integer,     optional, intent(in)    :: clock    !< The handle for a cpu time clock that should be
                                                   !! started then stopped to time this routine.

  ! Local variables
  real, allocatable, dimension(:,:) :: tmp
  integer :: pos, i_halo, j_halo
  integer :: isc, iec, jsc, jec, isd, ied, jsd, jed, IscB, IecB, JscB, JecB
  integer :: inner, i, j, isfw, iefw, isfe, iefe, jsfs, jefs, jsfn, jefn
  integer :: dirflag
  logical :: block_til_complete

  if (present(clock)) then ; if (clock>0) call cpu_clock_begin(clock) ; endif

  dirflag = To_All ! 60
  if (present(sideflag)) then ; if (sideflag > 0) dirflag = sideflag ; endif
  block_til_complete = .true. ; if (present(complete)) block_til_complete = complete
  pos = CENTER ; if (present(position)) pos = position

  if (present(inner_halo)) then ; if (inner_halo >= 0) then
    ! Store the original values.
    allocate(tmp(size(array,1), size(array,2)))
    tmp(:,:) = array(:,:)
    block_til_complete = .true.
  endif ; endif

  if (present(halo) .and. MOM_dom%thin_halo_updates) then
    call mpp_update_domains(array, MOM_dom%mpp_domain, flags=dirflag, &
                        complete=block_til_complete, position=position, &
                        whalo=halo, ehalo=halo, shalo=halo, nhalo=halo)
  else
    call mpp_update_domains(array, MOM_dom%mpp_domain, flags=dirflag, &
                        complete=block_til_complete, position=position)
  endif

  if (present(inner_halo)) then ; if (inner_halo >= 0) then
    call mpp_get_compute_domain(MOM_dom%mpp_domain, isc, iec, jsc, jec)
    call mpp_get_data_domain(MOM_dom%mpp_domain, isd, ied, jsd, jed)
    ! Convert to local indices for arrays starting at 1.
    isc = isc - (isd-1) ; iec = iec - (isd-1) ; ied = ied - (isd-1) ; isd = 1
    jsc = jsc - (jsd-1) ; jec = jec - (jsd-1) ; jed = jed - (jsd-1) ; jsd = 1
    i_halo = min(inner_halo, isc-1) ; j_halo = min(inner_halo, jsc-1)

    ! Figure out the array index extents of the eastern, western, northern and southern regions to copy.
    if (pos == CENTER) then
      if (size(array,1) == ied) then
        isfw = isc - i_halo ; iefw = isc ; isfe = iec ; iefe = iec + i_halo
      else ; call MOM_error(FATAL, "pass_var_2d: wrong i-size for CENTER array.") ; endif
      if (size(array,2) == jed) then
        isfw = isc - i_halo ; iefw = isc ; isfe = iec ; iefe = iec + i_halo
      else ; call MOM_error(FATAL, "pass_var_2d: wrong j-size for CENTER array.") ; endif
    elseif (pos == CORNER) then
      if (size(array,1) == ied) then
        isfw = max(isc - (i_halo+1), 1) ; iefw = isc ; isfe = iec ; iefe = iec + i_halo
      elseif (size(array,1) == ied+1) then
        isfw = isc - i_halo ; iefw = isc+1 ; isfe = iec+1 ; iefe = min(iec + 1 + i_halo, ied+1)
      else ; call MOM_error(FATAL, "pass_var_2d: wrong i-size for CORNER array.") ; endif
      if (size(array,2) == jed) then
        jsfs = max(jsc - (j_halo+1), 1) ; jefs = jsc ; jsfn = jec ; jefn = jec + j_halo
      elseif (size(array,2) == jed+1) then
        jsfs = jsc - j_halo ; jefs = jsc+1 ; jsfn = jec+1 ; jefn = min(jec + 1 + j_halo, jed+1)
      else ; call MOM_error(FATAL, "pass_var_2d: wrong j-size for CORNER array.") ; endif
    else
      call MOM_error(FATAL, "pass_var_2d: Unrecognized position")
    endif

    ! Copy back the stored inner halo points
    do j=jsfs,jefn ; do i=isfw,iefw ; array(i,j) = tmp(i,j) ; enddo ; enddo
    do j=jsfs,jefn ; do i=isfe,iefe ; array(i,j) = tmp(i,j) ; enddo ; enddo
    do j=jsfs,jefs ; do i=isfw,iefe ; array(i,j) = tmp(i,j) ; enddo ; enddo
    do j=jsfn,jefn ; do i=isfw,iefe ; array(i,j) = tmp(i,j) ; enddo ; enddo

    deallocate(tmp)
  endif ; endif

  if (present(clock)) then ; if (clock>0) call cpu_clock_end(clock) ; endif

end subroutine pass_var_2d

!> pass_var_start_2d starts a halo update for a two-dimensional array.
function pass_var_start_2d(array, MOM_dom, sideflag, position, complete, halo, &
                           clock)
  real, dimension(:,:),   intent(inout) :: array    !< The array which is having its halos points
                                                    !! exchanged.
  type(MOM_domain_type),  intent(inout) :: MOM_dom  !< The MOM_domain_type containing the mpp_domain
                                                    !! needed to determine where data should be
                                                    !! sent.
  integer,      optional, intent(in)    :: sideflag !< An optional integer indicating which
      !! directions the data should be sent. It is TO_ALL or the sum of any of TO_EAST, TO_WEST,
      !! TO_NORTH, and TO_SOUTH.  For example, TO_EAST sends the data to the processor to the east,
      !! so the halos on the western side are filled.  TO_ALL is the default if sideflag is omitted.
  integer,      optional, intent(in)    :: position !< An optional argument indicating the position.
                                                    !! This is usally CORNER, but is CENTER
                                                    !! by default.
  logical,      optional, intent(in)    :: complete !< An optional argument indicating whether the
                                                    !! halo updates should be completed before
                                                    !! progress resumes.  Omitting complete is the
                                                    !! same as setting complete to .true.
  integer,      optional, intent(in)    :: halo     !< The size of the halo to update - the full
                                                    !! halo by default.
  integer,      optional, intent(in)    :: clock    !< The handle for a cpu time clock that should be
                                                    !! started then stopped to time this routine.
  integer                               :: pass_var_start_2d  !<The integer index for this update.

  integer :: dirflag

  if (present(clock)) then ; if (clock>0) call cpu_clock_begin(clock) ; endif

  dirflag = To_All ! 60
  if (present(sideflag)) then ; if (sideflag > 0) dirflag = sideflag ; endif

  if (present(halo) .and. MOM_dom%thin_halo_updates) then
    pass_var_start_2d = mpp_start_update_domains(array, MOM_dom%mpp_domain, &
                            flags=dirflag, position=position, &
                            whalo=halo, ehalo=halo, shalo=halo, nhalo=halo)
  else
    pass_var_start_2d = mpp_start_update_domains(array, MOM_dom%mpp_domain, &
                            flags=dirflag, position=position)
  endif

  if (present(clock)) then ; if (clock>0) call cpu_clock_end(clock) ; endif

end function pass_var_start_2d

!> pass_var_start_3d starts a halo update for a three-dimensional array.
function pass_var_start_3d(array, MOM_dom, sideflag, position, complete, halo, &
                           clock)
  real, dimension(:,:,:), intent(inout) :: array    !< The array which is having its halos points
                                                    !! exchanged.
  type(MOM_domain_type),  intent(inout) :: MOM_dom  !< The MOM_domain_type containing the mpp_domain
                                                    !! needed to determine where data should be
                                                    !! sent.
  integer,      optional, intent(in)    :: sideflag !< An optional integer indicating which
      !! directions the data should be sent. It is TO_ALL or the sum of any of TO_EAST, TO_WEST,
      !! TO_NORTH, and TO_SOUTH.  For example, TO_EAST sends the data to the processor to the east,
      !! so the halos on the western side are filled.  TO_ALL is the default if sideflag is omitted.
  integer,      optional, intent(in)    :: position !< An optional argument indicating the position.
                                                    !! This is usally CORNER, but is CENTER
                                                    !! by default.
  logical,      optional, intent(in)    :: complete !< An optional argument indicating whether the
                                                    !! halo updates should be completed before
                                                    !! progress resumes.  Omitting complete is the
                                                    !! same as setting complete to .true.
  integer,      optional, intent(in)    :: halo     !< The size of the halo to update - the full
                                                    !! halo by default.
  integer,      optional, intent(in)    :: clock    !< The handle for a cpu time clock that should be
                                                    !! started then stopped to time this routine.
  integer                               :: pass_var_start_3d  !< The integer index for this update.

  integer :: dirflag

  if (present(clock)) then ; if (clock>0) call cpu_clock_begin(clock) ; endif

  dirflag = To_All ! 60
  if (present(sideflag)) then ; if (sideflag > 0) dirflag = sideflag ; endif

  if (present(halo) .and. MOM_dom%thin_halo_updates) then
    pass_var_start_3d = mpp_start_update_domains(array, MOM_dom%mpp_domain, &
                            flags=dirflag, position=position, &
                            whalo=halo, ehalo=halo, shalo=halo, nhalo=halo)
  else
    pass_var_start_3d = mpp_start_update_domains(array, MOM_dom%mpp_domain, &
                            flags=dirflag, position=position)
  endif

  if (present(clock)) then ; if (clock>0) call cpu_clock_end(clock) ; endif

end function pass_var_start_3d

!> pass_var_complete_2d completes a halo update for a two-dimensional array.
subroutine pass_var_complete_2d(id_update, array, MOM_dom, sideflag, position, halo, &
                                clock)
  integer,                intent(in)    :: id_update !< The integer id of this update which has
                                                    !! been returned from a previous call to
                                                    !! pass_var_start.
  real, dimension(:,:),   intent(inout) :: array    !< The array which is having its halos points
                                                    !! exchanged.
  type(MOM_domain_type),  intent(inout) :: MOM_dom  !< The MOM_domain_type containing the mpp_domain
                                                    !! needed to determine where data should be
                                                    !! sent.
  integer,      optional, intent(in)    :: sideflag !< An optional integer indicating which
      !! directions the data should be sent. It is TO_ALL or the sum of any of TO_EAST, TO_WEST,
      !! TO_NORTH, and TO_SOUTH.  For example, TO_EAST sends the data to the processor to the east,
      !! so the halos on the western side are filled.  TO_ALL is the default if sideflag is omitted.
  integer,      optional, intent(in)    :: position !< An optional argument indicating the position.
                                                    !! This is usally CORNER, but is CENTER
                                                    !! by default.
  integer,      optional, intent(in)    :: halo     !< The size of the halo to update - the full
                                                    !! halo by default.
  integer,      optional, intent(in)    :: clock    !< The handle for a cpu time clock that should be
                                                    !! started then stopped to time this routine.

  integer :: dirflag

  if (present(clock)) then ; if (clock>0) call cpu_clock_begin(clock) ; endif

  dirflag = To_All ! 60
  if (present(sideflag)) then ; if (sideflag > 0) dirflag = sideflag ; endif

  if (present(halo) .and. MOM_dom%thin_halo_updates) then
    call mpp_complete_update_domains(id_update, array, MOM_dom%mpp_domain, &
                            flags=dirflag, position=position, &
                            whalo=halo, ehalo=halo, shalo=halo, nhalo=halo)
  else
    call mpp_complete_update_domains(id_update, array, MOM_dom%mpp_domain, &
                                     flags=dirflag, position=position)
  endif

  if (present(clock)) then ; if (clock>0) call cpu_clock_end(clock) ; endif

end subroutine pass_var_complete_2d

!> pass_var_complete_3d completes a halo update for a three-dimensional array.
subroutine pass_var_complete_3d(id_update, array, MOM_dom, sideflag, position, halo, &
                                clock)
  integer,                intent(in)    :: id_update !< The integer id of this update which has
                                                    !! been returned from a previous call to
                                                    !! pass_var_start.
  real, dimension(:,:,:), intent(inout) :: array    !< The array which is having its halos points
                                                    !! exchanged.
  type(MOM_domain_type),  intent(inout) :: MOM_dom  !< The MOM_domain_type containing the mpp_domain
                                                    !! needed to determine where data should be
                                                    !! sent.
  integer,      optional, intent(in)    :: sideflag !< An optional integer indicating which
      !! directions the data should be sent. It is TO_ALL or the sum of any of TO_EAST, TO_WEST,
      !! TO_NORTH, and TO_SOUTH.  For example, TO_EAST sends the data to the processor to the east,
      !! so the halos on the western side are filled.  TO_ALL is the default if sideflag is omitted.
  integer,      optional, intent(in)    :: position !< An optional argument indicating the position.
                                                    !! This is usally CORNER, but is CENTER
                                                    !! by default.
  integer,      optional, intent(in)    :: halo     !< The size of the halo to update - the full
                                                    !! halo by default.
  integer,      optional, intent(in)    :: clock    !< The handle for a cpu time clock that should be
                                                    !! started then stopped to time this routine.

  integer :: dirflag

  if (present(clock)) then ; if (clock>0) call cpu_clock_begin(clock) ; endif

  dirflag = To_All ! 60
  if (present(sideflag)) then ; if (sideflag > 0) dirflag = sideflag ; endif

  if (present(halo) .and. MOM_dom%thin_halo_updates) then
    call mpp_complete_update_domains(id_update, array, MOM_dom%mpp_domain, &
                            flags=dirflag, position=position, &
                            whalo=halo, ehalo=halo, shalo=halo, nhalo=halo)
  else
    call mpp_complete_update_domains(id_update, array, MOM_dom%mpp_domain, &
                                     flags=dirflag, position=position)
  endif

  if (present(clock)) then ; if (clock>0) call cpu_clock_end(clock) ; endif

end subroutine pass_var_complete_3d

!> pass_vector_2d does a halo update for a pair of two-dimensional arrays
!! representing the compontents of a two-dimensional horizontal vector.
subroutine pass_vector_2d(u_cmpt, v_cmpt, MOM_dom, direction, stagger, complete, halo, &
                          clock)
  real, dimension(:,:),  intent(inout) :: u_cmpt    !< The nominal zonal (u) component of the vector
                                                    !! pair which is having its halos points
                                                    !! exchanged.
  real, dimension(:,:),  intent(inout) :: v_cmpt    !< The nominal meridional (v) component of the
                                                    !! vector pair which is having its halos points
                                                    !! exchanged.
  type(MOM_domain_type), intent(inout) :: MOM_dom   !< The MOM_domain_type containing the mpp_domain
                                                    !! needed to determine where data should be
                                                    !! sent.
  integer,     optional, intent(in)    :: direction !< An optional integer indicating which
      !! directions the data should be sent.  It is TO_ALL or the sum of any of TO_EAST, TO_WEST,
      !! TO_NORTH, and TO_SOUTH, possibly plus SCALAR_PAIR if these are paired non-directional
      !! scalars discretized at the typical vector component locations.  For example, TO_EAST sends
      !! the data to the processor to the east, so the halos on the western side are filled. TO_ALL
      !! is the default if omitted.
  integer,     optional, intent(in)    :: stagger   !< An optional flag, which may be one of A_GRID,
                     !! BGRID_NE, or CGRID_NE, indicating where the two components of the vector are
                     !! discretized. Omitting stagger is the same as setting it to CGRID_NE.
  logical,     optional, intent(in)    :: complete  !< An optional argument indicating whether the
                                     !! halo updates should be completed before progress resumes.
                                     !! Omitting complete is the same as setting complete to .true.
  integer,     optional, intent(in)    :: halo      !< The size of the halo to update - the full
                                                    !! halo by default.
  integer,     optional, intent(in)    :: clock     !< The handle for a cpu time clock that should be
                                                    !! started then stopped to time this routine.

  ! Local variables
  integer :: stagger_local
  integer :: dirflag
  logical :: block_til_complete

  if (present(clock)) then ; if (clock>0) call cpu_clock_begin(clock) ; endif

  stagger_local = CGRID_NE ! Default value for type of grid
  if (present(stagger)) stagger_local = stagger

  dirflag = To_All ! 60
  if (present(direction)) then ; if (direction > 0) dirflag = direction ; endif
  block_til_complete = .true.
  if (present(complete)) block_til_complete = complete

  if (present(halo) .and. MOM_dom%thin_halo_updates) then
    call mpp_update_domains(u_cmpt, v_cmpt, MOM_dom%mpp_domain, flags=dirflag, &
                   gridtype=stagger_local, complete = block_til_complete, &
                   whalo=halo, ehalo=halo, shalo=halo, nhalo=halo)
  else
    call mpp_update_domains(u_cmpt, v_cmpt, MOM_dom%mpp_domain, flags=dirflag, &
                   gridtype=stagger_local, complete = block_til_complete)
  endif

  if (present(clock)) then ; if (clock>0) call cpu_clock_end(clock) ; endif

end subroutine pass_vector_2d

!> fill_vector_symmetric_edges_2d does an usual set of halo updates that only
!! fill in the values at the edge of a pair of symmetric memory two-dimensional
!! arrays representing the compontents of a two-dimensional horizontal vector.
!! If symmetric memory is not being used, this subroutine does nothing except to
!! possibly turn optional cpu clocks on or off.
subroutine fill_vector_symmetric_edges_2d(u_cmpt, v_cmpt, MOM_dom, stagger, scalar, &
                                          clock)
  real, dimension(:,:),  intent(inout) :: u_cmpt  !< The nominal zonal (u) component of the vector
                                                  !! pair which is having its halos points
                                                  !! exchanged.
  real, dimension(:,:),  intent(inout) :: v_cmpt  !< The nominal meridional (v) component of the
                                                  !! vector pair which is having its halos points
                                                  !! exchanged.
  type(MOM_domain_type), intent(inout) :: MOM_dom !< The MOM_domain_type containing the mpp_domain
                                                  !! needed to determine where data should be
                                                  !! sent.
  integer,     optional, intent(in)    :: stagger !< An optional flag, which may be one of A_GRID,
                     !! BGRID_NE, or CGRID_NE, indicating where the two components of the vector are
                     !! discretized. Omitting stagger is the same as setting it to CGRID_NE.
  logical,     optional, intent(in)    :: scalar  !< An optional argument indicating whether.
  integer,     optional, intent(in)    :: clock    !< The handle for a cpu time clock that should be
                                                   !! started then stopped to time this routine.

  ! Local variables
  integer :: stagger_local
  integer :: dirflag
  integer :: i, j, isc, iec, jsc, jec, isd, ied, jsd, jed, IscB, IecB, JscB, JecB
  real, allocatable, dimension(:) :: sbuff_x, sbuff_y, wbuff_x, wbuff_y
  logical :: block_til_complete

  if (.not. MOM_dom%symmetric) then
      return
  endif

  if (present(clock)) then ; if (clock>0) call cpu_clock_begin(clock) ; endif

  stagger_local = CGRID_NE ! Default value for type of grid
  if (present(stagger)) stagger_local = stagger

  if (.not.(stagger_local == CGRID_NE .or. stagger_local == BGRID_NE)) return

  call mpp_get_compute_domain(MOM_dom%mpp_domain, isc, iec, jsc, jec)
  call mpp_get_data_domain(MOM_dom%mpp_domain, isd, ied, jsd, jed)

  ! Adjust isc, etc., to account for the fact that the input arrays indices all
  ! start at 1 (and are effectively on a SW grid!).
  isc = isc - (isd-1) ; iec = iec - (isd-1)
  jsc = jsc - (jsd-1) ; jec = jec - (jsd-1)
  IscB = isc ; IecB = iec+1 ; JscB = jsc ; JecB = jec+1

  dirflag = To_All ! 60
  if (present(scalar)) then ; if (scalar) dirflag = To_All+SCALAR_PAIR ; endif

  if (stagger_local == CGRID_NE) then
    allocate(wbuff_x(jsc:jec)) ; allocate(sbuff_y(isc:iec))
    wbuff_x(:) = 0.0 ; sbuff_y(:) = 0.0
    call mpp_get_boundary(u_cmpt, v_cmpt, MOM_dom%mpp_domain, flags=dirflag, &
                          wbufferx=wbuff_x, sbuffery=sbuff_y, &
                          gridtype=CGRID_NE)
    do i=isc,iec
      v_cmpt(i,JscB) = sbuff_y(i)
    enddo
    do j=jsc,jec
      u_cmpt(IscB,j) = wbuff_x(j)
    enddo
    deallocate(wbuff_x) ; deallocate(sbuff_y)
  elseif  (stagger_local == BGRID_NE) then
    allocate(wbuff_x(JscB:JecB)) ; allocate(sbuff_x(IscB:IecB))
    allocate(wbuff_y(JscB:JecB)) ; allocate(sbuff_y(IscB:IecB))
    wbuff_x(:) = 0.0 ; wbuff_y(:) = 0.0 ; sbuff_x(:) = 0.0 ; sbuff_y(:) = 0.0
    call mpp_get_boundary(u_cmpt, v_cmpt, MOM_dom%mpp_domain, flags=dirflag, &
                          wbufferx=wbuff_x, sbufferx=sbuff_x, &
                          wbuffery=wbuff_y, sbuffery=sbuff_y, &
                          gridtype=BGRID_NE)
    do I=IscB,IecB
      u_cmpt(I,JscB) = sbuff_x(I) ; v_cmpt(I,JscB) = sbuff_y(I)
    enddo
    do J=JscB,JecB
      u_cmpt(IscB,J) = wbuff_x(J) ; v_cmpt(IscB,J) = wbuff_y(J)
    enddo
    deallocate(wbuff_x) ; deallocate(sbuff_x)
    deallocate(wbuff_y) ; deallocate(sbuff_y)
  endif

  if (present(clock)) then ; if (clock>0) call cpu_clock_end(clock) ; endif

end subroutine fill_vector_symmetric_edges_2d

!> pass_vector_3d does a halo update for a pair of three-dimensional arrays
!! representing the compontents of a three-dimensional horizontal vector.
subroutine pass_vector_3d(u_cmpt, v_cmpt, MOM_dom, direction, stagger, complete, halo, &
                          clock)
  real, dimension(:,:,:), intent(inout) :: u_cmpt   !< The nominal zonal (u) component of the vector
                                                    !! pair which is having its halos points
                                                    !! exchanged.
  real, dimension(:,:,:), intent(inout) :: v_cmpt   !< The nominal meridional (v) component of the
                                                    !! vector pair which is having its halos points
                                                    !! exchanged.
  type(MOM_domain_type),  intent(inout) :: MOM_dom  !< The MOM_domain_type containing the mpp_domain
                                                    !! needed to determine where data should be
                                                    !! sent.
  integer,      optional, intent(in)    :: direction !< An optional integer indicating which
      !! directions the data should be sent.  It is TO_ALL or the sum of any of TO_EAST, TO_WEST,
      !! TO_NORTH, and TO_SOUTH, possibly plus SCALAR_PAIR if these are paired non-directional
      !! scalars discretized at the typical vector component locations.  For example, TO_EAST sends
      !! the data to the processor to the east, so the halos on the western side are filled. TO_ALL
      !! is the default if omitted.
  integer,      optional, intent(in)    :: stagger  !< An optional flag, which may be one of A_GRID,
                     !! BGRID_NE, or CGRID_NE, indicating where the two components of the vector are
                     !! discretized. Omitting stagger is the same as setting it to CGRID_NE.
  logical,      optional, intent(in)    :: complete !< An optional argument indicating whether the
                                     !! halo updates should be completed before progress resumes.
                                     !! Omitting complete is the same as setting complete to .true.
  integer,      optional, intent(in)    :: halo     !< The size of the halo to update - the full
                                                    !! halo by default.
  integer,      optional, intent(in)    :: clock    !< The handle for a cpu time clock that should be
                                                    !! started then stopped to time this routine.

  ! Local variables
  integer :: stagger_local
  integer :: dirflag
  logical :: block_til_complete

  if (present(clock)) then ; if (clock>0) call cpu_clock_begin(clock) ; endif

  stagger_local = CGRID_NE ! Default value for type of grid
  if (present(stagger)) stagger_local = stagger

  dirflag = To_All ! 60
  if (present(direction)) then ; if (direction > 0) dirflag = direction ; endif
  block_til_complete = .true.
  if (present(complete)) block_til_complete = complete

  if (present(halo) .and. MOM_dom%thin_halo_updates) then
    call mpp_update_domains(u_cmpt, v_cmpt, MOM_dom%mpp_domain, flags=dirflag, &
                   gridtype=stagger_local, complete = block_til_complete, &
                   whalo=halo, ehalo=halo, shalo=halo, nhalo=halo)
  else
    call mpp_update_domains(u_cmpt, v_cmpt, MOM_dom%mpp_domain, flags=dirflag, &
                   gridtype=stagger_local, complete = block_til_complete)
  endif

  if (present(clock)) then ; if (clock>0) call cpu_clock_end(clock) ; endif

end subroutine pass_vector_3d

!> pass_vector_start_2d starts a halo update for a pair of two-dimensional arrays
!! representing the compontents of a two-dimensional horizontal vector.
function pass_vector_start_2d(u_cmpt, v_cmpt, MOM_dom, direction, stagger, complete, halo, &
                              clock)
  real, dimension(:,:),   intent(inout) :: u_cmpt   !< The nominal zonal (u) component of the vector
                                                    !! pair which is having its halos points
                                                    !! exchanged.
  real, dimension(:,:),   intent(inout) :: v_cmpt   !< The nominal meridional (v) component of the
                                                    !! vector pair which is having its halos points
                                                    !! exchanged.
  type(MOM_domain_type),  intent(inout) :: MOM_dom  !< The MOM_domain_type containing the mpp_domain
                                                    !! needed to determine where data should be
                                                    !! sent.
  integer,      optional, intent(in)    :: direction !< An optional integer indicating which
      !! directions the data should be sent.  It is TO_ALL or the sum of any of TO_EAST, TO_WEST,
      !! TO_NORTH, and TO_SOUTH, possibly plus SCALAR_PAIR if these are paired non-directional
      !! scalars discretized at the typical vector component locations.  For example, TO_EAST sends
      !! the data to the processor to the east, so the halos on the western side are filled. TO_ALL
      !! is the default if omitted.
  integer,      optional, intent(in)    :: stagger  !< An optional flag, which may be one of A_GRID,
                     !! BGRID_NE, or CGRID_NE, indicating where the two components of the vector are
                     !! discretized. Omitting stagger is the same as setting it to CGRID_NE.
  logical,      optional, intent(in)    :: complete !< An optional argument indicating whether the
                                     !! halo updates should be completed before progress resumes.
                                     !! Omitting complete is the same as setting complete to .true.
  integer,      optional, intent(in)    :: halo     !< The size of the halo to update - the full
                                                    !! halo by default.
  integer,      optional, intent(in)    :: clock    !< The handle for a cpu time clock that should be
                                                    !! started then stopped to time this routine.
  integer                               :: pass_vector_start_2d !< The integer index for this
                                                                !! update.

  ! Local variables
  integer :: stagger_local
  integer :: dirflag

  if (present(clock)) then ; if (clock>0) call cpu_clock_begin(clock) ; endif

  stagger_local = CGRID_NE ! Default value for type of grid
  if (present(stagger)) stagger_local = stagger

  dirflag = To_All ! 60
  if (present(direction)) then ; if (direction > 0) dirflag = direction ; endif

  if (present(halo) .and. MOM_dom%thin_halo_updates) then
    pass_vector_start_2d = mpp_start_update_domains(u_cmpt, v_cmpt, &
        MOM_dom%mpp_domain, flags=dirflag, gridtype=stagger_local, &
        whalo=halo, ehalo=halo, shalo=halo, nhalo=halo)
  else
    pass_vector_start_2d = mpp_start_update_domains(u_cmpt, v_cmpt, &
        MOM_dom%mpp_domain, flags=dirflag, gridtype=stagger_local)
  endif

  if (present(clock)) then ; if (clock>0) call cpu_clock_end(clock) ; endif

end function pass_vector_start_2d

!> pass_vector_start_3d starts a halo update for a pair of three-dimensional arrays
!! representing the compontents of a three-dimensional horizontal vector.
function pass_vector_start_3d(u_cmpt, v_cmpt, MOM_dom, direction, stagger, complete, halo, &
                              clock)
  real, dimension(:,:,:), intent(inout) :: u_cmpt   !< The nominal zonal (u) component of the vector
                                                    !! pair which is having its halos points
                                                    !! exchanged.
  real, dimension(:,:,:), intent(inout) :: v_cmpt   !< The nominal meridional (v) component of the
                                                    !! vector pair which is having its halos points
                                                    !! exchanged.
  type(MOM_domain_type),  intent(inout) :: MOM_dom  !< The MOM_domain_type containing the mpp_domain
                                                    !! needed to determine where data should be
                                                    !! sent.
  integer,      optional, intent(in)    :: direction !< An optional integer indicating which
      !! directions the data should be sent.  It is TO_ALL or the sum of any of TO_EAST, TO_WEST,
      !! TO_NORTH, and TO_SOUTH, possibly plus SCALAR_PAIR if these are paired non-directional
      !! scalars discretized at the typical vector component locations.  For example, TO_EAST sends
      !! the data to the processor to the east, so the halos on the western side are filled. TO_ALL
      !! is the default if omitted.
  integer,      optional, intent(in)    :: stagger  !< An optional flag, which may be one of A_GRID,
                     !! BGRID_NE, or CGRID_NE, indicating where the two components of the vector are
                     !! discretized. Omitting stagger is the same as setting it to CGRID_NE.
  logical,      optional, intent(in)    :: complete !< An optional argument indicating whether the
                                     !! halo updates should be completed before progress resumes.
                                     !! Omitting complete is the same as setting complete to .true.
  integer,      optional, intent(in)    :: halo     !< The size of the halo to update - the full
                                                    !! halo by default.
  integer,      optional, intent(in)    :: clock    !< The handle for a cpu time clock that should be
                                                    !! started then stopped to time this routine.
  integer                               :: pass_vector_start_3d !< The integer index for this
                                                                !! update.
  ! Local variables
  integer :: stagger_local
  integer :: dirflag

  if (present(clock)) then ; if (clock>0) call cpu_clock_begin(clock) ; endif

  stagger_local = CGRID_NE ! Default value for type of grid
  if (present(stagger)) stagger_local = stagger

  dirflag = To_All ! 60
  if (present(direction)) then ; if (direction > 0) dirflag = direction ; endif

  if (present(halo) .and. MOM_dom%thin_halo_updates) then
    pass_vector_start_3d = mpp_start_update_domains(u_cmpt, v_cmpt, &
        MOM_dom%mpp_domain, flags=dirflag, gridtype=stagger_local, &
        whalo=halo, ehalo=halo, shalo=halo, nhalo=halo)
  else
    pass_vector_start_3d = mpp_start_update_domains(u_cmpt, v_cmpt, &
        MOM_dom%mpp_domain, flags=dirflag, gridtype=stagger_local)
  endif

  if (present(clock)) then ; if (clock>0) call cpu_clock_end(clock) ; endif

end function pass_vector_start_3d

!> pass_vector_complete_2d completes a halo update for a pair of two-dimensional arrays
!! representing the compontents of a two-dimensional horizontal vector.
subroutine pass_vector_complete_2d(id_update, u_cmpt, v_cmpt, MOM_dom, direction, stagger, halo, &
                                   clock)
  integer,                intent(in)    :: id_update !< The integer id of this update which has been
                                                    !! returned from a previous call to
                                                    !! pass_var_start.
  real, dimension(:,:),   intent(inout) :: u_cmpt   !< The nominal zonal (u) component of the vector
                                                    !! pair which is having its halos points
                                                    !! exchanged.
  real, dimension(:,:),   intent(inout) :: v_cmpt   !< The nominal meridional (v) component of the
                                                    !! vector pair which is having its halos points
                                                    !! exchanged.
  type(MOM_domain_type),  intent(inout) :: MOM_dom  !< The MOM_domain_type containing the mpp_domain
                                                    !! needed to determine where data should be
                                                    !! sent.
  integer,      optional, intent(in)    :: direction !< An optional integer indicating which
      !! directions the data should be sent.  It is TO_ALL or the sum of any of TO_EAST, TO_WEST,
      !! TO_NORTH, and TO_SOUTH, possibly plus SCALAR_PAIR if these are paired non-directional
      !! scalars discretized at the typical vector component locations.  For example, TO_EAST sends
      !! the data to the processor to the east, so the halos on the western side are filled. TO_ALL
      !! is the default if omitted.
  integer,      optional, intent(in)    :: stagger  !< An optional flag, which may be one of A_GRID,
                     !! BGRID_NE, or CGRID_NE, indicating where the two components of the vector are
                     !! discretized. Omitting stagger is the same as setting it to CGRID_NE.
  integer,      optional, intent(in)    :: halo     !< The size of the halo to update - the full
                                                    !! halo by default.
  integer,      optional, intent(in)    :: clock    !< The handle for a cpu time clock that should be
                                                    !! started then stopped to time this routine.
  ! Local variables
  integer :: stagger_local
  integer :: dirflag

  if (present(clock)) then ; if (clock>0) call cpu_clock_begin(clock) ; endif

  stagger_local = CGRID_NE ! Default value for type of grid
  if (present(stagger)) stagger_local = stagger

  dirflag = To_All ! 60
  if (present(direction)) then ; if (direction > 0) dirflag = direction ; endif

  if (present(halo) .and. MOM_dom%thin_halo_updates) then
    call mpp_complete_update_domains(id_update, u_cmpt, v_cmpt, &
             MOM_dom%mpp_domain, flags=dirflag, gridtype=stagger_local, &
             whalo=halo, ehalo=halo, shalo=halo, nhalo=halo)
  else
    call mpp_complete_update_domains(id_update, u_cmpt, v_cmpt, &
             MOM_dom%mpp_domain, flags=dirflag, gridtype=stagger_local)
  endif

  if (present(clock)) then ; if (clock>0) call cpu_clock_end(clock) ; endif

end subroutine pass_vector_complete_2d

!> pass_vector_complete_3d completes a halo update for a pair of three-dimensional
!! arrays representing the compontents of a three-dimensional horizontal vector.
subroutine pass_vector_complete_3d(id_update, u_cmpt, v_cmpt, MOM_dom, direction, stagger, halo, &
                                   clock)
  integer,                intent(in)    :: id_update !< The integer id of this update which has been
                                                    !! returned from a previous call to
                                                    !! pass_var_start.
  real, dimension(:,:,:), intent(inout) :: u_cmpt   !< The nominal zonal (u) component of the vector
                                                    !! pair which is having its halos points
                                                    !! exchanged.
  real, dimension(:,:,:), intent(inout) :: v_cmpt   !< The nominal meridional (v) component of the
                                                    !! vector pair which is having its halos points
                                                    !! exchanged.
  type(MOM_domain_type),  intent(inout) :: MOM_dom  !< The MOM_domain_type containing the mpp_domain
                                                    !! needed to determine where data should be
                                                    !! sent.
  integer,      optional, intent(in)    :: direction !< An optional integer indicating which
      !! directions the data should be sent.  It is TO_ALL or the sum of any of TO_EAST, TO_WEST,
      !! TO_NORTH, and TO_SOUTH, possibly plus SCALAR_PAIR if these are paired non-directional
      !! scalars discretized at the typical vector component locations.  For example, TO_EAST sends
      !! the data to the processor to the east, so the halos on the western side are filled. TO_ALL
      !! is the default if omitted.
  integer,      optional, intent(in)    :: stagger  !< An optional flag, which may be one of A_GRID,
                     !! BGRID_NE, or CGRID_NE, indicating where the two components of the vector are
                     !! discretized. Omitting stagger is the same as setting it to CGRID_NE.
  integer,      optional, intent(in)    :: halo     !< The size of the halo to update - the full
                                                    !! halo by default.
  integer,      optional, intent(in)    :: clock    !< The handle for a cpu time clock that should be
                                                    !! started then stopped to time this routine.
  ! Local variables
  integer :: stagger_local
  integer :: dirflag

  if (present(clock)) then ; if (clock>0) call cpu_clock_begin(clock) ; endif

  stagger_local = CGRID_NE ! Default value for type of grid
  if (present(stagger)) stagger_local = stagger

  dirflag = To_All ! 60
  if (present(direction)) then ; if (direction > 0) dirflag = direction ; endif

  if (present(halo) .and. MOM_dom%thin_halo_updates) then
    call mpp_complete_update_domains(id_update, u_cmpt, v_cmpt, &
             MOM_dom%mpp_domain, flags=dirflag, gridtype=stagger_local, &
                   whalo=halo, ehalo=halo, shalo=halo, nhalo=halo)
  else
    call mpp_complete_update_domains(id_update, u_cmpt, v_cmpt, &
             MOM_dom%mpp_domain, flags=dirflag, gridtype=stagger_local)
  endif

  if (present(clock)) then ; if (clock>0) call cpu_clock_end(clock) ; endif

end subroutine pass_vector_complete_3d

!> create_var_group_pass_2d sets up a group of two-dimensional array halo updates.
subroutine create_var_group_pass_2d(group, array, MOM_dom, sideflag, position, &
                                    halo, clock)
  type(group_pass_type),  intent(inout) :: group    !< The data type that store information for
                                                    !! group update. This data will be used in
                                                    !! do_group_pass.
  real, dimension(:,:),   intent(inout) :: array    !< The array which is having its halos points
                                                    !! exchanged.
  type(MOM_domain_type),  intent(inout) :: MOM_dom  !< The MOM_domain_type containing the mpp_domain
                                                    !! needed to determine where data should be
                                                    !! sent.
  integer,      optional, intent(in)    :: sideflag !< An optional integer indicating which
      !! directions the data should be sent. It is TO_ALL or the sum of any of TO_EAST, TO_WEST,
      !! TO_NORTH, and TO_SOUTH.  For example, TO_EAST sends the data to the processor to the east,
      !! so the halos on the western side are filled.  TO_ALL is the default if sideflag is omitted.
  integer,      optional, intent(in)    :: position !< An optional argument indicating the position.
                                                    !! This is usally CORNER, but is CENTER
                                                    !! by default.
  integer,      optional, intent(in)    :: halo     !< The size of the halo to update - the full
                                                    !! halo by default.
  integer,      optional, intent(in)    :: clock    !< The handle for a cpu time clock that should be
                                                    !! started then stopped to time this routine.
  ! Local variables
  integer :: dirflag

  if (present(clock)) then ; if (clock>0) call cpu_clock_begin(clock) ; endif

  dirflag = To_All ! 60
  if (present(sideflag)) then ; if (sideflag > 0) dirflag = sideflag ; endif

  if (mpp_group_update_initialized(group)) then
    call mpp_reset_group_update_field(group,array)
  elseif (present(halo) .and. MOM_dom%thin_halo_updates) then
    call mpp_create_group_update(group, array, MOM_dom%mpp_domain, flags=dirflag, &
                                 position=position, whalo=halo, ehalo=halo, &
                                 shalo=halo, nhalo=halo)
  else
    call mpp_create_group_update(group, array, MOM_dom%mpp_domain, flags=dirflag, &
                                 position=position)
  endif

  if (present(clock)) then ; if (clock>0) call cpu_clock_end(clock) ; endif

end subroutine create_var_group_pass_2d

!> create_var_group_pass_3d sets up a group of three-dimensional array halo updates.
subroutine create_var_group_pass_3d(group, array, MOM_dom, sideflag, position, halo, &
                                    clock)
  type(group_pass_type),  intent(inout) :: group    !< The data type that store information for
                                                    !! group update. This data will be used in
                                                    !! do_group_pass.
  real, dimension(:,:,:), intent(inout) :: array    !< The array which is having its halos points
                                                    !! exchanged.
  type(MOM_domain_type),  intent(inout) :: MOM_dom  !< The MOM_domain_type containing the mpp_domain
                                                    !! needed to determine where data should be
                                                    !! sent.
  integer,      optional, intent(in)    :: sideflag !< An optional integer indicating which
      !! directions the data should be sent. It is TO_ALL or the sum of any of TO_EAST, TO_WEST,
      !! TO_NORTH, and TO_SOUTH.  For example, TO_EAST sends the data to the processor to the east,
      !! so the halos on the western side are filled.  TO_ALL is the default if sideflag is omitted.
  integer,      optional, intent(in)    :: position !< An optional argument indicating the position.
                                                    !! This is usally CORNER, but is CENTER
                                                    !! by default.
  integer,      optional, intent(in)    :: halo     !< The size of the halo to update - the full
                                                    !! halo by default.
  integer,      optional, intent(in)    :: clock    !< The handle for a cpu time clock that should be
                                                    !! started then stopped to time this routine.
  ! Local variables
  integer :: dirflag

  if (present(clock)) then ; if (clock>0) call cpu_clock_begin(clock) ; endif

  dirflag = To_All ! 60
  if (present(sideflag)) then ; if (sideflag > 0) dirflag = sideflag ; endif

  if (mpp_group_update_initialized(group)) then
    call mpp_reset_group_update_field(group,array)
  elseif (present(halo) .and. MOM_dom%thin_halo_updates) then
    call mpp_create_group_update(group, array, MOM_dom%mpp_domain, flags=dirflag, &
                                 position=position, whalo=halo, ehalo=halo, &
                                 shalo=halo, nhalo=halo)
  else
    call mpp_create_group_update(group, array, MOM_dom%mpp_domain, flags=dirflag, &
                                 position=position)
  endif

  if (present(clock)) then ; if (clock>0) call cpu_clock_end(clock) ; endif

end subroutine create_var_group_pass_3d

!> create_vector_group_pass_2d sets up a group of two-dimensional vector halo updates.
subroutine create_vector_group_pass_2d(group, u_cmpt, v_cmpt, MOM_dom, direction, stagger, halo, &
                                       clock)
  type(group_pass_type),  intent(inout) :: group    !< The data type that store information for
                                                    !! group update. This data will be used in
                                                    !! do_group_pass.
  real, dimension(:,:),   intent(inout) :: u_cmpt   !< The nominal zonal (u) component of the vector
                                                    !! pair which is having its halos points
                                                    !! exchanged.
  real, dimension(:,:),   intent(inout) :: v_cmpt   !< The nominal meridional (v) component of the
                                                    !! vector pair which is having its halos points
                                                    !! exchanged.

  type(MOM_domain_type),  intent(inout) :: MOM_dom  !< The MOM_domain_type containing the mpp_domain
                                                    !! needed to determine where data should be
                                                    !! sent
  integer,      optional, intent(in)    :: direction !< An optional integer indicating which
      !! directions the data should be sent.  It is TO_ALL or the sum of any of TO_EAST, TO_WEST,
      !! TO_NORTH, and TO_SOUTH, possibly plus SCALAR_PAIR if these are paired non-directional
      !! scalars discretized at the typical vector component locations.  For example, TO_EAST sends
      !! the data to the processor to the east, so the halos on the western side are filled. TO_ALL
      !! is the default if omitted.
  integer,      optional, intent(in)    :: stagger  !< An optional flag, which may be one of A_GRID,
                     !! BGRID_NE, or CGRID_NE, indicating where the two components of the vector are
                     !! discretized. Omitting stagger is the same as setting it to CGRID_NE.
  integer,      optional, intent(in)    :: halo     !< The size of the halo to update - the full
                                                    !! halo by default.
  integer,      optional, intent(in)    :: clock    !< The handle for a cpu time clock that should be
                                                    !! started then stopped to time this routine.
  ! Local variables
  integer :: stagger_local
  integer :: dirflag

  if (present(clock)) then ; if (clock>0) call cpu_clock_begin(clock) ; endif

  stagger_local = CGRID_NE ! Default value for type of grid
  if (present(stagger)) stagger_local = stagger

  dirflag = To_All ! 60
  if (present(direction)) then ; if (direction > 0) dirflag = direction ; endif

  if (mpp_group_update_initialized(group)) then
    call mpp_reset_group_update_field(group,u_cmpt, v_cmpt)
  elseif (present(halo) .and. MOM_dom%thin_halo_updates) then
    call mpp_create_group_update(group, u_cmpt, v_cmpt, MOM_dom%mpp_domain, &
            flags=dirflag, gridtype=stagger_local, whalo=halo, ehalo=halo, &
            shalo=halo, nhalo=halo)
  else
    call mpp_create_group_update(group, u_cmpt, v_cmpt, MOM_dom%mpp_domain, &
            flags=dirflag, gridtype=stagger_local)
  endif

  if (present(clock)) then ; if (clock>0) call cpu_clock_end(clock) ; endif

end subroutine create_vector_group_pass_2d

!> create_vector_group_pass_3d sets up a group of three-dimensional vector halo updates.
subroutine create_vector_group_pass_3d(group, u_cmpt, v_cmpt, MOM_dom, direction, stagger, halo, &
                                       clock)
  type(group_pass_type),  intent(inout) :: group    !< The data type that store information for
                                                    !! group update. This data will be used in
                                                    !! do_group_pass.
  real, dimension(:,:,:), intent(inout) :: u_cmpt   !< The nominal zonal (u) component of the vector
                                                    !! pair which is having its halos points
                                                    !! exchanged.
  real, dimension(:,:,:), intent(inout) :: v_cmpt   !< The nominal meridional (v) component of the
                                                    !! vector pair which is having its halos points
                                                    !! exchanged.

  type(MOM_domain_type),  intent(inout) :: MOM_dom  !< The MOM_domain_type containing the mpp_domain
                                                    !! needed to determine where data should be
                                                    !! sent.
  integer,      optional, intent(in)    :: direction !< An optional integer indicating which
      !! directions the data should be sent.  It is TO_ALL or the sum of any of TO_EAST, TO_WEST,
      !! TO_NORTH, and TO_SOUTH, possibly plus SCALAR_PAIR if these are paired non-directional
      !! scalars discretized at the typical vector component locations.  For example, TO_EAST sends
      !! the data to the processor to the east, so the halos on the western side are filled. TO_ALL
      !! is the default if omitted.
  integer,      optional, intent(in)    :: stagger  !< An optional flag, which may be one of A_GRID,
                     !! BGRID_NE, or CGRID_NE, indicating where the two components of the vector are
                     !! discretized. Omitting stagger is the same as setting it to CGRID_NE.
  integer,      optional, intent(in)    :: halo     !< The size of the halo to update - the full
                                                    !! halo by default.
  integer,      optional, intent(in)    :: clock    !< The handle for a cpu time clock that should be
                                                    !! started then stopped to time this routine.

  ! Local variables
  integer :: stagger_local
  integer :: dirflag

  if (present(clock)) then ; if (clock>0) call cpu_clock_begin(clock) ; endif

  stagger_local = CGRID_NE ! Default value for type of grid
  if (present(stagger)) stagger_local = stagger

  dirflag = To_All ! 60
  if (present(direction)) then ; if (direction > 0) dirflag = direction ; endif

  if (mpp_group_update_initialized(group)) then
    call mpp_reset_group_update_field(group,u_cmpt, v_cmpt)
  elseif (present(halo) .and. MOM_dom%thin_halo_updates) then
    call mpp_create_group_update(group, u_cmpt, v_cmpt, MOM_dom%mpp_domain, &
            flags=dirflag, gridtype=stagger_local, whalo=halo, ehalo=halo, &
            shalo=halo, nhalo=halo)
  else
    call mpp_create_group_update(group, u_cmpt, v_cmpt, MOM_dom%mpp_domain, &
            flags=dirflag, gridtype=stagger_local)
  endif

  if (present(clock)) then ; if (clock>0) call cpu_clock_end(clock) ; endif

end subroutine create_vector_group_pass_3d

!> do_group_pass carries out a group halo update.
subroutine do_group_pass(group, MOM_dom, clock)
  type(group_pass_type), intent(inout) :: group     !< The data type that store information for
                                                    !! group update. This data will be used in
                                                    !! do_group_pass.
  type(MOM_domain_type), intent(inout) :: MOM_dom   !< The MOM_domain_type containing the mpp_domain
                                                    !! needed to determine where data should be
                                                    !! sent.
  integer,      optional, intent(in)    :: clock    !< The handle for a cpu time clock that should be
                                                    !! started then stopped to time this routine.
  real :: d_type

  if (present(clock)) then ; if (clock>0) call cpu_clock_begin(clock) ; endif

  call mpp_do_group_update(group, MOM_dom%mpp_domain, d_type)

  if (present(clock)) then ; if (clock>0) call cpu_clock_end(clock) ; endif

end subroutine do_group_pass

!> start_group_pass starts out a group halo update.
subroutine start_group_pass(group, MOM_dom, clock)
  type(group_pass_type), intent(inout) :: group    !< The data type that store information for
                                                   !! group update. This data will be used in
                                                   !! do_group_pass.
  type(MOM_domain_type), intent(inout) :: MOM_dom  !< The MOM_domain_type containing the mpp_domain
                                                   !! needed to determine where data should be
                                                   !! sent.
  integer,     optional, intent(in)    :: clock    !< The handle for a cpu time clock that should be
                                                   !! started then stopped to time this routine.

  real                                 :: d_type

  if (present(clock)) then ; if (clock>0) call cpu_clock_begin(clock) ; endif

  call mpp_start_group_update(group, MOM_dom%mpp_domain, d_type)

  if (present(clock)) then ; if (clock>0) call cpu_clock_end(clock) ; endif

end subroutine start_group_pass

!> complete_group_pass completes a group halo update.
subroutine complete_group_pass(group, MOM_dom, clock)
  type(group_pass_type), intent(inout) :: group    !< The data type that store information for
                                                   !! group update. This data will be used in
                                                   !! do_group_pass.
  type(MOM_domain_type), intent(inout) :: MOM_dom  !< The MOM_domain_type containing the mpp_domain
                                                   !! needed to determine where data should be
                                                   !! sent.
  integer,     optional, intent(in)    :: clock    !< The handle for a cpu time clock that should be
                                                   !! started then stopped to time this routine.
  real                                 :: d_type

  if (present(clock)) then ; if (clock>0) call cpu_clock_begin(clock) ; endif

  call mpp_complete_group_update(group, MOM_dom%mpp_domain, d_type)

  if (present(clock)) then ; if (clock>0) call cpu_clock_end(clock) ; endif

end subroutine complete_group_pass

!> MOM_domains_init initalizes a MOM_domain_type variable, based on the information
!! read in from a param_file_type, and optionally returns data describing various'
!! properties of the domain type.
subroutine MOM_domains_init(MOM_dom, param_file, symmetric, static_memory, &
                            NIHALO, NJHALO, NIGLOBAL, NJGLOBAL, NIPROC, NJPROC, &
                            min_halo, domain_name, include_name, param_suffix)
  type(MOM_domain_type),           pointer       :: MOM_dom      !< A pointer to the MOM_domain_type
                                                                 !! being defined here.
  type(param_file_type),           intent(in)    :: param_file   !< A structure to parse for
                                                                 !! run-time parameters
  logical, optional,               intent(in)    :: symmetric    !< If present, this specifies
                                            !! whether this domain is symmetric, regardless of
                                            !! whether the macro SYMMETRIC_MEMORY_ is defined.
  logical, optional,               intent(in)    :: static_memory !< If present and true, this
                         !! domain type is set up for static memory and error checking of
                         !! various input values is performed against those in the input file.
  integer, optional,               intent(in)    :: NIHALO       !< Default halo sizes, required
                                                                 !! with static memory.
  integer, optional,               intent(in)    :: NJHALO       !< Default halo sizes, required
                                                                 !! with static memory.
  integer, optional,               intent(in)    :: NIGLOBAL     !< Total domain sizes, required
                                                                 !! with static memory.
  integer, optional,               intent(in)    :: NJGLOBAL     !< Total domain sizes, required
                                                                 !! with static memory.
  integer, optional,               intent(in)    :: NIPROC       !< Processor counts, required with
                                                                 !! static memory.
  integer, optional,               intent(in)    :: NJPROC       !< Processor counts, required with
                                                                 !! static memory.
  integer, dimension(2), optional, intent(inout) :: min_halo     !< If present, this sets the
                                        !! minimum halo size for this domain in the i- and j-
                                        !! directions, and returns the actual halo size used.
  character(len=*),      optional, intent(in)    :: domain_name  !< A name for this domain, "MOM"
                                                                 !! if missing.
  character(len=*),      optional, intent(in)    :: include_name !< A name for model's include file,
                                                                 !! "MOM_memory.h" if missing.
  character(len=*),      optional, intent(in)    :: param_suffix !< A suffix to apply to
                                                                 !! layout-specific parameters.

  ! Local variables
  integer, dimension(2) :: layout = (/ 1, 1 /)
  integer, dimension(2) :: io_layout = (/ 0, 0 /)
  integer, dimension(4) :: global_indices
!$ integer :: ocean_nthreads       ! Number of Openmp threads
!$ integer :: get_cpu_affinity, omp_get_thread_num, omp_get_num_threads
!$ integer :: omp_cores_per_node, adder, base_cpu
!$ logical :: ocean_omp_hyper_thread
  integer :: nihalo_dflt, njhalo_dflt
  integer :: pe, proc_used
  integer :: X_FLAGS, Y_FLAGS
  logical :: reentrant_x, reentrant_y, tripolar_N, is_static
  logical            :: mask_table_exists
  character(len=128) :: mask_table, inputdir
  character(len=64)  :: dom_name, inc_nm
  character(len=200) :: mesg

  integer :: xsiz, ysiz, nip_parsed, njp_parsed
  integer :: isc,iec,jsc,jec ! The bounding indices of the computational domain.
  character(len=8) :: char_xsiz, char_ysiz, char_niglobal, char_njglobal
  character(len=40) :: nihalo_nm, njhalo_nm, layout_nm, io_layout_nm, masktable_nm
  character(len=40) :: niproc_nm, njproc_nm
  integer :: xhalo_d2,yhalo_d2
! This include declares and sets the variable "version".
#include "version_variable.h"
  character(len=40)  :: mdl ! This module's name.

  if (.not.associated(MOM_dom)) then
    allocate(MOM_dom)
    allocate(MOM_dom%mpp_domain)
    allocate(MOM_dom%mpp_domain_d2)
  endif

  pe = PE_here()
  proc_used = num_PEs()

  mdl = "MOM_domains"

  MOM_dom%symmetric = .true.
  if (present(symmetric)) then ; MOM_dom%symmetric = symmetric ; endif
  if (present(min_halo)) mdl = trim(mdl)//" min_halo"

  dom_name = "MOM" ; inc_nm = "MOM_memory.h"
  if (present(domain_name)) dom_name = trim(domain_name)
  if (present(include_name)) inc_nm = trim(include_name)

  nihalo_nm = "NIHALO" ; njhalo_nm = "NJHALO"
  layout_nm = "LAYOUT" ; io_layout_nm = "IO_LAYOUT" ; masktable_nm = "MASKTABLE"
  niproc_nm = "NIPROC" ; njproc_nm = "NJPROC"
  if (present(param_suffix)) then ; if (len(trim(adjustl(param_suffix))) > 0) then
    nihalo_nm = "NIHALO"//(trim(adjustl(param_suffix)))
    njhalo_nm = "NJHALO"//(trim(adjustl(param_suffix)))
    layout_nm = "LAYOUT"//(trim(adjustl(param_suffix)))
    io_layout_nm = "IO_LAYOUT"//(trim(adjustl(param_suffix)))
    masktable_nm = "MASKTABLE"//(trim(adjustl(param_suffix)))
    niproc_nm = "NIPROC"//(trim(adjustl(param_suffix)))
    njproc_nm = "NJPROC"//(trim(adjustl(param_suffix)))
  endif ; endif

  is_static = .false. ; if (present(static_memory)) is_static = static_memory
  if (is_static) then
    if (.not.present(NIHALO)) call MOM_error(FATAL, "NIHALO must be "// &
      "present in the call to MOM_domains_init with static memory.")
    if (.not.present(NJHALO)) call MOM_error(FATAL, "NJHALO must be "// &
      "present in the call to MOM_domains_init with static memory.")
    if (.not.present(NIGLOBAL)) call MOM_error(FATAL, "NIGLOBAL must be "// &
      "present in the call to MOM_domains_init with static memory.")
    if (.not.present(NJGLOBAL)) call MOM_error(FATAL, "NJGLOBAL must be "// &
      "present in the call to MOM_domains_init with static memory.")
    if (.not.present(NIPROC)) call MOM_error(FATAL, "NIPROC must be "// &
      "present in the call to MOM_domains_init with static memory.")
    if (.not.present(NJPROC)) call MOM_error(FATAL, "NJPROC must be "// &
      "present in the call to MOM_domains_init with static memory.")
  endif

  ! Read all relevant parameters and write them to the model log.
  call log_version(param_file, mdl, version, "")
  call get_param(param_file, mdl, "REENTRANT_X", reentrant_x, &
                 "If true, the domain is zonally reentrant.", default=.true.)
  call get_param(param_file, mdl, "REENTRANT_Y", reentrant_y, &
                 "If true, the domain is meridionally reentrant.", &
                 default=.false.)
  call get_param(param_file, mdl, "TRIPOLAR_N", tripolar_N, &
                 "Use tripolar connectivity at the northern edge of the "//&
                 "domain.  With TRIPOLAR_N, NIGLOBAL must be even.", &
                 default=.false.)

#ifndef NOT_SET_AFFINITY
!$OMP PARALLEL
!$OMP master
!$ ocean_nthreads = omp_get_num_threads()
!$OMP END MASTER
!$OMP END PARALLEL
!$ if(ocean_nthreads < 2 ) then
!$   call get_param(param_file, mdl, "OCEAN_OMP_THREADS", ocean_nthreads, &
!$              "The number of OpenMP threads that MOM6 will use.", &
!$              default = 1, layoutParam=.true.)
!$   call get_param(param_file, mdl, "OCEAN_OMP_HYPER_THREAD", ocean_omp_hyper_thread, &
!$              "If True, use hyper-threading.", default = .false., layoutParam=.true.)
!$   if (ocean_omp_hyper_thread) then
!$     call get_param(param_file, mdl, "OMP_CORES_PER_NODE", omp_cores_per_node, &
!$              "Number of cores per node needed for hyper-threading.", &
!$              fail_if_missing=.true., layoutParam=.true.)
!$   endif
!$   call omp_set_num_threads(ocean_nthreads)
!$   base_cpu = get_cpu_affinity()
!$OMP PARALLEL private(adder)
!$   if (ocean_omp_hyper_thread) then
!$     if (mod(omp_get_thread_num(),2) == 0) then
!$       adder = omp_get_thread_num()/2
!$     else
!$       adder = omp_cores_per_node + omp_get_thread_num()/2
!$     endif
!$   else
!$     adder = omp_get_thread_num()
!$   endif
!$   call set_cpu_affinity(base_cpu + adder)
!!$     write(6,*) " ocean  ", base_cpu, get_cpu_affinity(), adder, omp_get_thread_num(), omp_get_num_threads()
!!$     call flush(6)
!$OMP END PARALLEL
!$ endif
#endif
  call log_param(param_file, mdl, "!SYMMETRIC_MEMORY_", MOM_dom%symmetric, &
                 "If defined, the velocity point data domain includes "//&
                 "every face of the thickness points. In other words, "//&
                 "some arrays are larger than others, depending on where "//&
                 "they are on the staggered grid.  Also, the starting "//&
                 "index of the velocity-point arrays is usually 0, not 1. "//&
                 "This can only be set at compile time.",&
                 layoutParam=.true.)
  call get_param(param_file, mdl, "NONBLOCKING_UPDATES", MOM_dom%nonblocking_updates, &
                 "If true, non-blocking halo updates may be used.", &
                 default=.false., layoutParam=.true.)
  call get_param(param_file, mdl, "THIN_HALO_UPDATES", MOM_dom%thin_halo_updates, &
                 "If true, optional arguments may be used to specify the "//&
                 "the width of the halos that are updated with each call.", &
                 default=.true., layoutParam=.true.)

  nihalo_dflt = 4 ; njhalo_dflt = 4
  if (present(NIHALO)) nihalo_dflt = NIHALO
  if (present(NJHALO)) njhalo_dflt = NJHALO

  call log_param(param_file, mdl, "!STATIC_MEMORY_", is_static, &
                 "If STATIC_MEMORY_ is defined, the principle variables "//&
                 "will have sizes that are statically determined at "//&
                 "compile time.  Otherwise the sizes are not determined "//&
                 "until run time. The STATIC option is substantially "//&
                 "faster, but does not allow the PE count to be changed "//&
                 "at run time.  This can only be set at compile time.",&
                 layoutParam=.true.)

  call get_param(param_file, mdl, trim(nihalo_nm), MOM_dom%nihalo, &
                 "The number of halo points on each side in the "//&
                 "x-direction.  With STATIC_MEMORY_ this is set as NIHALO_ "//&
                 "in "//trim(inc_nm)//" at compile time; without STATIC_MEMORY_ "//&
                 "the default is NIHALO_ in "//trim(inc_nm)//" (if defined) or 2.", &
                 default=4, static_value=nihalo_dflt, layoutParam=.true.)
  call get_param(param_file, mdl, trim(njhalo_nm), MOM_dom%njhalo, &
                 "The number of halo points on each side in the "//&
                 "y-direction.  With STATIC_MEMORY_ this is set as NJHALO_ "//&
                 "in "//trim(inc_nm)//" at compile time; without STATIC_MEMORY_ "//&
                 "the default is NJHALO_ in "//trim(inc_nm)//" (if defined) or 2.", &
                 default=4, static_value=njhalo_dflt, layoutParam=.true.)
  if (present(min_halo)) then
    MOM_dom%nihalo = max(MOM_dom%nihalo, min_halo(1))
    min_halo(1) = MOM_dom%nihalo
    MOM_dom%njhalo = max(MOM_dom%njhalo, min_halo(2))
    min_halo(2) = MOM_dom%njhalo
    call log_param(param_file, mdl, "!NIHALO min_halo", MOM_dom%nihalo, layoutParam=.true.)
    call log_param(param_file, mdl, "!NJHALO min_halo", MOM_dom%nihalo, layoutParam=.true.)
  endif
  if (is_static) then
    call get_param(param_file, mdl, "NIGLOBAL", MOM_dom%niglobal, &
                 "The total number of thickness grid points in the "//&
                 "x-direction in the physical domain. With STATIC_MEMORY_ "//&
                 "this is set in "//trim(inc_nm)//" at compile time.", &
                 static_value=NIGLOBAL)
    call get_param(param_file, mdl, "NJGLOBAL", MOM_dom%njglobal, &
                 "The total number of thickness grid points in the "//&
                 "y-direction in the physical domain. With STATIC_MEMORY_ "//&
                 "this is set in "//trim(inc_nm)//" at compile time.", &
                 static_value=NJGLOBAL)
    if (MOM_dom%niglobal /= NIGLOBAL) call MOM_error(FATAL,"MOM_domains_init: " // &
     "static mismatch for NIGLOBAL_ domain size. Header file does not match input namelist")
    if (MOM_dom%njglobal /= NJGLOBAL) call MOM_error(FATAL,"MOM_domains_init: " // &
     "static mismatch for NJGLOBAL_ domain size. Header file does not match input namelist")

    if (.not.present(min_halo)) then
      if (MOM_dom%nihalo /= NIHALO) call MOM_error(FATAL,"MOM_domains_init: " // &
             "static mismatch for "//trim(nihalo_nm)//" domain size")
      if (MOM_dom%njhalo /= NJHALO) call MOM_error(FATAL,"MOM_domains_init: " // &
             "static mismatch for "//trim(njhalo_nm)//" domain size")
    endif
  else
    call get_param(param_file, mdl, "NIGLOBAL", MOM_dom%niglobal, &
                 "The total number of thickness grid points in the "//&
                 "x-direction in the physical domain. With STATIC_MEMORY_ "//&
                 "this is set in "//trim(inc_nm)//" at compile time.", &
                 fail_if_missing=.true.)
    call get_param(param_file, mdl, "NJGLOBAL", MOM_dom%njglobal, &
                 "The total number of thickness grid points in the "//&
                 "y-direction in the physical domain. With STATIC_MEMORY_ "//&
                 "this is set in "//trim(inc_nm)//" at compile time.", &
                 fail_if_missing=.true.)
  endif

  global_indices(1) = 1 ; global_indices(2) = MOM_dom%niglobal
  global_indices(3) = 1 ; global_indices(4) = MOM_dom%njglobal

  call get_param(param_file, mdl, "INPUTDIR", inputdir, do_not_log=.true., default=".")
  inputdir = slasher(inputdir)

  call get_param(param_file, mdl, trim(masktable_nm), mask_table, &
                 "A text file to specify n_mask, layout and mask_list. "//&
                 "This feature masks out processors that contain only land points. "//&
                 "The first line of mask_table is the number of regions to be masked out. "//&
                 "The second line is the layout of the model and must be "//&
                 "consistent with the actual model layout. "//&
                 "The following (n_mask) lines give the logical positions "//&
                 "of the processors that are masked out. The mask_table "//&
                 "can be created by tools like check_mask. The "//&
                 "following example of mask_table masks out 2 processors, "//&
                 "(1,2) and (3,6), out of the 24 in a 4x6 layout: \n"//&
                 " 2\n 4,6\n 1,2\n 3,6\n", default="MOM_mask_table", &
                 layoutParam=.true.)
  mask_table = trim(inputdir)//trim(mask_table)
  mask_table_exists = file_exist(mask_table)

  if (is_static) then
    layout(1) = NIPROC ; layout(2) = NJPROC
  else
    call get_param(param_file, mdl, trim(layout_nm), layout, &
                 "The processor layout to be used, or 0, 0 to automatically "//&
                 "set the layout based on the number of processors.", default=0, &
                 do_not_log=.true.)
    call get_param(param_file, mdl, trim(niproc_nm), nip_parsed, &
                 "The number of processors in the x-direction.", default=-1, &
                 do_not_log=.true.)
    call get_param(param_file, mdl, trim(njproc_nm), njp_parsed, &
                 "The number of processors in the y-direction.", default=-1, &
                 do_not_log=.true.)
    if (nip_parsed > -1) then
      if ((layout(1) > 0) .and. (layout(1) /= nip_parsed)) &
        call MOM_error(FATAL, trim(layout_nm)//" and "//trim(niproc_nm)//" set inconsistently. "//&
                              "Only LAYOUT should be used.")
      layout(1) = nip_parsed
      call MOM_mesg(trim(niproc_nm)//" used to set "//trim(layout_nm)//" in dynamic mode.  "//&
                    "Shift to using "//trim(layout_nm)//" instead.")
    endif
    if (njp_parsed > -1) then
      if ((layout(2) > 0) .and. (layout(2) /= njp_parsed)) &
        call MOM_error(FATAL, trim(layout_nm)//" and "//trim(njproc_nm)//" set inconsistently. "//&
                              "Only "//trim(layout_nm)//" should be used.")
      layout(2) = njp_parsed
      call MOM_mesg(trim(njproc_nm)//" used to set "//trim(layout_nm)//" in dynamic mode.  "//&
                    "Shift to using "//trim(layout_nm)//" instead.")
    endif

    if ( layout(1)==0 .and. layout(2)==0 ) &
      call mpp_define_layout(global_indices, proc_used, layout)
    if ( layout(1)/=0 .and. layout(2)==0 ) layout(2) = proc_used/layout(1)
    if ( layout(1)==0 .and. layout(2)/=0 ) layout(1) = proc_used/layout(2)

    if (layout(1)*layout(2) /= proc_used .and. (.not. mask_table_exists) ) then
      write(mesg,'("MOM_domains_init: The product of the two components of layout, ", &
            &      2i4,", is not the number of PEs used, ",i5,".")') &
            layout(1),layout(2),proc_used
      call MOM_error(FATAL, mesg)
    endif
  endif
  call log_param(param_file, mdl, trim(niproc_nm), layout(1), &
                 "The number of processors in the x-direction. With "//&
                 "STATIC_MEMORY_ this is set in "//trim(inc_nm)//" at compile time.",&
                 layoutParam=.true.)
  call log_param(param_file, mdl, trim(njproc_nm), layout(2), &
                 "The number of processors in the y-direction. With "//&
                 "STATIC_MEMORY_ this is set in "//trim(inc_nm)//" at compile time.",&
                 layoutParam=.true.)
  call log_param(param_file, mdl, trim(layout_nm), layout, &
                 "The processor layout that was actually used.",&
                 layoutParam=.true.)

  ! Idiot check that fewer PEs than columns have been requested
  if (layout(1)*layout(2)>MOM_dom%niglobal*MOM_dom%njglobal)  then
    write(mesg,'(a,2(i5,x,a))') 'You requested to use',layout(1)*layout(2), &
      'PEs but there are only',MOM_dom%niglobal*MOM_dom%njglobal,'columns in the model'
    call MOM_error(FATAL, mesg)
  endif

  if (mask_table_exists) then
    call MOM_error(NOTE, 'MOM_domains_init: reading maskmap information from '//&
                         trim(mask_table))
    allocate(MOM_dom%maskmap(layout(1), layout(2)))
    call parse_mask_table(mask_table, MOM_dom%maskmap, dom_name)
  endif

  !   Set up the I/O layout, and check that it uses an even multiple of the
  ! number of PEs in each direction.
  io_layout(:) = (/ 1, 1 /)
  call get_param(param_file, mdl, trim(io_layout_nm), io_layout, &
                 "The processor layout to be used, or 0,0 to automatically "//&
                 "set the io_layout to be the same as the layout.", default=1, &
                 layoutParam=.true.)

  if (io_layout(1) < 0) then
    write(mesg,'("MOM_domains_init: IO_LAYOUT(1) = ",i4,".  Negative values "//&
         &"are not allowed in ")') io_layout(1)
    call MOM_error(FATAL, mesg//trim(IO_layout_nm))
  elseif (io_layout(1) > 0) then ; if (modulo(layout(1), io_layout(1)) /= 0) then
    write(mesg,'("MOM_domains_init: The i-direction I/O-layout, IO_LAYOUT(1)=",i4, &
         &", does not evenly divide the i-direction layout, NIPROC=,",i4,".")') &
          io_layout(1),layout(1)
    call MOM_error(FATAL, mesg)
  endif ; endif

  if (io_layout(2) < 0) then
    write(mesg,'("MOM_domains_init: IO_LAYOUT(2) = ",i4,".  Negative values "//&
         &"are not allowed in ")') io_layout(2)
    call MOM_error(FATAL, mesg//trim(IO_layout_nm))
  elseif (io_layout(2) /= 0) then ; if (modulo(layout(2), io_layout(2)) /= 0) then
    write(mesg,'("MOM_domains_init: The j-direction I/O-layout, IO_LAYOUT(2)=",i4, &
         &", does not evenly divide the j-direction layout, NJPROC=,",i4,".")') &
          io_layout(2),layout(2)
    call MOM_error(FATAL, mesg)
  endif ; endif

  if (io_layout(2) == 0) io_layout(2) = layout(2)
  if (io_layout(1) == 0) io_layout(1) = layout(1)

  X_FLAGS = 0 ; Y_FLAGS = 0
  if (reentrant_x) X_FLAGS = CYCLIC_GLOBAL_DOMAIN
  if (reentrant_y) Y_FLAGS = CYCLIC_GLOBAL_DOMAIN
  if (tripolar_N) then
    Y_FLAGS = FOLD_NORTH_EDGE
    if (reentrant_y) call MOM_error(FATAL,"MOM_domains: "// &
      "TRIPOLAR_N and REENTRANT_Y may not be defined together.")
  endif

  global_indices(1) = 1 ; global_indices(2) = MOM_dom%niglobal
  global_indices(3) = 1 ; global_indices(4) = MOM_dom%njglobal

  if (mask_table_exists) then
    call MOM_define_domain( global_indices, layout, MOM_dom%mpp_domain, &
                xflags=X_FLAGS, yflags=Y_FLAGS, &
                xhalo=MOM_dom%nihalo, yhalo=MOM_dom%njhalo, &
                symmetry = MOM_dom%symmetric, name=dom_name, &
                maskmap=MOM_dom%maskmap )
  else
    call MOM_define_domain( global_indices, layout, MOM_dom%mpp_domain, &
                xflags=X_FLAGS, yflags=Y_FLAGS, &
                xhalo=MOM_dom%nihalo, yhalo=MOM_dom%njhalo, &
                symmetry = MOM_dom%symmetric, name=dom_name)
  endif

  if ((io_layout(1) > 0) .and. (io_layout(2) > 0) .and. &
      (layout(1)*layout(2) > 1)) then
    call MOM_define_io_domain(MOM_dom%mpp_domain, io_layout)
  endif

! Save the extra data for creating other domains of different resolution that overlay this domain
  MOM_dom%X_FLAGS = X_FLAGS
  MOM_dom%Y_FLAGS = Y_FLAGS
  MOM_dom%layout = layout
  MOM_dom%io_layout = io_layout

  if (is_static) then
  !   A requirement of equal sized compute domains is necessary when STATIC_MEMORY_
  ! is used.
    call mpp_get_compute_domain(MOM_dom%mpp_domain,isc,iec,jsc,jec)
    xsiz = iec - isc + 1
    ysiz = jec - jsc + 1
    if (xsiz*NIPROC /= MOM_dom%niglobal .OR. ysiz*NJPROC /= MOM_dom%njglobal) then
       write( char_xsiz,'(i4)' ) NIPROC
       write( char_ysiz,'(i4)' ) NJPROC
       write( char_niglobal,'(i4)' ) MOM_dom%niglobal
       write( char_njglobal,'(i4)' ) MOM_dom%njglobal
       call MOM_error(WARNING,'MOM_domains: Processor decomposition (NIPROC_,NJPROC_) = (' &
           //trim(char_xsiz)//','//trim(char_ysiz)// &
           ') does not evenly divide size set by preprocessor macro ('&
           //trim(char_niglobal)//','//trim(char_njglobal)// '). ')
       call MOM_error(FATAL,'MOM_domains:  #undef STATIC_MEMORY_ in "//trim(inc_nm)//" to use &
           &dynamic allocation, or change processor decomposition to evenly divide the domain.')
    endif
  endif

  global_indices(1) = 1 ; global_indices(2) = int(MOM_dom%niglobal/2)
  global_indices(3) = 1 ; global_indices(4) = int(MOM_dom%njglobal/2)
  !For downsampled domain, recommend a halo of 1 (or 0?) since we're not doing wide-stencil computations.
  !But that does not work because the downsampled field would not have the correct size to pass the checks, e.g., we get
  !error: downsample_diag_indices_get: peculiar size 28 in i-direction\ndoes not match one of 24 25 26 27
  xhalo_d2 = int(MOM_dom%nihalo/2)
  yhalo_d2 = int(MOM_dom%njhalo/2)
  if (mask_table_exists) then
    call MOM_define_domain( global_indices, layout, MOM_dom%mpp_domain_d2, &
                xflags=X_FLAGS, yflags=Y_FLAGS, &
                xhalo=xhalo_d2, yhalo=yhalo_d2, &
                symmetry = MOM_dom%symmetric, name=trim("MOMc"), &
                maskmap=MOM_dom%maskmap )
  else
    call MOM_define_domain( global_indices, layout, MOM_dom%mpp_domain_d2, &
                xflags=X_FLAGS, yflags=Y_FLAGS, &
                xhalo=xhalo_d2, yhalo=yhalo_d2, &
                symmetry = MOM_dom%symmetric, name=trim("MOMc"))
  endif

  if ((io_layout(1) > 0) .and. (io_layout(2) > 0) .and. &
      (layout(1)*layout(2) > 1)) then
    call MOM_define_io_domain(MOM_dom%mpp_domain_d2, io_layout)
  endif

end subroutine MOM_domains_init

!> clone_MD_to_MD copies one MOM_domain_type into another, while allowing
!! some properties of the new type to differ from the original one.
subroutine clone_MD_to_MD(MD_in, MOM_dom, min_halo, halo_size, symmetric, &
                          domain_name, turns)
  type(MOM_domain_type), intent(in)    :: MD_in  !< An existing MOM_domain
  type(MOM_domain_type), pointer       :: MOM_dom !< A pointer to a MOM_domain that will be
                                  !! allocated if it is unassociated, and will have data
                                  !! copied from MD_in
  integer, dimension(2), &
               optional, intent(inout) :: min_halo !< If present, this sets the
                                  !! minimum halo size for this domain in the i- and j-
                                  !! directions, and returns the actual halo size used.
  integer,     optional, intent(in)    :: halo_size !< If present, this sets the halo
                                  !! size for the domian in the i- and j-directions.
                                  !! min_halo and halo_size can not both be present.
  logical,     optional, intent(in)    :: symmetric !< If present, this specifies
                                  !! whether the new domain is symmetric, regardless of
                                  !! whether the macro SYMMETRIC_MEMORY_ is defined.
  character(len=*), &
               optional, intent(in)    :: domain_name !< A name for the new domain, "MOM"
                                  !! if missing.
  integer, optional, intent(in) :: turns   !< Number of quarter turns

  integer :: global_indices(4)
  logical :: mask_table_exists
  character(len=64) :: dom_name
  integer :: qturns

  qturns = 0
  if (present(turns)) qturns = turns

  if (.not.associated(MOM_dom)) then
    allocate(MOM_dom)
    allocate(MOM_dom%mpp_domain)
    allocate(MOM_dom%mpp_domain_d2)
  endif

! Save the extra data for creating other domains of different resolution that overlay this domain
  MOM_dom%symmetric = MD_in%symmetric
  MOM_dom%nonblocking_updates = MD_in%nonblocking_updates
  MOM_dom%thin_halo_updates = MD_in%thin_halo_updates

  if (modulo(qturns, 2) /= 0) then
    MOM_dom%niglobal = MD_in%njglobal ; MOM_dom%njglobal = MD_in%niglobal
    MOM_dom%nihalo = MD_in%njhalo ; MOM_dom%njhalo = MD_in%nihalo

    MOM_dom%X_FLAGS = MD_in%Y_FLAGS ; MOM_dom%Y_FLAGS = MD_in%X_FLAGS
    MOM_dom%layout(:) = MD_in%layout(2:1:-1)
    MOM_dom%io_layout(:) = MD_in%io_layout(2:1:-1)
  else
    MOM_dom%niglobal = MD_in%niglobal ; MOM_dom%njglobal = MD_in%njglobal
    MOM_dom%nihalo = MD_in%nihalo ; MOM_dom%njhalo = MD_in%njhalo

    MOM_dom%X_FLAGS = MD_in%X_FLAGS ; MOM_dom%Y_FLAGS = MD_in%Y_FLAGS
    MOM_dom%layout(:) = MD_in%layout(:)
    MOM_dom%io_layout(:) = MD_in%io_layout(:)
  endif

  global_indices(1) = 1 ; global_indices(2) = MOM_dom%niglobal
  global_indices(3) = 1 ; global_indices(4) = MOM_dom%njglobal

  if (associated(MD_in%maskmap)) then
    mask_table_exists = .true.
    allocate(MOM_dom%maskmap(MOM_dom%layout(1), MOM_dom%layout(2)))
    if (qturns /= 0) then
      call rotate_array(MD_in%maskmap(:,:), qturns, MOM_dom%maskmap(:,:))
    else
      MOM_dom%maskmap(:,:) = MD_in%maskmap(:,:)
    endif
  else
    mask_table_exists = .false.
  endif

  if (present(halo_size) .and. present(min_halo)) call MOM_error(FATAL, &
      "clone_MOM_domain can not have both halo_size and min_halo present.")

  if (present(min_halo)) then
    MOM_dom%nihalo = max(MOM_dom%nihalo, min_halo(1))
    min_halo(1) = MOM_dom%nihalo
    MOM_dom%njhalo = max(MOM_dom%njhalo, min_halo(2))
    min_halo(2) = MOM_dom%njhalo
  endif

  if (present(halo_size)) then
    MOM_dom%nihalo = halo_size ; MOM_dom%njhalo = halo_size
  endif

  if (present(symmetric)) then ; MOM_dom%symmetric = symmetric ; endif

  dom_name = "MOM"
  if (present(domain_name)) dom_name = trim(domain_name)

  if (mask_table_exists) then
    call MOM_define_domain(global_indices, MOM_dom%layout, MOM_dom%mpp_domain, &
                xflags=MOM_dom%X_FLAGS, yflags=MOM_dom%Y_FLAGS, &
                xhalo=MOM_dom%nihalo, yhalo=MOM_dom%njhalo, &
                symmetry=MOM_dom%symmetric, name=dom_name, &
                maskmap=MOM_dom%maskmap)

    global_indices(2) = global_indices(2) / 2
    global_indices(4) = global_indices(4) / 2
    call MOM_define_domain(global_indices, MOM_dom%layout, &
                MOM_dom%mpp_domain_d2, &
                xflags=MOM_dom%X_FLAGS, yflags=MOM_dom%Y_FLAGS, &
                xhalo=(MOM_dom%nihalo/2), yhalo=(MOM_dom%njhalo/2), &
                symmetry=MOM_dom%symmetric, name=dom_name, &
                maskmap=MOM_dom%maskmap)
  else
    call MOM_define_domain(global_indices, MOM_dom%layout, MOM_dom%mpp_domain, &
                xflags=MOM_dom%X_FLAGS, yflags=MOM_dom%Y_FLAGS, &
                xhalo=MOM_dom%nihalo, yhalo=MOM_dom%njhalo, &
                symmetry=MOM_dom%symmetric, name=dom_name)

    global_indices(2) = global_indices(2) / 2
    global_indices(4) = global_indices(4) / 2
    call MOM_define_domain(global_indices, MOM_dom%layout, &
                MOM_dom%mpp_domain_d2, &
                xflags=MOM_dom%X_FLAGS, yflags=MOM_dom%Y_FLAGS, &
                xhalo=(MOM_dom%nihalo/2), yhalo=(MOM_dom%njhalo/2), &
                symmetry=MOM_dom%symmetric, name=dom_name)
  endif

  if ((MOM_dom%io_layout(1) + MOM_dom%io_layout(2) > 0) .and. &
      (MOM_dom%layout(1)*MOM_dom%layout(2) > 1)) then
    call MOM_define_io_domain(MOM_dom%mpp_domain, MOM_dom%io_layout)
  endif

end subroutine clone_MD_to_MD

!> clone_MD_to_d2D uses information from a MOM_domain_type to create a new
!! domain2d type, while allowing some properties of the new type to differ from
!! the original one.
subroutine clone_MD_to_d2D(MD_in, mpp_domain, min_halo, halo_size, symmetric, &
                           domain_name, turns)
  type(MOM_domain_type), intent(in)    :: MD_in !< An existing MOM_domain to be cloned
  type(domain2d),        intent(inout) :: mpp_domain !< The new mpp_domain to be set up
  integer, dimension(2), &
               optional, intent(inout) :: min_halo !< If present, this sets the
                                  !! minimum halo size for this domain in the i- and j-
                                  !! directions, and returns the actual halo size used.
  integer,     optional, intent(in)    :: halo_size !< If present, this sets the halo
                                  !! size for the domian in the i- and j-directions.
                                  !! min_halo and halo_size can not both be present.
  logical,     optional, intent(in)    :: symmetric !< If present, this specifies
                                  !! whether the new domain is symmetric, regardless of
                                  !! whether the macro SYMMETRIC_MEMORY_ is defined.
  character(len=*), &
               optional, intent(in)    :: domain_name !< A name for the new domain, "MOM"
                                  !! if missing.
  integer, optional, intent(in) :: turns   !< If true, swap X and Y axes

  integer :: global_indices(4), layout(2), io_layout(2)
  integer :: X_FLAGS, Y_FLAGS, niglobal, njglobal, nihalo, njhalo
  logical :: symmetric_dom
  character(len=64) :: dom_name

  if (present(turns)) &
    call MOM_error(FATAL, "Rotation not supported for MOM_domain to domain2d")

! Save the extra data for creating other domains of different resolution that overlay this domain
  niglobal = MD_in%niglobal ; njglobal = MD_in%njglobal
  nihalo = MD_in%nihalo ; njhalo = MD_in%njhalo

  symmetric_dom = MD_in%symmetric

  X_FLAGS = MD_in%X_FLAGS ; Y_FLAGS = MD_in%Y_FLAGS
  layout(:) = MD_in%layout(:) ; io_layout(:) = MD_in%io_layout(:)

  if (present(halo_size) .and. present(min_halo)) call MOM_error(FATAL, &
      "clone_MOM_domain can not have both halo_size and min_halo present.")

  if (present(min_halo)) then
    nihalo = max(nihalo, min_halo(1))
    njhalo = max(njhalo, min_halo(2))
    min_halo(1) = nihalo ; min_halo(2) = njhalo
  endif

  if (present(halo_size)) then
    nihalo = halo_size ; njhalo = halo_size
  endif

  if (present(symmetric)) then ; symmetric_dom = symmetric ; endif

  dom_name = "MOM"
  if (present(domain_name)) dom_name = trim(domain_name)

  global_indices(1) = 1 ; global_indices(2) = niglobal
  global_indices(3) = 1 ; global_indices(4) = njglobal
  if (associated(MD_in%maskmap)) then
    call MOM_define_domain( global_indices, layout, mpp_domain, &
                xflags=X_FLAGS, yflags=Y_FLAGS, &
                xhalo=nihalo, yhalo=njhalo, &
                symmetry = symmetric, name=dom_name, &
                maskmap=MD_in%maskmap )
  else
    call MOM_define_domain( global_indices, layout, mpp_domain, &
                xflags=X_FLAGS, yflags=Y_FLAGS, &
                xhalo=nihalo, yhalo=njhalo, &
                symmetry = symmetric, name=dom_name)
  endif

  if ((io_layout(1) + io_layout(2) > 0) .and. &
      (layout(1)*layout(2) > 1)) then
    call MOM_define_io_domain(mpp_domain, io_layout)
  endif

end subroutine clone_MD_to_d2D

!> Returns various data that has been stored in a MOM_domain_type
subroutine get_domain_extent(Domain, isc, iec, jsc, jec, isd, ied, jsd, jed, &
                             isg, ieg, jsg, jeg, idg_offset, jdg_offset, &
                             symmetric, local_indexing, index_offset)
  type(MOM_domain_type), &
           intent(in)  :: Domain !< The MOM domain from which to extract information
  integer, intent(out) :: isc    !< The start i-index of the computational domain
  integer, intent(out) :: iec    !< The end i-index of the computational domain
  integer, intent(out) :: jsc    !< The start j-index of the computational domain
  integer, intent(out) :: jec    !< The end j-index of the computational domain
  integer, intent(out) :: isd    !< The start i-index of the data domain
  integer, intent(out) :: ied    !< The end i-index of the data domain
  integer, intent(out) :: jsd    !< The start j-index of the data domain
  integer, intent(out) :: jed    !< The end j-index of the data domain
  integer, intent(out) :: isg    !< The start i-index of the global domain
  integer, intent(out) :: ieg    !< The end i-index of the global domain
  integer, intent(out) :: jsg    !< The start j-index of the global domain
  integer, intent(out) :: jeg    !< The end j-index of the global domain
  integer, intent(out) :: idg_offset !< The offset between the corresponding global and
                                 !! data i-index spaces.
  integer, intent(out) :: jdg_offset !< The offset between the corresponding global and
                                 !! data j-index spaces.
  logical, intent(out) :: symmetric  !< True if symmetric memory is used.
  logical, optional, intent(in)  :: local_indexing !< If true, local tracer array indices start at 1,
                                           !! as in most MOM6 code.
  integer, optional, intent(in)  :: index_offset   !< A fixed additional offset to all indices. This
                                           !! can be useful for some types of debugging with
                                           !! dynamic memory allocation.
  ! Local variables
  integer :: ind_off
  logical :: local

  local = .true. ; if (present(local_indexing)) local = local_indexing
  ind_off = 0 ; if (present(index_offset)) ind_off = index_offset

  call mpp_get_compute_domain(Domain%mpp_domain, isc, iec, jsc, jec)
  call mpp_get_data_domain(Domain%mpp_domain, isd, ied, jsd, jed)
  call mpp_get_global_domain(Domain%mpp_domain, isg, ieg, jsg, jeg)

  ! This code institutes the MOM convention that local array indices start at 1.
  if (local) then
    idg_offset = isd-1 ; jdg_offset = jsd-1
    isc = isc-isd+1 ; iec = iec-isd+1 ; jsc = jsc-jsd+1 ; jec = jec-jsd+1
    ied = ied-isd+1 ; jed = jed-jsd+1
    isd = 1 ; jsd = 1
  else
    idg_offset = 0 ; jdg_offset = 0
  endif
  if (ind_off /= 0) then
    idg_offset = idg_offset + ind_off ; jdg_offset = jdg_offset + ind_off
    isc = isc + ind_off ; iec = iec + ind_off
    jsc = jsc + ind_off ; jec = jec + ind_off
    isd = isd + ind_off ; ied = ied + ind_off
    jsd = jsd + ind_off ; jed = jed + ind_off
  endif
  symmetric = Domain%symmetric

end subroutine get_domain_extent

subroutine get_domain_extent_dsamp2(Domain, isc_d2, iec_d2, jsc_d2, jec_d2,&
                                            isd_d2, ied_d2, jsd_d2, jed_d2,&
                                            isg_d2, ieg_d2, jsg_d2, jeg_d2)
  type(MOM_domain_type), &
           intent(in)  :: Domain !< The MOM domain from which to extract information
  integer, intent(out) :: isc_d2 !< The start i-index of the computational domain
  integer, intent(out) :: iec_d2 !< The end i-index of the computational domain
  integer, intent(out) :: jsc_d2 !< The start j-index of the computational domain
  integer, intent(out) :: jec_d2 !< The end j-index of the computational domain
  integer, intent(out) :: isd_d2 !< The start i-index of the data domain
  integer, intent(out) :: ied_d2 !< The end i-index of the data domain
  integer, intent(out) :: jsd_d2 !< The start j-index of the data domain
  integer, intent(out) :: jed_d2 !< The end j-index of the data domain
  integer, intent(out) :: isg_d2 !< The start i-index of the global domain
  integer, intent(out) :: ieg_d2 !< The end i-index of the global domain
  integer, intent(out) :: jsg_d2 !< The start j-index of the global domain
  integer, intent(out) :: jeg_d2 !< The end j-index of the global domain

  call mpp_get_compute_domain(Domain%mpp_domain_d2, isc_d2, iec_d2, jsc_d2, jec_d2)
  call mpp_get_data_domain(Domain%mpp_domain_d2, isd_d2, ied_d2, jsd_d2, jed_d2)
  call mpp_get_global_domain (Domain%mpp_domain_d2, isg_d2, ieg_d2, jsg_d2, jeg_d2)
  ! This code institutes the MOM convention that local array indices start at 1.
  isc_d2 = isc_d2-isd_d2+1 ; iec_d2 = iec_d2-isd_d2+1
  jsc_d2 = jsc_d2-jsd_d2+1 ; jec_d2 = jec_d2-jsd_d2+1
  ied_d2 = ied_d2-isd_d2+1 ; jed_d2 = jed_d2-jsd_d2+1
  isd_d2 = 1 ; jsd_d2 = 1
end subroutine get_domain_extent_dsamp2

!> Return the (potentially symmetric) computational domain i-bounds for an array
!! passed without index specifications (i.e. indices start at 1) based on an array size.
subroutine get_simple_array_i_ind(domain, size, is, ie, symmetric)
  type(MOM_domain_type), intent(in)  :: domain !< MOM domain from which to extract information
  integer,               intent(in)  :: size   !< The i-array size
  integer,               intent(out) :: is     !< The computational domain starting i-index.
  integer,               intent(out) :: ie     !< The computational domain ending i-index.
  logical,     optional, intent(in)  :: symmetric !< If present, indicates whether symmetric sizes
                                               !! can be considered.
  ! Local variables
  logical :: sym
  character(len=120) :: mesg, mesg2
  integer :: isc, iec, jsc, jec, isd, ied, jsd, jed

  call mpp_get_compute_domain(Domain%mpp_domain, isc, iec, jsc, jec)
  call mpp_get_data_domain(Domain%mpp_domain, isd, ied, jsd, jed)

  isc = isc-isd+1 ; iec = iec-isd+1 ; ied = ied-isd+1 ; isd = 1
  sym = Domain%symmetric ; if (present(symmetric)) sym = symmetric

  if (size == ied) then ; is = isc ; ie = iec
  elseif (size == 1+iec-isc) then ; is = 1 ; ie = size
  elseif (sym .and. (size == 1+ied)) then ; is = isc ; ie = iec+1
  elseif (sym .and. (size == 2+iec-isc)) then ; is = 1 ; ie = size+1
  else
    write(mesg,'("Unrecognized size ", i6, "in call to get_simple_array_i_ind.  \")') size
    if (sym) then
      write(mesg2,'("Valid sizes are : ", 2i7)') ied, 1+iec-isc
    else
      write(mesg2,'("Valid sizes are : ", 4i7)') ied, 1+iec-isc, 1+ied, 2+iec-isc
    endif
    call MOM_error(FATAL, trim(mesg)//trim(mesg2))
  endif

end subroutine get_simple_array_i_ind


!> Return the (potentially symmetric) computational domain j-bounds for an array
!! passed without index specifications (i.e. indices start at 1) based on an array size.
subroutine get_simple_array_j_ind(domain, size, js, je, symmetric)
  type(MOM_domain_type), intent(in)  :: domain !< MOM domain from which to extract information
  integer,               intent(in)  :: size   !< The j-array size
  integer,               intent(out) :: js     !< The computational domain starting j-index.
  integer,               intent(out) :: je     !< The computational domain ending j-index.
  logical,     optional, intent(in)  :: symmetric !< If present, indicates whether symmetric sizes
                                               !! can be considered.
  ! Local variables
  logical :: sym
  character(len=120) :: mesg, mesg2
  integer :: isc, iec, jsc, jec, isd, ied, jsd, jed

  call mpp_get_compute_domain(Domain%mpp_domain, isc, iec, jsc, jec)
  call mpp_get_data_domain(Domain%mpp_domain, isd, ied, jsd, jed)

  jsc = jsc-jsd+1 ; jec = jec-jsd+1 ; jed = jed-jsd+1 ; jsd = 1
  sym = Domain%symmetric ; if (present(symmetric)) sym = symmetric

  if (size == jed) then ; js = jsc ; je = jec
  elseif (size == 1+jec-jsc) then ; js = 1 ; je = size
  elseif (sym .and. (size == 1+jed)) then ; js = jsc ; je = jec+1
  elseif (sym .and. (size == 2+jec-jsc)) then ; js = 1 ; je = size+1
  else
    write(mesg,'("Unrecognized size ", i6, "in call to get_simple_array_j_ind.  \")') size
    if (sym) then
      write(mesg2,'("Valid sizes are : ", 2i7)') jed, 1+jec-jsc
    else
      write(mesg2,'("Valid sizes are : ", 4i7)') jed, 1+jec-jsc, 1+jed, 2+jec-jsc
    endif
    call MOM_error(FATAL, trim(mesg)//trim(mesg2))
  endif

end subroutine get_simple_array_j_ind

!> Returns the global shape of h-point arrays
subroutine get_global_shape(domain, niglobal, njglobal)
  type(MOM_domain_type), intent(in)  :: domain   !< MOM domain
  integer,               intent(out) :: niglobal !< i-index global size of h-point arrays
  integer,               intent(out) :: njglobal !< j-index global size of h-point arrays

  niglobal = domain%niglobal
  njglobal = domain%njglobal

end subroutine get_global_shape

end module MOM_domains<|MERGE_RESOLUTION|>--- conflicted
+++ resolved
@@ -3,12 +3,11 @@
 
 ! This file is part of MOM6. See LICENSE.md for the license.
 
-<<<<<<< HEAD
+
 use MOM_array_transform, only : rotate_array
-use MOM_coms, only : PE_here, root_PE, num_PEs, MOM_infra_init, MOM_infra_end
-=======
 use MOM_coms, only : PE_here, root_PE, num_PEs, MOM_infra_init, MOM_infra_end, Get_PElist
->>>>>>> c2aa2a84
+
+use MOM_coms, only : PE_here, root_PE, num_PEs, MOM_infra_init, MOM_infra_end, Get_PElist
 use MOM_coms, only : broadcast, sum_across_PEs, min_across_PEs, max_across_PEs
 use MOM_cpu_clock, only : cpu_clock_begin, cpu_clock_end
 use MOM_error_handler, only : MOM_error, MOM_mesg, NOTE, WARNING, FATAL, is_root_pe
