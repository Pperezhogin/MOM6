--- conflicted
+++ resolved
@@ -1818,7 +1818,6 @@
 
 end subroutine get_domain_extent
 
-<<<<<<< HEAD
 subroutine get_domain_extent_zap2(Domain, isc_zap2, iec_zap2, jsc_zap2, jec_zap2,&
                                             isd_zap2, ied_zap2, jsd_zap2, jed_zap2,&
                                             isg_zap2, ieg_zap2, jsg_zap2, jeg_zap2)
@@ -1836,7 +1835,7 @@
   ied_zap2 = ied_zap2-isd_zap2+1 ; jed_zap2 = jed_zap2-jsd_zap2+1
   isd_zap2 = 1 ; jsd_zap2 = 1
 end subroutine get_domain_extent_zap2
-=======
+
 !> Return the (potentially symmetric) computational domain i-bounds for an array
 !! passed without index specifications (i.e. indices start at 1) based on an array size.
 subroutine get_simple_array_i_ind(domain, size, is, ie, symmetric)
@@ -1909,7 +1908,6 @@
   endif
 
 end subroutine get_simple_array_j_ind
->>>>>>> d6ed12f5
 
 !> Returns the global shape of h-point arrays
 subroutine get_global_shape(domain, niglobal, njglobal)
