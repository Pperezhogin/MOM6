--- conflicted
+++ resolved
@@ -54,11 +54,7 @@
 public :: compute_block_extent, get_global_shape, get_layout_extents
 public :: MOM_thread_affinity_set, set_MOM_thread_affinity
 public :: get_simple_array_i_ind, get_simple_array_j_ind
-<<<<<<< HEAD
-public :: domain2D, global_field, redistribute_array
-=======
-public :: domain2D, domain1D
->>>>>>> 0bd16f4a
+public :: domain2D, domain1D, global_field, redistribute_array
 
 !> Do a halo update on an array
 interface pass_var
@@ -110,21 +106,17 @@
   module procedure clone_MD_to_MD, clone_MD_to_d2D
 end interface clone_MOM_domain
 
-<<<<<<< HEAD
 !> Pass an array from one MOM domain to another
 interface redistribute_array
   module procedure redistribute_array_3d, redistribute_array_2d
 end interface redistribute_array
 
-!> The MOM_domain_type contains information about the domain decompositoin.
-=======
 !> Extract the 1-d domain components from a MOM_domain or domain2d
 interface get_domain_components
   module procedure get_domain_components_MD, get_domain_components_d2D
 end interface get_domain_components
 
 !> The MOM_domain_type contains information about the domain decomposition.
->>>>>>> 0bd16f4a
 type, public :: MOM_domain_type
   type(domain2D), pointer :: mpp_domain => NULL() !< The FMS domain with halos
                                 !! on this processor, centered at h points.
@@ -2125,7 +2117,6 @@
   njglobal = domain%njglobal
 end subroutine get_global_shape
 
-<<<<<<< HEAD
 !> Returns various data that has been stored in a MOM_domain_type
 subroutine redistribute_array_2d(Domain1, array1, Domain2, array2, complete)
   type(domain2d), &
@@ -2163,7 +2154,7 @@
   call mpp_redistribute(Domain1, array1, Domain2, array2, do_complete)
 
 end subroutine redistribute_array_3d
-=======
+
 !> Returns arrays of the i- and j- sizes of the h-point computational domains for each
 !! element of the grid layout.  Any input values in the extent arrays are discarded, so
 !! they are effectively intent out despite their declared intent of inout.
@@ -2180,6 +2171,5 @@
   allocate(extent_j(domain%layout(2))) ; extent_j(:) = 0
   call mpp_get_domain_extents(domain%mpp_domain, extent_i, extent_j)
 end subroutine get_layout_extents
->>>>>>> 0bd16f4a
 
 end module MOM_domains