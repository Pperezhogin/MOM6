!> Functions and routines to take area, volume, mass-weighted, layerwise, zonal or meridional means
module MOM_spatial_means

! This file is part of MOM6. See LICENSE.md for the license.

use MOM_coms, only : EFP_type, operator(+), operator(-), assignment(=)
use MOM_coms, only : EFP_to_real, real_to_EFP, EFP_list_sum_across_PEs
use MOM_coms, only : reproducing_sum
use MOM_coms, only : query_EFP_overflow_error, reset_EFP_overflow_error
use MOM_error_handler, only : MOM_error, NOTE, WARNING, FATAL, is_root_pe
use MOM_file_parser, only : get_param, log_version, param_file_type
use MOM_grid, only : ocean_grid_type
use MOM_verticalGrid, only : verticalGrid_type

implicit none ; private

#include <MOM_memory.h>

public :: global_i_mean, global_j_mean
public :: global_area_mean, global_layer_mean
public :: global_area_integral
public :: global_volume_mean, global_mass_integral
public :: adjust_area_mean_to_zero

contains

!> Return the global area mean of a variable. This uses reproducing sums.
function global_area_mean(var,G)
  type(ocean_grid_type),             intent(in)  :: G    !< The ocean's grid structure
  real, dimension(SZI_(G), SZJ_(G)), intent(in)  :: var  !< The variable to average
  real, dimension(SZI_(G), SZJ_(G))              :: tmpForSumming
  real :: global_area_mean

  integer :: i, j, is, ie, js, je
  is = G%isc ; ie = G%iec ; js = G%jsc ; je = G%jec

  tmpForSumming(:,:) = 0.
  do j=js,je ; do i=is,ie
<<<<<<< HEAD
    tmpForSumming(i,j) = var(i,j) * (G%areaT(i,j) * G%mask2dT(i,j))
=======
    tmpForSumming(i,j) = var(i,j) * (G%US%L_to_m**2 * G%areaT(i,j) * G%mask2dT(i,j))
>>>>>>> 8546837a
  enddo ; enddo
  global_area_mean = reproducing_sum(tmpForSumming) * (G%US%m_to_L**2 * G%IareaT_global)

end function global_area_mean

!> Return the global area integral of a variable. This uses reproducing sums.
function global_area_integral(var,G)
  type(ocean_grid_type),             intent(in)  :: G    !< The ocean's grid structure
  real, dimension(SZI_(G), SZJ_(G)), intent(in)  :: var  !< The variable to integrate
  real, dimension(SZI_(G), SZJ_(G))              :: tmpForSumming
  real :: global_area_integral

  integer :: i, j, is, ie, js, je
  is = G%isc ; ie = G%iec ; js = G%jsc ; je = G%jec

  tmpForSumming(:,:) = 0.
  do j=js,je ; do i=is, ie
    tmpForSumming(i,j) = var(i,j) * (G%US%L_to_m**2 * G%areaT(i,j) * G%mask2dT(i,j))
  enddo ; enddo
  global_area_integral = reproducing_sum(tmpForSumming)

end function global_area_integral

!> Return the layerwise global thickness-weighted mean of a variable. This uses reproducing sums.
function global_layer_mean(var, h, G, GV)
  type(ocean_grid_type),                     intent(in)  :: G    !< The ocean's grid structure
  type(verticalGrid_type),                   intent(in)  :: GV   !< The ocean's vertical grid structure
  real, dimension(SZI_(G),SZJ_(G),SZK_(GV)), intent(in)  :: var  !< The variable to average
  real, dimension(SZI_(G),SZJ_(G),SZK_(GV)), intent(in)  :: h    !< Layer thicknesses [H ~> m or kg m-2]
  real, dimension(SZK_(GV))                   :: global_layer_mean

  real, dimension(SZI_(G), SZJ_(G), SZK_(GV)) :: tmpForSumming, weight
  real, dimension(SZK_(GV)) :: scalarij, weightij
  real, dimension(SZK_(GV)) :: global_temp_scalar, global_weight_scalar
  integer :: i, j, k, is, ie, js, je, nz
  is = G%isc ; ie = G%iec ; js = G%jsc ; je = G%jec ; nz = GV%ke

  tmpForSumming(:,:,:) = 0. ; weight(:,:,:) = 0.

  do k=1,nz ; do j=js,je ; do i=is,ie
    weight(i,j,k)  =  (GV%H_to_m * h(i,j,k)) * (G%US%L_to_m**2*G%areaT(i,j) * G%mask2dT(i,j))
    tmpForSumming(i,j,k) =  var(i,j,k) * weight(i,j,k)
  enddo ; enddo ; enddo

  global_temp_scalar   = reproducing_sum(tmpForSumming,sums=scalarij)
  global_weight_scalar = reproducing_sum(weight,sums=weightij)

  do k=1, nz
    global_layer_mean(k) = scalarij(k) / weightij(k)
  enddo

end function global_layer_mean

!> Find the global thickness-weighted mean of a variable. This uses reproducing sums.
function global_volume_mean(var, h, G, GV)
  type(ocean_grid_type),   intent(in)  :: G    !< The ocean's grid structure
  type(verticalGrid_type), intent(in)  :: GV   !< The ocean's vertical grid structure
  real, dimension(SZI_(G),SZJ_(G),SZK_(GV)), &
                           intent(in)  :: var  !< The variable being averaged
  real, dimension(SZI_(G),SZJ_(G),SZK_(GV)), &
                           intent(in)  :: h    !< Layer thicknesses [H ~> m or kg m-2]
  real :: global_volume_mean  !< The thickness-weighted average of var

  real :: weight_here
  real, dimension(SZI_(G), SZJ_(G)) :: tmpForSumming, sum_weight
  integer :: i, j, k, is, ie, js, je, nz
  is = G%isc ; ie = G%iec ; js = G%jsc ; je = G%jec ; nz = GV%ke

  tmpForSumming(:,:) = 0. ; sum_weight(:,:) = 0.

  do k=1,nz ; do j=js,je ; do i=is,ie
    weight_here  =  (GV%H_to_m * h(i,j,k)) * (G%US%L_to_m**2*G%areaT(i,j) * G%mask2dT(i,j))
    tmpForSumming(i,j) = tmpForSumming(i,j) + var(i,j,k) * weight_here
    sum_weight(i,j) = sum_weight(i,j) + weight_here
  enddo ; enddo ; enddo
  global_volume_mean = (reproducing_sum(tmpForSumming)) / &
                       (reproducing_sum(sum_weight))

end function global_volume_mean


!> Find the global mass-weighted integral of a variable. This uses reproducing sums.
function global_mass_integral(h, G, GV, var, on_PE_only)
  type(ocean_grid_type),   intent(in)  :: G    !< The ocean's grid structure
  type(verticalGrid_type), intent(in)  :: GV   !< The ocean's vertical grid structure
  real, dimension(SZI_(G),SZJ_(G),SZK_(GV)), &
                           intent(in)  :: h    !< Layer thicknesses [H ~> m or kg m-2]
  real, dimension(SZI_(G),SZJ_(G),SZK_(GV)), &
                 optional, intent(in)  :: var  !< The variable being integrated
  logical,       optional, intent(in)  :: on_PE_only  !< If present and true, the sum is only
                                !! done on the local PE, and it is _not_ order invariant.
  real :: global_mass_integral  !< The mass-weighted integral of var (or 1) in
                                !! kg times the units of var

  real, dimension(SZI_(G), SZJ_(G)) :: tmpForSumming
  logical :: global_sum
  integer :: i, j, k, is, ie, js, je, nz
  is = G%isc ; ie = G%iec ; js = G%jsc ; je = G%jec ; nz = GV%ke

  tmpForSumming(:,:) = 0.0

  if (present(var)) then
    do k=1,nz ; do j=js,je ; do i=is,ie
      tmpForSumming(i,j) = tmpForSumming(i,j) + var(i,j,k) * &
                ((GV%H_to_kg_m2 * h(i,j,k)) * (G%US%L_to_m**2*G%areaT(i,j) * G%mask2dT(i,j)))
    enddo ; enddo ; enddo
  else
    do k=1,nz ; do j=js,je ; do i=is,ie
      tmpForSumming(i,j) = tmpForSumming(i,j) + &
                ((GV%H_to_kg_m2 * h(i,j,k)) * (G%US%L_to_m**2*G%areaT(i,j) * G%mask2dT(i,j)))
    enddo ; enddo ; enddo
  endif
  global_sum = .true. ; if (present(on_PE_only)) global_sum = .not.on_PE_only
  if (global_sum) then
    global_mass_integral = reproducing_sum(tmpForSumming)
  else
    global_mass_integral = 0.0
    do j=js,je ; do i=is,ie
      global_mass_integral = global_mass_integral + tmpForSumming(i,j)
    enddo ; enddo
  endif

end function global_mass_integral


!> Determine the global mean of a field along rows of constant i, returning it
!! in a 1-d array using the local indexing. This uses reproducing sums.
subroutine global_i_mean(array, i_mean, G, mask)
  type(ocean_grid_type),            intent(inout) :: G    !< The ocean's grid structure
  real, dimension(SZI_(G),SZJ_(G)), intent(in)    :: array  !< The variable being averaged
  real, dimension(SZJ_(G)),         intent(out)   :: i_mean !< Global mean of array along its i-axis
  real, dimension(SZI_(G),SZJ_(G)), &
                          optional, intent(in)    :: mask !< An array used for weighting the i-mean

  ! Local variables
  type(EFP_type), allocatable, dimension(:) :: asum, mask_sum
  real :: mask_sum_r
  integer :: is, ie, js, je, idg_off, jdg_off
  integer :: i, j

  is = G%isc ; ie = G%iec ; js = G%jsc ; je = G%jec
  idg_off = G%idg_offset ; jdg_off = G%jdg_offset

  call reset_EFP_overflow_error()

  allocate(asum(G%jsg:G%jeg))
  if (present(mask)) then
    allocate(mask_sum(G%jsg:G%jeg))

    do j=G%jsg,G%jeg
      asum(j) = real_to_EFP(0.0) ; mask_sum(j) = real_to_EFP(0.0)
    enddo

    do i=is,ie ; do j=js,je
      asum(j+jdg_off) = asum(j+jdg_off) + real_to_EFP(array(i,j)*mask(i,j))
      mask_sum(j+jdg_off) = mask_sum(j+jdg_off) + real_to_EFP(mask(i,j))
    enddo ; enddo

    if (query_EFP_overflow_error()) call MOM_error(FATAL, &
      "global_i_mean overflow error occurred before sums across PEs.")

    call EFP_list_sum_across_PEs(asum(G%jsg:G%jeg), G%jeg-G%jsg+1)
    call EFP_list_sum_across_PEs(mask_sum(G%jsg:G%jeg), G%jeg-G%jsg+1)

    if (query_EFP_overflow_error()) call MOM_error(FATAL, &
      "global_i_mean overflow error occurred during sums across PEs.")

    do j=js,je
      mask_sum_r = EFP_to_real(mask_sum(j+jdg_off))
      if (mask_sum_r == 0.0 ) then ; i_mean(j) = 0.0 ; else
        i_mean(j) = EFP_to_real(asum(j+jdg_off)) / mask_sum_r
      endif
    enddo

    deallocate(mask_sum)
  else
    do j=G%jsg,G%jeg ; asum(j) = real_to_EFP(0.0) ; enddo

    do i=is,ie ; do j=js,je
      asum(j+jdg_off) = asum(j+jdg_off) + real_to_EFP(array(i,j))
    enddo ; enddo

    if (query_EFP_overflow_error()) call MOM_error(FATAL, &
      "global_i_mean overflow error occurred before sum across PEs.")

    call EFP_list_sum_across_PEs(asum(G%jsg:G%jeg), G%jeg-G%jsg+1)

    if (query_EFP_overflow_error()) call MOM_error(FATAL, &
      "global_i_mean overflow error occurred during sum across PEs.")

    do j=js,je
      i_mean(j) = EFP_to_real(asum(j+jdg_off)) / real(G%ieg-G%isg+1)
    enddo
  endif

  deallocate(asum)

end subroutine global_i_mean

!> Determine the global mean of a field along rows of constant j, returning it
!! in a 1-d array using the local indexing. This uses reproducing sums.
subroutine global_j_mean(array, j_mean, G, mask)
  type(ocean_grid_type),            intent(inout) :: G    !< The ocean's grid structure
  real, dimension(SZI_(G),SZJ_(G)), intent(in)    :: array  !< The variable being averaged
  real, dimension(SZI_(G)),         intent(out)   :: j_mean !<  Global mean of array along its j-axis
  real, dimension(SZI_(G),SZJ_(G)), &
                          optional, intent(in)    :: mask !< An array used for weighting the j-mean

  ! Local variables
  type(EFP_type), allocatable, dimension(:) :: asum, mask_sum
  real :: mask_sum_r
  integer :: is, ie, js, je, idg_off, jdg_off
  integer :: i, j

  is = G%isc ; ie = G%iec ; js = G%jsc ; je = G%jec
  idg_off = G%idg_offset ; jdg_off = G%jdg_offset

  call reset_EFP_overflow_error()

  allocate(asum(G%isg:G%ieg))
  if (present(mask)) then
    allocate (mask_sum(G%isg:G%ieg))

    do i=G%isg,G%ieg
      asum(i) = real_to_EFP(0.0) ; mask_sum(i) = real_to_EFP(0.0)
    enddo

    do i=is,ie ; do j=js,je
      asum(i+idg_off) = asum(i+idg_off) + real_to_EFP(array(i,j)*mask(i,j))
      mask_sum(i+idg_off) = mask_sum(i+idg_off) + real_to_EFP(mask(i,j))
    enddo ; enddo

    if (query_EFP_overflow_error()) call MOM_error(FATAL, &
      "global_j_mean overflow error occurred before sums across PEs.")

    call EFP_list_sum_across_PEs(asum(G%isg:G%ieg), G%ieg-G%isg+1)
    call EFP_list_sum_across_PEs(mask_sum(G%isg:G%ieg), G%ieg-G%isg+1)

    if (query_EFP_overflow_error()) call MOM_error(FATAL, &
      "global_j_mean overflow error occurred during sums across PEs.")

    do i=is,ie
      mask_sum_r = EFP_to_real(mask_sum(i+idg_off))
      if (mask_sum_r == 0.0 ) then ; j_mean(i) = 0.0 ; else
        j_mean(i) = EFP_to_real(asum(i+idg_off)) / mask_sum_r
      endif
    enddo

    deallocate(mask_sum)
  else
    do i=G%isg,G%ieg ; asum(i) = real_to_EFP(0.0) ; enddo

    do i=is,ie ; do j=js,je
      asum(i+idg_off) = asum(i+idg_off) + real_to_EFP(array(i,j))
    enddo ; enddo

    if (query_EFP_overflow_error()) call MOM_error(FATAL, &
      "global_j_mean overflow error occurred before sum across PEs.")

    call EFP_list_sum_across_PEs(asum(G%isg:G%ieg), G%ieg-G%isg+1)

    if (query_EFP_overflow_error()) call MOM_error(FATAL, &
      "global_j_mean overflow error occurred during sum across PEs.")

    do i=is,ie
      j_mean(i) = EFP_to_real(asum(i+idg_off)) / real(G%jeg-G%jsg+1)
    enddo
  endif

  deallocate(asum)

end subroutine global_j_mean

!> Adjust 2d array such that area mean is zero without moving the zero contour
subroutine adjust_area_mean_to_zero(array, G, scaling)
  type(ocean_grid_type),            intent(in)    :: G       !< Grid structure
  real, dimension(SZI_(G),SZJ_(G)), intent(inout) :: array   !< 2D array to be adjusted
  real, optional,                   intent(out)   :: scaling !< The scaling factor used
  ! Local variables
  real, dimension(SZI_(G), SZJ_(G)) :: posVals, negVals, areaXposVals, areaXnegVals
  integer :: i,j
  real :: areaIntPosVals, areaIntNegVals, posScale, negScale

  areaXposVals(:,:) = 0.
  areaXnegVals(:,:) = 0.

  do j=G%jsc,G%jec ; do i=G%isc,G%iec
    posVals(i,j) = max(0., array(i,j))
    areaXposVals(i,j) = G%US%L_to_m**2*G%areaT(i,j) * posVals(i,j)
    negVals(i,j) = min(0., array(i,j))
    areaXnegVals(i,j) = G%US%L_to_m**2*G%areaT(i,j) * negVals(i,j)
  enddo ; enddo

  areaIntPosVals = reproducing_sum( areaXposVals )
  areaIntNegVals = reproducing_sum( areaXnegVals )

  posScale = 0.0 ; negScale = 0.0
  if ((areaIntPosVals>0.).and.(areaIntNegVals<0.)) then ! Only adjust if possible
    if (areaIntPosVals>-areaIntNegVals) then ! Scale down positive values
      posScale = - areaIntNegVals / areaIntPosVals
      do j=G%jsc,G%jec ; do i=G%isc,G%iec
        array(i,j) = (posScale * posVals(i,j)) + negVals(i,j)
      enddo ; enddo
    elseif (areaIntPosVals<-areaIntNegVals) then ! Scale down negative values
      negScale = - areaIntPosVals / areaIntNegVals
      do j=G%jsc,G%jec ; do i=G%isc,G%iec
        array(i,j) = posVals(i,j) + (negScale * negVals(i,j))
      enddo ; enddo
    endif
  endif
  if (present(scaling)) scaling = posScale - negScale

end subroutine adjust_area_mean_to_zero

end module MOM_spatial_means<|MERGE_RESOLUTION|>--- conflicted
+++ resolved
@@ -36,11 +36,7 @@
 
   tmpForSumming(:,:) = 0.
   do j=js,je ; do i=is,ie
-<<<<<<< HEAD
-    tmpForSumming(i,j) = var(i,j) * (G%areaT(i,j) * G%mask2dT(i,j))
-=======
     tmpForSumming(i,j) = var(i,j) * (G%US%L_to_m**2 * G%areaT(i,j) * G%mask2dT(i,j))
->>>>>>> 8546837a
   enddo ; enddo
   global_area_mean = reproducing_sum(tmpForSumming) * (G%US%m_to_L**2 * G%IareaT_global)
 
