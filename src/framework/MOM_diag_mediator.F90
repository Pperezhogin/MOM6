--- conflicted
+++ resolved
@@ -3257,7 +3257,6 @@
                            "diagnostic structure have been overridden")
   endif
 
-<<<<<<< HEAD
   if (update_intensive_local) then
     do i=1, diag_cs%num_diag_coords
       call diag_remap_update(diag_cs%diag_remap_cs(i), diag_cs%G, diag_cs%GV, diag_cs%US, h_diag, T_diag, S_diag, &
@@ -3271,12 +3270,6 @@
                              diag_cs%eqn_of_state, diag_cs%diag_remap_cs(i)%h_extensive)
     enddo
   endif
-=======
-  do i=1, diag_cs%num_diag_coords
-    call diag_remap_update(diag_cs%diag_remap_cs(i), diag_cs%G, diag_cs%GV, diag_cs%US, &
-                           h_diag, T_diag, S_diag, diag_cs%eqn_of_state)
-  enddo
->>>>>>> 6c0e58b7
 
 #if defined(DEBUG) || defined(__DO_SAFETY_CHECKS__)
   ! Keep a copy of H - used to check whether grids are up-to-date
