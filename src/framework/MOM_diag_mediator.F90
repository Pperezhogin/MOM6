!> The subroutines here provide convenient wrappers to the fms diag_manager
!! interfaces with additional diagnostic capabilies.
module MOM_diag_mediator

! This file is part of MOM6. See LICENSE.md for the license.

use MOM_checksums,        only : chksum0, zchksum
use MOM_checksums,        only : hchksum, uchksum, vchksum, Bchksum
use MOM_coms,             only : PE_here
use MOM_cpu_clock,        only : cpu_clock_id, cpu_clock_begin, cpu_clock_end
use MOM_cpu_clock,        only : CLOCK_MODULE, CLOCK_ROUTINE
use MOM_error_handler,    only : MOM_error, FATAL, WARNING, is_root_pe, assert
use MOM_file_parser,      only : get_param, log_version, param_file_type
use MOM_grid,             only : ocean_grid_type
use MOM_io,               only : slasher, vardesc, query_vardesc, mom_read_data
use MOM_io,               only : get_filename_appendix
use MOM_safe_alloc,       only : safe_alloc_ptr, safe_alloc_alloc
use MOM_string_functions, only : lowercase
use MOM_time_manager,     only : time_type
use MOM_unit_scaling,     only : unit_scale_type
use MOM_verticalGrid,     only : verticalGrid_type
use MOM_EOS,              only : EOS_type
use MOM_diag_remap,       only : diag_remap_ctrl
use MOM_diag_remap,       only : diag_remap_update
use MOM_diag_remap,       only : diag_remap_calc_hmask
use MOM_diag_remap,       only : diag_remap_init, diag_remap_end, diag_remap_do_remap
use MOM_diag_remap,       only : vertically_reintegrate_diag_field, vertically_interpolate_diag_field
use MOM_diag_remap,       only : diag_remap_configure_axes, diag_remap_axes_configured
use MOM_diag_remap,       only : diag_remap_get_axes_info, diag_remap_set_active
use MOM_diag_remap,       only : diag_remap_diag_registration_closed
use MOM_diag_remap,       only : horizontally_average_diag_field

use diag_axis_mod, only : get_diag_axis_name
use diag_data_mod, only : null_axis_id
use diag_manager_mod, only : diag_manager_init, diag_manager_end
use diag_manager_mod, only : send_data, diag_axis_init, diag_field_add_attribute
! The following module is needed for PGI since the following line does not compile with PGI 6.5.0
! was: use diag_manager_mod, only : register_diag_field_fms=>register_diag_field
use MOM_diag_manager_wrapper, only : register_diag_field_fms
use diag_manager_mod, only : register_static_field_fms=>register_static_field
use diag_manager_mod, only : get_diag_field_id_fms=>get_diag_field_id
use diag_manager_mod, only : DIAG_FIELD_NOT_FOUND

implicit none ; private

#undef __DO_SAFETY_CHECKS__
#define IMPLIES(A, B) ((.not. (A)) .or. (B))
#define MAX_DSAMP_LEV 2

public set_axes_info, post_data, register_diag_field, time_type
public set_masks_for_axes
public post_data_1d_k
public safe_alloc_ptr, safe_alloc_alloc
public enable_averaging, enable_averages, disable_averaging, query_averaging_enabled
public diag_mediator_init, diag_mediator_end, set_diag_mediator_grid
public diag_mediator_infrastructure_init
public diag_mediator_close_registration, get_diag_time_end
public diag_axis_init, ocean_register_diag, register_static_field
public register_scalar_field
public define_axes_group, diag_masks_set
public diag_register_area_ids
public register_cell_measure, diag_associate_volume_cell_measure
public diag_get_volume_cell_measure_dm_id
public diag_set_state_ptrs, diag_update_remap_grids
public diag_grid_storage_init, diag_grid_storage_end
public diag_copy_diag_to_storage, diag_copy_storage_to_diag
public diag_save_grids, diag_restore_grids

!> Make a diagnostic available for averaging or output.
interface post_data
  module procedure post_data_3d, post_data_2d, post_data_1d_k, post_data_0d
end interface post_data

!> Down sample a field
interface downsample_field
   module procedure downsample_field_2d, downsample_field_3d
end interface downsample_field

!> Down sample the mask of a field
interface downsample_mask
   module procedure downsample_mask_2d, downsample_mask_3d
end interface downsample_mask

!> Down sample a diagnostic field
interface downsample_diag_field
   module procedure downsample_diag_field_2d, downsample_diag_field_3d
end interface downsample_diag_field

!> Contained for down sampled masks
type, private :: diag_dsamp
   real, pointer, dimension(:,:)   :: mask2d => null() !< Mask for 2d (x-y) axes
   real, pointer, dimension(:,:,:) :: mask3d => null() !< Mask for 3d axes
end type diag_dsamp

!> A group of 1D axes that comprise a 1D/2D/3D mesh
type, public :: axes_grp
  character(len=15) :: id   !< The id string for this particular combination of handles.
  integer           :: rank !< Number of dimensions in the list of axes.
  integer, dimension(:), allocatable :: handles !< Handles to 1D axes.
  type(diag_ctrl), pointer :: diag_cs => null() !< Circular link back to the main diagnostics control structure
                                                !! (Used to avoid passing said structure into every possible call).
  ! ID's for cell_methods
  character(len=9) :: x_cell_method = '' !< Default nature of data representation, if axes group
                                         !! includes x-direction.
  character(len=9) :: y_cell_method = '' !< Default nature of data representation, if axes group
                                         !! includes y-direction.
  character(len=9) :: v_cell_method = '' !< Default nature of data representation, if axes group
                                         !! includes vertical direction.
  ! For remapping
  integer :: nz = 0 !< Vertical dimension of diagnostic
  integer :: vertical_coordinate_number = 0 !< Index of the corresponding diag_remap_ctrl for this axis group
  ! For detecting position on the grid
  logical :: is_h_point = .false. !< If true, indicates that this axes group is for an h-point located field.
  logical :: is_q_point = .false. !< If true, indicates that this axes group is for a q-point located field.
  logical :: is_u_point = .false. !< If true, indicates that this axes group is for a u-point located field.
  logical :: is_v_point = .false. !< If true, indicates that this axes group is for a v-point located field.
  logical :: is_layer = .false. !< If true, indicates that this axes group is for a layer vertically-located field.
  logical :: is_interface = .false. !< If true, indicates that this axes group is for an interface
                                    !! vertically-located field.
  logical :: is_native = .true. !< If true, indicates that this axes group is for a native model grid.
                                !! False for any other grid. Used for rank>2.
  logical :: needs_remapping = .false. !< If true, indicates that this axes group is for a intensive layer-located
                                       !! field that must be remapped to these axes. Used for rank>2.
  logical :: needs_interpolating = .false. !< If true, indicates that this axes group is for a sampled
                                         !! interface-located field that must be interpolated to
                                         !! these axes. Used for rank>2.
  integer :: downsample_level = 1 !< If greater than 1, the factor by which this diagnostic/axes/masks be downsampled
  ! For horizontally averaged diagnositcs (applies to 2d and 3d fields only)
  type(axes_grp), pointer :: xyave_axes => null() !< The associated 1d axes for horizontall area-averaged diagnostics
  ! ID's for cell_measures
  integer :: id_area = -1 !< The diag_manager id for area to be used for cell_measure of variables with this axes_grp.
  integer :: id_volume = -1 !< The diag_manager id for volume to be used for cell_measure of variables
                            !! with this axes_grp.
  ! For masking
  real, pointer, dimension(:,:)   :: mask2d => null() !< Mask for 2d (x-y) axes
  real, pointer, dimension(:,:,:) :: mask3d => null() !< Mask for 3d axes
  type(diag_dsamp), dimension(2:MAX_DSAMP_LEV) :: dsamp !< Downsample container
end type axes_grp

!> Contains an array to store a diagnostic target grid
type, private :: diag_grids_type
  real, dimension(:,:,:), allocatable :: h  !< Target grid for remapped coordinate
end type diag_grids_type

!> Stores all the remapping grids and the model's native space thicknesses
type, public :: diag_grid_storage
  integer                                          :: num_diag_coords !< Number of target coordinates
  real, dimension(:,:,:), allocatable              :: h_state         !< Layer thicknesses in native
                                                                      !! space [H ~> m or kg m-2]
  type(diag_grids_type), dimension(:), allocatable :: diag_grids      !< Primarily empty, except h field
end type diag_grid_storage

! Integers to encode the total cell methods
!integer :: PPP=111  ! x:point,y:point,z:point, this kind of diagnostic is not currently present in diag_table.MOM6
!integer :: PPS=112  ! x:point,y:point,z:sum  , this kind of diagnostic is not currently present in diag_table.MOM6
!integer :: PPM=113  ! x:point,y:point,z:mean , this kind of diagnostic is not currently present in diag_table.MOM6
integer :: PSP=121  !< x:point,y:sum,z:point
integer :: PSS=122  !< x:point,y:sum,z:point
integer :: PSM=123  !< x:point,y:sum,z:mean
integer :: PMP=131  !< x:point,y:mean,z:point
integer :: PMM=133  !< x:point,y:mean,z:mean
integer :: SPP=211  !< x:sum,y:point,z:point
integer :: SPS=212  !< x:sum,y:point,z:sum
integer :: SSP=221  !< x:sum;y:sum,z:point
integer :: MPP=311  !< x:mean,y:point,z:point
integer :: MPM=313  !< x:mean,y:point,z:mean
integer :: MMP=331  !< x:mean,y:mean,z:point
integer :: MMS=332  !< x:mean,y:mean,z:sum
integer :: SSS=222  !< x:sum,y:sum,z:sum
integer :: MMM=333  !< x:mean,y:mean,z:mean
integer :: MSK=-1   !< Use the downsample method of a mask

!> This type is used to represent a diagnostic at the diag_mediator level.
!!
!! There can be both 'primary' and 'seconday' diagnostics. The primaries
!! reside in the diag_cs%diags array. They have an id which is an index
!! into this array. The secondaries are 'variations' on the primary diagnostic.
!! For example the CMOR diagnostics are secondary. The secondary diagnostics
!! are kept in a list with the primary diagnostic as the head.
type, private :: diag_type
  logical :: in_use !< True if this entry is being used.
  integer :: fms_diag_id !< Underlying FMS diag_manager id.
  integer :: fms_xyave_diag_id = -1 !< For a horizontally area-averaged diagnostic.
  integer :: downsample_diag_id = -1 !< For a horizontally area-downsampled diagnostic.
  character(64) :: debug_str = '' !< For FATAL errors and debugging.
  type(axes_grp), pointer :: axes => null() !< The axis group for this diagnostic
  type(diag_type), pointer :: next => null() !< Pointer to the next diagnostic
  real :: conversion_factor = 0. !< A factor to multiply data by before posting to FMS, if non-zero.
  logical :: v_extensive = .false. !< True for vertically extensive fields (vertically integrated).
                                   !! False for intensive (concentrations).
  integer :: xyz_method = 0 !< A 3 digit integer encoding the diagnostics cell method
                            !! It can be used to determine the downsample algorithm
end type diag_type

!> Container for down sampling information
type diagcs_dsamp
  integer :: isc !< The start i-index of cell centers within the computational domain
  integer :: iec !< The end i-index of cell centers within the computational domain
  integer :: jsc !< The start j-index of cell centers within the computational domain
  integer :: jec !< The end j-index of cell centers within the computational domain
  integer :: isd !< The start i-index of cell centers within the data domain
  integer :: ied !< The end i-index of cell centers within the data domain
  integer :: jsd !< The start j-index of cell centers within the data domain
  integer :: jed !< The end j-index of cell centers within the data domain
  integer :: isg !< The start i-index of cell centers within the global domain
  integer :: ieg !< The end i-index of cell centers within the global domain
  integer :: jsg !< The start j-index of cell centers within the global domain
  integer :: jeg !< The end j-index of cell centers within the global domain
  integer :: isgB !< The start i-index of cell corners within the global domain
  integer :: iegB !< The end i-index of cell corners within the global domain
  integer :: jsgB !< The start j-index of cell corners within the global domain
  integer :: jegB !< The end j-index of cell corners within the global domain

  !>@{ Axes for each location on a diagnostic grid
  type(axes_grp)  :: axesBL, axesTL, axesCuL, axesCvL
  type(axes_grp)  :: axesBi, axesTi, axesCui, axesCvi
  type(axes_grp)  :: axesB1, axesT1, axesCu1, axesCv1
  type(axes_grp), dimension(:), allocatable :: remap_axesTL, remap_axesBL, remap_axesCuL, remap_axesCvL
  type(axes_grp), dimension(:), allocatable :: remap_axesTi, remap_axesBi, remap_axesCui, remap_axesCvi
  !>@}

  real, dimension(:,:),   pointer :: mask2dT   => null() !< 2D mask array for cell-center points
  real, dimension(:,:),   pointer :: mask2dBu  => null() !< 2D mask array for cell-corner points
  real, dimension(:,:),   pointer :: mask2dCu  => null() !< 2D mask array for east-face points
  real, dimension(:,:),   pointer :: mask2dCv  => null() !< 2D mask array for north-face points
  !>@{ 3D mask arrays for diagnostics at layers (mask...L) and interfaces (mask...i)
  real, dimension(:,:,:), pointer :: mask3dTL  => null()
  real, dimension(:,:,:), pointer :: mask3dBL  => null()
  real, dimension(:,:,:), pointer :: mask3dCuL => null()
  real, dimension(:,:,:), pointer :: mask3dCvL => null()
  real, dimension(:,:,:), pointer :: mask3dTi  => null()
  real, dimension(:,:,:), pointer :: mask3dBi  => null()
  real, dimension(:,:,:), pointer :: mask3dCui => null()
  real, dimension(:,:,:), pointer :: mask3dCvi => null()
  !>@}
end type diagcs_dsamp

!> The following data type a list of diagnostic fields an their variants,
!! as well as variables that control the handling of model output.
type, public :: diag_ctrl
  integer :: available_diag_doc_unit = -1 !< The unit number of a diagnostic documentation file.
                                          !! This file is open if available_diag_doc_unit is > 0.
  integer :: chksum_iounit = -1           !< The unit number of a diagnostic documentation file.
                                          !! This file is open if available_diag_doc_unit is > 0.
  logical :: diag_as_chksum !< If true, log chksums in a text file instead of posting diagnostics

! The following fields are used for the output of the data.
  integer :: is  !< The start i-index of cell centers within the computational domain
  integer :: ie  !< The end i-index of cell centers within the computational domain
  integer :: js  !< The start j-index of cell centers within the computational domain
  integer :: je  !< The end j-index of cell centers within the computational domain

  integer :: isd !< The start i-index of cell centers within the data domain
  integer :: ied !< The end i-index of cell centers within the data domain
  integer :: jsd !< The start j-index of cell centers within the data domain
  integer :: jed !< The end j-index of cell centers within the data domain
  real :: time_int              !< The time interval for any fields
                                !! that are offered for averaging [s].
  type(time_type) :: time_end   !< The end time of the valid
                                !! interval for any offered field.
  logical :: ave_enabled = .false. !< True if averaging is enabled.

  !>@{ The following are 3D and 2D axis groups defined for output.  The names
  !! indicate the horizontal (B, T, Cu, or Cv) and vertical (L, i, or 1) locations.
  type(axes_grp) :: axesBL, axesTL, axesCuL, axesCvL
  type(axes_grp) :: axesBi, axesTi, axesCui, axesCvi
  type(axes_grp) :: axesB1, axesT1, axesCu1, axesCv1
  !>@}
  type(axes_grp) :: axesZi !< A 1-D z-space axis at interfaces
  type(axes_grp) :: axesZL !< A 1-D z-space axis at layer centers
  type(axes_grp) :: axesNull !< An axis group for scalars

  real, dimension(:,:),   pointer :: mask2dT   => null() !< 2D mask array for cell-center points
  real, dimension(:,:),   pointer :: mask2dBu  => null() !< 2D mask array for cell-corner points
  real, dimension(:,:),   pointer :: mask2dCu  => null() !< 2D mask array for east-face points
  real, dimension(:,:),   pointer :: mask2dCv  => null() !< 2D mask array for north-face points
  !>@{ 3D mask arrays for diagnostics at layers (mask...L) and interfaces (mask...i)
  real, dimension(:,:,:), pointer :: mask3dTL  => null()
  real, dimension(:,:,:), pointer :: mask3dBL  => null()
  real, dimension(:,:,:), pointer :: mask3dCuL => null()
  real, dimension(:,:,:), pointer :: mask3dCvL => null()
  real, dimension(:,:,:), pointer :: mask3dTi  => null()
  real, dimension(:,:,:), pointer :: mask3dBi  => null()
  real, dimension(:,:,:), pointer :: mask3dCui => null()
  real, dimension(:,:,:), pointer :: mask3dCvi => null()

  type(diagcs_dsamp), dimension(2:MAX_DSAMP_LEV) :: dsamp !< Downsample control container

  !>@}

! Space for diagnostics is dynamically allocated as it is needed.
! The chunk size is how much the array should grow on each new allocation.
#define DIAG_ALLOC_CHUNK_SIZE 100
  type(diag_type), dimension(:), allocatable :: diags !< The list of diagnostics
  integer :: next_free_diag_id !< The next unused diagnostic ID

  !> default missing value to be sent to ALL diagnostics registrations
  real :: missing_value = -1.0e+34

  !> Number of diagnostic vertical coordinates (remapped)
  integer :: num_diag_coords
  !> Control structure for each possible coordinate
  type(diag_remap_ctrl), dimension(:), allocatable :: diag_remap_cs
  type(diag_grid_storage) :: diag_grid_temp !< Stores the remapped diagnostic grid
  logical :: diag_grid_overridden = .false. !< True if the diagnostic grids have been overriden

  type(axes_grp), dimension(:), allocatable :: &
    remap_axesZL, &  !< The 1-D z-space cell-centered axis for remapping
    remap_axesZi     !< The 1-D z-space interface axis for remapping
  !>@{ Axes used for remapping
  type(axes_grp), dimension(:), allocatable :: remap_axesTL, remap_axesBL, remap_axesCuL, remap_axesCvL
  type(axes_grp), dimension(:), allocatable :: remap_axesTi, remap_axesBi, remap_axesCui, remap_axesCvi
  !>@}

  ! Pointer to H, G and T&S needed for remapping
  real, dimension(:,:,:), pointer :: h => null() !< The thicknesses needed for remapping [H ~> m or kg m-2]
  real, dimension(:,:,:), pointer :: T => null() !< The temperatures needed for remapping [degC]
  real, dimension(:,:,:), pointer :: S => null() !< The salinities needed for remapping [ppt]
  type(EOS_type),  pointer :: eqn_of_state => null() !< The equation of state type
  type(ocean_grid_type), pointer :: G => null()  !< The ocean grid type
  type(verticalGrid_type), pointer :: GV => null()  !< The model's vertical ocean grid
  type(unit_scale_type), pointer :: US => null() !< A dimensional unit scaling type

  !> The volume cell measure (special diagnostic) manager id
  integer :: volume_cell_measure_dm_id = -1

#if defined(DEBUG) || defined(__DO_SAFETY_CHECKS__)
  ! Keep a copy of h so that we know whether it has changed [H ~> m or kg m-2]. If it has then
  ! need the target grid for vertical remapping needs to have been updated.
  real, dimension(:,:,:), allocatable :: h_old
#endif

  !> Number of checksum-only diagnostics
  integer :: num_chksum_diags

  real, dimension(:,:,:), allocatable :: h_begin !< Layer thicknesses at the beginning of the timestep used
                                                 !! for remapping of extensive variables

end type diag_ctrl

!>@{ CPU clocks
integer :: id_clock_diag_mediator, id_clock_diag_remap, id_clock_diag_grid_updates
!>@}

contains

!> Sets up diagnostics axes
subroutine set_axes_info(G, GV, US, param_file, diag_cs, set_vertical)
  type(ocean_grid_type),   intent(inout) :: G  !< Ocean grid structure
  type(verticalGrid_type), intent(in)    :: GV !< ocean vertical grid structure
  type(unit_scale_type),   intent(in)    :: US !< A dimensional unit scaling type
  type(param_file_type),   intent(in)    :: param_file !< Parameter file structure
  type(diag_ctrl),         intent(inout) :: diag_cs !< Diagnostics control structure
  logical,       optional, intent(in)    :: set_vertical !< If true or missing, set up
                                                       !! vertical axes
  ! Local variables
  integer :: id_xq, id_yq, id_zl, id_zi, id_xh, id_yh
  integer :: id_zl_native, id_zi_native
  integer :: i, j, k, nz
  real :: zlev(GV%ke), zinter(GV%ke+1)
  logical :: set_vert

  set_vert = .true. ; if (present(set_vertical)) set_vert = set_vertical

  ! Horizontal axes for the native grids
  if (G%symmetric) then
    id_xq = diag_axis_init('xq', G%gridLonB(G%isgB:G%iegB), G%x_axis_units, 'x', &
              'q point nominal longitude', Domain2=G%Domain%mpp_domain)
    id_yq = diag_axis_init('yq', G%gridLatB(G%jsgB:G%jegB), G%y_axis_units, 'y', &
              'q point nominal latitude', Domain2=G%Domain%mpp_domain)
  else
    id_xq = diag_axis_init('xq', G%gridLonB(G%isg:G%ieg), G%x_axis_units, 'x', &
              'q point nominal longitude', Domain2=G%Domain%mpp_domain)
    id_yq = diag_axis_init('yq', G%gridLatB(G%jsg:G%jeg), G%y_axis_units, 'y', &
              'q point nominal latitude', Domain2=G%Domain%mpp_domain)
  endif
  id_xh = diag_axis_init('xh', G%gridLonT(G%isg:G%ieg), G%x_axis_units, 'x', &
              'h point nominal longitude', Domain2=G%Domain%mpp_domain)
  id_yh = diag_axis_init('yh', G%gridLatT(G%jsg:G%jeg), G%y_axis_units, 'y', &
              'h point nominal latitude', Domain2=G%Domain%mpp_domain)

  if (set_vert) then
    nz = GV%ke
    zinter(1:nz+1) = GV%sInterface(1:nz+1)
    zlev(1:nz) = GV%sLayer(1:nz)
    id_zl = diag_axis_init('zl', zlev, trim(GV%zAxisUnits), 'z', &
                           'Layer '//trim(GV%zAxisLongName),     &
                           direction=GV%direction)
    id_zi = diag_axis_init('zi', zinter, trim(GV%zAxisUnits), 'z', &
                           'Interface '//trim(GV%zAxisLongName),   &
                           direction=GV%direction)
  else
    id_zl = -1 ; id_zi = -1
  endif
  id_zl_native = id_zl ; id_zi_native = id_zi
  ! Vertical axes for the interfaces and layers
  call define_axes_group(diag_cs, (/ id_zi /), diag_cs%axesZi, &
       v_cell_method='point', is_interface=.true.)
  call define_axes_group(diag_cs, (/ id_zL /), diag_cs%axesZL, &
       v_cell_method='mean', is_layer=.true.)

  ! Axis groupings for the model layers
  call define_axes_group(diag_cs, (/ id_xh, id_yh, id_zL /), diag_cs%axesTL, &
       x_cell_method='mean', y_cell_method='mean', v_cell_method='mean', &
       is_h_point=.true., is_layer=.true., xyave_axes=diag_cs%axesZL)
  call define_axes_group(diag_cs, (/ id_xq, id_yq, id_zL /), diag_cs%axesBL, &
       x_cell_method='point', y_cell_method='point', v_cell_method='mean', &
       is_q_point=.true., is_layer=.true.)
  call define_axes_group(diag_cs, (/ id_xq, id_yh, id_zL /), diag_cs%axesCuL, &
       x_cell_method='point', y_cell_method='mean', v_cell_method='mean', &
       is_u_point=.true., is_layer=.true., xyave_axes=diag_cs%axesZL)
  call define_axes_group(diag_cs, (/ id_xh, id_yq, id_zL /), diag_cs%axesCvL, &
       x_cell_method='mean', y_cell_method='point', v_cell_method='mean', &
       is_v_point=.true., is_layer=.true., xyave_axes=diag_cs%axesZL)

  ! Axis groupings for the model interfaces
  call define_axes_group(diag_cs, (/ id_xh, id_yh, id_zi /), diag_cs%axesTi, &
       x_cell_method='mean', y_cell_method='mean', v_cell_method='point', &
       is_h_point=.true., is_interface=.true., xyave_axes=diag_cs%axesZi)
  call define_axes_group(diag_cs, (/ id_xq, id_yq, id_zi /), diag_cs%axesBi, &
       x_cell_method='point', y_cell_method='point', v_cell_method='point', &
       is_q_point=.true., is_interface=.true.)
  call define_axes_group(diag_cs, (/ id_xq, id_yh, id_zi /), diag_cs%axesCui, &
       x_cell_method='point', y_cell_method='mean', v_cell_method='point', &
       is_u_point=.true., is_interface=.true., xyave_axes=diag_cs%axesZi)
  call define_axes_group(diag_cs, (/ id_xh, id_yq, id_zi /), diag_cs%axesCvi, &
       x_cell_method='mean', y_cell_method='point', v_cell_method='point', &
       is_v_point=.true., is_interface=.true., xyave_axes=diag_cs%axesZi)

  ! Axis groupings for 2-D arrays
  call define_axes_group(diag_cs, (/ id_xh, id_yh /), diag_cs%axesT1, &
       x_cell_method='mean', y_cell_method='mean', is_h_point=.true.)
  call define_axes_group(diag_cs, (/ id_xq, id_yq /), diag_cs%axesB1, &
       x_cell_method='point', y_cell_method='point', is_q_point=.true.)
  call define_axes_group(diag_cs, (/ id_xq, id_yh /), diag_cs%axesCu1, &
       x_cell_method='point', y_cell_method='mean', is_u_point=.true.)
  call define_axes_group(diag_cs, (/ id_xh, id_yq /), diag_cs%axesCv1, &
       x_cell_method='mean', y_cell_method='point', is_v_point=.true.)

  ! Axis group for special null axis from diag manager
  call define_axes_group(diag_cs, (/ null_axis_id /), diag_cs%axesNull)


  !Non-native Non-downsampled
  if (diag_cs%num_diag_coords>0) then
    allocate(diag_cs%remap_axesZL(diag_cs%num_diag_coords))
    allocate(diag_cs%remap_axesTL(diag_cs%num_diag_coords))
    allocate(diag_cs%remap_axesBL(diag_cs%num_diag_coords))
    allocate(diag_cs%remap_axesCuL(diag_cs%num_diag_coords))
    allocate(diag_cs%remap_axesCvL(diag_cs%num_diag_coords))
    allocate(diag_cs%remap_axesZi(diag_cs%num_diag_coords))
    allocate(diag_cs%remap_axesTi(diag_cs%num_diag_coords))
    allocate(diag_cs%remap_axesBi(diag_cs%num_diag_coords))
    allocate(diag_cs%remap_axesCui(diag_cs%num_diag_coords))
    allocate(diag_cs%remap_axesCvi(diag_cs%num_diag_coords))
  endif

  do i=1, diag_cs%num_diag_coords
    ! For each possible diagnostic coordinate
    call diag_remap_configure_axes(diag_cs%diag_remap_cs(i), GV, US, param_file)

    ! Allocate these arrays since the size of the diagnostic array is now known
    allocate(diag_cs%diag_remap_cs(i)%h(G%isd:G%ied,G%jsd:G%jed, diag_cs%diag_remap_cs(i)%nz))
    allocate(diag_cs%diag_remap_cs(i)%h_extensive(G%isd:G%ied,G%jsd:G%jed, diag_cs%diag_remap_cs(i)%nz))

    ! This vertical coordinate has been configured so can be used.
    if (diag_remap_axes_configured(diag_cs%diag_remap_cs(i))) then

      ! This fetches the 1D-axis id for layers and interfaces and overwrite
      ! id_zl and id_zi from above. It also returns the number of layers.
      call diag_remap_get_axes_info(diag_cs%diag_remap_cs(i), nz, id_zL, id_zi)

      ! Axes for z layers
      call define_axes_group(diag_cs, (/ id_zL /), diag_cs%remap_axesZL(i), &
           nz=nz, vertical_coordinate_number=i, &
           v_cell_method='mean', &
           is_h_point=.true., is_layer=.true., is_native=.false., needs_remapping=.true.)
      call define_axes_group(diag_cs, (/ id_xh, id_yh, id_zL /), diag_cs%remap_axesTL(i), &
           nz=nz, vertical_coordinate_number=i, &
           x_cell_method='mean', y_cell_method='mean', v_cell_method='mean', &
           is_h_point=.true., is_layer=.true., is_native=.false., needs_remapping=.true., &
           xyave_axes=diag_cs%remap_axesZL(i))

       !! \note Remapping for B points is not yet implemented so needs_remapping is not
       !! provided for remap_axesBL
      call define_axes_group(diag_cs, (/ id_xq, id_yq, id_zL /), diag_cs%remap_axesBL(i), &
           nz=nz, vertical_coordinate_number=i, &
           x_cell_method='point', y_cell_method='point', v_cell_method='mean', &
           is_q_point=.true., is_layer=.true., is_native=.false.)

      call define_axes_group(diag_cs, (/ id_xq, id_yh, id_zL /), diag_cs%remap_axesCuL(i), &
           nz=nz, vertical_coordinate_number=i, &
           x_cell_method='point', y_cell_method='mean', v_cell_method='mean', &
           is_u_point=.true., is_layer=.true., is_native=.false., needs_remapping=.true., &
           xyave_axes=diag_cs%remap_axesZL(i))

      call define_axes_group(diag_cs, (/ id_xh, id_yq, id_zL /), diag_cs%remap_axesCvL(i), &
           nz=nz, vertical_coordinate_number=i, &
           x_cell_method='mean', y_cell_method='point', v_cell_method='mean', &
           is_v_point=.true., is_layer=.true., is_native=.false., needs_remapping=.true., &
           xyave_axes=diag_cs%remap_axesZL(i))

      ! Axes for z interfaces
      call define_axes_group(diag_cs, (/ id_zi /), diag_cs%remap_axesZi(i), &
           nz=nz, vertical_coordinate_number=i, &
           v_cell_method='point', &
           is_h_point=.true., is_interface=.true., is_native=.false., needs_interpolating=.true.)
      call define_axes_group(diag_cs, (/ id_xh, id_yh, id_zi /), diag_cs%remap_axesTi(i), &
           nz=nz, vertical_coordinate_number=i, &
           x_cell_method='mean', y_cell_method='mean', v_cell_method='point', &
           is_h_point=.true., is_interface=.true., is_native=.false., needs_interpolating=.true., &
           xyave_axes=diag_cs%remap_axesZi(i))

      !! \note Remapping for B points is not yet implemented so needs_remapping is not provided for remap_axesBi
      call define_axes_group(diag_cs, (/ id_xq, id_yq, id_zi /), diag_cs%remap_axesBi(i), &
           nz=nz, vertical_coordinate_number=i, &
           x_cell_method='point', y_cell_method='point', v_cell_method='point', &
           is_q_point=.true., is_interface=.true., is_native=.false.)

      call define_axes_group(diag_cs, (/ id_xq, id_yh, id_zi /), diag_cs%remap_axesCui(i), &
           nz=nz, vertical_coordinate_number=i, &
           x_cell_method='point', y_cell_method='mean', v_cell_method='point', &
           is_u_point=.true., is_interface=.true., is_native=.false., &
           needs_interpolating=.true., xyave_axes=diag_cs%remap_axesZi(i))

      call define_axes_group(diag_cs, (/ id_xh, id_yq, id_zi /), diag_cs%remap_axesCvi(i), &
           nz=nz, vertical_coordinate_number=i, &
           x_cell_method='mean', y_cell_method='point', v_cell_method='point', &
           is_v_point=.true., is_interface=.true., is_native=.false., &
           needs_interpolating=.true., xyave_axes=diag_cs%remap_axesZi(i))
    endif
  enddo

  !Define the downsampled axes
  call set_axes_info_dsamp(G, GV, param_file, diag_cs, id_zl_native, id_zi_native)

  call diag_grid_storage_init(diag_CS%diag_grid_temp, G, diag_CS)

end subroutine set_axes_info

subroutine set_axes_info_dsamp(G, GV, param_file, diag_cs, id_zl_native, id_zi_native)
  type(ocean_grid_type), intent(in) :: G !< Ocean grid structure
  type(verticalGrid_type), intent(in)  :: GV !< ocean vertical grid structure
  type(param_file_type), intent(in)    :: param_file !< Parameter file structure
  type(diag_ctrl),       intent(inout) :: diag_cs !< Diagnostics control structure
  integer,               intent(in)    :: id_zl_native !< ID of native layers
  integer,               intent(in)    :: id_zi_native !< ID of native interfaces

  ! Local variables
  integer :: id_xq, id_yq, id_zl, id_zi, id_xh, id_yh
  integer :: i, j, k, nz, dl
  real, dimension(:), pointer :: gridLonT_dsamp =>NULL()
  real, dimension(:), pointer :: gridLatT_dsamp =>NULL()
  real, dimension(:), pointer :: gridLonB_dsamp =>NULL()
  real, dimension(:), pointer :: gridLatB_dsamp =>NULL()

  id_zl = id_zl_native ; id_zi = id_zi_native
  !Axes group for native downsampled diagnostics
  do dl=2,MAX_DSAMP_LEV
     if(dl .ne. 2) call MOM_error(FATAL, "set_axes_info_dsamp: Downsample level other than 2 is not supported yet!")
     if (G%symmetric) then
        allocate(gridLonB_dsamp(diag_cs%dsamp(dl)%isgB:diag_cs%dsamp(dl)%iegB))
        allocate(gridLatB_dsamp(diag_cs%dsamp(dl)%jsgB:diag_cs%dsamp(dl)%jegB))
        do i=diag_cs%dsamp(dl)%isgB,diag_cs%dsamp(dl)%iegB;  gridLonB_dsamp(i) = G%gridLonB(G%isgB+dl*i); enddo
        do j=diag_cs%dsamp(dl)%jsgB,diag_cs%dsamp(dl)%jegB;  gridLatB_dsamp(j) = G%gridLatB(G%jsgB+dl*j); enddo
        id_xq = diag_axis_init('xq', gridLonB_dsamp, G%x_axis_units, 'x', &
                  'q point nominal longitude', Domain2=G%Domain%mpp_domain_d2)
        id_yq = diag_axis_init('yq', gridLatB_dsamp, G%y_axis_units, 'y', &
                  'q point nominal latitude', Domain2=G%Domain%mpp_domain_d2)
        deallocate(gridLonB_dsamp,gridLatB_dsamp)
     else
        allocate(gridLonB_dsamp(diag_cs%dsamp(dl)%isg:diag_cs%dsamp(dl)%ieg))
        allocate(gridLatB_dsamp(diag_cs%dsamp(dl)%jsg:diag_cs%dsamp(dl)%jeg))
        do i=diag_cs%dsamp(dl)%isg,diag_cs%dsamp(dl)%ieg;  gridLonB_dsamp(i) = G%gridLonB(G%isg+dl*i-2); enddo
        do j=diag_cs%dsamp(dl)%jsg,diag_cs%dsamp(dl)%jeg;  gridLatB_dsamp(j) = G%gridLatB(G%jsg+dl*j-2); enddo
        id_xq = diag_axis_init('xq', gridLonB_dsamp, G%x_axis_units, 'x', &
                  'q point nominal longitude', Domain2=G%Domain%mpp_domain_d2)
        id_yq = diag_axis_init('yq', gridLatB_dsamp, G%y_axis_units, 'y', &
                  'q point nominal latitude', Domain2=G%Domain%mpp_domain_d2)
        deallocate(gridLonB_dsamp,gridLatB_dsamp)
     endif

     allocate(gridLonT_dsamp(diag_cs%dsamp(dl)%isg:diag_cs%dsamp(dl)%ieg))
     allocate(gridLatT_dsamp(diag_cs%dsamp(dl)%jsg:diag_cs%dsamp(dl)%jeg))
     do i=diag_cs%dsamp(dl)%isg,diag_cs%dsamp(dl)%ieg;  gridLonT_dsamp(i) = G%gridLonT(G%isg+dl*i-2); enddo
     do j=diag_cs%dsamp(dl)%jsg,diag_cs%dsamp(dl)%jeg;  gridLatT_dsamp(j) = G%gridLatT(G%jsg+dl*j-2); enddo
     id_xh = diag_axis_init('xh', gridLonT_dsamp, G%x_axis_units, 'x', &
          'h point nominal longitude', Domain2=G%Domain%mpp_domain_d2)
     id_yh = diag_axis_init('yh', gridLatT_dsamp, G%y_axis_units, 'y', &
          'h point nominal latitude', Domain2=G%Domain%mpp_domain_d2)

     deallocate(gridLonT_dsamp,gridLatT_dsamp)

     ! Axis groupings for the model layers
     call define_axes_group_dsamp(diag_cs, (/ id_xh, id_yh, id_zL /), diag_cs%dsamp(dl)%axesTL, dl, &
          x_cell_method='mean', y_cell_method='mean', v_cell_method='mean', &
          is_h_point=.true., is_layer=.true., xyave_axes=diag_cs%axesZL)
     call define_axes_group_dsamp(diag_cs, (/ id_xq, id_yq, id_zL /), diag_cs%dsamp(dl)%axesBL, dl, &
          x_cell_method='point', y_cell_method='point', v_cell_method='mean', &
          is_q_point=.true., is_layer=.true.)
     call define_axes_group_dsamp(diag_cs, (/ id_xq, id_yh, id_zL /), diag_cs%dsamp(dl)%axesCuL, dl, &
          x_cell_method='point', y_cell_method='mean', v_cell_method='mean', &
          is_u_point=.true., is_layer=.true., xyave_axes=diag_cs%axesZL)
     call define_axes_group_dsamp(diag_cs, (/ id_xh, id_yq, id_zL /), diag_cs%dsamp(dl)%axesCvL, dl, &
          x_cell_method='mean', y_cell_method='point', v_cell_method='mean', &
          is_v_point=.true., is_layer=.true., xyave_axes=diag_cs%axesZL)

     ! Axis groupings for the model interfaces
     call define_axes_group_dsamp(diag_cs, (/ id_xh, id_yh, id_zi /), diag_cs%dsamp(dl)%axesTi, dl, &
          x_cell_method='mean', y_cell_method='mean', v_cell_method='point', &
          is_h_point=.true., is_interface=.true., xyave_axes=diag_cs%axesZi)
     call define_axes_group_dsamp(diag_cs, (/ id_xq, id_yq, id_zi /), diag_cs%dsamp(dl)%axesBi, dl, &
          x_cell_method='point', y_cell_method='point', v_cell_method='point', &
          is_q_point=.true., is_interface=.true.)
     call define_axes_group_dsamp(diag_cs, (/ id_xq, id_yh, id_zi /), diag_cs%dsamp(dl)%axesCui, dl, &
          x_cell_method='point', y_cell_method='mean', v_cell_method='point', &
          is_u_point=.true., is_interface=.true., xyave_axes=diag_cs%axesZi)
     call define_axes_group_dsamp(diag_cs, (/ id_xh, id_yq, id_zi /), diag_cs%dsamp(dl)%axesCvi, dl, &
          x_cell_method='mean', y_cell_method='point', v_cell_method='point', &
          is_v_point=.true., is_interface=.true., xyave_axes=diag_cs%axesZi)

     ! Axis groupings for 2-D arrays
     call define_axes_group_dsamp(diag_cs, (/ id_xh, id_yh /), diag_cs%dsamp(dl)%axesT1, dl, &
          x_cell_method='mean', y_cell_method='mean', is_h_point=.true.)
     call define_axes_group_dsamp(diag_cs, (/ id_xq, id_yq /), diag_cs%dsamp(dl)%axesB1, dl, &
          x_cell_method='point', y_cell_method='point', is_q_point=.true.)
     call define_axes_group_dsamp(diag_cs, (/ id_xq, id_yh /), diag_cs%dsamp(dl)%axesCu1, dl, &
          x_cell_method='point', y_cell_method='mean', is_u_point=.true.)
     call define_axes_group_dsamp(diag_cs, (/ id_xh, id_yq /), diag_cs%dsamp(dl)%axesCv1, dl, &
          x_cell_method='mean', y_cell_method='point', is_v_point=.true.)

     !Non-native axes
     if (diag_cs%num_diag_coords>0) then
        allocate(diag_cs%dsamp(dl)%remap_axesTL(diag_cs%num_diag_coords))
        allocate(diag_cs%dsamp(dl)%remap_axesBL(diag_cs%num_diag_coords))
        allocate(diag_cs%dsamp(dl)%remap_axesCuL(diag_cs%num_diag_coords))
        allocate(diag_cs%dsamp(dl)%remap_axesCvL(diag_cs%num_diag_coords))
        allocate(diag_cs%dsamp(dl)%remap_axesTi(diag_cs%num_diag_coords))
        allocate(diag_cs%dsamp(dl)%remap_axesBi(diag_cs%num_diag_coords))
        allocate(diag_cs%dsamp(dl)%remap_axesCui(diag_cs%num_diag_coords))
        allocate(diag_cs%dsamp(dl)%remap_axesCvi(diag_cs%num_diag_coords))
     endif

     do i=1, diag_cs%num_diag_coords
        ! For each possible diagnostic coordinate
        !call diag_remap_configure_axes(diag_cs%diag_remap_cs(i), GV, param_file)

        ! This vertical coordinate has been configured so can be used.
        if (diag_remap_axes_configured(diag_cs%diag_remap_cs(i))) then

           ! This fetches the 1D-axis id for layers and interfaces and overwrite
           ! id_zl and id_zi from above. It also returns the number of layers.
           call diag_remap_get_axes_info(diag_cs%diag_remap_cs(i), nz, id_zL, id_zi)

           ! Axes for z layers
           call define_axes_group_dsamp(diag_cs, (/ id_xh, id_yh, id_zL /), diag_cs%dsamp(dl)%remap_axesTL(i), dl, &
                nz=nz, vertical_coordinate_number=i, &
                x_cell_method='mean', y_cell_method='mean', v_cell_method='mean', &
                is_h_point=.true., is_layer=.true., is_native=.false., needs_remapping=.true., &
                xyave_axes=diag_cs%remap_axesZL(i))

           !! \note Remapping for B points is not yet implemented so needs_remapping is not
           !! provided for remap_axesBL
           call define_axes_group_dsamp(diag_cs, (/ id_xq, id_yq, id_zL /), diag_cs%dsamp(dl)%remap_axesBL(i), dl, &
                nz=nz, vertical_coordinate_number=i, &
                x_cell_method='point', y_cell_method='point', v_cell_method='mean', &
                is_q_point=.true., is_layer=.true., is_native=.false.)

           call define_axes_group_dsamp(diag_cs, (/ id_xq, id_yh, id_zL /), diag_cs%dsamp(dl)%remap_axesCuL(i), dl, &
                nz=nz, vertical_coordinate_number=i, &
                x_cell_method='point', y_cell_method='mean', v_cell_method='mean', &
                is_u_point=.true., is_layer=.true., is_native=.false., needs_remapping=.true., &
                xyave_axes=diag_cs%remap_axesZL(i))

           call define_axes_group_dsamp(diag_cs, (/ id_xh, id_yq, id_zL /), diag_cs%dsamp(dl)%remap_axesCvL(i), dl, &
                nz=nz, vertical_coordinate_number=i, &
                x_cell_method='mean', y_cell_method='point', v_cell_method='mean', &
                is_v_point=.true., is_layer=.true., is_native=.false., needs_remapping=.true., &
                xyave_axes=diag_cs%remap_axesZL(i))

           ! Axes for z interfaces
           call define_axes_group_dsamp(diag_cs, (/ id_xh, id_yh, id_zi /), diag_cs%dsamp(dl)%remap_axesTi(i), dl, &
                nz=nz, vertical_coordinate_number=i, &
                x_cell_method='mean', y_cell_method='mean', v_cell_method='point', &
                is_h_point=.true., is_interface=.true., is_native=.false., needs_interpolating=.true., &
                xyave_axes=diag_cs%remap_axesZi(i))

           !! \note Remapping for B points is not yet implemented so needs_remapping is not provided for remap_axesBi
           call define_axes_group_dsamp(diag_cs, (/ id_xq, id_yq, id_zi /), diag_cs%dsamp(dl)%remap_axesBi(i), dl, &
                nz=nz, vertical_coordinate_number=i, &
                x_cell_method='point', y_cell_method='point', v_cell_method='point', &
                is_q_point=.true., is_interface=.true., is_native=.false.)

           call define_axes_group_dsamp(diag_cs, (/ id_xq, id_yh, id_zi /), diag_cs%dsamp(dl)%remap_axesCui(i), dl, &
                nz=nz, vertical_coordinate_number=i, &
                x_cell_method='point', y_cell_method='mean', v_cell_method='point', &
                is_u_point=.true., is_interface=.true., is_native=.false., &
                needs_interpolating=.true., xyave_axes=diag_cs%remap_axesZi(i))

           call define_axes_group_dsamp(diag_cs, (/ id_xh, id_yq, id_zi /), diag_cs%dsamp(dl)%remap_axesCvi(i), dl, &
                nz=nz, vertical_coordinate_number=i, &
                x_cell_method='mean', y_cell_method='point', v_cell_method='point', &
                is_v_point=.true., is_interface=.true., is_native=.false., &
                needs_interpolating=.true., xyave_axes=diag_cs%remap_axesZi(i))
        endif
     enddo
  enddo

end subroutine set_axes_info_dsamp


!> set_masks_for_axes sets up the 2d and 3d masks for diagnostics using the current grid
!! recorded after calling diag_update_remap_grids()
subroutine set_masks_for_axes(G, diag_cs)
  type(ocean_grid_type), target, intent(in) :: G !< The ocean grid type.
  type(diag_ctrl),               pointer    :: diag_cs !< A pointer to a type with many variables
                                                       !! used for diagnostics
  ! Local variables
  integer :: c, nk, i, j, k, ii, jj
  type(axes_grp), pointer :: axes => NULL(), h_axes => NULL() ! Current axes, for convenience

  do c=1, diag_cs%num_diag_coords
    ! This vertical coordinate has been configured so can be used.
    if (diag_remap_axes_configured(diag_cs%diag_remap_cs(c))) then

      ! Level/layer h-points in diagnostic coordinate
      axes => diag_cs%remap_axesTL(c)
      nk = axes%nz
      allocate( axes%mask3d(G%isd:G%ied,G%jsd:G%jed,nk) ) ; axes%mask3d(:,:,:) = 0.
      call diag_remap_calc_hmask(diag_cs%diag_remap_cs(c), G, axes%mask3d)

      h_axes => diag_cs%remap_axesTL(c) ! Use the h-point masks to generate the u-, v- and q- masks

      ! Level/layer u-points in diagnostic coordinate
      axes => diag_cs%remap_axesCuL(c)
      call assert(axes%nz == nk, 'set_masks_for_axes: vertical size mismatch at u-layers')
      call assert(.not. associated(axes%mask3d), 'set_masks_for_axes: already associated')
      allocate( axes%mask3d(G%IsdB:G%IedB,G%jsd:G%jed,nk) ) ; axes%mask3d(:,:,:) = 0.
      do k = 1, nk ; do j=G%jsc,G%jec ; do I=G%isc-1,G%iec
        if (h_axes%mask3d(i,j,k) + h_axes%mask3d(i+1,j,k) > 0.) axes%mask3d(I,j,k) = 1.
      enddo ; enddo ; enddo

      ! Level/layer v-points in diagnostic coordinate
      axes => diag_cs%remap_axesCvL(c)
      call assert(axes%nz == nk, 'set_masks_for_axes: vertical size mismatch at v-layers')
      call assert(.not. associated(axes%mask3d), 'set_masks_for_axes: already associated')
      allocate( axes%mask3d(G%isd:G%ied,G%JsdB:G%JedB,nk) ) ; axes%mask3d(:,:,:) = 0.
      do k = 1, nk ; do J=G%jsc-1,G%jec ; do i=G%isc,G%iec
        if (h_axes%mask3d(i,j,k) + h_axes%mask3d(i,j+1,k) > 0.) axes%mask3d(i,J,k) = 1.
      enddo ; enddo ; enddo

      ! Level/layer q-points in diagnostic coordinate
      axes => diag_cs%remap_axesBL(c)
      call assert(axes%nz == nk, 'set_masks_for_axes: vertical size mismatch at q-layers')
      call assert(.not. associated(axes%mask3d), 'set_masks_for_axes: already associated')
      allocate( axes%mask3d(G%IsdB:G%IedB,G%JsdB:G%JedB,nk) ) ; axes%mask3d(:,:,:) = 0.
      do k = 1, nk ; do J=G%jsc-1,G%jec ; do I=G%isc-1,G%iec
        if (h_axes%mask3d(i,j,k) + h_axes%mask3d(i+1,j+1,k) + &
            h_axes%mask3d(i+1,j,k) + h_axes%mask3d(i,j+1,k) > 0.) axes%mask3d(I,J,k) = 1.
      enddo ; enddo ; enddo

      ! Interface h-points in diagnostic coordinate (w-point)
      axes => diag_cs%remap_axesTi(c)
      call assert(axes%nz == nk, 'set_masks_for_axes: vertical size mismatch at h-interfaces')
      call assert(.not. associated(axes%mask3d), 'set_masks_for_axes: already associated')
      allocate( axes%mask3d(G%isd:G%ied,G%jsd:G%jed,nk+1) ) ; axes%mask3d(:,:,:) = 0.
      do J=G%jsc-1,G%jec+1 ; do i=G%isc-1,G%iec+1
        if (h_axes%mask3d(i,j,1) > 0.) axes%mask3d(i,J,1) = 1.
        do K = 2, nk
          if (h_axes%mask3d(i,j,k-1) + h_axes%mask3d(i,j,k) > 0.) axes%mask3d(i,J,k) = 1.
        enddo
        if (h_axes%mask3d(i,j,nk) > 0.) axes%mask3d(i,J,nk+1) = 1.
      enddo ; enddo

      h_axes => diag_cs%remap_axesTi(c) ! Use the w-point masks to generate the u-, v- and q- masks

      ! Interface u-points in diagnostic coordinate
      axes => diag_cs%remap_axesCui(c)
      call assert(axes%nz == nk, 'set_masks_for_axes: vertical size mismatch at u-interfaces')
      call assert(.not. associated(axes%mask3d), 'set_masks_for_axes: already associated')
      allocate( axes%mask3d(G%IsdB:G%IedB,G%jsd:G%jed,nk+1) ) ; axes%mask3d(:,:,:) = 0.
      do k = 1, nk+1 ; do j=G%jsc,G%jec ; do I=G%isc-1,G%iec
        if (h_axes%mask3d(i,j,k) + h_axes%mask3d(i+1,j,k) > 0.) axes%mask3d(I,j,k) = 1.
      enddo ; enddo ; enddo

      ! Interface v-points in diagnostic coordinate
      axes => diag_cs%remap_axesCvi(c)
      call assert(axes%nz == nk, 'set_masks_for_axes: vertical size mismatch at v-interfaces')
      call assert(.not. associated(axes%mask3d), 'set_masks_for_axes: already associated')
      allocate( axes%mask3d(G%isd:G%ied,G%JsdB:G%JedB,nk+1) ) ; axes%mask3d(:,:,:) = 0.
      do k = 1, nk+1 ; do J=G%jsc-1,G%jec ; do i=G%isc,G%iec
        if (h_axes%mask3d(i,j,k) + h_axes%mask3d(i,j+1,k) > 0.) axes%mask3d(i,J,k) = 1.
      enddo ; enddo ; enddo

      ! Interface q-points in diagnostic coordinate
      axes => diag_cs%remap_axesBi(c)
      call assert(axes%nz == nk, 'set_masks_for_axes: vertical size mismatch at q-interfaces')
      call assert(.not. associated(axes%mask3d), 'set_masks_for_axes: already associated')
      allocate( axes%mask3d(G%IsdB:G%IedB,G%JsdB:G%JedB,nk+1) ) ; axes%mask3d(:,:,:) = 0.
      do k = 1, nk ; do J=G%jsc-1,G%jec ; do I=G%isc-1,G%iec
        if (h_axes%mask3d(i,j,k) + h_axes%mask3d(i+1,j+1,k) + &
            h_axes%mask3d(i+1,j,k) + h_axes%mask3d(i,j+1,k) > 0.) axes%mask3d(I,J,k) = 1.
      enddo ; enddo ; enddo
    endif
  enddo

  !Allocate and initialize the downsampled masks for the axes
  call set_masks_for_axes_dsamp(G, diag_cs)

end subroutine set_masks_for_axes

subroutine set_masks_for_axes_dsamp(G, diag_cs)
  type(ocean_grid_type), target, intent(in) :: G !< The ocean grid type.
  type(diag_ctrl),               pointer    :: diag_cs !< A pointer to a type with many variables
                                                       !! used for diagnostics
  ! Local variables
  integer :: c, nk, i, j, k, ii, jj
  integer :: dl
  type(axes_grp), pointer :: axes => NULL(), h_axes => NULL() ! Current axes, for convenience

  !Each downsampled axis needs both downsampled and non-downsampled mask
  !The downsampled mask is needed for sending out the diagnostics output via diag_manager
  !The non-downsampled mask is needed for downsampling the diagnostics field
  do dl=2,MAX_DSAMP_LEV
     if(dl .ne. 2) call MOM_error(FATAL, "set_masks_for_axes_dsamp: Downsample level other than 2 is not supported!")
     do c=1, diag_cs%num_diag_coords
        ! Level/layer h-points in diagnostic coordinate
        axes => diag_cs%remap_axesTL(c)
        call downsample_mask(axes%mask3d, diag_cs%dsamp(dl)%remap_axesTL(c)%dsamp(dl)%mask3d, dl,G%isc, G%jsc,  &
          G%HId2%isc, G%HId2%iec, G%HId2%jsc, G%HId2%jec, G%HId2%isd, G%HId2%ied, G%HId2%jsd, G%HId2%jed)
        diag_cs%dsamp(dl)%remap_axesTL(c)%mask3d => axes%mask3d !set non-downsampled mask
        ! Level/layer u-points in diagnostic coordinate
        axes => diag_cs%remap_axesCuL(c)
        call downsample_mask(axes%mask3d, diag_cs%dsamp(dl)%remap_axesCuL(c)%dsamp(dl)%mask3d, dl,G%IscB,G%JscB, &
          G%HId2%IscB,G%HId2%IecB,G%HId2%jsc, G%HId2%jec,G%HId2%IsdB,G%HId2%IedB,G%HId2%jsd, G%HId2%jed)
        diag_cs%dsamp(dl)%remap_axesCul(c)%mask3d => axes%mask3d !set non-downsampled mask
        ! Level/layer v-points in diagnostic coordinate
        axes => diag_cs%remap_axesCvL(c)
        call downsample_mask(axes%mask3d, diag_cs%dsamp(dl)%remap_axesCvL(c)%dsamp(dl)%mask3d, dl,G%isc ,G%JscB, &
          G%HId2%isc ,G%HId2%iec, G%HId2%JscB,G%HId2%JecB,G%HId2%isd ,G%HId2%ied, G%HId2%JsdB,G%HId2%JedB)
        diag_cs%dsamp(dl)%remap_axesCvL(c)%mask3d => axes%mask3d !set non-downsampled mask
        ! Level/layer q-points in diagnostic coordinate
        axes => diag_cs%remap_axesBL(c)
        call downsample_mask(axes%mask3d, diag_cs%dsamp(dl)%remap_axesBL(c)%dsamp(dl)%mask3d, dl,G%IscB,G%JscB, &
          G%HId2%IscB,G%HId2%IecB,G%HId2%JscB,G%HId2%JecB,G%HId2%IsdB,G%HId2%IedB,G%HId2%JsdB,G%HId2%JedB)
        diag_cs%dsamp(dl)%remap_axesBL(c)%mask3d => axes%mask3d !set non-downsampled mask
        ! Interface h-points in diagnostic coordinate (w-point)
        axes => diag_cs%remap_axesTi(c)
        call downsample_mask(axes%mask3d, diag_cs%dsamp(dl)%remap_axesTi(c)%dsamp(dl)%mask3d, dl,G%isc, G%jsc,  &
          G%HId2%isc, G%HId2%iec, G%HId2%jsc, G%HId2%jec, G%HId2%isd, G%HId2%ied, G%HId2%jsd, G%HId2%jed)
        diag_cs%dsamp(dl)%remap_axesTi(c)%mask3d => axes%mask3d !set non-downsampled mask
        ! Interface u-points in diagnostic coordinate
        axes => diag_cs%remap_axesCui(c)
        call downsample_mask(axes%mask3d, diag_cs%dsamp(dl)%remap_axesCui(c)%dsamp(dl)%mask3d, dl,G%IscB,G%JscB, &
          G%HId2%IscB,G%HId2%IecB,G%HId2%jsc, G%HId2%jec,G%HId2%IsdB,G%HId2%IedB,G%HId2%jsd, G%HId2%jed)
        diag_cs%dsamp(dl)%remap_axesCui(c)%mask3d => axes%mask3d !set non-downsampled mask
        ! Interface v-points in diagnostic coordinate
        axes => diag_cs%remap_axesCvi(c)
        call downsample_mask(axes%mask3d, diag_cs%dsamp(dl)%remap_axesCvi(c)%dsamp(dl)%mask3d, dl,G%isc ,G%JscB, &
          G%HId2%isc ,G%HId2%iec, G%HId2%JscB,G%HId2%JecB,G%HId2%isd ,G%HId2%ied, G%HId2%JsdB,G%HId2%JedB)
        diag_cs%dsamp(dl)%remap_axesCvi(c)%mask3d => axes%mask3d !set non-downsampled mask
        ! Interface q-points in diagnostic coordinate
        axes => diag_cs%remap_axesBi(c)
        call downsample_mask(axes%mask3d, diag_cs%dsamp(dl)%remap_axesBi(c)%dsamp(dl)%mask3d, dl,G%IscB,G%JscB, &
          G%HId2%IscB,G%HId2%IecB,G%HId2%JscB,G%HId2%JecB,G%HId2%IsdB,G%HId2%IedB,G%HId2%JsdB,G%HId2%JedB)
        diag_cs%dsamp(dl)%remap_axesBi(c)%mask3d => axes%mask3d !set non-downsampled mask
     enddo
  enddo
end subroutine set_masks_for_axes_dsamp

!> Attaches the id of cell areas to axes groups for use with cell_measures
subroutine diag_register_area_ids(diag_cs, id_area_t, id_area_q)
  type(diag_ctrl),   intent(inout) :: diag_cs   !< Diagnostics control structure
  integer, optional, intent(in)    :: id_area_t !< Diag_mediator id for area of h-cells
  integer, optional, intent(in)    :: id_area_q !< Diag_mediator id for area of q-cells
  ! Local variables
  integer :: fms_id, i
  if (present(id_area_t)) then
    fms_id = diag_cs%diags(id_area_t)%fms_diag_id
    diag_cs%axesT1%id_area = fms_id
    diag_cs%axesTi%id_area = fms_id
    diag_cs%axesTL%id_area = fms_id
    do i=1, diag_cs%num_diag_coords
      diag_cs%remap_axesTL(i)%id_area = fms_id
      diag_cs%remap_axesTi(i)%id_area = fms_id
    enddo
  endif
  if (present(id_area_q)) then
    fms_id = diag_cs%diags(id_area_q)%fms_diag_id
    diag_cs%axesB1%id_area = fms_id
    diag_cs%axesBi%id_area = fms_id
    diag_cs%axesBL%id_area = fms_id
    do i=1, diag_cs%num_diag_coords
      diag_cs%remap_axesBL(i)%id_area = fms_id
      diag_cs%remap_axesBi(i)%id_area = fms_id
    enddo
  endif
end subroutine diag_register_area_ids

!> Sets a handle inside diagnostics mediator to associate 3d cell measures
subroutine register_cell_measure(G, diag, Time)
  type(ocean_grid_type),   intent(in)    :: G    !< Ocean grid structure
  type(diag_ctrl), target, intent(inout) :: diag !< Regulates diagnostic output
  type(time_type),         intent(in)    :: Time !< Model time
  ! Local variables
  integer :: id
  id = register_diag_field('ocean_model', 'volcello', diag%axesTL, &
                           Time, 'Ocean grid-cell volume', 'm3', &
                           standard_name='ocean_volume', v_extensive=.true., &
                           x_cell_method='sum', y_cell_method='sum')
  call diag_associate_volume_cell_measure(diag, id)

end subroutine register_cell_measure

!> Attaches the id of cell volumes to axes groups for use with cell_measures
subroutine diag_associate_volume_cell_measure(diag_cs, id_h_volume)
  type(diag_ctrl),   intent(inout) :: diag_cs     !< Diagnostics control structure
  integer,           intent(in)    :: id_h_volume !< Diag_manager id for volume of h-cells
  ! Local variables
  type(diag_type), pointer :: tmp => NULL()

  if (id_h_volume<=0) return ! Do nothing
  diag_cs%volume_cell_measure_dm_id = id_h_volume ! Record for diag_get_volume_cell_measure_dm_id()

  ! Set the cell measure for this axes group to the FMS id in this coordinate system
  diag_cs%diags(id_h_volume)%axes%id_volume = diag_cs%diags(id_h_volume)%fms_diag_id

  tmp => diag_cs%diags(id_h_volume)%next ! First item in the list, if any
  do while (associated(tmp))
    ! Set the cell measure for this axes group to the FMS id in this coordinate system
    tmp%axes%id_volume = tmp%fms_diag_id
    tmp => tmp%next ! Move to next axes group for this field
  enddo

end subroutine diag_associate_volume_cell_measure

!> Returns diag_manager id for cell measure of h-cells
integer function diag_get_volume_cell_measure_dm_id(diag_cs)
  type(diag_ctrl),   intent(in) :: diag_cs   !< Diagnostics control structure

  diag_get_volume_cell_measure_dm_id = diag_cs%volume_cell_measure_dm_id

end function diag_get_volume_cell_measure_dm_id

!> Defines a group of "axes" from list of handles
subroutine define_axes_group(diag_cs, handles, axes, nz, vertical_coordinate_number, &
                             x_cell_method, y_cell_method, v_cell_method, &
                             is_h_point, is_q_point, is_u_point, is_v_point, &
                             is_layer, is_interface, &
                             is_native, needs_remapping, needs_interpolating, &
                             xyave_axes)
  type(diag_ctrl), target,    intent(in)  :: diag_cs !< Diagnostics control structure
  integer, dimension(:),      intent(in)  :: handles !< A list of 1D axis handles
  type(axes_grp),             intent(out) :: axes    !< The group of 1D axes
  integer,          optional, intent(in)  :: nz      !< Number of layers in this diagnostic grid
  integer,          optional, intent(in)  :: vertical_coordinate_number !< Index number for vertical coordinate
  character(len=*), optional, intent(in)  :: x_cell_method !< A x-direction cell method used to construct the
                                                           !! "cell_methods" attribute in CF convention
  character(len=*), optional, intent(in)  :: y_cell_method !< A y-direction cell method used to construct the
                                                           !! "cell_methods" attribute in CF convention
  character(len=*), optional, intent(in)  :: v_cell_method !< A vertical direction cell method used to construct
                                                        !! the "cell_methods" attribute in CF convention
  logical,          optional, intent(in)  :: is_h_point !< If true, indicates this axes group for h-point
                                                        !! located fields
  logical,          optional, intent(in)  :: is_q_point !< If true, indicates this axes group for q-point
                                                        !! located fields
  logical,          optional, intent(in)  :: is_u_point !< If true, indicates this axes group for
                                                        !! u-point located fields
  logical,          optional, intent(in)  :: is_v_point !< If true, indicates this axes group for
                                                        !! v-point located fields
  logical,          optional, intent(in)  :: is_layer   !< If true, indicates that this axes group is
                                                        !! for a layer vertically-located field.
  logical,          optional, intent(in)  :: is_interface !< If true, indicates that this axes group
                                                        !! is for an interface vertically-located field.
  logical,          optional, intent(in)  :: is_native  !< If true, indicates that this axes group is
                                                        !! for a native model grid. False for any other grid.
  logical,          optional, intent(in)  :: needs_remapping !< If true, indicates that this axes group is
                                                        !! for a intensive layer-located field that must
                                                        !! be remapped to these axes. Used for rank>2.
  logical,          optional, intent(in)  :: needs_interpolating !< If true, indicates that this axes group
                                                        !! is for a sampled interface-located field that must
                                                        !! be interpolated to these axes. Used for rank>2.
  type(axes_grp),   optional, target      :: xyave_axes !< The corresponding axes group for horizontally
                                                        !! area-average diagnostics
  ! Local variables
  integer :: n

  n = size(handles)
  if (n<1 .or. n>3) call MOM_error(FATAL, "define_axes_group: wrong size for list of handles!")
  allocate( axes%handles(n) )
  axes%id = i2s(handles, n) ! Identifying string
  axes%rank = n
  axes%handles(:) = handles(:)
  axes%diag_cs => diag_cs ! A [circular] link back to the diag_cs structure
  if (present(x_cell_method)) then
    if (axes%rank<2) call MOM_error(FATAL, 'define_axes_group: ' // &
                                           'Can not set x_cell_method for rank<2.')
    axes%x_cell_method = trim(x_cell_method)
  else
    axes%x_cell_method = ''
  endif
  if (present(y_cell_method)) then
    if (axes%rank<2) call MOM_error(FATAL, 'define_axes_group: ' // &
                                           'Can not set y_cell_method for rank<2.')
    axes%y_cell_method = trim(y_cell_method)
  else
    axes%y_cell_method = ''
  endif
  if (present(v_cell_method)) then
    if (axes%rank/=1 .and. axes%rank/=3) call MOM_error(FATAL, 'define_axes_group: ' // &
                                           'Can not set v_cell_method for rank<>1 or 3.')
    axes%v_cell_method = trim(v_cell_method)
  else
    axes%v_cell_method = ''
  endif
  if (present(nz)) axes%nz = nz
  if (present(vertical_coordinate_number)) axes%vertical_coordinate_number = vertical_coordinate_number
  if (present(is_h_point)) axes%is_h_point = is_h_point
  if (present(is_q_point)) axes%is_q_point = is_q_point
  if (present(is_u_point)) axes%is_u_point = is_u_point
  if (present(is_v_point)) axes%is_v_point = is_v_point
  if (present(is_layer)) axes%is_layer = is_layer
  if (present(is_interface)) axes%is_interface = is_interface
  if (present(is_native)) axes%is_native = is_native
  if (present(needs_remapping)) axes%needs_remapping = needs_remapping
  if (present(needs_interpolating)) axes%needs_interpolating = needs_interpolating
  if (present(xyave_axes)) axes%xyave_axes => xyave_axes

  ! Setup masks for this axes group
  axes%mask2d => null()
  if (axes%rank==2) then
    if (axes%is_h_point) axes%mask2d => diag_cs%mask2dT
    if (axes%is_u_point) axes%mask2d => diag_cs%mask2dCu
    if (axes%is_v_point) axes%mask2d => diag_cs%mask2dCv
    if (axes%is_q_point) axes%mask2d => diag_cs%mask2dBu
  endif
  ! A static 3d mask for non-native coordinates can only be setup when a grid is available
  axes%mask3d => null()
  if (axes%rank==3 .and. axes%is_native) then
    ! Native variables can/should use the native masks copied into diag_cs
    if (axes%is_layer) then
      if (axes%is_h_point) axes%mask3d => diag_cs%mask3dTL
      if (axes%is_u_point) axes%mask3d => diag_cs%mask3dCuL
      if (axes%is_v_point) axes%mask3d => diag_cs%mask3dCvL
      if (axes%is_q_point) axes%mask3d => diag_cs%mask3dBL
    elseif (axes%is_interface) then
      if (axes%is_h_point) axes%mask3d => diag_cs%mask3dTi
      if (axes%is_u_point) axes%mask3d => diag_cs%mask3dCui
      if (axes%is_v_point) axes%mask3d => diag_cs%mask3dCvi
      if (axes%is_q_point) axes%mask3d => diag_cs%mask3dBi
    endif
  endif

end subroutine define_axes_group

!> Defines a group of downsampled "axes" from list of handles
subroutine define_axes_group_dsamp(diag_cs, handles, axes, dl, nz, vertical_coordinate_number, &
                             x_cell_method, y_cell_method, v_cell_method, &
                             is_h_point, is_q_point, is_u_point, is_v_point, &
                             is_layer, is_interface, &
                             is_native, needs_remapping, needs_interpolating, &
                             xyave_axes)
  type(diag_ctrl), target,    intent(in)  :: diag_cs !< Diagnostics control structure
  integer, dimension(:),      intent(in)  :: handles !< A list of 1D axis handles
  type(axes_grp),             intent(out) :: axes    !< The group of 1D axes
  integer,                    intent(in)  :: dl      !< Downsample level
  integer,          optional, intent(in)  :: nz      !< Number of layers in this diagnostic grid
  integer,          optional, intent(in)  :: vertical_coordinate_number !< Index number for vertical coordinate
  character(len=*), optional, intent(in)  :: x_cell_method !< A x-direction cell method used to construct the
                                                           !! "cell_methods" attribute in CF convention
  character(len=*), optional, intent(in)  :: y_cell_method !< A y-direction cell method used to construct the
                                                           !! "cell_methods" attribute in CF convention
  character(len=*), optional, intent(in)  :: v_cell_method !< A vertical direction cell method used to construct
                                                        !! the "cell_methods" attribute in CF convention
  logical,          optional, intent(in)  :: is_h_point !< If true, indicates this axes group for h-point
                                                        !! located fields
  logical,          optional, intent(in)  :: is_q_point !< If true, indicates this axes group for q-point
                                                        !! located fields
  logical,          optional, intent(in)  :: is_u_point !< If true, indicates this axes group for
                                                        !! u-point located fields
  logical,          optional, intent(in)  :: is_v_point !< If true, indicates this axes group for
                                                        !! v-point located fields
  logical,          optional, intent(in)  :: is_layer   !< If true, indicates that this axes group is
                                                        !! for a layer vertically-located field.
  logical,          optional, intent(in)  :: is_interface !< If true, indicates that this axes group
                                                        !! is for an interface vertically-located field.
  logical,          optional, intent(in)  :: is_native  !< If true, indicates that this axes group is
                                                        !! for a native model grid. False for any other grid.
  logical,          optional, intent(in)  :: needs_remapping !< If true, indicates that this axes group is
                                                        !! for a intensive layer-located field that must
                                                        !! be remapped to these axes. Used for rank>2.
  logical,          optional, intent(in)  :: needs_interpolating !< If true, indicates that this axes group
                                                        !! is for a sampled interface-located field that must
                                                        !! be interpolated to these axes. Used for rank>2.
  type(axes_grp),   optional, target      :: xyave_axes !< The corresponding axes group for horizontally
                                                        !! area-average diagnostics
  ! Local variables
  integer :: n

  n = size(handles)
  if (n<1 .or. n>3) call MOM_error(FATAL, "define_axes_group: wrong size for list of handles!")
  allocate( axes%handles(n) )
  axes%id = i2s(handles, n) ! Identifying string
  axes%rank = n
  axes%handles(:) = handles(:)
  axes%diag_cs => diag_cs ! A [circular] link back to the diag_cs structure
  if (present(x_cell_method)) then
    if (axes%rank<2) call MOM_error(FATAL, 'define_axes_group: ' // &
                                           'Can not set x_cell_method for rank<2.')
    axes%x_cell_method = trim(x_cell_method)
  else
    axes%x_cell_method = ''
  endif
  if (present(y_cell_method)) then
    if (axes%rank<2) call MOM_error(FATAL, 'define_axes_group: ' // &
                                           'Can not set y_cell_method for rank<2.')
    axes%y_cell_method = trim(y_cell_method)
  else
    axes%y_cell_method = ''
  endif
  if (present(v_cell_method)) then
    if (axes%rank/=1 .and. axes%rank/=3) call MOM_error(FATAL, 'define_axes_group: ' // &
                                           'Can not set v_cell_method for rank<>1 or 3.')
    axes%v_cell_method = trim(v_cell_method)
  else
    axes%v_cell_method = ''
  endif
  axes%downsample_level = dl
  if (present(nz)) axes%nz = nz
  if (present(vertical_coordinate_number)) axes%vertical_coordinate_number = vertical_coordinate_number
  if (present(is_h_point)) axes%is_h_point = is_h_point
  if (present(is_q_point)) axes%is_q_point = is_q_point
  if (present(is_u_point)) axes%is_u_point = is_u_point
  if (present(is_v_point)) axes%is_v_point = is_v_point
  if (present(is_layer)) axes%is_layer = is_layer
  if (present(is_interface)) axes%is_interface = is_interface
  if (present(is_native)) axes%is_native = is_native
  if (present(needs_remapping)) axes%needs_remapping = needs_remapping
  if (present(needs_interpolating)) axes%needs_interpolating = needs_interpolating
  if (present(xyave_axes)) axes%xyave_axes => xyave_axes

  ! Setup masks for this axes group

  axes%mask2d => null()
  if (axes%rank==2) then
    if (axes%is_h_point) axes%mask2d => diag_cs%mask2dT
    if (axes%is_u_point) axes%mask2d => diag_cs%mask2dCu
    if (axes%is_v_point) axes%mask2d => diag_cs%mask2dCv
    if (axes%is_q_point) axes%mask2d => diag_cs%mask2dBu
  endif
  ! A static 3d mask for non-native coordinates can only be setup when a grid is available
  axes%mask3d => null()
  if (axes%rank==3 .and. axes%is_native) then
    ! Native variables can/should use the native masks copied into diag_cs
    if (axes%is_layer) then
      if (axes%is_h_point) axes%mask3d => diag_cs%mask3dTL
      if (axes%is_u_point) axes%mask3d => diag_cs%mask3dCuL
      if (axes%is_v_point) axes%mask3d => diag_cs%mask3dCvL
      if (axes%is_q_point) axes%mask3d => diag_cs%mask3dBL
    elseif (axes%is_interface) then
      if (axes%is_h_point) axes%mask3d => diag_cs%mask3dTi
      if (axes%is_u_point) axes%mask3d => diag_cs%mask3dCui
      if (axes%is_v_point) axes%mask3d => diag_cs%mask3dCvi
      if (axes%is_q_point) axes%mask3d => diag_cs%mask3dBi
    endif
  endif

  axes%dsamp(dl)%mask2d => null()
  if (axes%rank==2) then
    if (axes%is_h_point) axes%dsamp(dl)%mask2d => diag_cs%dsamp(dl)%mask2dT
    if (axes%is_u_point) axes%dsamp(dl)%mask2d => diag_cs%dsamp(dl)%mask2dCu
    if (axes%is_v_point) axes%dsamp(dl)%mask2d => diag_cs%dsamp(dl)%mask2dCv
    if (axes%is_q_point) axes%dsamp(dl)%mask2d => diag_cs%dsamp(dl)%mask2dBu
  endif
  ! A static 3d mask for non-native coordinates can only be setup when a grid is available
  axes%dsamp(dl)%mask3d => null()
  if (axes%rank==3 .and. axes%is_native) then
    ! Native variables can/should use the native masks copied into diag_cs
    if (axes%is_layer) then
      if (axes%is_h_point) axes%dsamp(dl)%mask3d => diag_cs%dsamp(dl)%mask3dTL
      if (axes%is_u_point) axes%dsamp(dl)%mask3d => diag_cs%dsamp(dl)%mask3dCuL
      if (axes%is_v_point) axes%dsamp(dl)%mask3d => diag_cs%dsamp(dl)%mask3dCvL
      if (axes%is_q_point) axes%dsamp(dl)%mask3d => diag_cs%dsamp(dl)%mask3dBL
    elseif (axes%is_interface) then
      if (axes%is_h_point) axes%dsamp(dl)%mask3d => diag_cs%dsamp(dl)%mask3dTi
      if (axes%is_u_point) axes%dsamp(dl)%mask3d => diag_cs%dsamp(dl)%mask3dCui
      if (axes%is_v_point) axes%dsamp(dl)%mask3d => diag_cs%dsamp(dl)%mask3dCvi
      if (axes%is_q_point) axes%dsamp(dl)%mask3d => diag_cs%dsamp(dl)%mask3dBi
    endif
  endif

end subroutine define_axes_group_dsamp

!> Set up the array extents for doing diagnostics
subroutine set_diag_mediator_grid(G, diag_cs)
  type(ocean_grid_type), intent(inout) :: G    !< The ocean's grid structure
  type(diag_ctrl),  intent(inout) :: diag_CS !< Structure used to regulate diagnostic output

  diag_cs%is = G%isc - (G%isd-1) ; diag_cs%ie = G%iec - (G%isd-1)
  diag_cs%js = G%jsc - (G%jsd-1) ; diag_cs%je = G%jec - (G%jsd-1)
  diag_cs%isd = G%isd ; diag_cs%ied = G%ied
  diag_cs%jsd = G%jsd ; diag_cs%jed = G%jed

end subroutine set_diag_mediator_grid

!> Make a real scalar diagnostic available for averaging or output
subroutine post_data_0d(diag_field_id, field, diag_cs, is_static)
  integer,           intent(in) :: diag_field_id !< The id for an output variable returned by a
                                                 !! previous call to register_diag_field.
  real,              intent(in) :: field         !< real value being offered for output or averaging
  type(diag_ctrl), target, intent(in) :: diag_CS !< Structure used to regulate diagnostic output
  logical, optional, intent(in) :: is_static !< If true, this is a static field that is always offered.

  ! Local variables
  logical :: used, is_stat
  type(diag_type), pointer :: diag => null()

  if (id_clock_diag_mediator>0) call cpu_clock_begin(id_clock_diag_mediator)
  is_stat = .false. ; if (present(is_static)) is_stat = is_static

  ! Iterate over list of diag 'variants', e.g. CMOR aliases, call send_data
  ! for each one.
  call assert(diag_field_id < diag_cs%next_free_diag_id, &
              'post_data_0d: Unregistered diagnostic id')
  diag => diag_cs%diags(diag_field_id)
  do while (associated(diag))
    if (diag_cs%diag_as_chksum) then
      call chksum0(field, diag%debug_str, logunit=diag_cs%chksum_iounit)
    else if (is_stat) then
      used = send_data(diag%fms_diag_id, field)
    elseif (diag_cs%ave_enabled) then
      used = send_data(diag%fms_diag_id, field, diag_cs%time_end)
    endif
    diag => diag%next
  enddo

  if (id_clock_diag_mediator>0) call cpu_clock_end(id_clock_diag_mediator)
end subroutine post_data_0d

!> Make a real 1-d array diagnostic available for averaging or output
subroutine post_data_1d_k(diag_field_id, field, diag_cs, is_static)
  integer,           intent(in) :: diag_field_id !< The id for an output variable returned by a
                                                 !! previous call to register_diag_field.
  real, target,      intent(in) :: field(:)      !< 1-d array being offered for output or averaging
  type(diag_ctrl), target, intent(in) :: diag_CS !< Structure used to regulate diagnostic output
  logical, optional, intent(in) :: is_static !< If true, this is a static field that is always offered.

  ! Local variables
  logical :: used  ! The return value of send_data is not used for anything.
  real, dimension(:), pointer :: locfield => NULL()
  logical :: is_stat
  integer :: k, ks, ke
  type(diag_type), pointer :: diag => null()

  if (id_clock_diag_mediator>0) call cpu_clock_begin(id_clock_diag_mediator)
  is_stat = .false. ; if (present(is_static)) is_stat = is_static

  ! Iterate over list of diag 'variants', e.g. CMOR aliases.
  call assert(diag_field_id < diag_cs%next_free_diag_id, &
              'post_data_1d_k: Unregistered diagnostic id')
  diag => diag_cs%diags(diag_field_id)
  do while (associated(diag))

    if ((diag%conversion_factor /= 0.) .and. (diag%conversion_factor /= 1.)) then
      ks = lbound(field,1) ; ke = ubound(field,1)
      allocate( locfield( ks:ke ) )

      do k=ks,ke
        if (field(k) == diag_cs%missing_value) then
          locfield(k) = diag_cs%missing_value
        else
          locfield(k) = field(k) * diag%conversion_factor
        endif
      enddo
    else
      locfield => field
    endif

    if (diag_cs%diag_as_chksum) then
      call zchksum(locfield, diag%debug_str, logunit=diag_cs%chksum_iounit)
    else if (is_stat) then
      used = send_data(diag%fms_diag_id, locfield)
    elseif (diag_cs%ave_enabled) then
      used = send_data(diag%fms_diag_id, locfield, diag_cs%time_end, weight=diag_cs%time_int)
    endif
    if ((diag%conversion_factor /= 0.) .and. (diag%conversion_factor /= 1.)) deallocate( locfield )

    diag => diag%next
  enddo

  if (id_clock_diag_mediator>0) call cpu_clock_end(id_clock_diag_mediator)
end subroutine post_data_1d_k

!> Make a real 2-d array diagnostic available for averaging or output
subroutine post_data_2d(diag_field_id, field, diag_cs, is_static, mask)
  integer,           intent(in) :: diag_field_id !< The id for an output variable returned by a
                                                 !! previous call to register_diag_field.
  real,              intent(in) :: field(:,:)    !< 2-d array being offered for output or averaging
  type(diag_ctrl), target, intent(in) :: diag_CS !< Structure used to regulate diagnostic output
  logical, optional, intent(in) :: is_static !< If true, this is a static field that is always offered.
  real,    optional, intent(in) :: mask(:,:) !< If present, use this real array as the data mask.

  ! Local variables
  type(diag_type), pointer :: diag => null()

  if (id_clock_diag_mediator>0) call cpu_clock_begin(id_clock_diag_mediator)

  ! Iterate over list of diag 'variants' (e.g. CMOR aliases) and post each.
  call assert(diag_field_id < diag_cs%next_free_diag_id, &
              'post_data_2d: Unregistered diagnostic id')
  diag => diag_cs%diags(diag_field_id)
  do while (associated(diag))
    call post_data_2d_low(diag, field, diag_cs, is_static, mask)
    diag => diag%next
  enddo

  if (id_clock_diag_mediator>0) call cpu_clock_end(id_clock_diag_mediator)
end subroutine post_data_2d

!> Make a real 2-d array diagnostic available for averaging or output
!! using a diag_type instead of an integer id.
subroutine post_data_2d_low(diag, field, diag_cs, is_static, mask)
  type(diag_type),   intent(in) :: diag       !< A structure describing the diagnostic to post
  real,    target,   intent(in) :: field(:,:) !< 2-d array being offered for output or averaging
  type(diag_ctrl),   intent(in) :: diag_CS !< Structure used to regulate diagnostic output
  logical, optional, intent(in) :: is_static !< If true, this is a static field that is always offered.
  real,    optional,target, intent(in) :: mask(:,:) !< If present, use this real array as the data mask.

  ! Local variables
  real, dimension(:,:), pointer :: locfield
  real, dimension(:,:), pointer :: locmask
  character(len=300) :: mesg
  logical :: used, is_stat
  integer :: cszi, cszj, dszi, dszj
  integer :: isv, iev, jsv, jev, i, j, chksum, isv_o,jsv_o
  real, dimension(:,:), allocatable, target :: locfield_dsamp
  real, dimension(:,:), allocatable, target :: locmask_dsamp
  integer :: dl

  locfield => NULL()
  locmask => NULL()
  is_stat = .false. ; if (present(is_static)) is_stat = is_static

  ! Determine the propery array indices, noting that because of the (:,:)
  ! declaration of field, symmetric arrays are using a SW-grid indexing,
  ! but non-symmetric arrays are using a NE-grid indexing.  Send_data
  ! actually only uses the difference between ie and is to determine
  ! the output data size and assumes that halos are symmetric.
  isv = diag_cs%is ; iev = diag_cs%ie ; jsv = diag_cs%js ; jev = diag_cs%je

  cszi = diag_cs%ie-diag_cs%is +1 ; dszi = diag_cs%ied-diag_cs%isd +1
  cszj = diag_cs%je-diag_cs%js +1 ; dszj = diag_cs%jed-diag_cs%jsd +1
  if ( size(field,1) == dszi ) then
    isv = diag_cs%is ; iev = diag_cs%ie     ! Data domain
  elseif ( size(field,1) == dszi + 1 ) then
    isv = diag_cs%is ; iev = diag_cs%ie+1   ! Symmetric data domain
  elseif ( size(field,1) == cszi) then
    isv = 1 ; iev = cszi                    ! Computational domain
  elseif ( size(field,1) == cszi + 1 ) then
    isv = 1 ; iev = cszi+1                  ! Symmetric computational domain
  else
    write (mesg,*) " peculiar size ",size(field,1)," in i-direction\n"//&
       "does not match one of ", cszi, cszi+1, dszi, dszi+1
    call MOM_error(FATAL,"post_data_2d_low: "//trim(diag%debug_str)//trim(mesg))
  endif

  if ( size(field,2) == dszj ) then
    jsv = diag_cs%js ; jev = diag_cs%je     ! Data domain
  elseif ( size(field,2) == dszj + 1 ) then
    jsv = diag_cs%js ; jev = diag_cs%je+1   ! Symmetric data domain
  elseif ( size(field,2) == cszj ) then
    jsv = 1 ; jev = cszj                    ! Computational domain
  elseif ( size(field,2) == cszj+1 ) then
    jsv = 1 ; jev = cszj+1                  ! Symmetric computational domain
  else
    write (mesg,*) " peculiar size ",size(field,2)," in j-direction\n"//&
       "does not match one of ", cszj, cszj+1, dszj, dszj+1
    call MOM_error(FATAL,"post_data_2d_low: "//trim(diag%debug_str)//trim(mesg))
  endif

  if ((diag%conversion_factor /= 0.) .and. (diag%conversion_factor /= 1.)) then
    allocate( locfield( lbound(field,1):ubound(field,1), lbound(field,2):ubound(field,2) ) )
    do j=jsv,jev ; do i=isv,iev
      if (field(i,j) == diag_cs%missing_value) then
        locfield(i,j) = diag_cs%missing_value
      else
        locfield(i,j) = field(i,j) * diag%conversion_factor
      endif
    enddo ; enddo
    locfield(isv:iev,jsv:jev) = field(isv:iev,jsv:jev) * diag%conversion_factor
  else
    locfield => field
  endif

  if (present(mask)) then
     locmask => mask
  elseif(.NOT. is_stat) then
     if(associated(diag%axes%mask2d)) locmask => diag%axes%mask2d
  endif

  dl=1
  if(.NOT. is_stat) dl = diag%axes%downsample_level !static field downsample i not supported yet
  !Downsample the diag field and mask (if present)
  if (dl > 1) then
     isv_o=isv ; jsv_o=jsv
     call downsample_diag_field(locfield, locfield_dsamp, dl, diag_cs, diag,isv,iev,jsv,jev, mask)
     if ((diag%conversion_factor /= 0.) .and. (diag%conversion_factor /= 1.)) deallocate( locfield )
     locfield => locfield_dsamp
     if (present(mask)) then
        call downsample_field_2d(locmask, locmask_dsamp, dl, MSK, locmask, diag_cs,diag,isv_o,jsv_o,isv,iev,jsv,jev)
        locmask => locmask_dsamp
     elseif(associated(diag%axes%dsamp(dl)%mask2d)) then
        locmask => diag%axes%dsamp(dl)%mask2d
     endif
  endif

  if (diag_cs%diag_as_chksum) then
    if (diag%axes%is_h_point) then
      call hchksum(locfield, diag%debug_str, diag_cs%G%HI, &
                   logunit=diag_cs%chksum_iounit)
    else if (diag%axes%is_u_point) then
      call uchksum(locfield, diag%debug_str, diag_cs%G%HI, &
                   logunit=diag_cs%chksum_iounit)
    else if (diag%axes%is_v_point) then
      call vchksum(locfield, diag%debug_str, diag_cs%G%HI, &
                   logunit=diag_cs%chksum_iounit)
    else if (diag%axes%is_q_point) then
      call Bchksum(locfield, diag%debug_str, diag_cs%G%HI, &
                   logunit=diag_cs%chksum_iounit)
    else
      call MOM_error(FATAL, "post_data_2d_low: unknown axis type.")
    endif
  else
    if (is_stat) then
      if (present(mask)) then
        call assert(size(locfield) == size(locmask), &
            'post_data_2d_low is_stat: mask size mismatch: '//diag%debug_str)
        used = send_data(diag%fms_diag_id, locfield, &
                         is_in=isv, js_in=jsv, ie_in=iev, je_in=jev, rmask=locmask)
     !elseif (associated(diag%axes%mask2d)) then
     !  used = send_data(diag%fms_diag_id, locfield, &
     !                   is_in=isv, js_in=jsv, ie_in=iev, je_in=jev, rmask=diag%axes%mask2d)
      else
        used = send_data(diag%fms_diag_id, locfield, &
                         is_in=isv, js_in=jsv, ie_in=iev, je_in=jev)
      endif
    elseif (diag_cs%ave_enabled) then
      if (associated(locmask)) then
        call assert(size(locfield) == size(locmask), &
            'post_data_2d_low: mask size mismatch: '//diag%debug_str)
        used = send_data(diag%fms_diag_id, locfield, diag_cs%time_end, &
                         is_in=isv, js_in=jsv, ie_in=iev, je_in=jev, &
                         weight=diag_cs%time_int, rmask=locmask)
      else
        used = send_data(diag%fms_diag_id, locfield, diag_cs%time_end, &
                         is_in=isv, js_in=jsv, ie_in=iev, je_in=jev, &
                         weight=diag_cs%time_int)
      endif
    endif
  endif
  if ((diag%conversion_factor /= 0.) .and. (diag%conversion_factor /= 1.) .and. dl<2) &
    deallocate( locfield )
end subroutine post_data_2d_low

!> Make a real 3-d array diagnostic available for averaging or output.
subroutine post_data_3d(diag_field_id, field, diag_cs, is_static, mask, alt_h)

  integer,           intent(in) :: diag_field_id !< The id for an output variable returned by a
                                                 !! previous call to register_diag_field.
  real,              intent(in) :: field(:,:,:)  !< 3-d array being offered for output or averaging
  type(diag_ctrl), target, intent(in) :: diag_CS !< Structure used to regulate diagnostic output
  logical, optional, intent(in) :: is_static !< If true, this is a static field that is always offered.
  real,    optional, intent(in) :: mask(:,:,:) !< If present, use this real array as the data mask.
  real, dimension(:,:,:), &
         target, optional, intent(in) :: alt_h  !< An alternate thickness to use for vertically
                                                !! remapping this diagnostic [H ~> m or kg m-2].

  ! Local variables
  type(diag_type), pointer :: diag => null()
  integer :: nz, i, j, k
  real, dimension(:,:,:), allocatable :: remapped_field
  logical :: staggered_in_x, staggered_in_y
  real, dimension(:,:,:), pointer :: h_diag => NULL()

  if (id_clock_diag_mediator>0) call cpu_clock_begin(id_clock_diag_mediator)

  ! For intensive variables only, we can choose to use a different diagnostic grid
  ! to map to
  if (present(alt_h)) then
    h_diag => alt_h
  else
    h_diag => diag_cs%h
  endif

  ! Iterate over list of diag 'variants', e.g. CMOR aliases, different vertical
  ! grids, and post each.
  call assert(diag_field_id < diag_cs%next_free_diag_id, &
              'post_data_3d: Unregistered diagnostic id')
  diag => diag_cs%diags(diag_field_id)
  do while (associated(diag))
    call assert(associated(diag%axes), 'post_data_3d: axes is not associated')

    staggered_in_x = diag%axes%is_u_point .or. diag%axes%is_q_point
    staggered_in_y = diag%axes%is_v_point .or. diag%axes%is_q_point

    if (diag%v_extensive .and. .not.diag%axes%is_native) then
      ! The field is vertically integrated and needs to be re-gridded
      if (present(mask)) then
        call MOM_error(FATAL,"post_data_3d: no mask for regridded field.")
      endif

      if (id_clock_diag_remap>0) call cpu_clock_begin(id_clock_diag_remap)
      allocate(remapped_field(size(field,1), size(field,2), diag%axes%nz))
<<<<<<< HEAD
      call vertically_reintegrate_diag_field( &
              diag_cs%diag_remap_cs(diag%axes%vertical_coordinate_number), &
              diag_cs%G, h_diag, staggered_in_x, staggered_in_y, &
              diag%axes%mask3d, field, remapped_field)
=======
      call vertically_reintegrate_diag_field(                                    &
        diag_cs%diag_remap_cs(diag%axes%vertical_coordinate_number), diag_cs%G,  &
        diag_cs%h_begin,                                                         &
        diag_cs%diag_remap_cs(diag%axes%vertical_coordinate_number)%h_extensive, &
        staggered_in_x, staggered_in_y, diag%axes%mask3d, diag_cs%missing_value, &
        field, remapped_field)
>>>>>>> c745c5b1
      if (id_clock_diag_remap>0) call cpu_clock_end(id_clock_diag_remap)
      if (associated(diag%axes%mask3d)) then
        ! Since 3d masks do not vary in the vertical, just use as much as is
        ! needed.
        call post_data_3d_low(diag, remapped_field, diag_cs, is_static, &
                              mask=diag%axes%mask3d)
      else
        call post_data_3d_low(diag, remapped_field, diag_cs, is_static)
      endif
      if (id_clock_diag_remap>0) call cpu_clock_begin(id_clock_diag_remap)
      deallocate(remapped_field)
      if (id_clock_diag_remap>0) call cpu_clock_end(id_clock_diag_remap)
    elseif (diag%axes%needs_remapping) then
      ! Remap this field to another vertical coordinate.
      if (present(mask)) then
        call MOM_error(FATAL,"post_data_3d: no mask for regridded field.")
      endif

      if (id_clock_diag_remap>0) call cpu_clock_begin(id_clock_diag_remap)
      allocate(remapped_field(size(field,1), size(field,2), diag%axes%nz))
      call diag_remap_do_remap(diag_cs%diag_remap_cs(diag%axes%vertical_coordinate_number), &
              diag_cs%G, diag_cs%GV, h_diag, staggered_in_x, staggered_in_y, &
              diag%axes%mask3d, field, remapped_field)
      if (id_clock_diag_remap>0) call cpu_clock_end(id_clock_diag_remap)
      if (associated(diag%axes%mask3d)) then
        ! Since 3d masks do not vary in the vertical, just use as much as is
        ! needed.
        call post_data_3d_low(diag, remapped_field, diag_cs, is_static, &
                              mask=diag%axes%mask3d)
      else
        call post_data_3d_low(diag, remapped_field, diag_cs, is_static)
      endif
      if (id_clock_diag_remap>0) call cpu_clock_begin(id_clock_diag_remap)
      deallocate(remapped_field)
      if (id_clock_diag_remap>0) call cpu_clock_end(id_clock_diag_remap)
    elseif (diag%axes%needs_interpolating) then
      ! Interpolate this field to another vertical coordinate.
      if (present(mask)) then
        call MOM_error(FATAL,"post_data_3d: no mask for regridded field.")
      endif

      if (id_clock_diag_remap>0) call cpu_clock_begin(id_clock_diag_remap)
      allocate(remapped_field(size(field,1), size(field,2), diag%axes%nz+1))
      call vertically_interpolate_diag_field(diag_cs%diag_remap_cs( &
              diag%axes%vertical_coordinate_number), &
              diag_cs%G, h_diag, staggered_in_x, staggered_in_y, &
              diag%axes%mask3d, field, remapped_field)
      if (id_clock_diag_remap>0) call cpu_clock_end(id_clock_diag_remap)
      if (associated(diag%axes%mask3d)) then
        ! Since 3d masks do not vary in the vertical, just use as much as is
        ! needed.
        call post_data_3d_low(diag, remapped_field, diag_cs, is_static, &
                              mask=diag%axes%mask3d)
      else
        call post_data_3d_low(diag, remapped_field, diag_cs, is_static)
      endif
      if (id_clock_diag_remap>0) call cpu_clock_begin(id_clock_diag_remap)
      deallocate(remapped_field)
      if (id_clock_diag_remap>0) call cpu_clock_end(id_clock_diag_remap)
    else
      call post_data_3d_low(diag, field, diag_cs, is_static, mask)
    endif
    diag => diag%next
  enddo
  if (id_clock_diag_mediator>0) call cpu_clock_end(id_clock_diag_mediator)

end subroutine post_data_3d

!> Make a real 3-d array diagnostic available for averaging or output
!! using a diag_type instead of an integer id.
subroutine post_data_3d_low(diag, field, diag_cs, is_static, mask)
  type(diag_type),   intent(in) :: diag       !< A structure describing the diagnostic to post
  real,    target,   intent(in) :: field(:,:,:) !< 3-d array being offered for output or averaging
  type(diag_ctrl),   intent(in) :: diag_CS !< Structure used to regulate diagnostic output
  logical, optional, intent(in) :: is_static !< If true, this is a static field that is always offered.
  real,    optional,target, intent(in) :: mask(:,:,:) !< If present, use this real array as the data mask.

  ! Local variables
  real, dimension(:,:,:), pointer :: locfield
  real, dimension(:,:,:), pointer :: locmask
  character(len=300) :: mesg
  logical :: used  ! The return value of send_data is not used for anything.
  logical :: staggered_in_x, staggered_in_y
  logical :: is_stat
  integer :: cszi, cszj, dszi, dszj
  integer :: isv, iev, jsv, jev, ks, ke, i, j, k, isv_c, jsv_c, isv_o,jsv_o
  integer :: chksum
  real, dimension(:,:,:), allocatable, target :: locfield_dsamp
  real, dimension(:,:,:), allocatable, target :: locmask_dsamp
  integer :: dl

  locfield => NULL()
  locmask => NULL()
  is_stat = .false. ; if (present(is_static)) is_stat = is_static

  ! Determine the proper array indices, noting that because of the (:,:)
  ! declaration of field, symmetric arrays are using a SW-grid indexing,
  ! but non-symmetric arrays are using a NE-grid indexing.  Send_data
  ! actually only uses the difference between ie and is to determine
  ! the output data size and assumes that halos are symmetric.
  isv = diag_cs%is ; iev = diag_cs%ie ; jsv = diag_cs%js ; jev = diag_cs%je

  cszi = (diag_cs%ie-diag_cs%is) +1 ; dszi = (diag_cs%ied-diag_cs%isd) +1
  cszj = (diag_cs%je-diag_cs%js) +1 ; dszj = (diag_cs%jed-diag_cs%jsd) +1
  if ( size(field,1) == dszi ) then
    isv = diag_cs%is ; iev = diag_cs%ie     ! Data domain
  elseif ( size(field,1) == dszi + 1 ) then
    isv = diag_cs%is ; iev = diag_cs%ie+1   ! Symmetric data domain
  elseif ( size(field,1) == cszi) then
    isv = 1 ; iev = cszi                    ! Computational domain
  elseif ( size(field,1) == cszi + 1 ) then
    isv = 1 ; iev = cszi+1                  ! Symmetric computational domain
  else
    write (mesg,*) " peculiar size ",size(field,1)," in i-direction\n"//&
       "does not match one of ", cszi, cszi+1, dszi, dszi+1
    call MOM_error(FATAL,"post_data_3d_low: "//trim(diag%debug_str)//trim(mesg))
  endif

  if ( size(field,2) == dszj ) then
    jsv = diag_cs%js ; jev = diag_cs%je     ! Data domain
  elseif ( size(field,2) == dszj + 1 ) then
    jsv = diag_cs%js ; jev = diag_cs%je+1   ! Symmetric data domain
  elseif ( size(field,2) == cszj ) then
    jsv = 1 ; jev = cszj                    ! Computational domain
  elseif ( size(field,2) == cszj+1 ) then
    jsv = 1 ; jev = cszj+1                  ! Symmetric computational domain
  else
    write (mesg,*) " peculiar size ",size(field,2)," in j-direction\n"//&
       "does not match one of ", cszj, cszj+1, dszj, dszj+1
    call MOM_error(FATAL,"post_data_3d_low: "//trim(diag%debug_str)//trim(mesg))
  endif

  ks = lbound(field,3) ; ke = ubound(field,3)
  if ((diag%conversion_factor /= 0.) .and. (diag%conversion_factor /= 1.)) then
    allocate( locfield( lbound(field,1):ubound(field,1), lbound(field,2):ubound(field,2), ks:ke ) )
    ! locfield(:,:,:) = 0.0  ! Zeroing out this array would be a good idea, but it appears
                             ! not to be necessary.
    isv_c = isv ; jsv_c = jsv
    if (diag%fms_xyave_diag_id>0) then
      staggered_in_x = diag%axes%is_u_point .or. diag%axes%is_q_point
      staggered_in_y = diag%axes%is_v_point .or. diag%axes%is_q_point
      ! When averaging a staggered field, edge points are always required.
      if (staggered_in_x) isv_c = iev - (diag_cs%ie - diag_cs%is) - 1
      if (staggered_in_y) jsv_c = jev - (diag_cs%je - diag_cs%js) - 1
      if (isv_c < lbound(locfield,1)) call MOM_error(FATAL, &
        "It is an error to average a staggered diagnostic field that does not "//&
        "have i-direction space to represent the symmetric computational domain.")
      if (jsv_c < lbound(locfield,2)) call MOM_error(FATAL, &
        "It is an error to average a staggered diagnostic field that does not "//&
        "have j-direction space to represent the symmetric computational domain.")
    endif

    do k=ks,ke ; do j=jsv,jev ; do i=isv,iev
      if (field(i,j,k) == diag_cs%missing_value) then
        locfield(i,j,k) = diag_cs%missing_value
      else
        locfield(i,j,k) = field(i,j,k) * diag%conversion_factor
      endif
    enddo ; enddo ; enddo
  else
    locfield => field
  endif

  if (present(mask)) then
     locmask => mask
  elseif(associated(diag%axes%mask3d)) then
     locmask => diag%axes%mask3d
  endif

  dl=1
  if(.NOT. is_stat) dl = diag%axes%downsample_level !static field downsample i not supported yet
  !Downsample the diag field and mask (if present)
  if (dl > 1) then
     isv_o=isv ; jsv_o=jsv
     call downsample_diag_field(locfield, locfield_dsamp, dl, diag_cs, diag,isv,iev,jsv,jev, mask)
     if ((diag%conversion_factor /= 0.) .and. (diag%conversion_factor /= 1.)) deallocate( locfield )
     locfield => locfield_dsamp
     if (present(mask)) then
        call downsample_field_3d(locmask, locmask_dsamp, dl, MSK, locmask, diag_cs,diag,isv_o,jsv_o,isv,iev,jsv,jev)
        locmask => locmask_dsamp
      elseif(associated(diag%axes%dsamp(dl)%mask3d)) then
        locmask => diag%axes%dsamp(dl)%mask3d
     endif
  endif

  if (diag%fms_diag_id>0) then
    if (diag_cs%diag_as_chksum) then
      if (diag%axes%is_h_point) then
        call hchksum(locfield, diag%debug_str, diag_cs%G%HI, &
                     logunit=diag_cs%chksum_iounit)
      else if (diag%axes%is_u_point) then
        call uchksum(locfield, diag%debug_str, diag_cs%G%HI, &
                     logunit=diag_cs%chksum_iounit)
      else if (diag%axes%is_v_point) then
        call vchksum(locfield, diag%debug_str, diag_cs%G%HI, &
                     logunit=diag_cs%chksum_iounit)
      else if (diag%axes%is_q_point) then
        call Bchksum(locfield, diag%debug_str, diag_cs%G%HI, &
                     logunit=diag_cs%chksum_iounit)
      else
        call MOM_error(FATAL, "post_data_3d_low: unknown axis type.")
      endif
    else
      if (is_stat) then
        if (present(mask)) then
          call assert(size(locfield) == size(locmask), &
              'post_data_3d_low is_stat: mask size mismatch: '//diag%debug_str)
          used = send_data(diag%fms_diag_id, locfield, &
                         is_in=isv, js_in=jsv, ie_in=iev, je_in=jev, rmask=locmask)
       !elseif (associated(diag%axes%mask2d)) then
       !  used = send_data(diag%fms_diag_id, locfield, &
       !                   is_in=isv, js_in=jsv, ie_in=iev, je_in=jev, rmask=diag%axes%mask2d)
        else
          used = send_data(diag%fms_diag_id, locfield, &
                           is_in=isv, js_in=jsv, ie_in=iev, je_in=jev)
        endif
      elseif (diag_cs%ave_enabled) then
        if (associated(locmask)) then
          call assert(size(locfield) == size(locmask), &
              'post_data_3d_low: mask size mismatch: '//diag%debug_str)
          used = send_data(diag%fms_diag_id, locfield, diag_cs%time_end, &
                           is_in=isv, js_in=jsv, ie_in=iev, je_in=jev, &
                           weight=diag_cs%time_int, rmask=locmask)
        else
          used = send_data(diag%fms_diag_id, locfield, diag_cs%time_end, &
                           is_in=isv, js_in=jsv, ie_in=iev, je_in=jev, &
                           weight=diag_cs%time_int)
        endif
      endif
    endif
  endif

  if (diag%fms_xyave_diag_id>0) then
    call post_xy_average(diag_cs, diag, locfield)
  endif

  if ((diag%conversion_factor /= 0.) .and. (diag%conversion_factor /= 1.) .and. dl<2) &
    deallocate( locfield )

end subroutine post_data_3d_low

!> Post the horizontally area-averaged diagnostic
subroutine post_xy_average(diag_cs, diag, field)
  type(diag_type),   intent(in) :: diag !< This diagnostic
  real,    target,   intent(in) :: field(:,:,:) !< Diagnostic field
  type(diag_ctrl),   intent(in) :: diag_cs !< Diagnostics mediator control structure
  ! Local variable
  real, dimension(size(field,3)) :: averaged_field
  logical, dimension(size(field,3)) :: averaged_mask
  logical :: staggered_in_x, staggered_in_y, used
  integer :: nz, remap_nz, coord

  if (.not. diag_cs%ave_enabled) then
    return
  endif

  staggered_in_x = diag%axes%is_u_point .or. diag%axes%is_q_point
  staggered_in_y = diag%axes%is_v_point .or. diag%axes%is_q_point

  if (diag%axes%is_native) then
    call horizontally_average_diag_field(diag_cs%G, diag_cs%GV, diag_cs%h, &
                                         staggered_in_x, staggered_in_y, &
                                         diag%axes%is_layer, diag%v_extensive, &
                                         field, &
                                         averaged_field, averaged_mask)
  else
    nz = size(field, 3)
    coord = diag%axes%vertical_coordinate_number
    remap_nz = diag_cs%diag_remap_cs(coord)%nz

    call assert(diag_cs%diag_remap_cs(coord)%initialized, &
                'post_xy_average: remap_cs not initialized.')

    call assert(IMPLIES(diag%axes%is_layer, nz == remap_nz), &
              'post_xy_average: layer field dimension mismatch.')
    call assert(IMPLIES(.not. diag%axes%is_layer, nz == remap_nz+1), &
              'post_xy_average: interface field dimension mismatch.')

    call horizontally_average_diag_field(diag_cs%G, diag_cs%GV, &
                                         diag_cs%diag_remap_cs(coord)%h, &
                                         staggered_in_x, staggered_in_y, &
                                         diag%axes%is_layer, diag%v_extensive, &
                                         field, &
                                         averaged_field, averaged_mask)
  endif

  if (diag_cs%diag_as_chksum) then
    call zchksum(averaged_field, trim(diag%debug_str)//'_xyave', &
                 logunit=diag_CS%chksum_iounit)
  else
    used = send_data(diag%fms_xyave_diag_id, averaged_field, diag_cs%time_end, &
                     weight=diag_cs%time_int, mask=averaged_mask)
  endif
end subroutine post_xy_average

!> This subroutine enables the accumulation of time averages over the specified time interval.
subroutine enable_averaging(time_int_in, time_end_in, diag_cs)
  real,            intent(in)    :: time_int_in !< The time interval [s] over which any
                                                !!  values that are offered are valid.
  type(time_type), intent(in)    :: time_end_in !< The end time of the valid interval
  type(diag_ctrl), intent(inout) :: diag_CS !< Structure used to regulate diagnostic output

! This subroutine enables the accumulation of time averages over the specified time interval.

!  if (num_file==0) return
  diag_cs%time_int = time_int_in
  diag_cs%time_end = time_end_in
  diag_cs%ave_enabled = .true.
end subroutine enable_averaging

!> Enable the accumulation of time averages over the specified time interval in time units.
subroutine enable_averages(time_int, time_end, diag_CS, T_to_s)
  real,            intent(in)    :: time_int !< The time interval over which any values
                                             !! that are offered are valid [T ~> s].
  type(time_type), intent(in)    :: time_end !< The end time of the valid interval.
  type(diag_ctrl), intent(inout) :: diag_CS  !< A structure that is used to regulate diagnostic output
  real,  optional, intent(in)    :: T_to_s   !< A conversion factor for time_int to [s].
! This subroutine enables the accumulation of time averages over the specified time interval.

  if (present(T_to_s)) then
    diag_cs%time_int = time_int*T_to_s
  elseif (associated(diag_CS%US)) then
    diag_cs%time_int = time_int*diag_CS%US%T_to_s
  else
    diag_cs%time_int = time_int
  endif
  diag_cs%time_end = time_end
  diag_cs%ave_enabled = .true.
end subroutine enable_averages

!> Call this subroutine to avoid averaging any offered fields.
subroutine disable_averaging(diag_cs)
  type(diag_ctrl), intent(inout) :: diag_CS !< Structure used to regulate diagnostic output

  diag_cs%time_int = 0.0
  diag_cs%ave_enabled = .false.

end subroutine disable_averaging

!> Call this subroutine to determine whether the averaging is
!! currently enabled.  .true. is returned if it is.
function query_averaging_enabled(diag_cs, time_int, time_end)
  type(diag_ctrl),           intent(in)  :: diag_CS  !< Structure used to regulate diagnostic output
  real,            optional, intent(out) :: time_int !< Current setting of diag%time_int [s]
  type(time_type), optional, intent(out) :: time_end !< Current setting of diag%time_end
  logical :: query_averaging_enabled

  if (present(time_int)) time_int = diag_cs%time_int
  if (present(time_end)) time_end = diag_cs%time_end
  query_averaging_enabled = diag_cs%ave_enabled
end function query_averaging_enabled

!> This function returns the valid end time for use with diagnostics that are
!! handled outside of the MOM6 diagnostics infrastructure.
function get_diag_time_end(diag_cs)
  type(diag_ctrl), intent(in)  :: diag_CS !< Structure used to regulate diagnostic output
  type(time_type) :: get_diag_time_end
  !   This function returns the valid end time for diagnostics that are handled
  ! outside of the MOM6 infrastructure, such as via the generic tracer code.

  get_diag_time_end = diag_cs%time_end
end function get_diag_time_end

!> Returns the "diag_mediator" handle for a group (native, CMOR, z-coord, ...) of diagnostics
!! derived from one field.
integer function register_diag_field(module_name, field_name, axes_in, init_time, &
     long_name, units, missing_value, range, mask_variant, standard_name,      &
     verbose, do_not_log, err_msg, interp_method, tile_count, cmor_field_name, &
     cmor_long_name, cmor_units, cmor_standard_name, cell_methods, &
     x_cell_method, y_cell_method, v_cell_method, conversion, v_extensive)
  character(len=*), intent(in) :: module_name !< Name of this module, usually "ocean_model"
                                              !! or "ice_shelf_model"
  character(len=*), intent(in) :: field_name !< Name of the diagnostic field
  type(axes_grp), target, intent(in) :: axes_in !< Container w/ up to 3 integer handles that
                                             !! indicates axes for this field
  type(time_type),  intent(in) :: init_time !< Time at which a field is first available?
  character(len=*), optional, intent(in) :: long_name !< Long name of a field.
  character(len=*), optional, intent(in) :: units !< Units of a field.
  character(len=*), optional, intent(in) :: standard_name !< Standardized name associated with a field
  real,             optional, intent(in) :: missing_value !< A value that indicates missing values.
  real,             optional, intent(in) :: range(2) !< Valid range of a variable (not used in MOM?)
  logical,          optional, intent(in) :: mask_variant !< If true a logical mask must be provided with
                                                         !! post_data calls (not used in MOM?)
  logical,          optional, intent(in) :: verbose !< If true, FMS is verbose (not used in MOM?)
  logical,          optional, intent(in) :: do_not_log !< If true, do not log something (not used in MOM?)
  character(len=*), optional, intent(out):: err_msg !< String into which an error message might be
                                                         !! placed (not used in MOM?)
  character(len=*), optional, intent(in) :: interp_method !< If 'none' indicates the field should not
                                                         !! be interpolated as a scalar
  integer,          optional, intent(in) :: tile_count !< no clue (not used in MOM?)
  character(len=*), optional, intent(in) :: cmor_field_name !< CMOR name of a field
  character(len=*), optional, intent(in) :: cmor_long_name !< CMOR long name of a field
  character(len=*), optional, intent(in) :: cmor_units !< CMOR units of a field
  character(len=*), optional, intent(in) :: cmor_standard_name !< CMOR standardized name associated with a field
  character(len=*), optional, intent(in) :: cell_methods !< String to append as cell_methods attribute. Use '' to
                                                         !! have no attribute.  If present, this overrides the
                                                         !! default constructed from the default for
                                                         !! each individual axis direction.
  character(len=*), optional, intent(in) :: x_cell_method !< Specifies the cell method for the x-direction.
                                                         !! Use '' have no method.
  character(len=*), optional, intent(in) :: y_cell_method !< Specifies the cell method for the y-direction.
                                                         !! Use '' have no method.
  character(len=*), optional, intent(in) :: v_cell_method !< Specifies the cell method for the vertical direction.
                                                         !! Use '' have no method.
  real,             optional, intent(in) :: conversion !< A value to multiply data by before writing to file
  logical,          optional, intent(in) :: v_extensive !< True for vertically extensive fields (vertically
                                                         !! integrated). Default/absent for intensive.
  ! Local variables
  real :: MOM_missing_value
  type(diag_ctrl), pointer :: diag_cs => NULL()
  type(axes_grp), pointer :: remap_axes => null()
  type(axes_grp), pointer :: axes => null()
  integer :: dm_id, i, dl
  character(len=256) :: new_module_name
  logical :: active

  axes => axes_in
  MOM_missing_value = axes%diag_cs%missing_value
  if (present(missing_value)) MOM_missing_value = missing_value

  diag_cs => axes%diag_cs
  dm_id = -1

  if (axes_in%id == diag_cs%axesTL%id) then
     axes => diag_cs%axesTL
  elseif (axes_in%id == diag_cs%axesBL%id) then
     axes => diag_cs%axesBL
  elseif (axes_in%id == diag_cs%axesCuL%id ) then
     axes => diag_cs%axesCuL
  elseif (axes_in%id == diag_cs%axesCvL%id) then
     axes => diag_cs%axesCvL
  elseif (axes_in%id == diag_cs%axesTi%id) then
     axes => diag_cs%axesTi
  elseif (axes_in%id == diag_cs%axesBi%id) then
     axes => diag_cs%axesBi
  elseif (axes_in%id == diag_cs%axesCui%id ) then
     axes => diag_cs%axesCui
  elseif (axes_in%id == diag_cs%axesCvi%id) then
     axes => diag_cs%axesCvi
  endif

  ! Register the native diagnostic
  active = register_diag_field_expand_cmor(dm_id, module_name, field_name, axes, &
             init_time, long_name=long_name, units=units, missing_value=MOM_missing_value, &
             range=range, mask_variant=mask_variant, standard_name=standard_name, &
             verbose=verbose, do_not_log=do_not_log, err_msg=err_msg, &
             interp_method=interp_method, tile_count=tile_count, &
             cmor_field_name=cmor_field_name, cmor_long_name=cmor_long_name, &
             cmor_units=cmor_units, cmor_standard_name=cmor_standard_name, &
             cell_methods=cell_methods, x_cell_method=x_cell_method, &
             y_cell_method=y_cell_method, v_cell_method=v_cell_method, &
             conversion=conversion, v_extensive=v_extensive)

  ! For each diagnostic coordinate register the diagnostic again under a different module name
  do i=1,diag_cs%num_diag_coords
    new_module_name = trim(module_name)//'_'//trim(diag_cs%diag_remap_cs(i)%diag_module_suffix)

    ! Register diagnostics remapped to z vertical coordinate
    if (axes_in%rank == 3) then
      remap_axes => null()
      if ((axes_in%id == diag_cs%axesTL%id)) then
          remap_axes => diag_cs%remap_axesTL(i)
      elseif (axes_in%id == diag_cs%axesBL%id) then
          remap_axes => diag_cs%remap_axesBL(i)
      elseif (axes_in%id == diag_cs%axesCuL%id ) then
          remap_axes => diag_cs%remap_axesCuL(i)
      elseif (axes_in%id == diag_cs%axesCvL%id) then
          remap_axes => diag_cs%remap_axesCvL(i)
      elseif (axes_in%id == diag_cs%axesTi%id) then
          remap_axes => diag_cs%remap_axesTi(i)
      elseif (axes_in%id == diag_cs%axesBi%id) then
          remap_axes => diag_cs%remap_axesBi(i)
      elseif (axes_in%id == diag_cs%axesCui%id ) then
          remap_axes => diag_cs%remap_axesCui(i)
      elseif (axes_in%id == diag_cs%axesCvi%id) then
          remap_axes => diag_cs%remap_axesCvi(i)
      endif
      ! When the MOM_diag_to_Z module has been obsoleted we can assume remap_axes will
      ! always exist but in the mean-time we have to do this check:
      ! call assert(associated(remap_axes), 'register_diag_field: remap_axes not set')
      if (associated(remap_axes)) then
        if (remap_axes%needs_remapping .or. remap_axes%needs_interpolating) then
          active = register_diag_field_expand_cmor(dm_id, new_module_name, field_name, remap_axes, &
                     init_time, long_name=long_name, units=units, missing_value=MOM_missing_value, &
                     range=range, mask_variant=mask_variant, standard_name=standard_name, &
                     verbose=verbose, do_not_log=do_not_log, err_msg=err_msg, &
                     interp_method=interp_method, tile_count=tile_count, &
                     cmor_field_name=cmor_field_name, cmor_long_name=cmor_long_name, &
                     cmor_units=cmor_units, cmor_standard_name=cmor_standard_name, &
                     cell_methods=cell_methods, x_cell_method=x_cell_method, &
                     y_cell_method=y_cell_method, v_cell_method=v_cell_method, &
                     conversion=conversion, v_extensive=v_extensive)
          if (active) then
            call diag_remap_set_active(diag_cs%diag_remap_cs(i))
          endif
        endif ! remap_axes%needs_remapping
      endif ! associated(remap_axes)
    endif ! axes%rank == 3
  enddo ! i

  !Register downsampled diagnostics
  do dl=2,MAX_DSAMP_LEV
     ! Do not attempt to checksum the downsampled diagnostics
     if (diag_cs%diag_as_chksum) cycle

     new_module_name = trim(module_name)//'_d2'

     if (axes_in%rank == 3 .or. axes_in%rank == 2 ) then
        axes => null()
        if (axes_in%id == diag_cs%axesTL%id) then
           axes => diag_cs%dsamp(dl)%axesTL
        elseif (axes_in%id == diag_cs%axesBL%id) then
           axes => diag_cs%dsamp(dl)%axesBL
        elseif (axes_in%id == diag_cs%axesCuL%id ) then
           axes => diag_cs%dsamp(dl)%axesCuL
        elseif (axes_in%id == diag_cs%axesCvL%id) then
           axes => diag_cs%dsamp(dl)%axesCvL
        elseif (axes_in%id == diag_cs%axesTi%id) then
           axes => diag_cs%dsamp(dl)%axesTi
        elseif (axes_in%id == diag_cs%axesBi%id) then
           axes => diag_cs%dsamp(dl)%axesBi
        elseif (axes_in%id == diag_cs%axesCui%id ) then
           axes => diag_cs%dsamp(dl)%axesCui
        elseif (axes_in%id == diag_cs%axesCvi%id) then
           axes => diag_cs%dsamp(dl)%axesCvi
        elseif (axes_in%id == diag_cs%axesT1%id) then
           axes => diag_cs%dsamp(dl)%axesT1
        elseif (axes_in%id == diag_cs%axesB1%id) then
           axes => diag_cs%dsamp(dl)%axesB1
        elseif (axes_in%id == diag_cs%axesCu1%id ) then
           axes => diag_cs%dsamp(dl)%axesCu1
        elseif (axes_in%id == diag_cs%axesCv1%id) then
           axes => diag_cs%dsamp(dl)%axesCv1
        else
           !Niki: Should we worry about these, e.g., diag_to_Z_CS?
           call MOM_error(WARNING,"register_diag_field: Could not find a proper axes for " &
                //trim( new_module_name)//"-"//trim(field_name))
        endif
     endif
     ! Register the native diagnostic
     if (associated(axes)) then
     active = register_diag_field_expand_cmor(dm_id, new_module_name, field_name, axes, &
                init_time, long_name=long_name, units=units, missing_value=MOM_missing_value, &
                range=range, mask_variant=mask_variant, standard_name=standard_name, &
                verbose=verbose, do_not_log=do_not_log, err_msg=err_msg, &
                interp_method=interp_method, tile_count=tile_count, &
                cmor_field_name=cmor_field_name, cmor_long_name=cmor_long_name, &
                cmor_units=cmor_units, cmor_standard_name=cmor_standard_name, &
                cell_methods=cell_methods, x_cell_method=x_cell_method, &
                y_cell_method=y_cell_method, v_cell_method=v_cell_method, &
                conversion=conversion, v_extensive=v_extensive)
     endif

     ! For each diagnostic coordinate register the diagnostic again under a different module name
     do i=1,diag_cs%num_diag_coords
        new_module_name = trim(module_name)//'_'//trim(diag_cs%diag_remap_cs(i)%diag_module_suffix)//'_d2'

        ! Register diagnostics remapped to z vertical coordinate
        if (axes_in%rank == 3) then
           remap_axes => null()
           if ((axes_in%id == diag_cs%axesTL%id)) then
              remap_axes => diag_cs%dsamp(dl)%remap_axesTL(i)
           elseif (axes_in%id == diag_cs%axesBL%id) then
              remap_axes => diag_cs%dsamp(dl)%remap_axesBL(i)
           elseif (axes_in%id == diag_cs%axesCuL%id ) then
              remap_axes => diag_cs%dsamp(dl)%remap_axesCuL(i)
           elseif (axes_in%id == diag_cs%axesCvL%id) then
              remap_axes => diag_cs%dsamp(dl)%remap_axesCvL(i)
           elseif (axes_in%id == diag_cs%axesTi%id) then
              remap_axes => diag_cs%dsamp(dl)%remap_axesTi(i)
           elseif (axes_in%id == diag_cs%axesBi%id) then
              remap_axes => diag_cs%dsamp(dl)%remap_axesBi(i)
           elseif (axes_in%id == diag_cs%axesCui%id ) then
              remap_axes => diag_cs%dsamp(dl)%remap_axesCui(i)
           elseif (axes_in%id == diag_cs%axesCvi%id) then
              remap_axes => diag_cs%dsamp(dl)%remap_axesCvi(i)
           endif

           ! When the MOM_diag_to_Z module has been obsoleted we can assume remap_axes will
           ! always exist but in the mean-time we have to do this check:
           ! call assert(associated(remap_axes), 'register_diag_field: remap_axes not set')
           if (associated(remap_axes)) then
              if (remap_axes%needs_remapping .or. remap_axes%needs_interpolating) then
                 active = register_diag_field_expand_cmor(dm_id, new_module_name, field_name, remap_axes, &
                      init_time, long_name=long_name, units=units, missing_value=MOM_missing_value, &
                      range=range, mask_variant=mask_variant, standard_name=standard_name, &
                      verbose=verbose, do_not_log=do_not_log, err_msg=err_msg, &
                      interp_method=interp_method, tile_count=tile_count, &
                      cmor_field_name=cmor_field_name, cmor_long_name=cmor_long_name, &
                      cmor_units=cmor_units, cmor_standard_name=cmor_standard_name, &
                      cell_methods=cell_methods, x_cell_method=x_cell_method, &
                      y_cell_method=y_cell_method, v_cell_method=v_cell_method, &
                      conversion=conversion, v_extensive=v_extensive)
                 if (active) then
                    call diag_remap_set_active(diag_cs%diag_remap_cs(i))
                 endif
              endif ! remap_axes%needs_remapping
           endif ! associated(remap_axes)
        endif ! axes%rank == 3
     enddo ! i
  enddo

  register_diag_field = dm_id

end function register_diag_field

!> Returns True if either the native or CMOr version of the diagnostic were registered. Updates 'dm_id'
!! after calling register_diag_field_expand_axes() for both native and CMOR variants of the field.
logical function register_diag_field_expand_cmor(dm_id, module_name, field_name, axes, init_time, &
     long_name, units, missing_value, range, mask_variant, standard_name,      &
     verbose, do_not_log, err_msg, interp_method, tile_count, cmor_field_name, &
     cmor_long_name, cmor_units, cmor_standard_name, cell_methods, &
     x_cell_method, y_cell_method, v_cell_method, conversion, v_extensive)
  integer,          intent(inout) :: dm_id !< The diag_mediator ID for this diagnostic group
  character(len=*), intent(in) :: module_name !< Name of this module, usually "ocean_model" or "ice_shelf_model"
  character(len=*), intent(in) :: field_name !< Name of the diagnostic field
  type(axes_grp), target, intent(in) :: axes !< Container w/ up to 3 integer handles that indicates axes
                                             !! for this field
  type(time_type),  intent(in) :: init_time !< Time at which a field is first available?
  character(len=*), optional, intent(in) :: long_name !< Long name of a field.
  character(len=*), optional, intent(in) :: units !< Units of a field.
  character(len=*), optional, intent(in) :: standard_name !< Standardized name associated with a field
  real,             optional, intent(in) :: missing_value !< A value that indicates missing values.
  real,             optional, intent(in) :: range(2) !< Valid range of a variable (not used in MOM?)
  logical,          optional, intent(in) :: mask_variant !< If true a logical mask must be provided
                                                         !! with post_data calls (not used in MOM?)
  logical,          optional, intent(in) :: verbose !< If true, FMS is verbose (not used in MOM?)
  logical,          optional, intent(in) :: do_not_log !< If true, do not log something (not used in MOM?)
  character(len=*), optional, intent(out):: err_msg !< String into which an error message might be
                                                         !! placed (not used in MOM?)
  character(len=*), optional, intent(in) :: interp_method !< If 'none' indicates the field should
                                                         !! not be interpolated as a scalar
  integer,          optional, intent(in) :: tile_count !< no clue (not used in MOM?)
  character(len=*), optional, intent(in) :: cmor_field_name !< CMOR name of a field
  character(len=*), optional, intent(in) :: cmor_long_name !< CMOR long name of a field
  character(len=*), optional, intent(in) :: cmor_units !< CMOR units of a field
  character(len=*), optional, intent(in) :: cmor_standard_name !< CMOR standardized name associated with a field
  character(len=*), optional, intent(in) :: cell_methods !< String to append as cell_methods attribute.
                                                         !! Use '' to have no attribute. If present, this
                                                         !! overrides the default constructed from the default
                                                         !! for each individual axis direction.
  character(len=*), optional, intent(in) :: x_cell_method !< Specifies the cell method for the x-direction.
                                                         !! Use '' have no method.
  character(len=*), optional, intent(in) :: y_cell_method !< Specifies the cell method for the y-direction.
                                                         !! Use '' have no method.
  character(len=*), optional, intent(in) :: v_cell_method !< Specifies the cell method for the vertical direction.
                                                         !! Use '' have no method.
  real,             optional, intent(in) :: conversion !< A value to multiply data by before writing to file
  logical,          optional, intent(in) :: v_extensive !< True for vertically extensive fields (vertically
                                                         !! integrated). Default/absent for intensive.
  ! Local variables
  real :: MOM_missing_value
  type(diag_ctrl), pointer :: diag_cs => null()
  type(diag_type), pointer :: this_diag => null()
  integer :: fms_id, fms_xyave_id
  character(len=256) :: posted_cmor_units, posted_cmor_standard_name, posted_cmor_long_name, cm_string, msg

  MOM_missing_value = axes%diag_cs%missing_value
  if (present(missing_value)) MOM_missing_value = missing_value

  register_diag_field_expand_cmor = .false.
  diag_cs => axes%diag_cs

  ! Set up the 'primary' diagnostic, first get an underlying FMS id
  fms_id = register_diag_field_expand_axes(module_name, field_name, axes, init_time, &
             long_name=long_name, units=units, missing_value=MOM_missing_value, &
             range=range, mask_variant=mask_variant, standard_name=standard_name, &
             verbose=verbose, do_not_log=do_not_log, err_msg=err_msg, &
             interp_method=interp_method, tile_count=tile_count)
  if (.not. diag_cs%diag_as_chksum) &
    call attach_cell_methods(fms_id, axes, cm_string, cell_methods, &
                             x_cell_method, y_cell_method, v_cell_method, &
                             v_extensive=v_extensive)
  if (is_root_pe() .and. diag_CS%available_diag_doc_unit > 0) then
    msg = ''
    if (present(cmor_field_name)) msg = 'CMOR equivalent is "'//trim(cmor_field_name)//'"'
    call log_available_diag(fms_id>0, module_name, field_name, cm_string, &
                            msg, diag_CS, long_name, units, standard_name)
  endif
  ! Associated horizontally area-averaged diagnostic
  fms_xyave_id = DIAG_FIELD_NOT_FOUND
  if (associated(axes%xyave_axes)) then
    fms_xyave_id = register_diag_field_expand_axes(module_name, trim(field_name)//'_xyave', &
             axes%xyave_axes, init_time, &
             long_name=long_name, units=units, missing_value=MOM_missing_value, &
             range=range, mask_variant=mask_variant, standard_name=standard_name, &
             verbose=verbose, do_not_log=do_not_log, err_msg=err_msg, &
             interp_method=interp_method, tile_count=tile_count)
    if (.not. diag_cs%diag_as_chksum) &
      call attach_cell_methods(fms_xyave_id, axes%xyave_axes, cm_string, &
                               cell_methods, v_cell_method, v_extensive=v_extensive)
    if (is_root_pe() .and. diag_CS%available_diag_doc_unit > 0) then
      msg = ''
      if (present(cmor_field_name)) msg = 'CMOR equivalent is "'//trim(cmor_field_name)//'_xyave"'
      call log_available_diag(fms_xyave_id>0, module_name, trim(field_name)//'_xyave', cm_string, &
                              msg, diag_CS, long_name, units, standard_name)
    endif
  endif
  this_diag => null()
  if (fms_id /= DIAG_FIELD_NOT_FOUND .or. fms_xyave_id /= DIAG_FIELD_NOT_FOUND) then
    call add_diag_to_list(diag_cs, dm_id, fms_id, this_diag, axes, module_name, field_name, msg)
    this_diag%fms_xyave_diag_id = fms_xyave_id
    !Encode and save the cell methods for this diag
    call add_xyz_method(this_diag, axes, x_cell_method, y_cell_method, v_cell_method, v_extensive)
    if (present(v_extensive)) this_diag%v_extensive = v_extensive
    if (present(conversion)) this_diag%conversion_factor = conversion
    register_diag_field_expand_cmor = .true.
  endif

  ! For the CMOR variation of the above diagnostic
  if (present(cmor_field_name) .and. .not. diag_cs%diag_as_chksum) then
    ! Fallback values for strings set to "NULL"
    posted_cmor_units = "not provided"         !
    posted_cmor_standard_name = "not provided" ! Values might be able to be replaced with a CS%missing field?
    posted_cmor_long_name = "not provided"     !

    ! If attributes are present for MOM variable names, use them first for the register_diag_field
    ! call for CMOR verison of the variable
    if (present(units)) posted_cmor_units = units
    if (present(standard_name)) posted_cmor_standard_name = standard_name
    if (present(long_name)) posted_cmor_long_name = long_name

    ! If specified in the call to register_diag_field, override attributes with the CMOR versions
    if (present(cmor_units)) posted_cmor_units = cmor_units
    if (present(cmor_standard_name)) posted_cmor_standard_name = cmor_standard_name
    if (present(cmor_long_name)) posted_cmor_long_name = cmor_long_name

    fms_id = register_diag_field_expand_axes(module_name, cmor_field_name, axes, init_time,    &
               long_name=trim(posted_cmor_long_name), units=trim(posted_cmor_units),                  &
               missing_value=MOM_missing_value, range=range, mask_variant=mask_variant,               &
               standard_name=trim(posted_cmor_standard_name), verbose=verbose, do_not_log=do_not_log, &
               err_msg=err_msg, interp_method=interp_method, tile_count=tile_count)
    call attach_cell_methods(fms_id, axes, cm_string, &
                             cell_methods, x_cell_method, y_cell_method, v_cell_method, &
                             v_extensive=v_extensive)
    if (is_root_pe() .and. diag_CS%available_diag_doc_unit > 0) then
      msg = 'native name is "'//trim(field_name)//'"'
      call log_available_diag(fms_id>0, module_name, cmor_field_name, cm_string, &
                              msg, diag_CS, posted_cmor_long_name, posted_cmor_units, &
                              posted_cmor_standard_name)
    endif
    ! Associated horizontally area-averaged diagnostic
    fms_xyave_id = DIAG_FIELD_NOT_FOUND
    if (associated(axes%xyave_axes)) then
      fms_xyave_id = register_diag_field_expand_axes(module_name, trim(cmor_field_name)//'_xyave', &
               axes%xyave_axes, init_time, &
               long_name=trim(posted_cmor_long_name), units=trim(posted_cmor_units),                  &
               missing_value=MOM_missing_value, range=range, mask_variant=mask_variant,               &
               standard_name=trim(posted_cmor_standard_name), verbose=verbose, do_not_log=do_not_log, &
               err_msg=err_msg, interp_method=interp_method, tile_count=tile_count)
      call attach_cell_methods(fms_xyave_id, axes%xyave_axes, cm_string, &
                               cell_methods, v_cell_method, v_extensive=v_extensive)
      if (is_root_pe() .and. diag_CS%available_diag_doc_unit > 0) then
        msg = 'native name is "'//trim(field_name)//'_xyave"'
        call log_available_diag(fms_xyave_id>0, module_name, trim(cmor_field_name)//'_xyave', &
                                cm_string, msg, diag_CS, posted_cmor_long_name, posted_cmor_units, &
                                posted_cmor_standard_name)
      endif
    endif
    this_diag => null()
    if (fms_id /= DIAG_FIELD_NOT_FOUND .or. fms_xyave_id /= DIAG_FIELD_NOT_FOUND) then
      call add_diag_to_list(diag_cs, dm_id, fms_id, this_diag, axes, module_name, field_name, msg)
      this_diag%fms_xyave_diag_id = fms_xyave_id
      !Encode and save the cell methods for this diag
      call add_xyz_method(this_diag, axes, x_cell_method, y_cell_method, v_cell_method, v_extensive)
      if (present(v_extensive)) this_diag%v_extensive = v_extensive
      if (present(conversion)) this_diag%conversion_factor = conversion
      register_diag_field_expand_cmor = .true.
    endif
  endif

end function register_diag_field_expand_cmor

!> Returns an FMS id from register_diag_field_fms (the diag_manager routine) after expanding axes
!! (axes-group) into handles and conditionally adding an FMS area_id for cell_measures.
integer function register_diag_field_expand_axes(module_name, field_name, axes, init_time, &
     long_name, units, missing_value, range, mask_variant, standard_name,  &
     verbose, do_not_log, err_msg, interp_method, tile_count)
  character(len=*), intent(in) :: module_name !< Name of this module, usually "ocean_model"
                                              !! or "ice_shelf_model"
  character(len=*), intent(in) :: field_name !< Name of the diagnostic field
  type(axes_grp), target, intent(in) :: axes !< Container w/ up to 3 integer handles that indicates
                                             !! axes for this field
  type(time_type),  intent(in) :: init_time !< Time at which a field is first available?
  character(len=*), optional, intent(in) :: long_name !< Long name of a field.
  character(len=*), optional, intent(in) :: units !< Units of a field.
  character(len=*), optional, intent(in) :: standard_name !< Standardized name associated with a field
  real,             optional, intent(in) :: missing_value !< A value that indicates missing values.
  real,             optional, intent(in) :: range(2) !< Valid range of a variable (not used in MOM?)
  logical,          optional, intent(in) :: mask_variant !< If true a logical mask must be provided
                                                         !! with post_data calls (not used in MOM?)
  logical,          optional, intent(in) :: verbose !< If true, FMS is verbose (not used in MOM?)
  logical,          optional, intent(in) :: do_not_log !< If true, do not log something
                                                       !! (not used in MOM?)
  character(len=*), optional, intent(out):: err_msg !< String into which an error message might be
                                                         !! placed (not used in MOM?)
  character(len=*), optional, intent(in) :: interp_method !< If 'none' indicates the field should
                                                         !! not be interpolated as a scalar
  integer,          optional, intent(in) :: tile_count !< no clue (not used in MOM?)
  ! Local variables
  integer :: fms_id, area_id, volume_id

  ! This gets the cell area associated with the grid location of this variable
  area_id = axes%id_area
  volume_id = axes%id_volume

  ! Get the FMS diagnostic id
  if (axes%diag_cs%diag_as_chksum) then
    fms_id = axes%diag_cs%num_chksum_diags + 1
    axes%diag_cs%num_chksum_diags = fms_id
  else if (present(interp_method) .or. axes%is_h_point) then
    ! If interp_method is provided we must use it
    if (area_id>0) then
      if (volume_id>0) then
        fms_id = register_diag_field_fms(module_name, field_name, axes%handles, &
                 init_time, long_name=long_name, units=units, missing_value=missing_value, &
                 range=range, mask_variant=mask_variant, standard_name=standard_name, &
                 verbose=verbose, do_not_log=do_not_log, err_msg=err_msg, &
                 interp_method=interp_method, tile_count=tile_count, area=area_id, volume=volume_id)
      else
        fms_id = register_diag_field_fms(module_name, field_name, axes%handles, &
                 init_time, long_name=long_name, units=units, missing_value=missing_value, &
                 range=range, mask_variant=mask_variant, standard_name=standard_name, &
                 verbose=verbose, do_not_log=do_not_log, err_msg=err_msg, &
                 interp_method=interp_method, tile_count=tile_count, area=area_id)
      endif
    else
      if (volume_id>0) then
        fms_id = register_diag_field_fms(module_name, field_name, axes%handles, &
                 init_time, long_name=long_name, units=units, missing_value=missing_value, &
                 range=range, mask_variant=mask_variant, standard_name=standard_name, &
                 verbose=verbose, do_not_log=do_not_log, err_msg=err_msg, &
                 interp_method=interp_method, tile_count=tile_count, volume=volume_id)
      else
        fms_id = register_diag_field_fms(module_name, field_name, axes%handles, &
                 init_time, long_name=long_name, units=units, missing_value=missing_value, &
                 range=range, mask_variant=mask_variant, standard_name=standard_name, &
                 verbose=verbose, do_not_log=do_not_log, err_msg=err_msg, &
                 interp_method=interp_method, tile_count=tile_count)
      endif
    endif
  else
    ! If interp_method is not provided and the field is not at an h-point then interp_method='none'
    if (area_id>0) then
      if (volume_id>0) then
        fms_id = register_diag_field_fms(module_name, field_name, axes%handles, &
                 init_time, long_name=long_name, units=units, missing_value=missing_value, &
                 range=range, mask_variant=mask_variant, standard_name=standard_name, &
                 verbose=verbose, do_not_log=do_not_log, err_msg=err_msg, &
                 interp_method='none', tile_count=tile_count, area=area_id, volume=volume_id)
      else
        fms_id = register_diag_field_fms(module_name, field_name, axes%handles, &
                 init_time, long_name=long_name, units=units, missing_value=missing_value, &
                 range=range, mask_variant=mask_variant, standard_name=standard_name, &
                 verbose=verbose, do_not_log=do_not_log, err_msg=err_msg, &
                 interp_method='none', tile_count=tile_count, area=area_id)
      endif
    else
      if (volume_id>0) then
        fms_id = register_diag_field_fms(module_name, field_name, axes%handles, &
                 init_time, long_name=long_name, units=units, missing_value=missing_value, &
                 range=range, mask_variant=mask_variant, standard_name=standard_name, &
                 verbose=verbose, do_not_log=do_not_log, err_msg=err_msg, &
                 interp_method='none', tile_count=tile_count, volume=volume_id)
      else
        fms_id = register_diag_field_fms(module_name, field_name, axes%handles, &
                 init_time, long_name=long_name, units=units, missing_value=missing_value, &
                 range=range, mask_variant=mask_variant, standard_name=standard_name, &
                 verbose=verbose, do_not_log=do_not_log, err_msg=err_msg, &
                 interp_method='none', tile_count=tile_count)
      endif
    endif
  endif

  register_diag_field_expand_axes = fms_id

end function register_diag_field_expand_axes

!> Create a diagnostic type and attached to list
subroutine add_diag_to_list(diag_cs, dm_id, fms_id, this_diag, axes, module_name, field_name, msg)
  type(diag_ctrl),        pointer       :: diag_cs !< Diagnostics mediator control structure
  integer,                intent(inout) :: dm_id !< The diag_mediator ID for this diagnostic group
  integer,                intent(in)    :: fms_id !< The FMS diag_manager ID for this diagnostic
  type(diag_type),        pointer       :: this_diag !< This diagnostic
  type(axes_grp), target, intent(in)    :: axes !< Container w/ up to 3 integer handles that
                                                !! indicates axes for this field
  character(len=*),       intent(in)    :: module_name !< Name of this module, usually
                                                       !! "ocean_model" or "ice_shelf_model"
  character(len=*),       intent(in)    :: field_name !< Name of diagnostic
  character(len=*),       intent(in)    :: msg !< Message for errors

  ! If the diagnostic is needed obtain a diag_mediator ID (if needed)
  if (dm_id == -1) dm_id = get_new_diag_id(diag_cs)
  ! Create a new diag_type to store links in
  call alloc_diag_with_id(dm_id, diag_cs, this_diag)
  call assert(associated(this_diag), trim(msg)//': diag_type allocation failed')
  ! Record FMS id, masks and conversion factor, in diag_type
  this_diag%fms_diag_id = fms_id
  this_diag%debug_str = trim(module_name)//"-"//trim(field_name)
  this_diag%axes => axes

end subroutine add_diag_to_list

!> Adds the encoded "cell_methods" for a diagnostics as a diag% property
!! This allows access to the cell_method for a given diagnostics at the time of sending
subroutine add_xyz_method(diag, axes, x_cell_method, y_cell_method, v_cell_method, v_extensive)
  type(diag_type),          pointer       :: diag !< This diagnostic
  type(axes_grp),             intent(in)  :: axes !< Container w/ up to 3 integer handles that indicates
                                                  !! axes for this field
  character(len=*), optional, intent(in)  :: x_cell_method !< Specifies the cell method for the x-direction.
                                                         !! Use '' have no method.
  character(len=*), optional, intent(in)  :: y_cell_method !< Specifies the cell method for the y-direction.
                                                         !! Use '' have no method.
  character(len=*), optional, intent(in)  :: v_cell_method !< Specifies the cell method for the vertical direction.
                                                         !! Use '' have no method.
  logical,          optional, intent(in)  :: v_extensive !< True for vertically extensive fields
                                                         !! (vertically integrated). Default/absent for intensive.
  integer :: xyz_method
  character(len=9) :: mstr

  !This is a simple way to encode the cell method information made from 3 strings
  !(x_cell_method,y_cell_method,v_cell_method) in a 3 digit integer xyz
  !x_cell_method,y_cell_method,v_cell_method can each be 'point' or 'sum' or 'mean'
  !We can encode these with setting  1 for 'point', 2 for 'sum, 3 for 'mean' in
  !the 100s position for x, 10s position for y, 1s position for z
  !E.g., x:sum,y:point,z:mean is 213

  xyz_method = 111

  mstr = diag%axes%v_cell_method
  if (present(v_extensive)) then
     if (present(v_cell_method)) call MOM_error(FATAL, "attach_cell_methods: " // &
          'Vertical cell method was specified along with the vertically extensive flag.')
     if(v_extensive) then
        mstr='sum'
     else
        mstr='mean'
     endif
  elseif (present(v_cell_method)) then
     mstr = v_cell_method
  endif
  if (trim(mstr)=='sum') then
     xyz_method = xyz_method + 1
  elseif (trim(mstr)=='mean') then
     xyz_method = xyz_method + 2
  endif

  mstr = diag%axes%y_cell_method
  if (present(y_cell_method)) mstr = y_cell_method
  if (trim(mstr)=='sum') then
     xyz_method = xyz_method + 10
  elseif (trim(mstr)=='mean') then
     xyz_method = xyz_method + 20
  endif

  mstr = diag%axes%x_cell_method
  if (present(x_cell_method)) mstr = x_cell_method
  if (trim(mstr)=='sum') then
     xyz_method = xyz_method + 100
  elseif (trim(mstr)=='mean') then
     xyz_method = xyz_method + 200
  endif

  diag%xyz_method = xyz_method
end subroutine add_xyz_method

!> Attaches "cell_methods" attribute to a variable based on defaults for axes_grp or optional arguments.
subroutine attach_cell_methods(id, axes, ostring, cell_methods, &
                               x_cell_method, y_cell_method, v_cell_method, v_extensive)
  integer,                    intent(in)  :: id !< Handle to diagnostic
  type(axes_grp),             intent(in)  :: axes !< Container w/ up to 3 integer handles that indicates
                                                  !! axes for this field
  character(len=*),           intent(out) :: ostring !< The cell_methods strings that would appear in the file
  character(len=*), optional, intent(in)  :: cell_methods !< String to append as cell_methods attribute.
                                                         !! Use '' to have no attribute. If present, this
                                                         !! overrides the default constructed from the default
                                                         !! for each individual axis direction.
  character(len=*), optional, intent(in)  :: x_cell_method !< Specifies the cell method for the x-direction.
                                                         !! Use '' have no method.
  character(len=*), optional, intent(in)  :: y_cell_method !< Specifies the cell method for the y-direction.
                                                         !! Use '' have no method.
  character(len=*), optional, intent(in)  :: v_cell_method !< Specifies the cell method for the vertical direction.
                                                         !! Use '' have no method.
  logical,          optional, intent(in)  :: v_extensive !< True for vertically extensive fields
                                                         !! (vertically integrated). Default/absent for intensive.
  ! Local variables
  character(len=9) :: axis_name
  logical :: x_mean, y_mean, x_sum, y_sum

  x_mean = .false.
  y_mean = .false.
  x_sum = .false.
  y_sum = .false.

  ostring = ''
  if (present(cell_methods)) then
    if (present(x_cell_method) .or. present(y_cell_method) .or. present(v_cell_method) &
        .or. present(v_extensive)) then
      call MOM_error(FATAL, "attach_cell_methods: " // &
           'Individual direction cell method was specified along with a "cell_methods" string.')
    endif
    if (len(trim(cell_methods))>0) then
      call diag_field_add_attribute(id, 'cell_methods', trim(cell_methods))
      ostring = trim(cell_methods)
    endif
  else
    if (present(x_cell_method)) then
      if (len(trim(x_cell_method))>0) then
        call get_diag_axis_name(axes%handles(1), axis_name)
        call diag_field_add_attribute(id, 'cell_methods', trim(axis_name)//':'//trim(x_cell_method))
        ostring = trim(adjustl(ostring))//' '//trim(axis_name)//':'//trim(x_cell_method)
        if (trim(x_cell_method)=='mean') x_mean=.true.
        if (trim(x_cell_method)=='sum') x_sum=.true.
      endif
    else
      if (len(trim(axes%x_cell_method))>0) then
        call get_diag_axis_name(axes%handles(1), axis_name)
        call diag_field_add_attribute(id, 'cell_methods', trim(axis_name)//':'//trim(axes%x_cell_method))
        ostring = trim(adjustl(ostring))//' '//trim(axis_name)//':'//trim(axes%x_cell_method)
        if (trim(axes%x_cell_method)=='mean') x_mean=.true.
        if (trim(axes%x_cell_method)=='sum') x_sum=.true.
      endif
    endif
    if (present(y_cell_method)) then
      if (len(trim(y_cell_method))>0) then
        call get_diag_axis_name(axes%handles(2), axis_name)
        call diag_field_add_attribute(id, 'cell_methods', trim(axis_name)//':'//trim(y_cell_method))
        ostring = trim(adjustl(ostring))//' '//trim(axis_name)//':'//trim(y_cell_method)
        if (trim(y_cell_method)=='mean') y_mean=.true.
        if (trim(y_cell_method)=='sum') y_sum=.true.
      endif
    else
      if (len(trim(axes%y_cell_method))>0) then
        call get_diag_axis_name(axes%handles(2), axis_name)
        call diag_field_add_attribute(id, 'cell_methods', trim(axis_name)//':'//trim(axes%y_cell_method))
        ostring = trim(adjustl(ostring))//' '//trim(axis_name)//':'//trim(axes%y_cell_method)
        if (trim(axes%y_cell_method)=='mean') y_mean=.true.
        if (trim(axes%y_cell_method)=='sum') y_sum=.true.
      endif
    endif
    if (present(v_cell_method)) then
      if (present(v_extensive)) call MOM_error(FATAL, "attach_cell_methods: " // &
           'Vertical cell method was specified along with the vertically extensive flag.')
      if (len(trim(v_cell_method))>0) then
        if (axes%rank==1) then
          call get_diag_axis_name(axes%handles(1), axis_name)
        elseif (axes%rank==3) then
          call get_diag_axis_name(axes%handles(3), axis_name)
        endif
        call diag_field_add_attribute(id, 'cell_methods', trim(axis_name)//':'//trim(v_cell_method))
        ostring = trim(adjustl(ostring))//' '//trim(axis_name)//':'//trim(v_cell_method)
      endif
    elseif (present(v_extensive)) then
     if(v_extensive) then
      if (axes%rank==1) then
        call get_diag_axis_name(axes%handles(1), axis_name)
      elseif (axes%rank==3) then
        call get_diag_axis_name(axes%handles(3), axis_name)
      endif
      call diag_field_add_attribute(id, 'cell_methods', trim(axis_name)//':sum')
      ostring = trim(adjustl(ostring))//' '//trim(axis_name)//':sum'
     endif
    else
      if (len(trim(axes%v_cell_method))>0) then
        if (axes%rank==1) then
          call get_diag_axis_name(axes%handles(1), axis_name)
        elseif (axes%rank==3) then
          call get_diag_axis_name(axes%handles(3), axis_name)
        endif
        call diag_field_add_attribute(id, 'cell_methods', trim(axis_name)//':'//trim(axes%v_cell_method))
        ostring = trim(adjustl(ostring))//' '//trim(axis_name)//':'//trim(axes%v_cell_method)
      endif
    endif
    if (x_mean .and. y_mean) then
      call diag_field_add_attribute(id, 'cell_methods', 'area:mean')
      ostring = trim(adjustl(ostring))//' area:mean'
    elseif (x_sum .and. y_sum) then
      call diag_field_add_attribute(id, 'cell_methods', 'area:sum')
      ostring = trim(adjustl(ostring))//' area:sum'
    endif
  endif
  ostring = adjustl(ostring)
end subroutine attach_cell_methods

function register_scalar_field(module_name, field_name, init_time, diag_cs, &
     long_name, units, missing_value, range, standard_name, &
     do_not_log, err_msg, interp_method, cmor_field_name, &
     cmor_long_name, cmor_units, cmor_standard_name)
  integer :: register_scalar_field !< An integer handle for a diagnostic array.
  character(len=*), intent(in) :: module_name !< Name of this module, usually "ocean_model"
                                              !! or "ice_shelf_model"
  character(len=*), intent(in) :: field_name !< Name of the diagnostic field
  type(time_type),  intent(in) :: init_time !< Time at which a field is first available?
  type(diag_ctrl),  intent(inout) :: diag_CS !< Structure used to regulate diagnostic output
  character(len=*), optional, intent(in) :: long_name !< Long name of a field.
  character(len=*), optional, intent(in) :: units !< Units of a field.
  character(len=*), optional, intent(in) :: standard_name !< Standardized name associated with a field
  real,             optional, intent(in) :: missing_value !< A value that indicates missing values.
  real,             optional, intent(in) :: range(2) !< Valid range of a variable (not used in MOM?)
  logical,          optional, intent(in) :: do_not_log !< If true, do not log something (not used in MOM?)
  character(len=*), optional, intent(out):: err_msg !< String into which an error message might be
                                                         !! placed (not used in MOM?)
  character(len=*), optional, intent(in) :: interp_method !< If 'none' indicates the field should not
                                                         !! be interpolated as a scalar
  character(len=*), optional, intent(in) :: cmor_field_name !< CMOR name of a field
  character(len=*), optional, intent(in) :: cmor_long_name !< CMOR long name of a field
  character(len=*), optional, intent(in) :: cmor_units !< CMOR units of a field
  character(len=*), optional, intent(in) :: cmor_standard_name !< CMOR standardized name associated with a field

  ! Local variables
  real :: MOM_missing_value
  integer :: dm_id, fms_id
  type(diag_type), pointer :: diag => null(), cmor_diag => null()
  character(len=256) :: posted_cmor_units, posted_cmor_standard_name, posted_cmor_long_name

  MOM_missing_value = diag_cs%missing_value
  if (present(missing_value)) MOM_missing_value = missing_value

  dm_id = -1
  diag => null()
  cmor_diag => null()

  if (diag_cs%diag_as_chksum) then
    fms_id = diag_cs%num_chksum_diags + 1
    diag_cs%num_chksum_diags = fms_id
  else
    fms_id = register_diag_field_fms(module_name, field_name, init_time, &
        long_name=long_name, units=units, missing_value=MOM_missing_value, &
        range=range, standard_name=standard_name, do_not_log=do_not_log, &
        err_msg=err_msg)
  endif

  if (fms_id /= DIAG_FIELD_NOT_FOUND) then
    dm_id = get_new_diag_id(diag_cs)
    call alloc_diag_with_id(dm_id, diag_cs, diag)
    call assert(associated(diag), 'register_scalar_field: diag allocation failed')
    diag%fms_diag_id = fms_id
    diag%debug_str = trim(module_name)//"-"//trim(field_name)
  endif

  if (present(cmor_field_name)) then
    ! Fallback values for strings set to "not provided"
    posted_cmor_units = "not provided"
    posted_cmor_standard_name = "not provided"
    posted_cmor_long_name = "not provided"

    ! If attributes are present for MOM variable names, use them first for the register_static_field
    ! call for CMOR verison of the variable
    if (present(units)) posted_cmor_units = units
    if (present(standard_name)) posted_cmor_standard_name = standard_name
    if (present(long_name)) posted_cmor_long_name = long_name

    ! If specified in the call to register_static_field, override attributes with the CMOR versions
    if (present(cmor_units)) posted_cmor_units = cmor_units
    if (present(cmor_standard_name)) posted_cmor_standard_name = cmor_standard_name
    if (present(cmor_long_name)) posted_cmor_long_name = cmor_long_name

    fms_id = register_diag_field_fms(module_name, cmor_field_name, init_time, &
       long_name=trim(posted_cmor_long_name), units=trim(posted_cmor_units), &
       missing_value=MOM_missing_value, range=range, &
       standard_name=trim(posted_cmor_standard_name), do_not_log=do_not_log, err_msg=err_msg)
    if (fms_id /= DIAG_FIELD_NOT_FOUND) then
      if (dm_id == -1) then
        dm_id = get_new_diag_id(diag_cs)
      endif
      call alloc_diag_with_id(dm_id, diag_cs, cmor_diag)
      cmor_diag%fms_diag_id = fms_id
      cmor_diag%debug_str = trim(module_name)//"-"//trim(cmor_field_name)
    endif
  endif

  ! Document diagnostics in list of available diagnostics
  if (is_root_pe() .and. diag_CS%available_diag_doc_unit > 0) then
    call log_available_diag(associated(diag), module_name, field_name, '', '', diag_CS, &
                            long_name, units, standard_name)
    if (present(cmor_field_name)) then
      call log_available_diag(associated(cmor_diag), module_name, cmor_field_name, &
                              '', '', diag_CS, posted_cmor_long_name, posted_cmor_units, &
                              posted_cmor_standard_name)
    endif
  endif

  register_scalar_field = dm_id

end function register_scalar_field

!> Registers a static diagnostic, returning an integer handle
function register_static_field(module_name, field_name, axes, &
     long_name, units, missing_value, range, mask_variant, standard_name, &
     do_not_log, interp_method, tile_count, &
     cmor_field_name, cmor_long_name, cmor_units, cmor_standard_name, area, &
     x_cell_method, y_cell_method, area_cell_method, conversion)
  integer :: register_static_field !< An integer handle for a diagnostic array.
  character(len=*), intent(in) :: module_name !< Name of this module, usually "ocean_model"
                                              !! or "ice_shelf_model"
  character(len=*), intent(in) :: field_name !< Name of the diagnostic field
  type(axes_grp), target, intent(in) :: axes !< Container w/ up to 3 integer handles that
                                             !! indicates axes for this field
  character(len=*), optional, intent(in) :: long_name !< Long name of a field.
  character(len=*), optional, intent(in) :: units !< Units of a field.
  character(len=*), optional, intent(in) :: standard_name !< Standardized name associated with a field
  real,             optional, intent(in) :: missing_value !< A value that indicates missing values.
  real,             optional, intent(in) :: range(2) !< Valid range of a variable (not used in MOM?)
  logical,          optional, intent(in) :: mask_variant !< If true a logical mask must be provided with
                                                         !! post_data calls (not used in MOM?)
  logical,          optional, intent(in) :: do_not_log !< If true, do not log something (not used in MOM?)
  character(len=*), optional, intent(in) :: interp_method !< If 'none' indicates the field should not
                                                         !! be interpolated as a scalar
  integer,          optional, intent(in) :: tile_count !< no clue (not used in MOM?)
  character(len=*), optional, intent(in) :: cmor_field_name !< CMOR name of a field
  character(len=*), optional, intent(in) :: cmor_long_name !< CMOR long name of a field
  character(len=*), optional, intent(in) :: cmor_units !< CMOR units of a field
  character(len=*), optional, intent(in) :: cmor_standard_name !< CMOR standardized name associated with a field
  integer,          optional, intent(in) :: area !< fms_id for area_t
  character(len=*), optional, intent(in) :: x_cell_method !< Specifies the cell method for the x-direction.
  character(len=*), optional, intent(in) :: y_cell_method !< Specifies the cell method for the y-direction.
  character(len=*), optional, intent(in) :: area_cell_method !< Specifies the cell method for area
  real,             optional, intent(in) :: conversion !< A value to multiply data by before writing to file

  ! Local variables
  real :: MOM_missing_value
  type(diag_ctrl), pointer :: diag_cs => null()
  type(diag_type), pointer :: diag => null(), cmor_diag => null()
  integer :: dm_id, fms_id, cmor_id
  character(len=256) :: posted_cmor_units, posted_cmor_standard_name, posted_cmor_long_name
  character(len=9) :: axis_name

  MOM_missing_value = axes%diag_cs%missing_value
  if (present(missing_value)) MOM_missing_value = missing_value

  diag_cs => axes%diag_cs
  dm_id = -1
  diag => null()
  cmor_diag => null()

  if (diag_cs%diag_as_chksum) then
    fms_id = diag_cs%num_chksum_diags + 1
    diag_cs%num_chksum_diags = fms_id
  else
    fms_id = register_static_field_fms(module_name, field_name, axes%handles, &
           long_name=long_name, units=units, missing_value=MOM_missing_value, &
           range=range, mask_variant=mask_variant, standard_name=standard_name, &
           do_not_log=do_not_log, &
           interp_method=interp_method, tile_count=tile_count, area=area)
  endif

  if (fms_id /= DIAG_FIELD_NOT_FOUND) then
    dm_id = get_new_diag_id(diag_cs)
    call alloc_diag_with_id(dm_id, diag_cs, diag)
    call assert(associated(diag), 'register_static_field: diag allocation failed')
    diag%fms_diag_id = fms_id
    diag%debug_str = trim(module_name)//"-"//trim(field_name)
    if (present(conversion)) diag%conversion_factor = conversion

    if (diag_cs%diag_as_chksum) then
      diag%axes => axes
    else
      if (present(x_cell_method)) then
        call get_diag_axis_name(axes%handles(1), axis_name)
        call diag_field_add_attribute(fms_id, 'cell_methods', &
            trim(axis_name)//':'//trim(x_cell_method))
      endif
      if (present(y_cell_method)) then
        call get_diag_axis_name(axes%handles(2), axis_name)
        call diag_field_add_attribute(fms_id, 'cell_methods', &
            trim(axis_name)//':'//trim(y_cell_method))
      endif
      if (present(area_cell_method)) then
        call diag_field_add_attribute(fms_id, 'cell_methods', &
            'area:'//trim(area_cell_method))
      endif
    endif
  endif

  if (present(cmor_field_name) .and. .not. diag_cs%diag_as_chksum) then
    ! Fallback values for strings set to "not provided"
    posted_cmor_units = "not provided"
    posted_cmor_standard_name = "not provided"
    posted_cmor_long_name = "not provided"

    ! If attributes are present for MOM variable names, use them first for the register_static_field
    ! call for CMOR verison of the variable
    if (present(units)) posted_cmor_units = units
    if (present(standard_name)) posted_cmor_standard_name = standard_name
    if (present(long_name)) posted_cmor_long_name = long_name

    ! If specified in the call to register_static_field, override attributes with the CMOR versions
    if (present(cmor_units)) posted_cmor_units = cmor_units
    if (present(cmor_standard_name)) posted_cmor_standard_name = cmor_standard_name
    if (present(cmor_long_name)) posted_cmor_long_name = cmor_long_name

    fms_id = register_static_field_fms(module_name, cmor_field_name, &
      axes%handles, long_name=trim(posted_cmor_long_name), units=trim(posted_cmor_units), &
      missing_value=MOM_missing_value, range=range, mask_variant=mask_variant,            &
      standard_name=trim(posted_cmor_standard_name), do_not_log=do_not_log,               &
      interp_method=interp_method, tile_count=tile_count, area=area)
    if (fms_id /= DIAG_FIELD_NOT_FOUND) then
      if (dm_id == -1) then
        dm_id = get_new_diag_id(diag_cs)
      endif
      call alloc_diag_with_id(dm_id, diag_cs, cmor_diag)
      cmor_diag%fms_diag_id = fms_id
      cmor_diag%debug_str = trim(module_name)//"-"//trim(cmor_field_name)
      if (present(conversion)) cmor_diag%conversion_factor = conversion
      if (present(x_cell_method)) then
        call get_diag_axis_name(axes%handles(1), axis_name)
        call diag_field_add_attribute(fms_id, 'cell_methods', trim(axis_name)//':'//trim(x_cell_method))
      endif
      if (present(y_cell_method)) then
        call get_diag_axis_name(axes%handles(2), axis_name)
        call diag_field_add_attribute(fms_id, 'cell_methods', trim(axis_name)//':'//trim(y_cell_method))
      endif
      if (present(area_cell_method)) then
        call diag_field_add_attribute(fms_id, 'cell_methods', 'area:'//trim(area_cell_method))
      endif
    endif
  endif

  ! Document diagnostics in list of available diagnostics
  if (is_root_pe() .and. diag_CS%available_diag_doc_unit > 0) then
    call log_available_diag(associated(diag), module_name, field_name, '', '', diag_CS, &
                            long_name, units, standard_name)
    if (present(cmor_field_name)) then
      call log_available_diag(associated(cmor_diag), module_name, cmor_field_name, &
                              '', '', diag_CS, posted_cmor_long_name, posted_cmor_units, &
                              posted_cmor_standard_name)
    endif
  endif

  register_static_field = dm_id

end function register_static_field

!> Describe an option setting in the diagnostic files.
subroutine describe_option(opt_name, value, diag_CS)
  character(len=*), intent(in) :: opt_name !< The name of the option
  character(len=*), intent(in) :: value   !< A character string with the setting of the option.
  type(diag_ctrl),  intent(in) :: diag_CS !< Structure used to regulate diagnostic output

  character(len=240) :: mesg
  integer :: len_ind

  len_ind = len_trim(value)  ! Add error handling for long values?

  mesg = "    ! "//trim(opt_name)//": "//trim(value)
  write(diag_CS%available_diag_doc_unit, '(a)') trim(mesg)
end subroutine describe_option

!> Registers a diagnostic using the information encapsulated in the vardesc
!! type argument and returns an integer handle to this diagostic.  That
!! integer handle is negative if the diagnostic is unused.
function ocean_register_diag(var_desc, G, diag_CS, day)
  integer :: ocean_register_diag  !< An integer handle to this diagnostic.
  type(vardesc),         intent(in) :: var_desc !< The vardesc type describing the diagnostic
  type(ocean_grid_type), intent(in) :: G        !< The ocean's grid type
  type(diag_ctrl), intent(in), target :: diag_CS  !< The diagnotic control structure
  type(time_type),       intent(in) :: day      !< The current model time

  character(len=64) :: var_name         ! A variable's name.
  character(len=48) :: units            ! A variable's units.
  character(len=240) :: longname        ! A variable's longname.
  character(len=8) :: hor_grid, z_grid  ! Variable grid info.
  type(axes_grp), pointer :: axes => NULL()

  call query_vardesc(var_desc, units=units, longname=longname, hor_grid=hor_grid, &
                     z_grid=z_grid, caller="ocean_register_diag")

  ! Use the hor_grid and z_grid components of vardesc to determine the
  ! desired axes to register the diagnostic field for.
  select case (z_grid)

    case ("L")
      select case (hor_grid)
        case ("q")
          axes => diag_cs%axesBL
        case ("h")
          axes => diag_cs%axesTL
        case ("u")
          axes => diag_cs%axesCuL
        case ("v")
          axes => diag_cs%axesCvL
        case ("Bu")
          axes => diag_cs%axesBL
        case ("T")
          axes => diag_cs%axesTL
        case ("Cu")
          axes => diag_cs%axesCuL
        case ("Cv")
          axes => diag_cs%axesCvL
        case ("z")
          axes => diag_cs%axeszL
        case default
          call MOM_error(FATAL, "ocean_register_diag: " // &
              "unknown hor_grid component "//trim(hor_grid))
      end select

    case ("i")
      select case (hor_grid)
        case ("q")
          axes => diag_cs%axesBi
        case ("h")
          axes => diag_cs%axesTi
        case ("u")
          axes => diag_cs%axesCui
        case ("v")
          axes => diag_cs%axesCvi
        case ("Bu")
          axes => diag_cs%axesBi
        case ("T")
          axes => diag_cs%axesTi
        case ("Cu")
          axes => diag_cs%axesCui
        case ("Cv")
          axes => diag_cs%axesCvi
        case ("z")
          axes => diag_cs%axeszi
        case default
          call MOM_error(FATAL, "ocean_register_diag: " // &
            "unknown hor_grid component "//trim(hor_grid))
      end select

    case ("1")
      select case (hor_grid)
        case ("q")
          axes => diag_cs%axesB1
        case ("h")
          axes => diag_cs%axesT1
        case ("u")
          axes => diag_cs%axesCu1
        case ("v")
          axes => diag_cs%axesCv1
        case ("Bu")
          axes => diag_cs%axesB1
        case ("T")
          axes => diag_cs%axesT1
        case ("Cu")
          axes => diag_cs%axesCu1
        case ("Cv")
          axes => diag_cs%axesCv1
        case default
          call MOM_error(FATAL, "ocean_register_diag: " // &
            "unknown hor_grid component "//trim(hor_grid))
      end select

    case default
      call MOM_error(FATAL,&
        "ocean_register_diag: unknown z_grid component "//trim(z_grid))
  end select

  ocean_register_diag = register_diag_field("ocean_model", trim(var_name), &
          axes, day, trim(longname), trim(units), missing_value=-1.0e+34)

end function ocean_register_diag

subroutine diag_mediator_infrastructure_init(err_msg)
  ! This subroutine initializes the FMS diag_manager.
  character(len=*), optional, intent(out)   :: err_msg !< An error message

  call diag_manager_init(err_msg=err_msg)
end subroutine diag_mediator_infrastructure_init

!> diag_mediator_init initializes the MOM diag_mediator and opens the available
!! diagnostics file, if appropriate.
subroutine diag_mediator_init(G, GV, US, nz, param_file, diag_cs, doc_file_dir)
  type(ocean_grid_type), target, intent(inout) :: G  !< The ocean grid type.
  type(verticalGrid_type), target, intent(in)  :: GV !< The ocean vertical grid structure
  type(unit_scale_type),   target, intent(in)  :: US !< A dimensional unit scaling type
  integer,                    intent(in)    :: nz    !< The number of layers in the model's native grid.
  type(param_file_type),      intent(in)    :: param_file !< Parameter file structure
  type(diag_ctrl),            intent(inout) :: diag_cs !< A pointer to a type with many variables
                                                     !! used for diagnostics
  character(len=*), optional, intent(in)    :: doc_file_dir !< A directory in which to create the
                                                     !! file

  ! This subroutine initializes the diag_mediator and the diag_manager.
  ! The grid type should have its dimensions set by this point, but it
  ! is not necessary that the metrics and axis labels be set up yet.

  ! Local variables
  integer :: ios, i, new_unit
  logical :: opened, new_file
  logical :: answers_2018, default_2018_answers
  character(len=8)   :: this_pe
  character(len=240) :: doc_file, doc_file_dflt, doc_path
  character(len=240), allocatable :: diag_coords(:)
  ! This include declares and sets the variable "version".
# include "version_variable.h"
  character(len=40) :: mdl = "MOM_diag_mediator" ! This module's name.
  character(len=32) :: filename_appendix = '' !fms appendix to filename for ensemble runs

  id_clock_diag_mediator = cpu_clock_id('(Ocean diagnostics framework)', grain=CLOCK_MODULE)
  id_clock_diag_remap = cpu_clock_id('(Ocean diagnostics remapping)', grain=CLOCK_ROUTINE)
  id_clock_diag_grid_updates = cpu_clock_id('(Ocean diagnostics grid updates)', grain=CLOCK_ROUTINE)

  ! Allocate and initialize list of all diagnostics (and variants)
  allocate(diag_cs%diags(DIAG_ALLOC_CHUNK_SIZE))
  diag_cs%next_free_diag_id = 1
  do i=1, DIAG_ALLOC_CHUNK_SIZE
    call initialize_diag_type(diag_cs%diags(i))
  enddo

  ! Read all relevant parameters and write them to the model log.
  call log_version(param_file, mdl, version, "")

  call get_param(param_file, mdl, 'NUM_DIAG_COORDS', diag_cs%num_diag_coords, &
                 'The number of diagnostic vertical coordinates to use. '//&
                 'For each coordinate, an entry in DIAG_COORDS must be provided.', &
                 default=1)
  call get_param(param_file, mdl, "DEFAULT_2018_ANSWERS", default_2018_answers, &
                 "This sets the default value for the various _2018_ANSWERS parameters.", &
                 default=.true.)
  call get_param(param_file, mdl, "REMAPPING_2018_ANSWERS", answers_2018, &
                 "If true, use the order of arithmetic and expressions that recover the "//&
                 "answers from the end of 2018.  Otherwise, use updated and more robust "//&
                 "forms of the same expressions.", default=default_2018_answers)
  if (diag_cs%num_diag_coords>0) then
    allocate(diag_coords(diag_cs%num_diag_coords))
    if (diag_cs%num_diag_coords==1) then ! The default is to provide just one instance of Z*
      call get_param(param_file, mdl, 'DIAG_COORDS', diag_coords, &
                 'A list of string tuples associating diag_table modules to '//&
                 'a coordinate definition used for diagnostics. Each string '//&
                 'is of the form "MODULE_SUFFIX PARAMETER_SUFFIX COORDINATE_NAME".', &
                 default='z Z ZSTAR')
    else ! If using more than 1 diagnostic coordinate, all must be explicitly defined
      call get_param(param_file, mdl, 'DIAG_COORDS', diag_coords, &
                 'A list of string tuples associating diag_table modules to '//&
                 'a coordinate definition used for diagnostics. Each string '//&
                 'is of the form "MODULE_SUFFIX,PARAMETER_SUFFIX,COORDINATE_NAME".', &
                 fail_if_missing=.true.)
    endif
    allocate(diag_cs%diag_remap_cs(diag_cs%num_diag_coords))
    ! Initialize each diagnostic vertical coordinate
    do i=1, diag_cs%num_diag_coords
      call diag_remap_init(diag_cs%diag_remap_cs(i), diag_coords(i), answers_2018=answers_2018)
    enddo
    deallocate(diag_coords)
  endif

  call get_param(param_file, mdl, 'DIAG_MISVAL', diag_cs%missing_value, &
                 'Set the default missing value to use for diagnostics.', &
                 default=1.e20)
  call get_param(param_file, mdl, 'DIAG_AS_CHKSUM', diag_cs%diag_as_chksum, &
                 'Instead of writing diagnostics to the diag manager, write '//&
                 'a text file containing the checksum (bitcount) of the array.',  &
                 default=.false.)

  if (diag_cs%diag_as_chksum) &
    diag_cs%num_chksum_diags = 0

  ! Keep pointers grid, h, T, S needed diagnostic remapping
  diag_cs%G => G
  diag_cs%GV => GV
  diag_cs%US => US
  diag_cs%h => null()
  diag_cs%T => null()
  diag_cs%S => null()
  diag_cs%eqn_of_state => null()

  allocate(diag_cs%h_begin(G%isd:G%ied,G%jsd:G%jed,nz))
#if defined(DEBUG) || defined(__DO_SAFETY_CHECKS__)
  allocate(diag_cs%h_old(G%isd:G%ied,G%jsd:G%jed,nz))
  diag_cs%h_old(:,:,:) = 0.0
#endif

  diag_cs%is = G%isc - (G%isd-1) ; diag_cs%ie = G%iec - (G%isd-1)
  diag_cs%js = G%jsc - (G%jsd-1) ; diag_cs%je = G%jec - (G%jsd-1)
  diag_cs%isd = G%isd ; diag_cs%ied = G%ied
  diag_cs%jsd = G%jsd ; diag_cs%jed = G%jed

  !Downsample indices for dl=2 (should be generalized to arbitrary dl, perhaps via a G array)
  diag_cs%dsamp(2)%isc = G%HId2%isc - (G%HId2%isd-1) ; diag_cs%dsamp(2)%iec = G%HId2%iec - (G%HId2%isd-1)
  diag_cs%dsamp(2)%jsc = G%HId2%jsc - (G%HId2%jsd-1) ; diag_cs%dsamp(2)%jec = G%HId2%jec - (G%HId2%jsd-1)
  diag_cs%dsamp(2)%isd = G%HId2%isd ; diag_cs%dsamp(2)%ied = G%HId2%ied
  diag_cs%dsamp(2)%jsd = G%HId2%jsd ; diag_cs%dsamp(2)%jed = G%HId2%jed
  diag_cs%dsamp(2)%isg = G%HId2%isg ; diag_cs%dsamp(2)%ieg = G%HId2%ieg
  diag_cs%dsamp(2)%jsg = G%HId2%jsg ; diag_cs%dsamp(2)%jeg = G%HId2%jeg
  diag_cs%dsamp(2)%isgB = G%HId2%isgB ; diag_cs%dsamp(2)%iegB = G%HId2%iegB
  diag_cs%dsamp(2)%jsgB = G%HId2%jsgB ; diag_cs%dsamp(2)%jegB = G%HId2%jegB

  ! Initialze available diagnostic log file
  if (is_root_pe() .and. (diag_CS%available_diag_doc_unit < 0)) then
    write(this_pe,'(i6.6)') PE_here()
    doc_file_dflt = "available_diags."//this_pe
    call get_param(param_file, mdl, "AVAILABLE_DIAGS_FILE", doc_file, &
                 "A file into which to write a list of all available "//&
                 "ocean diagnostics that can be included in a diag_table.", &
                 default=doc_file_dflt, do_not_log=(diag_CS%available_diag_doc_unit/=-1))
    if (len_trim(doc_file) > 0) then
      new_file = .true. ; if (diag_CS%available_diag_doc_unit /= -1) new_file = .false.
    ! Find an unused unit number.
      do new_unit=512,42,-1
        inquire( new_unit, opened=opened)
        if (.not.opened) exit
      enddo
      if (opened) call MOM_error(FATAL, &
          "diag_mediator_init failed to find an unused unit number.")

      doc_path = doc_file
      if (present(doc_file_dir)) then ; if (len_trim(doc_file_dir) > 0) then
        doc_path = trim(slasher(doc_file_dir))//trim(doc_file)
      endif ; endif

      diag_CS%available_diag_doc_unit = new_unit

      if (new_file) then
        open(diag_CS%available_diag_doc_unit, file=trim(doc_path), access='SEQUENTIAL', form='FORMATTED', &
             action='WRITE', status='REPLACE', iostat=ios)
      else ! This file is being reopened, and should be appended.
        open(diag_CS%available_diag_doc_unit, file=trim(doc_path), access='SEQUENTIAL', form='FORMATTED', &
             action='WRITE', status='OLD', position='APPEND', iostat=ios)
      endif
      inquire(diag_CS%available_diag_doc_unit, opened=opened)
      if ((.not.opened) .or. (ios /= 0)) then
        call MOM_error(FATAL, "Failed to open available diags file "//trim(doc_path)//".")
      endif
    endif
  endif

  if (is_root_pe() .and. (diag_CS%chksum_iounit < 0) .and. diag_CS%diag_as_chksum) then
    !write(this_pe,'(i6.6)') PE_here()
    !doc_file_dflt = "chksum_diag."//this_pe
    doc_file_dflt = "chksum_diag"
    call get_param(param_file, mdl, "CHKSUM_DIAG_FILE", doc_file, &
                 "A file into which to write all checksums of the "//&
                 "diagnostics listed in the diag_table.", &
                 default=doc_file_dflt, do_not_log=(diag_CS%chksum_iounit/=-1))

    call get_filename_appendix(filename_appendix)
    if (len_trim(filename_appendix) > 0) then
      doc_file = trim(doc_file) //'.'//trim(filename_appendix)
    endif
#ifdef STATSLABEL
    doc_file = trim(doc_file)//"."//trim(adjustl(STATSLABEL))
#endif

    if (len_trim(doc_file) > 0) then
      new_file = .true. ; if (diag_CS%chksum_iounit /= -1) new_file = .false.
    ! Find an unused unit number.
      do new_unit=512,42,-1
        inquire( new_unit, opened=opened)
        if (.not.opened) exit
      enddo
      if (opened) call MOM_error(FATAL, &
          "diag_mediator_init failed to find an unused unit number.")

      doc_path = doc_file
      if (present(doc_file_dir)) then ; if (len_trim(doc_file_dir) > 0) then
        doc_path = trim(slasher(doc_file_dir))//trim(doc_file)
      endif ; endif

      diag_CS%chksum_iounit = new_unit

      if (new_file) then
        open(diag_CS%chksum_iounit, file=trim(doc_path), access='SEQUENTIAL', form='FORMATTED', &
             action='WRITE', status='REPLACE', iostat=ios)
      else ! This file is being reopened, and should be appended.
        open(diag_CS%chksum_iounit, file=trim(doc_path), access='SEQUENTIAL', form='FORMATTED', &
             action='WRITE', status='OLD', position='APPEND', iostat=ios)
      endif
      inquire(diag_CS%chksum_iounit, opened=opened)
      if ((.not.opened) .or. (ios /= 0)) then
        call MOM_error(FATAL, "Failed to open checksum diags file "//trim(doc_path)//".")
      endif
    endif
  endif

end subroutine diag_mediator_init

!> Set pointers to the default state fields used to remap diagnostics.
subroutine diag_set_state_ptrs(h, T, S, eqn_of_state, diag_cs)
  real, dimension(:,:,:), target, intent(in   ) :: h !< the model thickness array [H ~> m or kg m-2]
  real, dimension(:,:,:), target, intent(in   ) :: T !< the model temperature array
  real, dimension(:,:,:), target, intent(in   ) :: S !< the model salinity array
  type(EOS_type),         target, intent(in   ) :: eqn_of_state !< Equation of state structure
  type(diag_ctrl),                intent(inout) :: diag_cs !< diag mediator control structure

  ! Keep pointers to h, T, S needed for the diagnostic remapping
  diag_cs%h => h
  diag_cs%T => T
  diag_cs%S => S
  diag_cs%eqn_of_state => eqn_of_state

end subroutine

!> Build/update vertical grids for diagnostic remapping.
!! \note The target grids need to be updated whenever sea surface
!! height changes.
subroutine diag_update_remap_grids(diag_cs, alt_h, alt_T, alt_S, update_intensive, update_extensive )
  type(diag_ctrl),        intent(inout) :: diag_cs      !< Diagnostics control structure
  real, target, optional, intent(in   ) :: alt_h(:,:,:) !< Used if remapped grids should be something other than
                                                        !! the current thicknesses [H ~> m or kg m-2]
  real, target, optional, intent(in   ) :: alt_T(:,:,:) !< Used if remapped grids should be something other than
                                                        !! the current temperatures
  real, target, optional, intent(in   ) :: alt_S(:,:,:) !< Used if remapped grids should be something other than
                                                        !! the current salinity
  logical, optional,      intent(in   ) :: update_intensive !< If true (default), update the grids used for
                                                            !! intensive diagnostics
  logical, optional,      intent(in   ) :: update_extensive !< If true (not default), update the grids used for
                                                            !! intensive diagnostics
  ! Local variables
  integer :: i
  real, dimension(:,:,:), pointer :: h_diag => NULL() ! The layer thickneses for diagnostics [H ~> m or kg m-2]
  real, dimension(:,:,:), pointer :: T_diag => NULL(), S_diag => NULL()
  logical :: update_intensive_local, update_extensive_local

  ! Set values based on optional input arguments
  if (present(alt_h)) then
    h_diag => alt_h
  else
    h_diag => diag_cs%h
  endif

  if (present(alt_T)) then
    T_diag => alt_T
  else
    T_diag => diag_CS%T
  endif

  if (present(alt_S)) then
    S_diag => alt_S
  else
    S_diag => diag_CS%S
  endif

  ! Defaults here are based on wanting to update intensive quantities frequently as soon as the model state changes.
  ! Conversely, for extensive quantities, in an effort to close budgets and to be consistent with the total time
  ! tendency, we construct the diagnostic grid at the beginning of the baroclinic timestep and remap all extensive
  ! quantities to the same grid
  update_intensive_local = .true.
  if (present(update_intensive)) update_intensive_local = update_intensive
  update_extensive_local = .false.
  if (present(update_extensive)) update_extensive_local = update_extensive

  if (id_clock_diag_grid_updates>0) call cpu_clock_begin(id_clock_diag_grid_updates)

  if (diag_cs%diag_grid_overridden) then
     call MOM_error(FATAL, "diag_update_remap_grids was called, but current grids in "// &
                           "diagnostic structure have been overridden")
  endif

  if (update_intensive_local) then
    do i=1, diag_cs%num_diag_coords
      call diag_remap_update(diag_cs%diag_remap_cs(i), diag_cs%G, diag_cs%GV, diag_cs%US, h_diag, T_diag, S_diag, &
                             diag_cs%eqn_of_state, diag_cs%diag_remap_cs(i)%h)
    enddo
  endif
  if (update_extensive_local) then
    diag_cs%h_begin(:,:,:) = diag_cs%h(:,:,:)
    do i=1, diag_cs%num_diag_coords
      call diag_remap_update(diag_cs%diag_remap_cs(i), diag_cs%G, diag_cs%GV, diag_cs%US, h_diag, T_diag, S_diag, &
                             diag_cs%eqn_of_state, diag_cs%diag_remap_cs(i)%h_extensive)
    enddo
  endif

#if defined(DEBUG) || defined(__DO_SAFETY_CHECKS__)
  ! Keep a copy of H - used to check whether grids are up-to-date
  ! when doing remapping.
  diag_cs%h_old(:,:,:) = diag_cs%h(:,:,:)
#endif

  if (id_clock_diag_grid_updates>0) call cpu_clock_end(id_clock_diag_grid_updates)

end subroutine diag_update_remap_grids

!> Sets up the 2d and 3d masks for native diagnostics
subroutine diag_masks_set(G, nz, diag_cs)
  type(ocean_grid_type), target, intent(in) :: G  !< The ocean grid type.
  integer,                       intent(in) :: nz !< The number of layers in the model's native grid.
  type(diag_ctrl),               pointer    :: diag_cs !< A pointer to a type with many variables
                                                       !! used for diagnostics
  ! Local variables
  integer :: k

  ! 2d masks point to the model masks since they are identical
  diag_cs%mask2dT  => G%mask2dT
  diag_cs%mask2dBu => G%mask2dBu
  diag_cs%mask2dCu => G%mask2dCu
  diag_cs%mask2dCv => G%mask2dCv

  ! 3d native masks are needed by diag_manager but the native variables
  ! can only be masked 2d - for ocean points, all layers exists.
  allocate(diag_cs%mask3dTL(G%isd:G%ied,G%jsd:G%jed,1:nz))
  allocate(diag_cs%mask3dBL(G%IsdB:G%IedB,G%JsdB:G%JedB,1:nz))
  allocate(diag_cs%mask3dCuL(G%IsdB:G%IedB,G%jsd:G%jed,1:nz))
  allocate(diag_cs%mask3dCvL(G%isd:G%ied,G%JsdB:G%JedB,1:nz))
  do k=1,nz
    diag_cs%mask3dTL(:,:,k) = diag_cs%mask2dT(:,:)
    diag_cs%mask3dBL(:,:,k) = diag_cs%mask2dBu(:,:)
    diag_cs%mask3dCuL(:,:,k) = diag_cs%mask2dCu(:,:)
    diag_cs%mask3dCvL(:,:,k) = diag_cs%mask2dCv(:,:)
  enddo
  allocate(diag_cs%mask3dTi(G%isd:G%ied,G%jsd:G%jed,1:nz+1))
  allocate(diag_cs%mask3dBi(G%IsdB:G%IedB,G%JsdB:G%JedB,1:nz+1))
  allocate(diag_cs%mask3dCui(G%IsdB:G%IedB,G%jsd:G%jed,1:nz+1))
  allocate(diag_cs%mask3dCvi(G%isd:G%ied,G%JsdB:G%JedB,1:nz+1))
  do k=1,nz+1
    diag_cs%mask3dTi(:,:,k) = diag_cs%mask2dT(:,:)
    diag_cs%mask3dBi(:,:,k) = diag_cs%mask2dBu(:,:)
    diag_cs%mask3dCui(:,:,k) = diag_cs%mask2dCu(:,:)
    diag_cs%mask3dCvi(:,:,k) = diag_cs%mask2dCv(:,:)
  enddo

  !Allocate and initialize the downsampled masks
  call downsample_diag_masks_set(G, nz, diag_cs)

end subroutine diag_masks_set

subroutine diag_mediator_close_registration(diag_CS)
  type(diag_ctrl), intent(inout) :: diag_CS !< Structure used to regulate diagnostic output

  integer :: i

  if (diag_CS%available_diag_doc_unit > -1) then
    close(diag_CS%available_diag_doc_unit) ; diag_CS%available_diag_doc_unit = -2
  endif

  do i=1, diag_cs%num_diag_coords
    call diag_remap_diag_registration_closed(diag_cs%diag_remap_cs(i))
  enddo

end subroutine diag_mediator_close_registration

subroutine diag_mediator_end(time, diag_CS, end_diag_manager)
  type(time_type),   intent(in)  :: time !< The current model time
  type(diag_ctrl), intent(inout) :: diag_CS !< Structure used to regulate diagnostic output
  logical, optional, intent(in)  :: end_diag_manager !< If true, call diag_manager_end()

  ! Local variables
  integer :: i

  if (diag_CS%available_diag_doc_unit > -1) then
    close(diag_CS%available_diag_doc_unit) ; diag_CS%available_diag_doc_unit = -3
  endif
  if (diag_CS%chksum_iounit > -1) then
    close(diag_CS%chksum_iounit) ; diag_CS%chksum_iounit = -3
  endif

  deallocate(diag_cs%diags)

  do i=1, diag_cs%num_diag_coords
    call diag_remap_end(diag_cs%diag_remap_cs(i))
  enddo

  call diag_grid_storage_end(diag_cs%diag_grid_temp)
  deallocate(diag_cs%mask3dTL)
  deallocate(diag_cs%mask3dBL)
  deallocate(diag_cs%mask3dCuL)
  deallocate(diag_cs%mask3dCvL)
  deallocate(diag_cs%mask3dTi)
  deallocate(diag_cs%mask3dBi)
  deallocate(diag_cs%mask3dCui)
  deallocate(diag_cs%mask3dCvi)
  do i=2,MAX_DSAMP_LEV
     deallocate(diag_cs%dsamp(i)%mask2dT)
     deallocate(diag_cs%dsamp(i)%mask2dBu)
     deallocate(diag_cs%dsamp(i)%mask2dCu)
     deallocate(diag_cs%dsamp(i)%mask2dCv)
     deallocate(diag_cs%dsamp(i)%mask3dTL)
     deallocate(diag_cs%dsamp(i)%mask3dBL)
     deallocate(diag_cs%dsamp(i)%mask3dCuL)
     deallocate(diag_cs%dsamp(i)%mask3dCvL)
     deallocate(diag_cs%dsamp(i)%mask3dTi)
     deallocate(diag_cs%dsamp(i)%mask3dBi)
     deallocate(diag_cs%dsamp(i)%mask3dCui)
     deallocate(diag_cs%dsamp(i)%mask3dCvi)
  enddo

#if defined(DEBUG) || defined(__DO_SAFETY_CHECKS__)
  deallocate(diag_cs%h_old)
#endif

  if (present(end_diag_manager)) then
    if (end_diag_manager) call diag_manager_end(time)
  endif

end subroutine diag_mediator_end

!> Convert the first n elements (up to 3) of an integer array to an underscore delimited string.
function i2s(a,n_in)
  ! "Convert the first n elements of an integer array to a string."
  ! Perhaps this belongs elsewhere in the MOM6 code?
  integer, dimension(:), intent(in) :: a    !< The array of integers to translate
  integer, optional    , intent(in) :: n_in !< The number of elements to translate, by default all
  character(len=15) :: i2s !< The returned string

  character(len=15) :: i2s_temp
  integer :: i,n

  n=size(a)
  if (present(n_in)) n = n_in

  i2s = ''
  do i=1,min(n,3)
    write (i2s_temp, '(I4.4)') a(i)
    i2s = trim(i2s) //'_'// trim(i2s_temp)
  enddo
  i2s = adjustl(i2s)
end function i2s

!> Returns a new diagnostic id, it may be necessary to expand the diagnostics array.
integer function get_new_diag_id(diag_cs)
  type(diag_ctrl), intent(inout) :: diag_cs !< Diagnostics control structure
  ! Local variables
  type(diag_type), dimension(:), allocatable :: tmp
  integer :: i

  if (diag_cs%next_free_diag_id > size(diag_cs%diags)) then
    call assert(diag_cs%next_free_diag_id - size(diag_cs%diags) == 1, &
                'get_new_diag_id: inconsistent diag id')

    ! Increase the size of diag_cs%diags and copy data over.
    ! Do not use move_alloc() because it is not supported by Fortran 90
    allocate(tmp(size(diag_cs%diags)))
    tmp(:) = diag_cs%diags(:)
    deallocate(diag_cs%diags)
    allocate(diag_cs%diags(size(tmp) + DIAG_ALLOC_CHUNK_SIZE))
    diag_cs%diags(1:size(tmp)) = tmp(:)
    deallocate(tmp)

    ! Initialize new part of the diag array.
    do i=diag_cs%next_free_diag_id, size(diag_cs%diags)
      call initialize_diag_type(diag_cs%diags(i))
    enddo
  endif

  get_new_diag_id = diag_cs%next_free_diag_id
  diag_cs%next_free_diag_id = diag_cs%next_free_diag_id + 1

end function get_new_diag_id

!> Initializes a diag_type (used after allocating new memory)
subroutine initialize_diag_type(diag)
  type(diag_type), intent(inout) :: diag !< diag_type to be initialized

  diag%in_use = .false.
  diag%fms_diag_id = -1
  diag%axes => null()
  diag%next => null()
  diag%conversion_factor = 0.

end subroutine initialize_diag_type

!> Make a new diagnostic. Either use memory which is in the array of 'primary'
!! diagnostics, or if that is in use, insert it to the list of secondary diags.
subroutine alloc_diag_with_id(diag_id, diag_cs, diag)
  integer,                 intent(in   ) :: diag_id !< id for the diagnostic
  type(diag_ctrl), target, intent(inout) :: diag_cs !< structure used to regulate diagnostic output
  type(diag_type),         pointer       :: diag    !< structure representing a diagnostic (inout)

  type(diag_type), pointer :: tmp => NULL()

  if (.not. diag_cs%diags(diag_id)%in_use) then
    diag => diag_cs%diags(diag_id)
  else
    allocate(diag)
    tmp => diag_cs%diags(diag_id)%next
    diag_cs%diags(diag_id)%next => diag
    diag%next => tmp
  endif
  diag%in_use = .true.

end subroutine alloc_diag_with_id

!> Log a diagnostic to the available diagnostics file.
subroutine log_available_diag(used, module_name, field_name, cell_methods_string, comment, &
                              diag_CS, long_name, units, standard_name)
  logical,          intent(in) :: used !< Whether this diagnostic was in the diag_table or not
  character(len=*), intent(in) :: module_name !< Name of the diagnostic module
  character(len=*), intent(in) :: field_name !< Name of this diagnostic field
  character(len=*), intent(in) :: cell_methods_string !< The spatial component of the CF cell_methods attribute
  character(len=*), intent(in) :: comment !< A comment to append after [Used|Unused]
  type(diag_ctrl),  intent(in) :: diag_CS  !< The diagnotics control structure
  character(len=*), optional, intent(in) :: long_name !< CF long name of diagnostic
  character(len=*), optional, intent(in) :: units !< Units for diagnostic
  character(len=*), optional, intent(in) :: standard_name !< CF standardized name of diagnostic
  ! Local variables
  character(len=240) :: mesg

  if (used) then
    mesg = '"'//trim(module_name)//'", "'//trim(field_name)//'"  [Used]'
  else
    mesg = '"'//trim(module_name)//'", "'//trim(field_name)//'"  [Unused]'
  endif
  if (len(trim((comment)))>0) then
    write(diag_CS%available_diag_doc_unit, '(a,x,"(",a,")")') trim(mesg),trim(comment)
  else
    write(diag_CS%available_diag_doc_unit, '(a)') trim(mesg)
  endif
  if (present(long_name)) call describe_option("long_name", long_name, diag_CS)
  if (present(units)) call describe_option("units", units, diag_CS)
  if (present(standard_name)) &
    call describe_option("standard_name", standard_name, diag_CS)
  if (len(trim((cell_methods_string)))>0) &
    call describe_option("cell_methods", trim(cell_methods_string), diag_CS)

end subroutine log_available_diag

!> Log the diagnostic chksum to the chksum diag file
subroutine log_chksum_diag(docunit, description, chksum)
  integer,          intent(in) :: docunit     !< Handle of the log file
  character(len=*), intent(in) :: description !< Name of the diagnostic module
  integer,          intent(in) :: chksum      !< chksum of the diagnostic

  write(docunit, '(a,x,i9.8)') description, chksum
  flush(docunit)

end subroutine log_chksum_diag

!> Allocates fields necessary to store diagnostic remapping fields
subroutine diag_grid_storage_init(grid_storage, G, diag)
  type(diag_grid_storage), intent(inout) :: grid_storage !< Structure containing a snapshot of the target grids
  type(ocean_grid_type),   intent(in)    :: G           !< Horizontal grid
  type(diag_ctrl),         intent(in)    :: diag        !< Diagnostic control structure used as the contructor
                                                        !! template for this routine

  integer :: m, nz
  grid_storage%num_diag_coords = diag%num_diag_coords

  ! Don't do anything else if there are no remapped coordinates
  if (grid_storage%num_diag_coords < 1) return

  ! Allocate memory for the native space
  allocate(grid_storage%h_state(G%isd:G%ied,G%jsd:G%jed, G%ke))
  ! Allocate diagnostic remapping structures
  allocate(grid_storage%diag_grids(diag%num_diag_coords))
  ! Loop through and allocate memory for the grid on each target coordinate
  do m = 1, diag%num_diag_coords
    nz = diag%diag_remap_cs(m)%nz
    allocate(grid_storage%diag_grids(m)%h(G%isd:G%ied,G%jsd:G%jed, nz))
  enddo

end subroutine diag_grid_storage_init

!> Copy from the main diagnostic arrays to the grid storage as well as the native thicknesses
subroutine diag_copy_diag_to_storage(grid_storage, h_state, diag)
  type(diag_grid_storage), intent(inout) :: grid_storage !< Structure containing a snapshot of the target grids
  real, dimension(:,:,:),  intent(in)    :: h_state     !< Current model thicknesses [H ~> m or kg m-2]
  type(diag_ctrl),         intent(in)    :: diag     !< Diagnostic control structure used as the contructor

  integer :: m

  ! Don't do anything else if there are no remapped coordinates
  if (grid_storage%num_diag_coords < 1) return

  grid_storage%h_state(:,:,:) = h_state(:,:,:)
  do m = 1,grid_storage%num_diag_coords
    if (diag%diag_remap_cs(m)%nz > 0) &
      grid_storage%diag_grids(m)%h(:,:,:) = diag%diag_remap_cs(m)%h(:,:,:)
  enddo

end subroutine diag_copy_diag_to_storage

!> Copy from the stored diagnostic arrays to the main diagnostic grids
subroutine diag_copy_storage_to_diag(diag, grid_storage)
  type(diag_ctrl),         intent(inout) :: diag     !< Diagnostic control structure used as the contructor
  type(diag_grid_storage), intent(in)    :: grid_storage !< Structure containing a snapshot of the target grids

  integer :: m

  ! Don't do anything else if there are no remapped coordinates
  if (grid_storage%num_diag_coords < 1) return

  diag%diag_grid_overridden = .true.
  do m = 1,grid_storage%num_diag_coords
    if (diag%diag_remap_cs(m)%nz > 0) &
      diag%diag_remap_cs(m)%h(:,:,:) = grid_storage%diag_grids(m)%h(:,:,:)
  enddo

end subroutine diag_copy_storage_to_diag

!> Save the current diagnostic grids in the temporary structure within diag
subroutine diag_save_grids(diag)
  type(diag_ctrl),         intent(inout) :: diag     !< Diagnostic control structure used as the contructor

  integer :: m

  ! Don't do anything else if there are no remapped coordinates
  if (diag%num_diag_coords < 1) return

  do m = 1,diag%num_diag_coords
    if (diag%diag_remap_cs(m)%nz > 0) &
      diag%diag_grid_temp%diag_grids(m)%h(:,:,:) = diag%diag_remap_cs(m)%h(:,:,:)
  enddo

end subroutine diag_save_grids

!> Restore the diagnostic grids from the temporary structure within diag
subroutine diag_restore_grids(diag)
  type(diag_ctrl),         intent(inout) :: diag     !< Diagnostic control structure used as the contructor

  integer :: m

  ! Don't do anything else if there are no remapped coordinates
  if (diag%num_diag_coords < 1) return

  diag%diag_grid_overridden = .false.
  do m = 1,diag%num_diag_coords
    if (diag%diag_remap_cs(m)%nz > 0) &
      diag%diag_remap_cs(m)%h(:,:,:) = diag%diag_grid_temp%diag_grids(m)%h(:,:,:)
  enddo

end subroutine diag_restore_grids

!> Deallocates the fields in the remapping fields container
subroutine diag_grid_storage_end(grid_storage)
  type(diag_grid_storage), intent(inout) :: grid_storage !< Structure containing a snapshot of the target grids
  ! Local variables
  integer :: m, nz

  ! Don't do anything else if there are no remapped coordinates
  if (grid_storage%num_diag_coords < 1) return

  ! Deallocate memory for the native space
  deallocate(grid_storage%h_state)
  ! Loop through and deallocate memory for the grid on each target coordinate
  do m = 1, grid_storage%num_diag_coords
    deallocate(grid_storage%diag_grids(m)%h)
  enddo
  ! Deallocate diagnostic remapping structures
  deallocate(grid_storage%diag_grids)
end subroutine diag_grid_storage_end

!< Allocate and initialize the masks for downsampled diagostics in diag_cs
!! The downsampled masks in the axes would later "point" to these.
subroutine downsample_diag_masks_set(G, nz, diag_cs)
  type(ocean_grid_type), target, intent(in) :: G  !< The ocean grid type.
  integer,                       intent(in) :: nz !< The number of layers in the model's native grid.
  type(diag_ctrl),               pointer    :: diag_cs !< A pointer to a type with many variables
                                                       !! used for diagnostics
  ! Local variables
  integer :: i,j,k,ii,jj,dl

!print*,'original c extents ',G%isc,G%iec,G%jsc,G%jec
!print*,'original c extents ',G%iscb,G%iecb,G%jscb,G%jecb
!print*,'coarse   c extents ',G%HId2%isc,G%HId2%iec,G%HId2%jsc,G%HId2%jec
!print*,'original d extents ',G%isd,G%ied,G%jsd,G%jed
!print*,'coarse   d extents ',G%HId2%isd,G%HId2%ied,G%HId2%jsd,G%HId2%jed
! original c  extents           5          52           5          52
! original cB-nonsym extents    5          52           5          52
! original cB-sym    extents    4          52           4          52
! coarse   c extents            3          26           3          26
! original d extents            1          56           1          56
! original dB-nonsym extents    1          56           1          56
! original dB-sym extents       0          56           0          56
! coarse   d extents            1          28           1          28

  do dl=2,MAX_DSAMP_LEV
     ! 2d mask
     call downsample_mask(G%mask2dT, diag_cs%dsamp(dl)%mask2dT,  dl,G%isc, G%jsc,  &
          G%HId2%isc, G%HId2%iec, G%HId2%jsc, G%HId2%jec, G%HId2%isd, G%HId2%ied, G%HId2%jsd, G%HId2%jed)
     call downsample_mask(G%mask2dBu,diag_cs%dsamp(dl)%mask2dBu, dl,G%IscB,G%JscB, &
          G%HId2%IscB,G%HId2%IecB,G%HId2%JscB,G%HId2%JecB,G%HId2%IsdB,G%HId2%IedB,G%HId2%JsdB,G%HId2%JedB)
     call downsample_mask(G%mask2dCu,diag_cs%dsamp(dl)%mask2dCu, dl,G%IscB,G%JscB, &
          G%HId2%IscB,G%HId2%IecB,G%HId2%jsc, G%HId2%jec,G%HId2%IsdB,G%HId2%IedB,G%HId2%jsd, G%HId2%jed)
     call downsample_mask(G%mask2dCv,diag_cs%dsamp(dl)%mask2dCv, dl,G%isc ,G%JscB, &
          G%HId2%isc ,G%HId2%iec, G%HId2%JscB,G%HId2%JecB,G%HId2%isd ,G%HId2%ied, G%HId2%JsdB,G%HId2%JedB)
     ! 3d native masks are needed by diag_manager but the native variables
     ! can only be masked 2d - for ocean points, all layers exists.
     allocate(diag_cs%dsamp(dl)%mask3dTL(G%HId2%isd:G%HId2%ied,G%HId2%jsd:G%HId2%jed,1:nz))
     allocate(diag_cs%dsamp(dl)%mask3dBL(G%HId2%IsdB:G%HId2%IedB,G%HId2%JsdB:G%HId2%JedB,1:nz))
     allocate(diag_cs%dsamp(dl)%mask3dCuL(G%HId2%IsdB:G%HId2%IedB,G%HId2%jsd:G%HId2%jed,1:nz))
     allocate(diag_cs%dsamp(dl)%mask3dCvL(G%HId2%isd:G%HId2%ied,G%HId2%JsdB:G%HId2%JedB,1:nz))
     do k=1,nz
        diag_cs%dsamp(dl)%mask3dTL(:,:,k) = diag_cs%dsamp(dl)%mask2dT(:,:)
        diag_cs%dsamp(dl)%mask3dBL(:,:,k) = diag_cs%dsamp(dl)%mask2dBu(:,:)
        diag_cs%dsamp(dl)%mask3dCuL(:,:,k) = diag_cs%dsamp(dl)%mask2dCu(:,:)
        diag_cs%dsamp(dl)%mask3dCvL(:,:,k) = diag_cs%dsamp(dl)%mask2dCv(:,:)
     enddo
     allocate(diag_cs%dsamp(dl)%mask3dTi(G%HId2%isd:G%HId2%ied,G%HId2%jsd:G%HId2%jed,1:nz+1))
     allocate(diag_cs%dsamp(dl)%mask3dBi(G%HId2%IsdB:G%HId2%IedB,G%HId2%JsdB:G%HId2%JedB,1:nz+1))
     allocate(diag_cs%dsamp(dl)%mask3dCui(G%HId2%IsdB:G%HId2%IedB,G%HId2%jsd:G%HId2%jed,1:nz+1))
     allocate(diag_cs%dsamp(dl)%mask3dCvi(G%HId2%isd:G%HId2%ied,G%HId2%JsdB:G%HId2%JedB,1:nz+1))
     do k=1,nz+1
        diag_cs%dsamp(dl)%mask3dTi(:,:,k) = diag_cs%dsamp(dl)%mask2dT(:,:)
        diag_cs%dsamp(dl)%mask3dBi(:,:,k) = diag_cs%dsamp(dl)%mask2dBu(:,:)
        diag_cs%dsamp(dl)%mask3dCui(:,:,k) = diag_cs%dsamp(dl)%mask2dCu(:,:)
        diag_cs%dsamp(dl)%mask3dCvi(:,:,k) = diag_cs%dsamp(dl)%mask2dCv(:,:)
     enddo
  enddo
end subroutine downsample_diag_masks_set

!> Get the diagnostics-compute indices (to be passed to send_data) based on the shape of
!! the diag field (the same way they are deduced for non-downsampled fields)
subroutine downsample_diag_indices_get(fo1, fo2, dl, diag_cs, isv, iev, jsv, jev)
  integer,           intent(in)  :: fo1     !< The size of the diag field in x
  integer,           intent(in)  :: fo2     !< The size of the diag field in y
  integer,           intent(in)  :: dl      !< Integer downsample level
  type(diag_ctrl),   intent(in)  :: diag_CS !< Structure used to regulate diagnostic output
  integer,           intent(out) :: isv     !< i-start index for diagnostics
  integer,           intent(out) :: iev     !< i-end index for diagnostics
  integer,           intent(out) :: jsv     !< j-start index for diagnostics
  integer,           intent(out) :: jev     !< j-end index for diagnostics
  ! Local variables
  integer :: dszi,cszi,dszj,cszj,f1,f2
  character(len=500) :: mesg
  logical, save :: first_check = .true.

  !Check ONCE that the downsampled diag-compute domain is commensurate with the original
  !non-downsampled diag-compute domain.
  !This is a major limitation of the current implementation of the downsampled diagnostics.
  !We assume that the compute domain can be subdivided to dl*dl cells, hence avoiding the need of halo updates.
  !We want this check to error out only if there was a downsampled diagnostics requested and about to post that is
  !why the check is here and not in the init routines. This check need to be done only once, hence the outer if.
  if(first_check) then
     if(mod(diag_cs%ie-diag_cs%is+1, dl) .ne. 0 .OR. mod(diag_cs%je-diag_cs%js+1, dl) .ne. 0) then
        write (mesg,*) "Non-commensurate downsampled domain is not supported. "//&
             "Please choose a layout such that NIGLOBAL/Layout_X and NJGLOBAL/Layout_Y are both divisible by dl=",dl,&
             " Current domain extents: ", diag_cs%is,diag_cs%ie, diag_cs%js,diag_cs%je
        call MOM_error(FATAL,"downsample_diag_indices_get: "//trim(mesg))
     endif
     first_check = .false.
  endif

  cszi = diag_cs%dsamp(dl)%iec-diag_cs%dsamp(dl)%isc +1 ; dszi = diag_cs%dsamp(dl)%ied-diag_cs%dsamp(dl)%isd +1
  cszj = diag_cs%dsamp(dl)%jec-diag_cs%dsamp(dl)%jsc +1 ; dszj = diag_cs%dsamp(dl)%jed-diag_cs%dsamp(dl)%jsd +1
  isv = diag_cs%dsamp(dl)%isc ; iev = diag_cs%dsamp(dl)%iec
  jsv = diag_cs%dsamp(dl)%jsc ; jev = diag_cs%dsamp(dl)%jec
  f1 = fo1/dl
  f2 = fo2/dl
  !Correction for the symmetric case
  if (diag_cs%G%symmetric) then
     f1 = f1 + mod(fo1,dl)
     f2 = f2 + mod(fo2,dl)
  endif
  if ( f1 == dszi ) then
     isv = diag_cs%dsamp(dl)%isc ; iev = diag_cs%dsamp(dl)%iec    ! field on Data domain, take compute domain indcies
  !The rest is not taken with the full MOM6 diag_table
  elseif ( f1 == dszi + 1 ) then
     isv = diag_cs%dsamp(dl)%isc ; iev = diag_cs%dsamp(dl)%iec+1   ! Symmetric data domain
  elseif ( f1 == cszi) then
     isv = 1 ; iev = (diag_cs%dsamp(dl)%iec-diag_cs%dsamp(dl)%isc) +1  ! Computational domain
  elseif ( f1 == cszi + 1 ) then
     isv = 1 ; iev = (diag_cs%dsamp(dl)%iec-diag_cs%dsamp(dl)%isc) +2  ! Symmetric computational domain
  else
     write (mesg,*) " peculiar size ",f1," in i-direction\n"//&
          "does not match one of ", cszi, cszi+1, dszi, dszi+1
     call MOM_error(FATAL,"downsample_diag_indices_get: "//trim(mesg))
  endif
  if ( f2 == dszj ) then
     jsv = diag_cs%dsamp(dl)%jsc ; jev = diag_cs%dsamp(dl)%jec     ! Data domain
  elseif ( f2 == dszj + 1 ) then
     jsv = diag_cs%dsamp(dl)%jsc ; jev = diag_cs%dsamp(dl)%jec+1   ! Symmetric data domain
  elseif ( f2 == cszj) then
     jsv = 1 ; jev = (diag_cs%dsamp(dl)%jec-diag_cs%dsamp(dl)%jsc) +1  ! Computational domain
  elseif ( f2 == cszj + 1 ) then
     jsv = 1 ; jev = (diag_cs%dsamp(dl)%jec-diag_cs%dsamp(dl)%jsc) +2  ! Symmetric computational domain
  else
     write (mesg,*) " peculiar size ",f2," in j-direction\n"//&
          "does not match one of ", cszj, cszj+1, dszj, dszj+1
     call MOM_error(FATAL,"downsample_diag_indices_get: "//trim(mesg))
  endif
end subroutine downsample_diag_indices_get

!> This subroutine allocates and computes a downsampled array from an input array
!! It also determines the diagnostics-compurte indices for the downsampled array
!! 3d interface
subroutine downsample_diag_field_3d(locfield, locfield_dsamp, dl, diag_cs, diag, isv, iev, jsv, jev, mask)
  real, dimension(:,:,:), pointer :: locfield  !< Input array pointer
  real, dimension(:,:,:), allocatable, intent(inout) :: locfield_dsamp !< Output (downsampled) array
  type(diag_ctrl),   intent(in) :: diag_CS !< Structure used to regulate diagnostic output
  type(diag_type),   intent(in) :: diag    !< A structure describing the diagnostic to post
  integer, intent(in) :: dl                !< Level of down sampling
  integer, intent(inout) :: isv            !< i-start index for diagnostics
  integer, intent(inout) :: iev            !< i-end index for diagnostics
  integer, intent(inout) :: jsv            !< j-start index for diagnostics
  integer, intent(inout) :: jev            !< j-end index for diagnostics
  real,    optional,target, intent(in) :: mask(:,:,:) !< If present, use this real array as the data mask.
  ! Locals
  real, dimension(:,:,:), pointer :: locmask
  integer :: f1,f2,isv_o,jsv_o

  locmask => NULL()
  !Get the correct indices corresponding to input field
  !Shape of the input diag field
  f1=size(locfield,1)
  f2=size(locfield,2)
  !Save the extents of the original (fine) domain
  isv_o=isv;jsv_o=jsv
  !Get the shape of the downsampled field and overwrite isv,iev,jsv,jev with them
  call downsample_diag_indices_get(f1,f2, dl, diag_cs,isv,iev,jsv,jev)
  !Set the non-downsampled mask, it must be associated and initialized
  if (present(mask)) then
     locmask => mask
  elseif (associated(diag%axes%mask3d)) then
     locmask => diag%axes%mask3d
  else
     call MOM_error(FATAL, "downsample_diag_field_3d: Cannot downsample without a mask!!! ")
  endif

  call downsample_field(locfield, locfield_dsamp, dl, diag%xyz_method, locmask, diag_cs, diag, &
                      isv_o,jsv_o,isv,iev,jsv,jev)

end subroutine downsample_diag_field_3d

!> This subroutine allocates and computes a downsampled array from an input array
!! It also determines the diagnostics-compurte indices for the downsampled array
!! 2d interface
subroutine downsample_diag_field_2d(locfield, locfield_dsamp, dl, diag_cs, diag, isv, iev, jsv, jev, mask)
  real, dimension(:,:), pointer :: locfield !< Input array pointer
  real, dimension(:,:), allocatable, intent(inout) :: locfield_dsamp !< Output (downsampled) array
  type(diag_ctrl),   intent(in) :: diag_CS !< Structure used to regulate diagnostic output
  type(diag_type),   intent(in) :: diag    !< A structure describing the diagnostic to post
  integer, intent(in) :: dl                !< Level of down sampling
  integer, intent(inout) :: isv            !< i-start index for diagnostics
  integer, intent(inout) :: iev            !< i-end index for diagnostics
  integer, intent(inout) :: jsv            !< j-start index for diagnostics
  integer, intent(inout) :: jev            !< j-end index for diagnostics
  real,    optional,target, intent(in) :: mask(:,:) !< If present, use this real array as the data mask.
  ! Locals
  real, dimension(:,:), pointer :: locmask
  integer :: f1,f2,isv_o,jsv_o

  locmask => NULL()
  !Get the correct indices corresponding to input field
  !Shape of the input diag field
  f1=size(locfield,1)
  f2=size(locfield,2)
  !Save the extents of the original (fine) domain
  isv_o=isv;jsv_o=jsv
  !Get the shape of the downsampled field and overwrite isv,iev,jsv,jev with them
  call downsample_diag_indices_get(f1,f2, dl, diag_cs,isv,iev,jsv,jev)
  !Set the non-downsampled mask, it must be associated and initialized
  if (present(mask)) then
     locmask => mask
  elseif (associated(diag%axes%mask2d)) then
     locmask => diag%axes%mask2d
  else
     call MOM_error(FATAL, "downsample_diag_field_2d: Cannot downsample without a mask!!! ")
  endif

  call downsample_field(locfield, locfield_dsamp, dl, diag%xyz_method, locmask, diag_cs,diag, &
                      isv_o,jsv_o,isv,iev,jsv,jev)

end subroutine downsample_diag_field_2d

!> \section downsampling The down sample algorithm
!!
!! The down sample method could be deduced (before send_data call)
!!  from the diag%x_cell_method, diag%y_cell_method and diag%v_cell_method
!!
!! This is the summary of the down sample algoritm for a diagnostic field f:
!!  \f[
!!     f(Id,Jd) = \sum_{i,j} f(Id+i,Jd+j) * weight(Id+i,Jd+j) / [ \sum_{i,j} weight(Id+i,Jd+j)]
!!  \f]
!!  Here, i and j run from 0 to dl-1 (dl being the down sample level).
!!  Id,Jd are the down sampled (coarse grid) indices run over the coarsened compute grid,
!!  if and jf are the original (fine grid) indices.
!!
!! \verbatim
!! Example   x_cell y_cell v_cell algorithm_id    implemented weight(if,jf)
!! ---------------------------------------------------------------------------------------
!! theta     mean   mean   mean   MMM =222        G%areaT(if,jf)*h(if,jf)
!! u         point  mean   mean   PMM =022        dyCu(if,jf)*h(if,jf)*delta(if,Id)
!! v         mean   point  mean   MPM =202        dxCv(if,jf)*h(if,jf)*delta(jf,Jd)
!! ?         point  sum    mean   PSM =012        h(if,jf)*delta(if,Id)
!! volcello  sum    sum    sum    SSS =111        1
!! T_dfxy_co sum    sum    point  SSP =110        1
!! umo       point  sum    sum    PSS =011        1*delta(if,Id)
!! vmo       sum    point  sum    SPS =101        1*delta(jf,Jd)
!! umo_2d    point  sum    point  PSP =010        1*delta(if,Id)
!! vmo_2d    sum    point  point  SPP =100        1*delta(jf,Jd)
!! ?         point  mean   point  PMP =020        dyCu(if,jf)*delta(if,Id)
!! ?         mean   point  point  MPP =200        dxCv(if,jf)*delta(jf,Jd)
!! w         mean   mean   point  MMP =220        G%areaT(if,jf)
!! h*theta   mean   mean   sum    MMS =221        G%areaT(if,jf)
!!
!! delta is the Kronecker delta
!! \endverbatim

!> This subroutine allocates and computes a down sampled 3d array given an input array
!! The down sample method is based on the "cell_methods" for the diagnostics as explained
!! in the above table
subroutine downsample_field_3d(field_in, field_out, dl, method, mask, diag_cs, diag,isv_o,jsv_o,isv_d,iev_d,jsv_d,jev_d)
  real, dimension(:,:,:), pointer :: field_in      !< Original field to be down sampled
  real, dimension(:,:,:), allocatable :: field_out !< down sampled field
  integer, intent(in) :: dl                !< Level of down sampling
  integer,  intent(in) :: method           !< Sampling method
  real,  dimension(:,:,:), pointer :: mask !< Mask for field
  type(diag_ctrl), intent(in) :: diag_CS   !< Structure used to regulate diagnostic output
  type(diag_type), intent(in) :: diag      !< A structure describing the diagnostic to post
  integer, intent(in) :: isv_o             !< Original i-start index
  integer, intent(in) :: jsv_o             !< Original j-start index
  integer, intent(in) :: isv_d             !< i-start index of down sampled data
  integer, intent(in) :: iev_d             !< i-end index of down sampled data
  integer, intent(in) :: jsv_d             !< j-start index of down sampled data
  integer, intent(in) :: jev_d             !< j-end index of down sampled data
  ! Locals
  character(len=240) :: mesg
  integer :: i,j,ii,jj,i0,j0,f1,f2,f_in1,f_in2
  integer :: k,ks,ke
  real :: ave,total_weight,weight
  real :: eps_vol   ! A negligibly small volume or mass [H L2 ~> m3 or kg]
  real :: eps_area  ! A negligibly small area [L2 ~> m2]
  real :: eps_face  ! A negligibly small face area [H L ~> m2 or kg m-1]

  ks = 1 ; ke = size(field_in,3)
  eps_face = 1.0e-20 * diag_cs%G%US%m_to_L * diag_cs%GV%m_to_H
  eps_area = 1.0e-20 * diag_cs%G%US%m_to_L**2
  eps_vol = 1.0e-20 * diag_cs%G%US%m_to_L**2 * diag_cs%GV%m_to_H

  ! Allocate the down sampled field on the down sampled data domain
!  allocate(field_out(diag_cs%dsamp(dl)%isd:diag_cs%dsamp(dl)%ied,diag_cs%dsamp(dl)%jsd:diag_cs%dsamp(dl)%jed,ks:ke))
!  allocate(field_out(1:size(field_in,1)/dl,1:size(field_in,2)/dl,ks:ke))
  f_in1 = size(field_in,1)
  f_in2 = size(field_in,2)
  f1 = f_in1/dl
  f2 = f_in2/dl
  !Correction for the symmetric case
  if (diag_cs%G%symmetric) then
     f1 = f1 + mod(f_in1,dl)
     f2 = f2 + mod(f_in2,dl)
  endif
  allocate(field_out(1:f1,1:f2,ks:ke))

  ! Fill the down sampled field on the down sampled diagnostics (almost always compuate) domain
  if (method == MMM) then
     do k= ks,ke ; do j=jsv_d,jev_d ; do i=isv_d,iev_d
        i0 = isv_o+dl*(i-isv_d)
        j0 = jsv_o+dl*(j-jsv_d)
        ave = 0.0
        total_weight = 0.0
        do jj=j0,j0+dl-1 ; do ii=i0,i0+dl-1
!        do ii=i0,i0+dl-1 ; do jj=j0,j0+dl-1 !This seems to be faster!!!!
           weight = mask(ii,jj,k) * diag_cs%G%areaT(ii,jj) * diag_cs%h(ii,jj,k)
           total_weight = total_weight + weight
           ave = ave+field_in(ii,jj,k) * weight
        enddo; enddo
        field_out(i,j,k)  = ave/(total_weight + eps_vol)  !Avoid zero mask at all aggregating cells where ave=0.0
     enddo; enddo; enddo
  elseif (method == SSS) then    !e.g., volcello
     do k= ks,ke ; do j=jsv_d,jev_d ; do i=isv_d,iev_d
        i0 = isv_o+dl*(i-isv_d)
        j0 = jsv_o+dl*(j-jsv_d)
        ave = 0.0
        do jj=j0,j0+dl-1 ; do ii=i0,i0+dl-1
           weight = mask(ii,jj,k)
           ave = ave+field_in(ii,jj,k)*weight
        enddo; enddo
        field_out(i,j,k)  = ave !Masked Sum (total_weight=1)
     enddo; enddo; enddo
  elseif(method == MMP .or. method == MMS) then    !e.g., T_advection_xy
     do k= ks,ke ; do j=jsv_d,jev_d ; do i=isv_d,iev_d
        i0 = isv_o+dl*(i-isv_d)
        j0 = jsv_o+dl*(j-jsv_d)
        ave = 0.0
        total_weight = 0.0
        do jj=j0,j0+dl-1 ; do ii=i0,i0+dl-1
!        do ii=i0,i0+dl-1 ; do jj=j0,j0+dl-1
           weight = mask(ii,jj,k) * diag_cs%G%areaT(ii,jj)
           total_weight = total_weight + weight
           ave = ave+field_in(ii,jj,k)*weight
        enddo; enddo
        field_out(i,j,k)  = ave / (total_weight+eps_area)  !Avoid zero mask at all aggregating cells where ave=0.0
     enddo; enddo; enddo
  elseif(method == PMM) then
     do k= ks,ke ; do j=jsv_d,jev_d ; do i=isv_d,iev_d
        i0 = isv_o+dl*(i-isv_d)
        j0 = jsv_o+dl*(j-jsv_d)
        ave = 0.0
        total_weight = 0.0
        ii=i0
        do jj=j0,j0+dl-1
           weight =mask(ii,jj,k) * diag_cs%G%dyCu(ii,jj) * diag_cs%h(ii,jj,k)
           total_weight = total_weight +weight
           ave=ave+field_in(ii,jj,k)*weight
        enddo
        field_out(i,j,k)  = ave/(total_weight+eps_face)  !Avoid zero mask at all aggregating cells where ave=0.0
     enddo; enddo; enddo
  elseif(method == PSS) then    !e.g. umo
     do k= ks,ke ; do j=jsv_d,jev_d ; do i=isv_d,iev_d
        i0 = isv_o+dl*(i-isv_d)
        j0 = jsv_o+dl*(j-jsv_d)
        ave = 0.0
        ii=i0
        do jj=j0,j0+dl-1
           weight =mask(ii,jj,k)
           ave=ave+field_in(ii,jj,k)*weight
        enddo
        field_out(i,j,k)  = ave  !Masked Sum (total_weight=1)
     enddo; enddo; enddo
  elseif(method == SPS) then    !e.g. vmo
     do k= ks,ke ; do j=jsv_d,jev_d ; do i=isv_d,iev_d
        i0 = isv_o+dl*(i-isv_d)
        j0 = jsv_o+dl*(j-jsv_d)
        ave = 0.0
        jj=j0
        do ii=i0,i0+dl-1
           weight =mask(ii,jj,k)
           ave=ave+field_in(ii,jj,k)*weight
        enddo
        field_out(i,j,k)  = ave  !Masked Sum (total_weight=1)
     enddo; enddo; enddo
  elseif(method == MPM) then
     do k= ks,ke ; do j=jsv_d,jev_d ; do i=isv_d,iev_d
        i0 = isv_o+dl*(i-isv_d)
        j0 = jsv_o+dl*(j-jsv_d)
        ave = 0.0
        total_weight = 0.0
        jj=j0
        do ii=i0,i0+dl-1
           weight = mask(ii,jj,k) * diag_cs%G%dxCv(ii,jj) * diag_cs%h(ii,jj,k)
           total_weight = total_weight + weight
           ave=ave+field_in(ii,jj,k)*weight
        enddo
        field_out(i,j,k)  = ave/(total_weight+eps_face)  !Avoid zero mask at all aggregating cells where ave=0.0
     enddo; enddo; enddo
  elseif(method == MSK) then !The input field is a mask, subsample
     field_out(:,:,:) = 0.0
     do k= ks,ke ; do j=jsv_d,jev_d ; do i=isv_d,iev_d
        i0 = isv_o+dl*(i-isv_d)
        j0 = jsv_o+dl*(j-jsv_d)
        ave = 0.0
        do jj=j0,j0+dl-1 ; do ii=i0,i0+dl-1
           ave=ave+field_in(ii,jj,k)
        enddo; enddo
        if(ave > 0.0) field_out(i,j,k)=1.0
     enddo; enddo; enddo
  else
     write (mesg,*) " unknown sampling method: ",method
     call MOM_error(FATAL, "downsample_field_3d: "//trim(mesg)//" "//trim(diag%debug_str))
  endif

end subroutine downsample_field_3d

!> This subroutine allocates and computes a down sampled 2d array given an input array
!! The down sample method is based on the "cell_methods" for the diagnostics as explained
!! in the above table
subroutine downsample_field_2d(field_in, field_out, dl, method, mask, diag_cs, diag, &
                               isv_o, jsv_o, isv_d, iev_d, jsv_d, jev_d)
  real, dimension(:,:), pointer :: field_in      !< Original field to be down sampled
  real, dimension(:,:), allocatable :: field_out !< Down sampled field
  integer, intent(in) :: dl                !< Level of down sampling
  integer,  intent(in) :: method           !< Sampling method
  real, dimension(:,:), pointer :: mask    !< Mask for field
  type(diag_ctrl),   intent(in) :: diag_CS !< Structure used to regulate diagnostic output
  type(diag_type),   intent(in) :: diag    !< A structure describing the diagnostic to post
  integer, intent(in) :: isv_o             !< Original i-start index
  integer, intent(in) :: jsv_o             !< Original j-start index
  integer, intent(in) :: isv_d             !< i-start index of down sampled data
  integer, intent(in) :: iev_d             !< i-end index of down sampled data
  integer, intent(in) :: jsv_d             !< j-start index of down sampled data
  integer, intent(in) :: jev_d             !< j-end index of down sampled data
  ! Locals
  character(len=240) :: mesg
  integer :: i,j,ii,jj,i0,j0,f1,f2,f_in1,f_in2
  real :: ave, total_weight, weight
  real :: epsilon = 1.0e-20  ! A negligibly small count of weights [nondim]
  real :: eps_area  ! A negligibly small area [L2 ~> m2]
  real :: eps_len   ! A negligibly small horizontal length [L ~> m]

  eps_len = 1.0e-20 * diag_cs%G%US%m_to_L
  eps_area = 1.0e-20 * diag_cs%G%US%m_to_L**2

  ! Allocate the down sampled field on the down sampled data domain
!  allocate(field_out(diag_cs%dsamp(dl)%isd:diag_cs%dsamp(dl)%ied,diag_cs%dsamp(dl)%jsd:diag_cs%dsamp(dl)%jed))
!  allocate(field_out(1:size(field_in,1)/dl,1:size(field_in,2)/dl))
  ! Fill the down sampled field on the down sampled diagnostics (almost always compuate) domain
  f_in1 = size(field_in,1)
  f_in2 = size(field_in,2)
  f1 = f_in1/dl
  f2 = f_in2/dl
  ! Correction for the symmetric case
  if (diag_cs%G%symmetric) then
     f1 = f1 + mod(f_in1,dl)
     f2 = f2 + mod(f_in2,dl)
  endif
  allocate(field_out(1:f1,1:f2))

  if (method == MMP) then
     do j=jsv_d,jev_d ; do i=isv_d,iev_d
        i0 = isv_o+dl*(i-isv_d)
        j0 = jsv_o+dl*(j-jsv_d)
        ave = 0.0
        total_weight = 0.0
        do jj=j0,j0+dl-1 ; do ii=i0,i0+dl-1
!        do ii=i0,i0+dl-1 ; do jj=j0,j0+dl-1
           weight = mask(ii,jj)*diag_cs%G%areaT(ii,jj)
           total_weight = total_weight + weight
           ave = ave+field_in(ii,jj)*weight
        enddo; enddo
        field_out(i,j)  = ave/(total_weight + eps_area)  !Avoid zero mask at all aggregating cells where ave=0.0
     enddo; enddo
  elseif(method == SSP) then    ! e.g., T_dfxy_cont_tendency_2d
     do j=jsv_d,jev_d ; do i=isv_d,iev_d
        i0 = isv_o+dl*(i-isv_d)
        j0 = jsv_o+dl*(j-jsv_d)
        ave = 0.0
        total_weight = 0.0
        do jj=j0,j0+dl-1 ; do ii=i0,i0+dl-1
!        do ii=i0,i0+dl-1 ; do jj=j0,j0+dl-1
           weight = mask(ii,jj)
           total_weight = total_weight + weight
           ave=ave+field_in(ii,jj)*weight
        enddo; enddo
        field_out(i,j)  = ave/(total_weight+epsilon)  !Avoid zero mask at all aggregating cells where ave=0.0
     enddo; enddo
  elseif(method == PSP) then    ! e.g., umo_2d
     do j=jsv_d,jev_d ; do i=isv_d,iev_d
        i0 = isv_o+dl*(i-isv_d)
        j0 = jsv_o+dl*(j-jsv_d)
        ave = 0.0
        total_weight = 0.0
        ii=i0
        do jj=j0,j0+dl-1
           weight = mask(ii,jj)
           total_weight = total_weight +weight
           ave=ave+field_in(ii,jj)*weight
        enddo
        field_out(i,j)  = ave/(total_weight+epsilon)  !Avoid zero mask at all aggregating cells where ave=0.0
     enddo; enddo
  elseif(method == SPP) then    ! e.g., vmo_2d
     do j=jsv_d,jev_d ; do i=isv_d,iev_d
        i0 = isv_o+dl*(i-isv_d)
        j0 = jsv_o+dl*(j-jsv_d)
        ave = 0.0
        total_weight = 0.0
        jj=j0
        do ii=i0,i0+dl-1
           weight = mask(ii,jj)
           total_weight = total_weight +weight
           ave=ave+field_in(ii,jj)*weight
        enddo
        field_out(i,j)  = ave/(total_weight+epsilon)  !Avoid zero mask at all aggregating cells where ave=0.0
     enddo; enddo
  elseif(method == PMP) then
     do j=jsv_d,jev_d ; do i=isv_d,iev_d
        i0 = isv_o+dl*(i-isv_d)
        j0 = jsv_o+dl*(j-jsv_d)
        ave = 0.0
        total_weight = 0.0
        ii=i0
        do jj=j0,j0+dl-1
           weight = mask(ii,jj) * diag_cs%G%dyCu(ii,jj)!*diag_cs%h(ii,jj,1) !Niki?
           total_weight = total_weight +weight
           ave=ave+field_in(ii,jj)*weight
        enddo
        field_out(i,j)  = ave/(total_weight+eps_len)  !Avoid zero mask at all aggregating cells where ave=0.0
     enddo; enddo
  elseif(method == MPP) then
     do j=jsv_d,jev_d ; do i=isv_d,iev_d
        i0 = isv_o+dl*(i-isv_d)
        j0 = jsv_o+dl*(j-jsv_d)
        ave = 0.0
        total_weight = 0.0
        jj=j0
        do ii=i0,i0+dl-1
           weight = mask(ii,jj)* diag_cs%G%dxCv(ii,jj)!*diag_cs%h(ii,jj,1) !Niki?
           total_weight = total_weight +weight
           ave=ave+field_in(ii,jj)*weight
        enddo
        field_out(i,j)  = ave/(total_weight+eps_len)  !Avoid zero mask at all aggregating cells where ave=0.0
     enddo; enddo
  elseif(method == MSK) then !The input field is a mask, subsample
     field_out(:,:) = 0.0
     do j=jsv_d,jev_d ; do i=isv_d,iev_d
        i0 = isv_o+dl*(i-isv_d)
        j0 = jsv_o+dl*(j-jsv_d)
        ave = 0.0
        do jj=j0,j0+dl-1 ; do ii=i0,i0+dl-1
           ave=ave+field_in(ii,jj)
        enddo; enddo
        if(ave > 0.0) field_out(i,j)=1.0
     enddo; enddo
  else
     write (mesg,*) " unknown sampling method: ",method
     call MOM_error(FATAL, "downsample_field_2d: "//trim(mesg)//" "//trim(diag%debug_str))
  endif

end subroutine downsample_field_2d

!> Allocate and compute the 2d down sampled mask
!! The masks are down sampled based on a minority rule, i.e., a coarse cell is open (1)
!! if at least one of the sub-cells are open, otherwise it's closed (0)
subroutine downsample_mask_2d(field_in, field_out, dl, isc_o, jsc_o, isc_d, iec_d, jsc_d, jec_d, &
                              isd_d, ied_d, jsd_d, jed_d)
  real, dimension(:,:), intent(in) :: field_in !< Original field to be down sampled
  real, dimension(:,:), pointer :: field_out   !< Down sampled field
  integer, intent(in) :: dl    !< Level of down sampling
  integer, intent(in) :: isc_o !< Original i-start index
  integer, intent(in) :: jsc_o !< Original j-start index
  integer, intent(in) :: isc_d !< Computational i-start index of down sampled data
  integer, intent(in) :: iec_d !< Computational i-end index of down sampled data
  integer, intent(in) :: jsc_d !< Computational j-start index of down sampled data
  integer, intent(in) :: jec_d !< Computational j-end index of down sampled data
  integer, intent(in) :: isd_d !< Computational i-start index of down sampled data
  integer, intent(in) :: ied_d !< Computational i-end index of down sampled data
  integer, intent(in) :: jsd_d !< Computational j-start index of down sampled data
  integer, intent(in) :: jed_d !< Computational j-end index of down sampled data
  ! Locals
  integer :: i,j,ii,jj,i0,j0
  real    :: tot_non_zero
  ! down sampled mask = 0 unless the mask value of one of the down sampling cells is 1
  allocate(field_out(isd_d:ied_d,jsd_d:jed_d))
  field_out(:,:) = 0.0
  do j=jsc_d,jec_d ; do i=isc_d,iec_d
     i0 = isc_o+dl*(i-isc_d)
     j0 = jsc_o+dl*(j-jsc_d)
     tot_non_zero = 0.0
     do jj=j0,j0+dl-1 ; do ii=i0,i0+dl-1
        tot_non_zero = tot_non_zero + field_in(ii,jj)
     enddo;enddo
     if(tot_non_zero > 0.0) field_out(i,j)=1.0
  enddo; enddo
end subroutine downsample_mask_2d

!> Allocate and compute the 3d down sampled mask
!! The masks are down sampled based on a minority rule, i.e., a coarse cell is open (1)
!! if at least one of the sub-cells are open, otherwise it's closed (0)
subroutine downsample_mask_3d(field_in, field_out, dl, isc_o, jsc_o, isc_d, iec_d, jsc_d, jec_d, &
                              isd_d, ied_d, jsd_d, jed_d)
  real, dimension(:,:,:), intent(in) :: field_in !< Original field to be down sampled
  real, dimension(:,:,:), pointer :: field_out   !< down sampled field
  integer, intent(in) :: dl    !< Level of down sampling
  integer, intent(in) :: isc_o !< Original i-start index
  integer, intent(in) :: jsc_o !< Original j-start index
  integer, intent(in) :: isc_d !< Computational i-start index of down sampled data
  integer, intent(in) :: iec_d !< Computational i-end index of down sampled data
  integer, intent(in) :: jsc_d !< Computational j-start index of down sampled data
  integer, intent(in) :: jec_d !< Computational j-end index of down sampled data
  integer, intent(in) :: isd_d !< Computational i-start index of down sampled data
  integer, intent(in) :: ied_d !< Computational i-end index of down sampled data
  integer, intent(in) :: jsd_d !< Computational j-start index of down sampled data
  integer, intent(in) :: jed_d !< Computational j-end index of down sampled data
  ! Locals
  integer :: i,j,ii,jj,i0,j0,k,ks,ke
  real    :: tot_non_zero
  ! down sampled mask = 0 unless the mask value of one of the down sampling cells is 1
  ks = lbound(field_in,3) ; ke = ubound(field_in,3)
  allocate(field_out(isd_d:ied_d,jsd_d:jed_d,ks:ke))
  field_out(:,:,:) = 0.0
  do k= ks,ke ; do j=jsc_d,jec_d ; do i=isc_d,iec_d
     i0 = isc_o+dl*(i-isc_d)
     j0 = jsc_o+dl*(j-jsc_d)
     tot_non_zero = 0.0
     do jj=j0,j0+dl-1 ; do ii=i0,i0+dl-1
        tot_non_zero = tot_non_zero + field_in(ii,jj,k)
     enddo;enddo
     if(tot_non_zero > 0.0) field_out(i,j,k)=1.0
  enddo; enddo; enddo
end subroutine downsample_mask_3d

end module MOM_diag_mediator
<|MERGE_RESOLUTION|>--- conflicted
+++ resolved
@@ -1511,19 +1511,11 @@
 
       if (id_clock_diag_remap>0) call cpu_clock_begin(id_clock_diag_remap)
       allocate(remapped_field(size(field,1), size(field,2), diag%axes%nz))
-<<<<<<< HEAD
-      call vertically_reintegrate_diag_field( &
-              diag_cs%diag_remap_cs(diag%axes%vertical_coordinate_number), &
-              diag_cs%G, h_diag, staggered_in_x, staggered_in_y, &
-              diag%axes%mask3d, field, remapped_field)
-=======
       call vertically_reintegrate_diag_field(                                    &
         diag_cs%diag_remap_cs(diag%axes%vertical_coordinate_number), diag_cs%G,  &
         diag_cs%h_begin,                                                         &
         diag_cs%diag_remap_cs(diag%axes%vertical_coordinate_number)%h_extensive, &
-        staggered_in_x, staggered_in_y, diag%axes%mask3d, diag_cs%missing_value, &
-        field, remapped_field)
->>>>>>> c745c5b1
+        staggered_in_x, staggered_in_y, diag%axes%mask3d, field, remapped_field)
       if (id_clock_diag_remap>0) call cpu_clock_end(id_clock_diag_remap)
       if (associated(diag%axes%mask3d)) then
         ! Since 3d masks do not vary in the vertical, just use as much as is
