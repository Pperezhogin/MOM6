!> The MOM6 facility for reading and writing restart files, and querying what has been read.
module MOM_restart

! This file is part of MOM6. See LICENSE.md for the license.

use MOM_domains, only : pe_here, num_PEs
use MOM_error_handler, only : MOM_error, FATAL, WARNING, NOTE, is_root_pe
use MOM_file_parser, only : get_param, log_param, log_version, param_file_type
use MOM_string_functions, only : lowercase
use MOM_grid, only : ocean_grid_type
use MOM_io, only : create_file, fieldtype, file_exists, open_file, close_file
use MOM_io, only : read_field, write_field, MOM_read_data, read_data, get_filename_appendix
use MOM_io, only : get_file_info, get_file_atts, get_file_fields, get_file_times
use MOM_io, only : vardesc, var_desc, query_vardesc, modify_vardesc
use MOM_io, only : MULTIPLE, NETCDF_FILE, READONLY_FILE, SINGLE_FILE
use MOM_io, only : CENTER, CORNER, NORTH_FACE, EAST_FACE
use MOM_time_manager, only : time_type, get_time, get_date, set_date, set_time
use MOM_time_manager, only : days_in_month
use MOM_verticalGrid, only : verticalGrid_type
use mpp_mod,         only:  mpp_chksum
use mpp_io_mod,      only:  mpp_attribute_exist, mpp_get_atts

implicit none ; private

public restart_init, restart_end, restore_state, register_restart_field
public save_restart, query_initialized, restart_init_end, vardesc
public restart_files_exist, determine_is_new_run, is_new_run

!> A type for making arrays of pointers to 4-d arrays
type p4d
  real, dimension(:,:,:,:), pointer :: p => NULL() !< A pointer to a 4d array
end type p4d

!> A type for making arrays of pointers to 3-d arrays
type p3d
  real, dimension(:,:,:), pointer :: p => NULL() !< A pointer to a 3d array
end type p3d

!> A type for making arrays of pointers to 2-d arrays
type p2d
  real, dimension(:,:), pointer :: p => NULL() !< A pointer to a 2d array
end type p2d

!> A type for making arrays of pointers to 1-d arrays
type p1d
  real, dimension(:), pointer :: p => NULL() !< A pointer to a 1d array
end type p1d

!> A type for making arrays of pointers to scalars
type p0d
  real, pointer :: p => NULL() !< A pointer to a scalar
end type p0d

!> A structure with information about a single restart field
type field_restart
  type(vardesc) :: vars         !< Description of a field that is to be read from or written
                                !! to the restart file.
  logical :: mand_var           !< If .true. the run will abort if this field is not successfully
                                !! read from the restart file.
  logical :: initialized        !< .true. if this field has been read from the restart file.
  character(len=32) :: var_name !< A name by which a variable may be queried.
end type field_restart

!> A restart registry and the control structure for restarts
type, public :: MOM_restart_CS ; private
  logical :: restart    !< restart is set to .true. if the run has been started from a full restart
                        !! file.  Otherwise some fields must be initialized approximately.
  integer :: novars = 0 !< The number of restart fields that have been registered.
  logical :: parallel_restartfiles  !< If true, each PE writes its own restart file,
                                    !! otherwise they are combined internally.
  logical :: large_file_support     !< If true, NetCDF 3.6 or later is being used
                                    !! and large-file-support is enabled.
  logical :: new_run                !< If true, the input filenames and restart file existence will
                                    !! result in a new run that is not initialized from restart files.
  logical :: new_run_set = .false.  !< If true, new_run has been determined for this restart_CS.
  logical :: checksum_required      !< If true, require the restart checksums to match and error out otherwise.
                                    !! Users may want to avoid this comparison if for example the restarts are
                                    !! made from a run with a different mask_table than the current run,
                                    !! in which case the checksums will not match and cause crash.
  character(len=240) :: restartfile !< The name or name root for MOM restart files.

  !> An array of descriptions of the registered fields
  type(field_restart), pointer :: restart_field(:) => NULL()

  !>@{ Pointers to the fields that have been registered for restarts
  type(p0d), pointer :: var_ptr0d(:) => NULL()
  type(p1d), pointer :: var_ptr1d(:) => NULL()
  type(p2d), pointer :: var_ptr2d(:) => NULL()
  type(p3d), pointer :: var_ptr3d(:) => NULL()
  type(p4d), pointer :: var_ptr4d(:) => NULL()
  !!@}
  integer :: max_fields !< The maximum number of restart fields
end type MOM_restart_CS

!> Register fields for restarts
interface register_restart_field
  module procedure register_restart_field_ptr4d, register_restart_field_4d
  module procedure register_restart_field_ptr3d, register_restart_field_3d
  module procedure register_restart_field_ptr2d, register_restart_field_2d
  module procedure register_restart_field_ptr1d, register_restart_field_1d
  module procedure register_restart_field_ptr0d, register_restart_field_0d
end interface

!> Indicate whether a field has been read from a restart file
interface query_initialized
  module procedure query_initialized_name
  module procedure query_initialized_0d, query_initialized_0d_name
  module procedure query_initialized_1d, query_initialized_1d_name
  module procedure query_initialized_2d, query_initialized_2d_name
  module procedure query_initialized_3d, query_initialized_3d_name
  module procedure query_initialized_4d, query_initialized_4d_name
end interface

contains

!> Register a 3-d field for restarts, providing the metadata in a structure
subroutine register_restart_field_ptr3d(f_ptr, var_desc, mandatory, CS)
  real, dimension(:,:,:), &
                      target, intent(in) :: f_ptr     !< A pointer to the field to be read or written
  type(vardesc),              intent(in) :: var_desc  !< A structure with metadata about this variable
  logical,                    intent(in) :: mandatory !< If true, the run will abort if this field is not
                                                      !! successfully read from the restart file.
  type(MOM_restart_CS),       pointer    :: CS        !< A pointer to a MOM_restart_CS object (intent in/out)

  if (.not.associated(CS)) call MOM_error(FATAL, "MOM_restart " // &
      "register_restart_field: Module must be initialized before it is used.")

  CS%novars = CS%novars+1
  if (CS%novars > CS%max_fields) return ! This is an error that will be reported
                                     ! once the total number of fields is known.

  CS%restart_field(CS%novars)%vars = var_desc
  CS%restart_field(CS%novars)%mand_var = mandatory
  CS%restart_field(CS%novars)%initialized = .false.
  call query_vardesc(CS%restart_field(CS%novars)%vars, &
                     name=CS%restart_field(CS%novars)%var_name, &
                     caller="register_restart_field_ptr3d")

  CS%var_ptr3d(CS%novars)%p => f_ptr
  CS%var_ptr4d(CS%novars)%p => NULL()
  CS%var_ptr2d(CS%novars)%p => NULL()
  CS%var_ptr1d(CS%novars)%p => NULL()
  CS%var_ptr0d(CS%novars)%p => NULL()

end subroutine register_restart_field_ptr3d

!> Register a 4-d field for restarts, providing the metadata in a structure
subroutine register_restart_field_ptr4d(f_ptr, var_desc, mandatory, CS)
  real, dimension(:,:,:,:), &
                      target, intent(in) :: f_ptr     !< A pointer to the field to be read or written
  type(vardesc),              intent(in) :: var_desc  !< A structure with metadata about this variable
  logical,                    intent(in) :: mandatory !< If true, the run will abort if this field is not
                                                      !! successfully read from the restart file.
  type(MOM_restart_CS),       pointer    :: CS        !< A pointer to a MOM_restart_CS object (intent in/out)

  if (.not.associated(CS)) call MOM_error(FATAL, "MOM_restart " // &
      "register_restart_field: Module must be initialized before it is used.")

  CS%novars = CS%novars+1
  if (CS%novars > CS%max_fields) return ! This is an error that will be reported
                                     ! once the total number of fields is known.

  CS%restart_field(CS%novars)%vars = var_desc
  CS%restart_field(CS%novars)%mand_var = mandatory
  CS%restart_field(CS%novars)%initialized = .false.
  call query_vardesc(CS%restart_field(CS%novars)%vars, &
                     name=CS%restart_field(CS%novars)%var_name, &
                     caller="register_restart_field_ptr4d")

  CS%var_ptr4d(CS%novars)%p => f_ptr
  CS%var_ptr3d(CS%novars)%p => NULL()
  CS%var_ptr2d(CS%novars)%p => NULL()
  CS%var_ptr1d(CS%novars)%p => NULL()
  CS%var_ptr0d(CS%novars)%p => NULL()

end subroutine register_restart_field_ptr4d

!> Register a 2-d field for restarts, providing the metadata in a structure
subroutine register_restart_field_ptr2d(f_ptr, var_desc, mandatory, CS)
  real, dimension(:,:), &
                      target, intent(in) :: f_ptr     !< A pointer to the field to be read or written
  type(vardesc),              intent(in) :: var_desc  !< A structure with metadata about this variable
  logical,                    intent(in) :: mandatory !< If true, the run will abort if this field is not
                                                      !! successfully read from the restart file.
  type(MOM_restart_CS),       pointer    :: CS        !< A pointer to a MOM_restart_CS object (intent in/out)

  if (.not.associated(CS)) call MOM_error(FATAL, "MOM_restart " // &
      "register_restart_field: Module must be initialized before it is used.")

  CS%novars = CS%novars+1
  if (CS%novars > CS%max_fields) return ! This is an error that will be reported
                                     ! once the total number of fields is known.

  CS%restart_field(CS%novars)%vars = var_desc
  CS%restart_field(CS%novars)%mand_var = mandatory
  CS%restart_field(CS%novars)%initialized = .false.
  call query_vardesc(CS%restart_field(CS%novars)%vars, &
                     name=CS%restart_field(CS%novars)%var_name, &
                     caller="register_restart_field_ptr2d")

  CS%var_ptr2d(CS%novars)%p => f_ptr
  CS%var_ptr4d(CS%novars)%p => NULL()
  CS%var_ptr3d(CS%novars)%p => NULL()
  CS%var_ptr1d(CS%novars)%p => NULL()
  CS%var_ptr0d(CS%novars)%p => NULL()

end subroutine register_restart_field_ptr2d

!> Register a 1-d field for restarts, providing the metadata in a structure
subroutine register_restart_field_ptr1d(f_ptr, var_desc, mandatory, CS)
  real, dimension(:), target, intent(in) :: f_ptr     !< A pointer to the field to be read or written
  type(vardesc),              intent(in) :: var_desc  !< A structure with metadata about this variable
  logical,                    intent(in) :: mandatory !< If true, the run will abort if this field is not
                                                      !! successfully read from the restart file.
  type(MOM_restart_CS),       pointer    :: CS        !< A pointer to a MOM_restart_CS object (intent in/out)

  if (.not.associated(CS)) call MOM_error(FATAL, "MOM_restart " // &
      "register_restart_field: Module must be initialized before it is used.")

  CS%novars = CS%novars+1
  if (CS%novars > CS%max_fields) return ! This is an error that will be reported
                                     ! once the total number of fields is known.

  CS%restart_field(CS%novars)%vars = var_desc
  CS%restart_field(CS%novars)%mand_var = mandatory
  CS%restart_field(CS%novars)%initialized = .false.
  call query_vardesc(CS%restart_field(CS%novars)%vars, &
                     name=CS%restart_field(CS%novars)%var_name, &
                     caller="register_restart_field_ptr1d")

  CS%var_ptr1d(CS%novars)%p => f_ptr
  CS%var_ptr4d(CS%novars)%p => NULL()
  CS%var_ptr3d(CS%novars)%p => NULL()
  CS%var_ptr2d(CS%novars)%p => NULL()
  CS%var_ptr0d(CS%novars)%p => NULL()

end subroutine register_restart_field_ptr1d

!> Register a 0-d field for restarts, providing the metadata in a structure
subroutine register_restart_field_ptr0d(f_ptr, var_desc, mandatory, CS)
  real,               target, intent(in) :: f_ptr     !< A pointer to the field to be read or written
  type(vardesc),              intent(in) :: var_desc  !< A structure with metadata about this variable
  logical,                    intent(in) :: mandatory !< If true, the run will abort if this field is not
                                                      !! successfully read from the restart file.
  type(MOM_restart_CS),       pointer    :: CS        !< A pointer to a MOM_restart_CS object (intent in/out)

  if (.not.associated(CS)) call MOM_error(FATAL, "MOM_restart " // &
      "register_restart_field: Module must be initialized before it is used.")

  CS%novars = CS%novars+1
  if (CS%novars > CS%max_fields) return ! This is an error that will be reported
                                     ! once the total number of fields is known.

  CS%restart_field(CS%novars)%vars = var_desc
  CS%restart_field(CS%novars)%mand_var = mandatory
  CS%restart_field(CS%novars)%initialized = .false.
  call query_vardesc(CS%restart_field(CS%novars)%vars, &
                     name=CS%restart_field(CS%novars)%var_name, &
                     caller="register_restart_field_ptr0d")

  CS%var_ptr0d(CS%novars)%p => f_ptr
  CS%var_ptr4d(CS%novars)%p => NULL()
  CS%var_ptr3d(CS%novars)%p => NULL()
  CS%var_ptr2d(CS%novars)%p => NULL()
  CS%var_ptr1d(CS%novars)%p => NULL()

end subroutine register_restart_field_ptr0d

! The following provide alternate interfaces to register restarts.

!> Register a 4-d field for restarts, providing the metadata as individual arguments
subroutine register_restart_field_4d(f_ptr, name, mandatory, CS, longname, units, &
                                     hor_grid, z_grid, t_grid)
  real, dimension(:,:,:,:), &
                      target, intent(in) :: f_ptr     !< A pointer to the field to be read or written
  character(len=*),           intent(in) :: name      !< variable name to be used in the restart file
  logical,                    intent(in) :: mandatory !< If true, the run will abort if this field is not
                                                      !! successfully read from the restart file.
  type(MOM_restart_CS),       pointer    :: CS        !< A pointer to a MOM_restart_CS object (intent in/out)
  character(len=*), optional, intent(in) :: longname  !< variable long name
  character(len=*), optional, intent(in) :: units     !< variable units
  character(len=*), optional, intent(in) :: hor_grid  !< variable horizonal staggering, 'h' if absent
  character(len=*), optional, intent(in) :: z_grid    !< variable vertical staggering, 'L' if absent
  character(len=*), optional, intent(in) :: t_grid    !< time description: s, p, or 1, 's' if absent

  type(vardesc) :: vd

  if (.not.associated(CS)) call MOM_error(FATAL, "MOM_restart: " // &
      "register_restart_field_4d: Module must be initialized before "//&
      "it is used to register "//trim(name))
  vd = var_desc(name, units=units, longname=longname, hor_grid=hor_grid, &
                z_grid=z_grid, t_grid=t_grid)

  call register_restart_field_ptr4d(f_ptr, vd, mandatory, CS)

end subroutine register_restart_field_4d

!> Register a 3-d field for restarts, providing the metadata as individual arguments
subroutine register_restart_field_3d(f_ptr, name, mandatory, CS, longname, units, &
                                     hor_grid, z_grid, t_grid)
  real, dimension(:,:,:), &
                      target, intent(in) :: f_ptr     !< A pointer to the field to be read or written
  character(len=*),           intent(in) :: name      !< variable name to be used in the restart file
  logical,                    intent(in) :: mandatory !< If true, the run will abort if this field is not
                                                      !! successfully read from the restart file.
  type(MOM_restart_CS),       pointer    :: CS        !< A pointer to a MOM_restart_CS object (intent in/out)
  character(len=*), optional, intent(in) :: longname  !< variable long name
  character(len=*), optional, intent(in) :: units     !< variable units
  character(len=*), optional, intent(in) :: hor_grid  !< variable horizonal staggering, 'h' if absent
  character(len=*), optional, intent(in) :: z_grid    !< variable vertical staggering, 'L' if absent
  character(len=*), optional, intent(in) :: t_grid    !< time description: s, p, or 1, 's' if absent

  type(vardesc) :: vd

  if (.not.associated(CS)) call MOM_error(FATAL, "MOM_restart: " // &
      "register_restart_field_3d: Module must be initialized before "//&
      "it is used to register "//trim(name))
  vd = var_desc(name, units=units, longname=longname, hor_grid=hor_grid, &
                z_grid=z_grid, t_grid=t_grid)

  call register_restart_field_ptr3d(f_ptr, vd, mandatory, CS)

end subroutine register_restart_field_3d

!> Register a 2-d field for restarts, providing the metadata as individual arguments
subroutine register_restart_field_2d(f_ptr, name, mandatory, CS, longname, units, &
                                     hor_grid, z_grid, t_grid)
  real, dimension(:,:), &
                      target, intent(in) :: f_ptr     !< A pointer to the field to be read or written
  character(len=*),           intent(in) :: name      !< variable name to be used in the restart file
  logical,                    intent(in) :: mandatory !< If true, the run will abort if this field is not
                                                      !! successfully read from the restart file.
  type(MOM_restart_CS),       pointer    :: CS        !< A pointer to a MOM_restart_CS object (intent in/out)
  character(len=*), optional, intent(in) :: longname  !< variable long name
  character(len=*), optional, intent(in) :: units     !< variable units
  character(len=*), optional, intent(in) :: hor_grid  !< variable horizonal staggering, 'h' if absent
  character(len=*), optional, intent(in) :: z_grid    !< variable vertical staggering, '1' if absent
  character(len=*), optional, intent(in) :: t_grid    !< time description: s, p, or 1, 's' if absent

  type(vardesc) :: vd
  character(len=8) :: Zgrid

  if (.not.associated(CS)) call MOM_error(FATAL, "MOM_restart: " // &
      "register_restart_field_2d: Module must be initialized before "//&
      "it is used to register "//trim(name))
  zgrid = '1' ; if (present(z_grid)) zgrid = z_grid
  vd = var_desc(name, units=units, longname=longname, hor_grid=hor_grid, &
                z_grid=zgrid, t_grid=t_grid)

  call register_restart_field_ptr2d(f_ptr, vd, mandatory, CS)

end subroutine register_restart_field_2d

!> Register a 1-d field for restarts, providing the metadata as individual arguments
subroutine register_restart_field_1d(f_ptr, name, mandatory, CS, longname, units, &
                                     hor_grid, z_grid, t_grid)
  real, dimension(:), target, intent(in) :: f_ptr     !< A pointer to the field to be read or written
  character(len=*),           intent(in) :: name      !< variable name to be used in the restart file
  logical,                    intent(in) :: mandatory !< If true, the run will abort if this field is not
                                                      !! successfully read from the restart file.
  type(MOM_restart_CS),       pointer    :: CS        !< A pointer to a MOM_restart_CS object (intent in/out)
  character(len=*), optional, intent(in) :: longname  !< variable long name
  character(len=*), optional, intent(in) :: units     !< variable units
  character(len=*), optional, intent(in) :: hor_grid  !< variable horizonal staggering, '1' if absent
  character(len=*), optional, intent(in) :: z_grid    !< variable vertical staggering, 'L' if absent
  character(len=*), optional, intent(in) :: t_grid    !< time description: s, p, or 1, 's' if absent

  type(vardesc) :: vd
  character(len=8) :: hgrid

  if (.not.associated(CS)) call MOM_error(FATAL, "MOM_restart: " // &
      "register_restart_field_3d: Module must be initialized before "//&
      "it is used to register "//trim(name))
  hgrid = '1' ; if (present(hor_grid)) hgrid = hor_grid
  vd = var_desc(name, units=units, longname=longname, hor_grid=hgrid, &
                z_grid=z_grid, t_grid=t_grid)

  call register_restart_field_ptr1d(f_ptr, vd, mandatory, CS)

end subroutine register_restart_field_1d

!> Register a 0-d field for restarts, providing the metadata as individual arguments
subroutine register_restart_field_0d(f_ptr, name, mandatory, CS, longname, units, &
                                     t_grid)
  real,               target, intent(in) :: f_ptr     !< A pointer to the field to be read or written
  character(len=*),           intent(in) :: name      !< variable name to be used in the restart file
  logical,                    intent(in) :: mandatory !< If true, the run will abort if this field is not
                                                      !! successfully read from the restart file.
  type(MOM_restart_CS),       pointer    :: CS        !< A pointer to a MOM_restart_CS object (intent in/out)
  character(len=*), optional, intent(in) :: longname  !< variable long name
  character(len=*), optional, intent(in) :: units     !< variable units
  character(len=*), optional, intent(in) :: t_grid    !< time description: s, p, or 1, 's' if absent

  type(vardesc) :: vd
  if (.not.associated(CS)) call MOM_error(FATAL, "MOM_restart: " // &
      "register_restart_field_0d: Module must be initialized before "//&
      "it is used to register "//trim(name))
  vd = var_desc(name, units=units, longname=longname, hor_grid='1', &
                z_grid='1', t_grid=t_grid)

  call register_restart_field_ptr0d(f_ptr, vd, mandatory, CS)

end subroutine register_restart_field_0d


!> query_initialized_name determines whether a named field has been successfully
!! read from a restart file yet.
function query_initialized_name(name, CS) result(query_initialized)
  character(len=*),     intent(in) :: name !< The name of the field that is being queried
  type(MOM_restart_CS), pointer    :: CS !< A pointer to a MOM_restart_CS object (intent in)
  logical :: query_initialized
!   This subroutine returns .true. if the field referred to by name has
! initialized from a restart file, and .false. otherwise.

  integer :: m,n
  if (.not.associated(CS)) call MOM_error(FATAL, "MOM_restart " // &
      "query_initialized: Module must be initialized before it is used.")
  if (CS%novars > CS%max_fields) call restart_error(CS)

  query_initialized = .false.
  n = CS%novars+1
  do m=1,CS%novars
    if (trim(name) == CS%restart_field(m)%var_name) then
      if (CS%restart_field(m)%initialized) query_initialized = .true.
      n = m ; exit
    endif
  enddo
! Assume that you are going to initialize it now, so set flag to initialized if
! queried again.
  if (n<=CS%novars) CS%restart_field(n)%initialized = .true.
  if ((n==CS%novars+1) .and. (is_root_pe())) &
    call MOM_error(NOTE,"MOM_restart: Unknown restart variable "//name// &
                        " queried for initialization.")

  if ((is_root_pe()) .and. query_initialized) &
    call MOM_error(NOTE,"MOM_restart: "//name// &
                         " initialization confirmed by name.")

end function query_initialized_name

!> Indicate whether the field pointed to by f_ptr has been initialized from a restart file.
function query_initialized_0d(f_ptr, CS) result(query_initialized)
  real,         target, intent(in) :: f_ptr !< A pointer to the field that is being queried
  type(MOM_restart_CS), pointer    :: CS !< A pointer to a MOM_restart_CS object (intent in)
  logical :: query_initialized
!   This subroutine tests whether the field pointed to by f_ptr has
! been initialized from a restart file.

  integer :: m,n
  if (.not.associated(CS)) call MOM_error(FATAL, "MOM_restart " // &
      "query_initialized: Module must be initialized before it is used.")
  if (CS%novars > CS%max_fields) call restart_error(CS)

  query_initialized = .false.
  n = CS%novars+1
  do m=1,CS%novars
    if (associated(CS%var_ptr0d(m)%p,f_ptr)) then
      if (CS%restart_field(m)%initialized) query_initialized = .true.
      n = m ; exit
    endif
  enddo
! Assume that you are going to initialize it now, so set flag to initialized if
! queried again.
  if (n<=CS%novars) CS%restart_field(n)%initialized = .true.

end function query_initialized_0d

!> Indicate whether the field pointed to by f_ptr has been initialized from a restart file.
function query_initialized_1d(f_ptr, CS) result(query_initialized)
  real, dimension(:), target, intent(in) :: f_ptr !< A pointer to the field that is being queried
  type(MOM_restart_CS),       pointer    :: CS !< A pointer to a MOM_restart_CS object (intent in)
  logical :: query_initialized
!   This subroutine tests whether the field pointed to by f_ptr has
! been initialized from a restart file.

  integer :: m,n
  if (.not.associated(CS)) call MOM_error(FATAL, "MOM_restart " // &
      "query_initialized: Module must be initialized before it is used.")
  if (CS%novars > CS%max_fields) call restart_error(CS)

  query_initialized = .false.
  n = CS%novars+1
  do m=1,CS%novars
    if (associated(CS%var_ptr1d(m)%p,f_ptr)) then
      if (CS%restart_field(m)%initialized) query_initialized = .true.
      n = m ; exit
    endif
  enddo
! Assume that you are going to initialize it now, so set flag to initialized if
! queried again.
  if (n<=CS%novars) CS%restart_field(n)%initialized = .true.

end function query_initialized_1d

!> Indicate whether the field pointed to by f_ptr has been initialized from a restart file.
function query_initialized_2d(f_ptr, CS) result(query_initialized)
  real, dimension(:,:), &
                target, intent(in) :: f_ptr !< A pointer to the field that is being queried
  type(MOM_restart_CS), pointer    :: CS !< A pointer to a MOM_restart_CS object (intent in)
  logical :: query_initialized
!   This subroutine tests whether the field pointed to by f_ptr has
! been initialized from a restart file.

  integer :: m,n
  if (.not.associated(CS)) call MOM_error(FATAL, "MOM_restart " // &
      "query_initialized: Module must be initialized before it is used.")
  if (CS%novars > CS%max_fields) call restart_error(CS)

  query_initialized = .false.
  n = CS%novars+1
  do m=1,CS%novars
    if (associated(CS%var_ptr2d(m)%p,f_ptr)) then
      if (CS%restart_field(m)%initialized) query_initialized = .true.
      n = m ; exit
    endif
  enddo
! Assume that you are going to initialize it now, so set flag to initialized if
! queried again.
  if (n<=CS%novars) CS%restart_field(n)%initialized = .true.

end function query_initialized_2d

!> Indicate whether the field pointed to by f_ptr has been initialized from a restart file.
function query_initialized_3d(f_ptr, CS) result(query_initialized)
  real, dimension(:,:,:), &
                target, intent(in) :: f_ptr !< A pointer to the field that is being queried
  type(MOM_restart_CS), pointer    :: CS !< A pointer to a MOM_restart_CS object (intent in)
  logical :: query_initialized
!   This subroutine tests whether the field pointed to by f_ptr has
! been initialized from a restart file.

  integer :: m,n
  if (.not.associated(CS)) call MOM_error(FATAL, "MOM_restart " // &
      "query_initialized: Module must be initialized before it is used.")
  if (CS%novars > CS%max_fields) call restart_error(CS)

  query_initialized = .false.
  n = CS%novars+1
  do m=1,CS%novars
    if (associated(CS%var_ptr3d(m)%p,f_ptr)) then
      if (CS%restart_field(m)%initialized) query_initialized = .true.
      n = m ; exit
    endif
  enddo
! Assume that you are going to initialize it now, so set flag to initialized if
! queried again.
  if (n<=CS%novars) CS%restart_field(n)%initialized = .true.

end function query_initialized_3d

!> Indicate whether the field pointed to by f_ptr has been initialized from a restart file.
function query_initialized_4d(f_ptr, CS) result(query_initialized)
  real, dimension(:,:,:,:),  &
                target, intent(in) :: f_ptr !< A pointer to the field that is being queried
  type(MOM_restart_CS), pointer    :: CS !< A pointer to a MOM_restart_CS object (intent in)
  logical :: query_initialized
!   This subroutine tests whether the field pointed to by f_ptr has
! been initialized from a restart file.

  integer :: m,n
  if (.not.associated(CS)) call MOM_error(FATAL, "MOM_restart " // &
      "query_initialized: Module must be initialized before it is used.")
  if (CS%novars > CS%max_fields) call restart_error(CS)

  query_initialized = .false.
  n = CS%novars+1
  do m=1,CS%novars
    if (associated(CS%var_ptr4d(m)%p,f_ptr)) then
      if (CS%restart_field(m)%initialized) query_initialized = .true.
      n = m ; exit
    endif
  enddo
! Assume that you are going to initialize it now, so set flag to initialized if
! queried again.
  if (n<=CS%novars) CS%restart_field(n)%initialized = .true.

end function query_initialized_4d

!> Indicate whether the field pointed to by f_ptr or with the specified variable
!! name has been initialized from a restart file.
function query_initialized_0d_name(f_ptr, name, CS) result(query_initialized)
  real,         target, intent(in) :: f_ptr !< A pointer to the field that is being queried
  character(len=*),     intent(in) :: name !< The name of the field that is being queried
  type(MOM_restart_CS), pointer    :: CS !< A pointer to a MOM_restart_CS object (intent in)
  logical :: query_initialized
!   This subroutine tests whether the field pointed to by f_ptr or with the
! specified variable name has been initialized from a restart file.

  integer :: m,n
  if (.not.associated(CS)) call MOM_error(FATAL, "MOM_restart " // &
      "query_initialized: Module must be initialized before it is used.")
  if (CS%novars > CS%max_fields) call restart_error(CS)

  query_initialized = .false.
  n = CS%novars+1
  do m=1,CS%novars
    if (associated(CS%var_ptr0d(m)%p,f_ptr)) then
      if (CS%restart_field(m)%initialized) query_initialized = .true.
      n = m ; exit
    endif
  enddo
! Assume that you are going to initialize it now, so set flag to initialized if
! queried again.
  if (n<=CS%novars) CS%restart_field(n)%initialized = .true.
  if (n==CS%novars+1) then
    if (is_root_pe()) &
      call MOM_error(NOTE,"MOM_restart: Unable to find "//name//" queried by pointer, "//&
        "probably because of the suspect comparison of pointers by ASSOCIATED.")
    query_initialized = query_initialized_name(name, CS)
  endif

end function query_initialized_0d_name

!> Indicate whether the field pointed to by f_ptr or with the specified variable
!! name has been initialized from a restart file.
function query_initialized_1d_name(f_ptr, name, CS) result(query_initialized)
  real, dimension(:),  &
                target, intent(in) :: f_ptr !< A pointer to the field that is being queried
  character(len=*),     intent(in) :: name !< The name of the field that is being queried
  type(MOM_restart_CS), pointer    :: CS !< A pointer to a MOM_restart_CS object (intent in)
  logical :: query_initialized
!   This subroutine tests whether the field pointed to by f_ptr or with the
! specified variable name has been initialized from a restart file.

  integer :: m,n
  if (.not.associated(CS)) call MOM_error(FATAL, "MOM_restart " // &
      "query_initialized: Module must be initialized before it is used.")
  if (CS%novars > CS%max_fields) call restart_error(CS)

  query_initialized = .false.
  n = CS%novars+1
  do m=1,CS%novars
    if (associated(CS%var_ptr1d(m)%p,f_ptr)) then
      if (CS%restart_field(m)%initialized) query_initialized = .true.
      n = m ; exit
    endif
  enddo
! Assume that you are going to initialize it now, so set flag to initialized if
! queried again.
  if (n<=CS%novars) CS%restart_field(n)%initialized = .true.
  if (n==CS%novars+1) then
    if (is_root_pe()) &
      call MOM_error(NOTE,"MOM_restart: Unable to find "//name//" queried by pointer, "//&
        "probably because of the suspect comparison of pointers by ASSOCIATED.")
    query_initialized = query_initialized_name(name, CS)
  endif

end function query_initialized_1d_name

!> Indicate whether the field pointed to by f_ptr or with the specified variable
!! name has been initialized from a restart file.
function query_initialized_2d_name(f_ptr, name, CS) result(query_initialized)
  real, dimension(:,:),  &
                target, intent(in) :: f_ptr !< A pointer to the field that is being queried
  character(len=*),     intent(in) :: name !< The name of the field that is being queried
  type(MOM_restart_CS), pointer    :: CS !< A pointer to a MOM_restart_CS object (intent in)
  logical :: query_initialized
!   This subroutine tests whether the field pointed to by f_ptr or with the
! specified variable name has been initialized from a restart file.

  integer :: m,n
  if (.not.associated(CS)) call MOM_error(FATAL, "MOM_restart " // &
      "query_initialized: Module must be initialized before it is used.")
  if (CS%novars > CS%max_fields) call restart_error(CS)

  query_initialized = .false.
  n = CS%novars+1
  do m=1,CS%novars
    if (associated(CS%var_ptr2d(m)%p,f_ptr)) then
      if (CS%restart_field(m)%initialized) query_initialized = .true.
      n = m ; exit
    endif
  enddo
! Assume that you are going to initialize it now, so set flag to initialized if
! queried again.
  if (n<=CS%novars) CS%restart_field(n)%initialized = .true.
  if (n==CS%novars+1) then
    if (is_root_pe()) &
      call MOM_error(NOTE,"MOM_restart: Unable to find "//name//" queried by pointer, "//&
        "probably because of the suspect comparison of pointers by ASSOCIATED.")
    query_initialized = query_initialized_name(name, CS)
  endif

end function query_initialized_2d_name

!> Indicate whether the field pointed to by f_ptr or with the specified variable
!! name has been initialized from a restart file.
function query_initialized_3d_name(f_ptr, name, CS) result(query_initialized)
  real, dimension(:,:,:),  &
                target, intent(in) :: f_ptr !< A pointer to the field that is being queried
  character(len=*),     intent(in) :: name !< The name of the field that is being queried
  type(MOM_restart_CS), pointer    :: CS !< A pointer to a MOM_restart_CS object (intent in)
  logical :: query_initialized
!   This subroutine tests whether the field pointed to by f_ptr or with the
! specified variable name has been initialized from a restart file.

  integer :: m, n
  if (.not.associated(CS)) call MOM_error(FATAL, "MOM_restart " // &
      "query_initialized: Module must be initialized before it is used.")
  if (CS%novars > CS%max_fields) call restart_error(CS)

  query_initialized = .false.
  n = CS%novars+1
  do m=1,CS%novars
    if (associated(CS%var_ptr3d(m)%p,f_ptr)) then
      if (CS%restart_field(m)%initialized) query_initialized = .true.
      n = m ; exit
    endif
  enddo
! Assume that you are going to initialize it now, so set flag to initialized if
! queried again.
  if (n<=CS%novars) CS%restart_field(n)%initialized = .true.
  if (n==CS%novars+1) then
    if (is_root_pe()) &
      call MOM_error(NOTE, "MOM_restart: Unable to find "//name//" queried by pointer, "//&
        "possibly because of the suspect comparison of pointers by ASSOCIATED.")
    query_initialized = query_initialized_name(name, CS)
  endif

end function query_initialized_3d_name

!> Indicate whether the field pointed to by f_ptr or with the specified variable
!! name has been initialized from a restart file.
function query_initialized_4d_name(f_ptr, name, CS) result(query_initialized)
  real, dimension(:,:,:,:),  &
                target, intent(in) :: f_ptr !< A pointer to the field that is being queried
  character(len=*),     intent(in) :: name !< The name of the field that is being queried
  type(MOM_restart_CS), pointer    :: CS !< A pointer to a MOM_restart_CS object (intent in)
  logical :: query_initialized
!   This subroutine tests whether the field pointed to by f_ptr or with the
! specified variable name has been initialized from a restart file.

  integer :: m, n
  if (.not.associated(CS)) call MOM_error(FATAL, "MOM_restart " // &
      "query_initialized: Module must be initialized before it is used.")
  if (CS%novars > CS%max_fields) call restart_error(CS)

  query_initialized = .false.
  n = CS%novars+1
  do m=1,CS%novars
    if (associated(CS%var_ptr4d(m)%p,f_ptr)) then
      if (CS%restart_field(m)%initialized) query_initialized = .true.
      n = m ; exit
    endif
  enddo
! Assume that you are going to initialize it now, so set flag to initialized if
! queried again.
  if (n<=CS%novars) CS%restart_field(n)%initialized = .true.
  if (n==CS%novars+1) then
    if (is_root_pe()) &
      call MOM_error(NOTE, "MOM_restart: Unable to find "//name//" queried by pointer, "//&
        "possibly because of the suspect comparison of pointers by ASSOCIATED.")
    query_initialized = query_initialized_name(name, CS)
  endif

end function query_initialized_4d_name

!> save_restart saves all registered variables to restart files.
subroutine save_restart(directory, time, G, CS, time_stamped, filename, GV)
  character(len=*),        intent(in)    :: directory !< The directory where the restart files
                                                  !! are to be written
  type(time_type),         intent(in)    :: time  !< The current model time
  type(ocean_grid_type),   intent(inout) :: G     !< The ocean's grid structure
  type(MOM_restart_CS),    pointer       :: CS    !< The control structure returned by a previous
                                                  !! call to restart_init.
  logical,          optional, intent(in) :: time_stamped !< If present and true, add time-stamp
                                                  !! to the restart file names.
  character(len=*), optional, intent(in) :: filename !< A filename that overrides the name in CS%restartfile.
  type(verticalGrid_type), optional, intent(in) :: GV   !< The ocean's vertical grid structure

  ! Local variables
  type(vardesc) :: vars(CS%max_fields)  ! Descriptions of the fields that
                                        ! are to be read from the restart file.
  type(fieldtype) :: fields(CS%max_fields) !
  character(len=512) :: restartpath     ! The restart file path (dir/file).
  character(len=256) :: restartname     ! The restart file name (no dir).
  character(len=8)   :: suffix          ! A suffix (like _2) that is appended
                                        ! to the name of files after the first.
  integer(kind=8) :: var_sz, size_in_file ! The size in bytes of each variable
                                        ! and the variables already in a file.
  integer(kind=8) :: max_file_size = 2147483647_8 ! The maximum size in bytes
                                        ! for any one file.  With NetCDF3,
                                        ! this should be 2 Gb or less.
  integer :: start_var, next_var        ! The starting variables of the
                                        ! current and next files.
  integer :: unit                       ! The mpp unit of the open file.
  integer :: m, nz, num_files, var_periods
  integer :: seconds, days, year, month, hour, minute
  character(len=8) :: hor_grid, z_grid, t_grid ! Variable grid info.
  character(len=8) :: t_grid_read
  character(len=64) :: var_name         ! A variable's name.
  real :: restart_time
  character(len=32) :: filename_appendix = '' !fms appendix to filename for ensemble runs
  integer :: length
  integer(kind=8) :: check_val(CS%max_fields,1)
  integer :: isL, ieL, jsL, jeL, pos

  if (.not.associated(CS)) call MOM_error(FATAL, "MOM_restart " // &
      "save_restart: Module must be initialized before it is used.")
  if (CS%novars > CS%max_fields) call restart_error(CS)

  ! With parallel read & write, it is possible to disable the following...

! jgj: this was set to 4294967292, changed to 4294967295 (see mpp_parameter.F90)
  if (CS%large_file_support) max_file_size = 4294967295_8

  num_files = 0
  next_var = 0
  nz = 1 ; if (present(GV)) nz = GV%ke

  call get_time(time,seconds,days)
  restart_time = real(days) + real(seconds)/86400.0

  restartname = trim(CS%restartfile)
  if (present(filename)) restartname = trim(filename)
  if (PRESENT(time_stamped)) then ; if (time_stamped) then
    call get_date(time,year,month,days,hour,minute,seconds)
    ! Compute the year-day, because I don't like months. - RWH
    do m=1,month-1
      days = days + days_in_month(set_date(year,m,2,0,0,0))
    enddo
    seconds = seconds + 60*minute + 3600*hour
    if (year <= 9999) then
      write(restartname,'("_Y",I4.4,"_D",I3.3,"_S",I5.5)') year, days, seconds
    elseif (year <= 99999) then
      write(restartname,'("_Y",I5.5,"_D",I3.3,"_S",I5.5)') year, days, seconds
    else
      write(restartname,'("_Y",I10.10,"_D",I3.3,"_S",I5.5)') year, days, seconds
    endif
    restartname = trim(CS%restartfile)//trim(restartname)
  endif ; endif

  next_var = 1
  do while (next_var <= CS%novars )
    start_var = next_var
    size_in_file = 8*(2*G%Domain%niglobal+2*G%Domain%njglobal+2*nz+1000)

    do m=start_var,CS%novars
      call query_vardesc(CS%restart_field(m)%vars, hor_grid=hor_grid, &
                         z_grid=z_grid, t_grid=t_grid, caller="save_restart")
      if (hor_grid == '1') then
        var_sz = 8
      else
        var_sz = 8*(G%Domain%niglobal+1)*(G%Domain%njglobal+1)
      endif
      select case (z_grid)
        case ('L') ; var_sz = var_sz * nz
        case ('i') ; var_sz = var_sz * (nz+1)
      end select
      t_grid = adjustl(t_grid)
      if (t_grid(1:1) == 'p') then
        if (len_trim(t_grid(2:8)) > 0) then
          var_periods = -1
          t_grid_read = adjustl(t_grid(2:8))
          read(t_grid_read,*) var_periods
          if (var_periods > 1) var_sz = var_sz * var_periods
        endif
      endif

      if ((m==start_var) .OR. (size_in_file < max_file_size-var_sz)) then
        size_in_file = size_in_file + var_sz
      else ; exit
      endif

    enddo
    next_var = m

    !query fms_io if there is a filename_appendix (for ensemble runs)
    call get_filename_appendix(filename_appendix)
    if (len_trim(filename_appendix) > 0) then
      length = len_trim(restartname)
      if (restartname(length-2:length) == '.nc') then
        restartname = restartname(1:length-3)//'.'//trim(filename_appendix)//'.nc'
      else
        restartname = restartname(1:length)  //'.'//trim(filename_appendix)
      endif
    endif

    restartpath = trim(directory)// trim(restartname)

    if (num_files < 10) then
      write(suffix,'("_",I1)') num_files
    else
      write(suffix,'("_",I2)') num_files
    endif

    if (num_files > 0) restartpath = trim(restartpath) // trim(suffix)

    do m=start_var,next_var-1
      vars(m-start_var+1) = CS%restart_field(m)%vars
    enddo
    call query_vardesc(vars(1), t_grid=t_grid, hor_grid=hor_grid, caller="save_restart")
    t_grid = adjustl(t_grid)
    if (t_grid(1:1) /= 'p') &
      call modify_vardesc(vars(1), t_grid='s', caller="save_restart")
    select case (hor_grid)
      case ('q') ; pos = CORNER
      case ('h') ; pos = CENTER
      case ('u') ; pos = EAST_FACE
      case ('v') ; pos = NORTH_FACE
      case ('Bu') ; pos = CORNER
      case ('T')  ; pos = CENTER
      case ('Cu') ; pos = EAST_FACE
      case ('Cv') ; pos = NORTH_FACE
      case ('1') ; pos = 0
      case default ; pos = 0
    end select

    !Prepare the checksum of the restart fields to be written to restart files
    call get_checksum_loop_ranges(G, pos, isL, ieL, jsL, jeL)
    do m=start_var,next_var-1
      if (associated(CS%var_ptr3d(m)%p)) then
        check_val(m-start_var+1,1) = mpp_chksum(CS%var_ptr3d(m)%p(isL:ieL,jsL:jeL,:))
      elseif (associated(CS%var_ptr2d(m)%p)) then
        check_val(m-start_var+1,1) = mpp_chksum(CS%var_ptr2d(m)%p(isL:ieL,jsL:jeL))
      elseif (associated(CS%var_ptr4d(m)%p)) then
        check_val(m-start_var+1,1) = mpp_chksum(CS%var_ptr4d(m)%p(isL:ieL,jsL:jeL,:,:))
      elseif (associated(CS%var_ptr1d(m)%p)) then
        check_val(m-start_var+1,1) = mpp_chksum(CS%var_ptr1d(m)%p)
      elseif (associated(CS%var_ptr0d(m)%p)) then
        check_val(m-start_var+1,1) = mpp_chksum(CS%var_ptr0d(m)%p)
      endif
    enddo

    if (CS%parallel_restartfiles) then
      call create_file(unit, trim(restartpath), vars, (next_var-start_var), &
                       fields, MULTIPLE, G=G, GV=GV, checksums=check_val)
    else
      call create_file(unit, trim(restartpath), vars, (next_var-start_var), &
                       fields, SINGLE_FILE, G=G, GV=GV, checksums=check_val)
    endif

    do m=start_var,next_var-1

      if (associated(CS%var_ptr3d(m)%p)) then
        call write_field(unit,fields(m-start_var+1), G%Domain%mpp_domain, &
                         CS%var_ptr3d(m)%p, restart_time)
      elseif (associated(CS%var_ptr2d(m)%p)) then
        call write_field(unit,fields(m-start_var+1), G%Domain%mpp_domain, &
                         CS%var_ptr2d(m)%p, restart_time)
      elseif (associated(CS%var_ptr4d(m)%p)) then
        call write_field(unit,fields(m-start_var+1), G%Domain%mpp_domain, &
                         CS%var_ptr4d(m)%p, restart_time)
      elseif (associated(CS%var_ptr1d(m)%p)) then
        call write_field(unit, fields(m-start_var+1), CS%var_ptr1d(m)%p, &
                         restart_time)
      elseif (associated(CS%var_ptr0d(m)%p)) then
        call write_field(unit, fields(m-start_var+1), CS%var_ptr0d(m)%p, &
                         restart_time)
      endif
    enddo

    call close_file(unit)

    num_files = num_files+1

  enddo
end subroutine save_restart

!> restore_state reads the model state from previously generated files.  All
!! restart variables are read from the first file in the input filename list
!! in which they are found.
subroutine restore_state(filename, directory, day, G, CS)
  character(len=*),      intent(in)  :: filename  !< The list of restart file names or a single
                                                  !! character 'r' to read automatically named files.
  character(len=*),      intent(in)  :: directory !< The directory in which to find restart files
  type(time_type),       intent(out) :: day       !< The time of the restarted run
  type(ocean_grid_type), intent(in)  :: G         !< The ocean's grid structure
  type(MOM_restart_CS),  pointer     :: CS        !< The control structure returned by a previous
                                                  !! call to restart_init.

!    This subroutine reads the model state from previously
!  generated files.  All restart variables are read from the first
!  file in the input filename list in which they are found.

  ! Local variables
  character(len=200) :: filepath  ! The path (dir/file) to the file being opened.
  character(len=80) :: fname     ! The name of the current file.
  character(len=8)  :: suffix     ! A suffix (like "_2") that is added to any
                                  ! additional restart files.
  character(len=512) :: mesg      ! A message for warnings.
  character(len=80) :: varname    ! A variable's name.
  integer :: num_file        ! The number of files (restart files and others
                             ! explicitly in filename) that are open.
  integer :: i, n, m, start_of_day, num_days, missing_fields
  integer :: isL, ieL, jsL, jeL, is0, js0
  integer :: sizes(7)
  integer :: ndim, nvar, natt, ntime, pos

  integer :: unit(CS%max_fields) ! The mpp unit of all open files.
  character(len=200) :: unit_path(CS%max_fields) ! The file names.
  logical :: unit_is_global(CS%max_fields) ! True if the file is global.

  character(len=8)   :: hor_grid ! Variable grid info.
  real    :: t1, t2 ! Two times.
  real, allocatable :: time_vals(:)
  type(fieldtype), allocatable :: fields(:)
  logical                          :: check_exist, is_there_a_checksum
  integer(kind=8),dimension(3)     :: checksum_file
  integer(kind=8)                  :: checksum_data

  if (.not.associated(CS)) call MOM_error(FATAL, "MOM_restart " // &
      "restore_state: Module must be initialized before it is used.")
  if (CS%novars > CS%max_fields) call restart_error(CS)

! Get NetCDF ids for all of the restart files.
  if ((LEN_TRIM(filename) == 1) .and. (filename(1:1) == 'F')) then
    num_file = open_restart_units('r', directory, G, CS, units=unit, &
                     file_paths=unit_path, global_files=unit_is_global)
  else
    num_file = open_restart_units(filename, directory, G, CS, units=unit, &
                     file_paths=unit_path, global_files=unit_is_global)
  endif

  if (num_file == 0) then
    write(mesg,'("Unable to find any restart files specified by  ",A,"  in directory ",A,".")') &
                  trim(filename), trim(directory)
    call MOM_error(FATAL,"MOM_restart: "//mesg)
  endif

! Get the time from the first file in the list that has one.
  do n=1,num_file
    call get_file_info(unit(n), ndim, nvar, natt, ntime)
    if (ntime < 1) cycle

    allocate(time_vals(ntime))
    call get_file_times(unit(n), time_vals)
    t1 = time_vals(1)
    deallocate(time_vals)

    start_of_day = INT((t1 - INT(t1)) *86400) ! Number of seconds.
    num_days = INT(t1)
    day = set_time(start_of_day, num_days)
    exit
  enddo

  if (n>num_file) call MOM_error(WARNING,"MOM_restart: " // &
                                 "No times found in restart files.")

! Check the remaining files for different times and issue a warning
! if they differ from the first time.
  if (is_root_pe()) then
    do m = n+1,num_file
      call get_file_info(unit(n), ndim, nvar, natt, ntime)
      if (ntime < 1) cycle

      allocate(time_vals(ntime))
      call get_file_times(unit(n), time_vals)
      t2 = time_vals(1)
      deallocate(time_vals)

      if (t1 /= t2) then
        write(mesg,'("WARNING: Restart file ",I2," has time ",F10.4,"whereas &
         &simulation is restarted at ",F10.4," (differing by ",F10.4,").")')&
               m,t1,t2,t1-t2
        call MOM_error(WARNING, "MOM_restart: "//mesg)
      endif
    enddo
  endif

! Read each variable from the first file in which it is found.
  do n=1,num_file
    call get_file_info(unit(n), ndim, nvar, natt, ntime)

    allocate(fields(nvar))
    call get_file_fields(unit(n),fields(1:nvar))

    missing_fields = 0

    do m=1,CS%novars
      if (CS%restart_field(m)%initialized) cycle
      call query_vardesc(CS%restart_field(m)%vars, hor_grid=hor_grid, &
                         caller="restore_state")
      select case (hor_grid)
        case ('q') ; pos = CORNER
        case ('h') ; pos = CENTER
        case ('u') ; pos = EAST_FACE
        case ('v') ; pos = NORTH_FACE
        case ('Bu') ; pos = CORNER
        case ('T')  ; pos = CENTER
        case ('Cu') ; pos = EAST_FACE
        case ('Cv') ; pos = NORTH_FACE
        case ('1') ; pos = 0
        case default ; pos = 0
      end select

      call get_checksum_loop_ranges(G, pos, isL, ieL, jsL, jeL)
      do i=1, nvar
        call get_file_atts(fields(i),name=varname)
        if (lowercase(trim(varname)) == lowercase(trim(CS%restart_field(m)%var_name))) then
          check_exist = mpp_attribute_exist(fields(i),"checksum")
          checksum_file(:) = -1
          checksum_data = -1
          is_there_a_checksum = .false.
          if ( check_exist ) then
            call mpp_get_atts(fields(i),checksum=checksum_file)
            is_there_a_checksum = .true.
          endif
          if (.NOT. CS%checksum_required ) is_there_a_checksum = .false. ! Do not need to do data checksumming.

          if (associated(CS%var_ptr1d(m)%p))  then
            ! Read a 1d array, which should be invariant to domain decomposition.
            call read_data(unit_path(n), varname, CS%var_ptr1d(m)%p, &
                           no_domain=.true., timelevel=1)
            if ( is_there_a_checksum ) checksum_data = mpp_chksum(CS%var_ptr1d(m)%p)
          elseif (associated(CS%var_ptr0d(m)%p)) then ! Read a scalar...
            call read_data(unit_path(n), varname, CS%var_ptr0d(m)%p, &
                           no_domain=.true., timelevel=1)
            if ( is_there_a_checksum ) checksum_data = mpp_chksum(CS%var_ptr0d(m)%p)
          elseif ((pos == 0) .and. associated(CS%var_ptr2d(m)%p)) then  ! Read a non-decomposed 2d array.
            ! Probably should query the field type to make sure that the sizes are right.
            call read_data(unit_path(n), varname, CS%var_ptr2d(m)%p, &
                           no_domain=.true., timelevel=1)
            if ( is_there_a_checksum ) checksum_data = mpp_chksum(CS%var_ptr2d(m)%p(isL:ieL,jsL:jeL))
          elseif ((pos == 0) .and. associated(CS%var_ptr3d(m)%p)) then  ! Read a non-decomposed 3d array.
            ! Probably should query the field type to make sure that the sizes are right.
            call read_data(unit_path(n), varname, CS%var_ptr3d(m)%p, &
                           no_domain=.true., timelevel=1)
             if ( is_there_a_checksum ) checksum_data = mpp_chksum(CS%var_ptr3d(m)%p(isL:ieL,jsL:jeL,:))
          elseif ((pos == 0) .and. associated(CS%var_ptr4d(m)%p)) then  ! Read a non-decomposed 4d array.
            ! Probably should query the field type to make sure that the sizes are right.
            call read_data(unit_path(n), varname, CS%var_ptr4d(m)%p, &
                           no_domain=.true., timelevel=1)
            if ( is_there_a_checksum ) checksum_data = mpp_chksum(CS%var_ptr4d(m)%p(isL:ieL,jsL:jeL,:,:))
          elseif (unit_is_global(n) .or. G%Domain%use_io_layout) then
            if (associated(CS%var_ptr3d(m)%p)) then
              ! Read 3d array...  Time level 1 is always used.
              call MOM_read_data(unit_path(n), varname, CS%var_ptr3d(m)%p, &
                             G%Domain, 1, position=pos)
              if ( is_there_a_checksum ) checksum_data = mpp_chksum(CS%var_ptr3d(m)%p(isL:ieL,jsL:jeL,:))
            elseif (associated(CS%var_ptr2d(m)%p)) then ! Read 2d array...
              call MOM_read_data(unit_path(n), varname, CS%var_ptr2d(m)%p, &
                             G%Domain, 1, position=pos)
              if ( is_there_a_checksum ) checksum_data = mpp_chksum(CS%var_ptr2d(m)%p(isL:ieL,jsL:jeL))
            elseif (associated(CS%var_ptr4d(m)%p)) then ! Read 4d array...
              call MOM_read_data(unit_path(n), varname, CS%var_ptr4d(m)%p, &
                             G%Domain, 1, position=pos)
              if ( is_there_a_checksum ) checksum_data = mpp_chksum(CS%var_ptr4d(m)%p(isL:ieL,jsL:jeL,:,:))
            else
              call MOM_error(FATAL, "MOM_restart restore_state: "//&
                              "No pointers set for "//trim(varname))
            endif
          else ! Do not use an io_layout.  !### GET RID OF THIS BRANCH ONCE read_data_4d_new IS AVAILABLE.
            ! This file is decomposed onto the current processors.  We need
            ! to check whether the sizes look right, and abort if not.
            call get_file_atts(fields(i),ndim=ndim,siz=sizes)

            !   NOTE: The index ranges f var_ptrs always start with 1, so with
            ! symmetric memory the staggering is swapped from NE to SW!
            is0 = 1-G%isd
            if ((pos == EAST_FACE) .or. (pos == CORNER)) is0 = 1-G%IsdB
            if (sizes(1) == G%iec-G%isc+1) then
              isL = G%isc+is0 ; ieL = G%iec+is0
            elseif (sizes(1) == G%IecB-G%IscB+1) then
              isL = G%IscB+is0 ; ieL = G%IecB+is0
            elseif (((pos == EAST_FACE) .or. (pos == CORNER)) .and. &
                    (G%IscB == G%isc) .and. (sizes(1) == G%iec-G%isc+2)) then
              ! This is reading a symmetric file in a non-symmetric model.
              isL = G%isc-1+is0 ; ieL = G%iec+is0
            else
              call MOM_error(WARNING, "MOM_restart restore_state, "//trim(varname)//&
                    " has the wrong i-size in "//trim(unit_path(n)))
              exit
            endif

            js0 = 1-G%jsd
            if ((pos == NORTH_FACE) .or. (pos == CORNER)) js0 = 1-G%JsdB
            if (sizes(2) == G%jec-G%jsc+1) then
              jsL = G%jsc+js0 ; jeL = G%jec+js0
            elseif (sizes(2) == G%jecB-G%jscB+1) then
              jsL = G%jscB+js0 ; jeL = G%jecB+js0
            elseif (((pos == NORTH_FACE) .or. (pos == CORNER)) .and. &
                    (G%JscB == G%jsc) .and. (sizes(2) == G%jec-G%jsc+2)) then
              ! This is reading a symmetric file in a non-symmetric model.
              jsL = G%jsc-1+js0 ; jeL = G%jec+js0
            else
              call MOM_error(WARNING, "MOM_restart restore_state, "//trim(varname)//&
                    " has the wrong j-size in "//trim(unit_path(n)))
              exit
            endif

            if (associated(CS%var_ptr3d(m)%p)) then
              if (ntime == 0) then
                call read_field(unit(n), fields(i), &
                                CS%var_ptr3d(m)%p(isL:ieL,jsL:jeL,:))
              else
                call read_field(unit(n), fields(i), &
                                CS%var_ptr3d(m)%p(isL:ieL,jsL:jeL,:), 1)
              endif
            elseif (associated(CS%var_ptr2d(m)%p)) then
              if (ntime == 0) then
                call read_field(unit(n), fields(i), &
                                CS%var_ptr2d(m)%p(isL:ieL,jsL:jeL))
              else
                call read_field(unit(n), fields(i), &
                                CS%var_ptr2d(m)%p(isL:ieL,jsL:jeL), 1)
              endif
            elseif (associated(CS%var_ptr4d(m)%p)) then
              if (ntime == 0) then
                call read_field(unit(n), fields(i), &
                                CS%var_ptr4d(m)%p(isL:ieL,jsL:jeL,:,:))
              else
                call read_field(unit(n), fields(i), &
                                CS%var_ptr4d(m)%p(isL:ieL,jsL:jeL,:,:), 1)
              endif
            else
              call MOM_error(FATAL, "MOM_restart restore_state: "//&
                              "No pointers set for "//trim(varname))
            endif
          endif

          if (is_root_pe() .and. is_there_a_checksum .and. (checksum_file(1) /= checksum_data)) then
             write (mesg,'(a,Z16,a,Z16,a)') "Checksum of input field "// trim(varname)//" ",checksum_data,&
                                          " does not match value ", checksum_file(1), &
                                          " stored in "//trim(unit_path(n)//"." )
             call MOM_error(FATAL, "MOM_restart(restore_state): "//trim(mesg) )
          endif

          CS%restart_field(m)%initialized = .true.
          exit ! Start search for next restart variable.
        endif
      enddo
      if (i>nvar) missing_fields = missing_fields+1
    enddo

    deallocate(fields)
    if (missing_fields == 0) exit
  enddo

  do n=1,num_file
    call close_file(unit(n))
  enddo

! Check whether any mandatory fields have not been found.
  CS%restart = .true.
  do m=1,CS%novars
    if (.not.(CS%restart_field(m)%initialized)) then
      CS%restart = .false.
      if (CS%restart_field(m)%mand_var) then
        call MOM_error(FATAL,"MOM_restart: Unable to find mandatory variable " &
                       //trim(CS%restart_field(m)%var_name)//" in restart files.")
      endif
    endif
  enddo

end subroutine restore_state

!> restart_files_exist determines whether any restart files exist.
function restart_files_exist(filename, directory, G, CS)
  character(len=*),      intent(in)  :: filename  !< The list of restart file names or a single
                                                  !! character 'r' to read automatically named files.
  character(len=*),      intent(in)  :: directory !< The directory in which to find restart files
  type(ocean_grid_type), intent(in)  :: G         !< The ocean's grid structure
  type(MOM_restart_CS),  pointer     :: CS        !< The control structure returned by a previous
                                                  !! call to restart_init.
  logical :: restart_files_exist                  !< The function result, which indicates whether
                                                  !! any of the explicitly or automatically named
                                                  !! restart files exist in directory.
  integer :: num_files

  if (.not.associated(CS)) call MOM_error(FATAL, "MOM_restart " // &
      "restart_files_exist: Module must be initialized before it is used.")

  if ((LEN_TRIM(filename) == 1) .and. (filename(1:1) == 'F')) then
    num_files = open_restart_units('r', directory, G, CS)
  else
    num_files = open_restart_units(filename, directory, G, CS)
  endif
  restart_files_exist = (num_files > 0)

end function restart_files_exist

!> determine_is_new_run determines from the value of filename and the existence
!! automatically named restart files in directory whether this would be a new,
!! and as a side effect stores this information in CS.
function determine_is_new_run(filename, directory, G, CS) result(is_new_run)
  character(len=*),      intent(in)  :: filename  !< The list of restart file names or a single
                                                  !! character 'r' to read automatically named files.
  character(len=*),      intent(in)  :: directory !< The directory in which to find restart files
  type(ocean_grid_type), intent(in)  :: G         !< The ocean's grid structure
  type(MOM_restart_CS),  pointer     :: CS        !< The control structure returned by a previous
                                                  !! call to restart_init.
  logical :: is_new_run                           !< The function result, which indicates whether
                                                  !! this is a new run, based on the value of
                                                  !! filename and whether restart files exist.

  if (.not.associated(CS)) call MOM_error(FATAL, "MOM_restart " // &
      "determine_is_new_run: Module must be initialized before it is used.")
  if (LEN_TRIM(filename) > 1) then
    CS%new_run = .false.
  elseif (LEN_TRIM(filename) == 0) then
    CS%new_run = .true.
  elseif (filename(1:1) == 'n') then
    CS%new_run = .true.
  elseif (filename(1:1) == 'F') then
    CS%new_run = (open_restart_units('r', directory, G, CS) == 0)
  else
    CS%new_run = .false.
  endif

  CS%new_run_set = .true.
  is_new_run = CS%new_run
end function determine_is_new_run

!> is_new_run returns whether this is going to be a new run based on the
!! information stored in CS by a previous call to determine_is_new_run.
function is_new_run(CS)
  type(MOM_restart_CS),  pointer :: CS !< The control structure returned by a previous
                                       !! call to restart_init.
  logical :: is_new_run                !< The function result, which indicates whether
                                       !! this is a new run, based on the value of
                                       !! filename and whether restart files exist.

  if (.not.associated(CS)) call MOM_error(FATAL, "MOM_restart " // &
      "is_new_run: Module must be initialized before it is used.")
  if (.not.CS%new_run_set) call MOM_error(FATAL, "MOM_restart " // &
      "determine_is_new_run must be called for a restart file before is_new_run.")

  is_new_run = CS%new_run
end function is_new_run

!> open_restart_units determines the number of existing restart files and optionally opens
!! them and returns unit ids, paths and whether the files are global or spatially decomposed.
function open_restart_units(filename, directory, G, CS, units, file_paths, &
                            global_files) result(num_files)
  character(len=*),      intent(in)  :: filename  !< The list of restart file names or a single
                                                  !! character 'r' to read automatically named files.
  character(len=*),      intent(in)  :: directory !< The directory in which to find restart files
  type(ocean_grid_type), intent(in)  :: G         !< The ocean's grid structure
  type(MOM_restart_CS),  pointer     :: CS        !< The control structure returned by a previous
                                                  !! call to restart_init.
  integer, dimension(:), &
               optional, intent(out) :: units     !< The mpp units of all opened files.
  character(len=*), dimension(:), &
               optional, intent(out) :: file_paths   !< The full paths to open files.
  logical, dimension(:), &
               optional, intent(out) :: global_files !< True if a file is global.

  integer :: num_files  !< The number of files (both automatically named restart
                        !! files and others explicitly in filename) that have been opened.

!    This subroutine reads the model state from previously
!  generated files.  All restart variables are read from the first
!  file in the input filename list in which they are found.

<<<<<<< HEAD
  ! Local variables
  character(len=200) :: filepath  ! The path (dir/file) to the file being opened.
  character(len=80) :: fname      ! The name of the current file.
  character(len=8)  :: suffix     ! A suffix (like "_2") that is added to any
=======
! Arguments: filename - A series of space delimited strings, each of
!                       which is either "r" or the name of a file
!                       from which the run is to be restarted.
!  (in)      directory - The directory where the restart or save
!                        files should be found.
!  (in)      G - The ocean's grid structure.
!  (in/out)  CS - The control structure returned by a previous call to
!                 restart_init.

  character(len=256) :: filepath  ! The path (dir/file) to the file being opened.
  character(len=256) :: fname     ! The name of the current file.
  character(len=8)   :: suffix    ! A suffix (like "_2") that is added to any
>>>>>>> 02d9be2f
                                  ! additional restart files.
! character(len=256) :: mesg      ! A message for warnings.
  integer :: num_restart     ! The number of restart files that have already
                             ! been opened.
  integer :: start_char      ! The location of the starting character in the
                             ! current file name.
  integer :: n, m, err, length


  logical :: fexists
  character(len=32) :: filename_appendix = '' !fms appendix to filename for ensemble runs
  character(len=80) :: restartname

  if (.not.associated(CS)) call MOM_error(FATAL, "MOM_restart " // &
      "open_restart_units: Module must be initialized before it is used.")

! Get NetCDF ids for all of the restart files.
  num_restart = 0 ; n = 1 ; start_char = 1
  do while (start_char <= len_trim(filename) )
    do m=start_char,len_trim(filename)
      if (filename(m:m) == ' ') exit
    enddo
    fname = filename(start_char:m-1)
    start_char = m
    do while ((start_char <= len_trim(filename)) .and. (filename(start_char:start_char) == ' '))
      start_char = start_char + 1
    enddo

    if ((fname(1:1)=='r') .and. ( len_trim(fname) == 1)) then
      err = 0
      if (num_restart > 0) err = 1 ! Avoid going through the file list twice.
      do while (err == 0)
        restartname = trim(CS%restartfile)

       !query fms_io if there is a filename_appendix (for ensemble runs)
       call get_filename_appendix(filename_appendix)
       if (len_trim(filename_appendix) > 0) then
         length = len_trim(restartname)
         if (restartname(length-2:length) == '.nc') then
           restartname = restartname(1:length-3)//'.'//trim(filename_appendix)//'.nc'
         else
           restartname = restartname(1:length)  //'.'//trim(filename_appendix)
         endif
        endif
        filepath = trim(directory) // trim(restartname)

        if (num_restart < 10) then
          write(suffix,'("_",I1)') num_restart
        else
          write(suffix,'("_",I2)') num_restart
        endif
        if (num_restart > 0) filepath = trim(filepath) // suffix

        ! if (.not.file_exists(filepath)) &
          filepath = trim(filepath)//".nc"

        num_restart = num_restart + 1
        inquire(file=filepath, exist=fexists)
        if (fexists) then
          if (present(units)) &
            call open_file(units(n), trim(filepath), READONLY_FILE, NETCDF_FILE, &
                           threading = MULTIPLE, fileset = SINGLE_FILE)
          if (present(global_files)) global_files(n) = .true.
        elseif (CS%parallel_restartfiles) then
          if (G%Domain%use_io_layout) then
            ! Look for decomposed files using the I/O Layout.
            fexists = file_exists(filepath, G%Domain)
            if (fexists .and. (present(units))) &
              call open_file(units(n), trim(filepath), READONLY_FILE, NETCDF_FILE, &
                             domain=G%Domain%mpp_domain)
          else
            ! Look for any PE-specific files of the form NAME.nc.####.
            if (num_PEs()>10000) then
              write(filepath, '(a,i6.6)' ) trim(filepath)//'.', pe_here()
            else
              write(filepath, '(a,i4.4)' ) trim(filepath)//'.', pe_here()
            endif
            inquire(file=filepath, exist=fexists)
            if (fexists .and. (present(units))) &
              call open_file(units(n), trim(filepath), READONLY_FILE, NETCDF_FILE, &
                             threading = MULTIPLE, fileset = SINGLE_FILE)
          endif
          if (fexists .and. present(global_files)) global_files(n) = .false.
        endif

        if (fexists) then
          if (present(file_paths)) file_paths(n) = filepath
          n = n + 1
          if (is_root_pe() .and. (present(units))) &
            call MOM_error(NOTE, "MOM_restart: MOM run restarted using : "//trim(filepath))
        else
          err = 1 ; exit
        endif
      enddo ! while (err == 0) loop
    else
      filepath = trim(directory)//trim(fname)
      inquire(file=filepath, exist=fexists)
      if (.not. fexists) filepath = trim(filepath)//".nc"

      inquire(file=filepath, exist=fexists)
      if (fexists) then
        if (present(units)) &
          call open_file(units(n), trim(filepath), READONLY_FILE, NETCDF_FILE, &
                       threading = MULTIPLE, fileset = SINGLE_FILE)
        if (present(global_files)) global_files(n) = .true.
        if (present(file_paths)) file_paths(n) = filepath
        n = n + 1
        if (is_root_pe() .and. (present(units))) &
          call MOM_error(NOTE,"MOM_restart: MOM run restarted using : "//trim(filepath))
      else
        if (present(units)) &
          call MOM_error(WARNING,"MOM_restart: Unable to find restart file : "//trim(filepath))
      endif

    endif
  enddo ! while (start_char < strlen(filename)) loop
  num_files = n-1

end function open_restart_units

!> Initialize this module and set up a restart control structure.
subroutine restart_init(param_file, CS, restart_root)
  type(param_file_type), intent(in) :: param_file !< A structure to parse for run-time parameters
  type(MOM_restart_CS),  pointer    :: CS !< A pointer to a MOM_restart_CS object that is allocated here
  character(len=*), optional, &
                         intent(in) :: restart_root !< A filename root that overrides the value
                                          !! set by RESTARTFILE to enable the use of this module by
                                          !! other components than MOM.

! This include declares and sets the variable "version".
#include "version_variable.h"
  character(len=40)  :: mdl = "MOM_restart"   ! This module's name.

  if (associated(CS)) then
    call MOM_error(WARNING, "restart_init called with an associated control structure.")
    return
  endif
  allocate(CS)

  ! Read all relevant parameters and write them to the model log.
  call log_version(param_file, mdl, version, "")
  call get_param(param_file, mdl, "PARALLEL_RESTARTFILES", &
                                CS%parallel_restartfiles, &
                 "If true, each processor writes its own restart file, \n"//&
                 "otherwise a single restart file is generated", &
                 default=.false.)

  if (present(restart_root)) then
    CS%restartfile = restart_root
    call log_param(param_file, mdl, "RESTARTFILE from argument", CS%restartfile)
  else
    call get_param(param_file, mdl, "RESTARTFILE", CS%restartfile, &
                 "The name-root of the restart file.", default="MOM.res")
  endif
  call get_param(param_file, mdl, "LARGE_FILE_SUPPORT", CS%large_file_support, &
                 "If true, use the file-size limits with NetCDF large \n"//&
                 "file support (4Gb), otherwise the limit is 2Gb.", &
                 default=.true.)
  call get_param(param_file, mdl, "MAX_FIELDS", CS%max_fields, &
                 "The maximum number of restart fields that can be used.", &
                 default=100)
  call get_param(param_file, mdl, "RESTART_CHECKSUMS_REQUIRED", CS%checksum_required, &
                 "If true, require the restart checksums to match and error out otherwise. \n"//&
                 "Users may want to avoid this comparison if for example the restarts are  \n"//&
                 "made from a run with a different mask_table than the current run,  \n"//&
                 "in which case the checksums will not match and cause crash.",&
                 default=.true.)

  allocate(CS%restart_field(CS%max_fields))
  allocate(CS%var_ptr0d(CS%max_fields))
  allocate(CS%var_ptr1d(CS%max_fields))
  allocate(CS%var_ptr2d(CS%max_fields))
  allocate(CS%var_ptr3d(CS%max_fields))
  allocate(CS%var_ptr4d(CS%max_fields))

end subroutine restart_init

!> Indicate that all variables have now been registered.
subroutine restart_init_end(CS)
  type(MOM_restart_CS),  pointer    :: CS !< A pointer to a MOM_restart_CS object

  if (associated(CS)) then
    if (CS%novars == 0) call restart_end(CS)
  endif

end subroutine restart_init_end

!> Deallocate memory associated with a MOM_restart_CS variable.
subroutine restart_end(CS)
  type(MOM_restart_CS),  pointer    :: CS !< A pointer to a MOM_restart_CS object

  if (associated(CS%restart_field)) deallocate(CS%restart_field)
  if (associated(CS%var_ptr0d)) deallocate(CS%var_ptr0d)
  if (associated(CS%var_ptr1d)) deallocate(CS%var_ptr1d)
  if (associated(CS%var_ptr2d)) deallocate(CS%var_ptr2d)
  if (associated(CS%var_ptr3d)) deallocate(CS%var_ptr3d)
  if (associated(CS%var_ptr4d)) deallocate(CS%var_ptr4d)
  deallocate(CS)

end subroutine restart_end

subroutine restart_error(CS)
  type(MOM_restart_CS),  pointer    :: CS !< A pointer to a MOM_restart_CS object

  character(len=16)  :: num  ! String for error messages

  if (CS%novars > CS%max_fields) then
    write(num,'(I0)') CS%novars
    call MOM_error(FATAL,"MOM_restart: Too many fields registered for " // &
           "restart.  Set MAX_FIELDS to be at least " // &
           trim(adjustl(num)) // " in the MOM input file.")
  else
    call MOM_error(FATAL,"MOM_restart: Unspecified fatal error.")
  endif
end subroutine restart_error

!> Return bounds for computing checksums to store in restart files
subroutine get_checksum_loop_ranges(G, pos, isL, ieL, jsL, jeL)
  type(ocean_grid_type), intent(in)  :: G !< The ocean's grid structure
  integer,               intent(in)  :: pos !< An integer indicating staggering of variable
  integer,               intent(out) :: isL !< i-start for checksum
  integer,               intent(out) :: ieL !< i-end for checksum
  integer,               intent(out) :: jsL !< j-start for checksum
  integer,               intent(out) :: jeL !< j-end for checksum

  ! Regular non-symmetric compute domain
  isL = G%isc-G%isd+1
  ieL = G%iec-G%isd+1
  jsL = G%jsc-G%jsd+1
  jeL = G%jec-G%jsd+1

  ! Expand range east or south for symmetric arrays
  if (G%symmetric) then
    if ((pos == EAST_FACE) .or. (pos == CORNER)) then ! For u-, q-points only
      if (G%idg_offset == 0) isL = isL - 1 ! include western edge in checksums only for western PEs
    endif
    if ((pos == NORTH_FACE) .or. (pos == CORNER)) then ! For v-, q-points only
      if (G%jdg_offset == 0) jsL = jsL - 1 ! include western edge in checksums only for southern PEs
    endif
  endif

end subroutine get_checksum_loop_ranges

end module MOM_restart<|MERGE_RESOLUTION|>--- conflicted
+++ resolved
@@ -1343,25 +1343,10 @@
 !  generated files.  All restart variables are read from the first
 !  file in the input filename list in which they are found.
 
-<<<<<<< HEAD
   ! Local variables
-  character(len=200) :: filepath  ! The path (dir/file) to the file being opened.
-  character(len=80) :: fname      ! The name of the current file.
-  character(len=8)  :: suffix     ! A suffix (like "_2") that is added to any
-=======
-! Arguments: filename - A series of space delimited strings, each of
-!                       which is either "r" or the name of a file
-!                       from which the run is to be restarted.
-!  (in)      directory - The directory where the restart or save
-!                        files should be found.
-!  (in)      G - The ocean's grid structure.
-!  (in/out)  CS - The control structure returned by a previous call to
-!                 restart_init.
-
   character(len=256) :: filepath  ! The path (dir/file) to the file being opened.
   character(len=256) :: fname     ! The name of the current file.
   character(len=8)   :: suffix    ! A suffix (like "_2") that is added to any
->>>>>>> 02d9be2f
                                   ! additional restart files.
 ! character(len=256) :: mesg      ! A message for warnings.
   integer :: num_restart     ! The number of restart files that have already
