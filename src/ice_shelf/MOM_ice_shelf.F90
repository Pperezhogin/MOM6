!> Implements the thermodynamic aspects of ocean / ice-shelf interactions,
!!  along with a crude placeholder for a later implementation of full
!!  ice shelf dynamics, all using the MOM framework and coding style.
module MOM_ice_shelf

! This file is part of MOM6. See LICENSE.md for the license.
use MOM_array_transform,      only : rotate_array
use MOM_constants, only : hlf
use MOM_cpu_clock, only : cpu_clock_id, cpu_clock_begin, cpu_clock_end
use MOM_cpu_clock, only : CLOCK_COMPONENT, CLOCK_ROUTINE
use MOM_coms,                 only : num_PEs
use MOM_diag_mediator, only    : MOM_diag_ctrl=>diag_ctrl
use MOM_IS_diag_mediator, only : post_data, register_diag_field=>register_MOM_IS_diag_field, safe_alloc_ptr
use MOM_IS_diag_mediator, only : set_axes_info, diag_ctrl, time_type
use MOM_IS_diag_mediator, only : diag_mediator_init, diag_mediator_end, set_diag_mediator_grid
use MOM_IS_diag_mediator, only : enable_averages, enable_averaging, disable_averaging
use MOM_IS_diag_mediator, only : diag_mediator_infrastructure_init, diag_mediator_close_registration
use MOM_domain_init, only : MOM_domains_init
use MOM_domains, only : clone_MOM_domain, pass_var, pass_vector, TO_ALL, CGRID_NE, BGRID_NE, CORNER
use MOM_dyn_horgrid, only : dyn_horgrid_type, create_dyn_horgrid, destroy_dyn_horgrid
use MOM_dyn_horgrid, only : rescale_dyn_horgrid_bathymetry
use MOM_error_handler, only : MOM_error, MOM_mesg, FATAL, WARNING, is_root_pe
use MOM_file_parser, only : read_param, get_param, log_param, log_version, param_file_type
use MOM_grid, only : MOM_grid_init, ocean_grid_type
use MOM_grid_initialize, only : set_grid_metrics
use MOM_hor_index,             only : hor_index_type, hor_index_init
use MOM_hor_index,             only : rotate_hor_index
use MOM_fixed_initialization, only : MOM_initialize_topography
use MOM_fixed_initialization, only : MOM_initialize_rotation
use user_initialization, only : user_initialize_topography
use MOM_io, only : field_exists, file_exists, MOM_read_data, write_version_number
use MOM_io, only : slasher, fieldtype, vardesc, var_desc
use MOM_io, only : write_field, close_file, SINGLE_FILE, MULTIPLE
use MOM_restart, only : register_restart_field, query_initialized, save_restart
use MOM_restart, only : restart_init, restore_state, MOM_restart_CS, register_restart_pair
use MOM_time_manager, only : time_type, time_type_to_real, real_to_time, operator(>), operator(-)
use MOM_transcribe_grid, only : copy_dyngrid_to_MOM_grid, copy_MOM_grid_to_dyngrid
use MOM_transcribe_grid,       only : rotate_dyngrid
use MOM_unit_scaling, only : unit_scale_type, unit_scaling_init, fix_restart_unit_scaling
use MOM_variables, only : surface, allocate_surface_state
use MOM_variables, only : rotate_surface_state
use MOM_forcing_type, only : forcing, allocate_forcing_type, MOM_forcing_chksum
use MOM_forcing_type, only : mech_forcing, allocate_mech_forcing, MOM_mech_forcing_chksum
use MOM_forcing_type, only : copy_common_forcing_fields, rotate_forcing, rotate_mech_forcing
use MOM_get_input, only : directories, Get_MOM_input
use MOM_EOS, only : calculate_density, calculate_density_derivs, calculate_TFreeze, EOS_domain
use MOM_EOS, only : EOS_type, EOS_init
use MOM_ice_shelf_dynamics, only : ice_shelf_dyn_CS, update_ice_shelf
use MOM_ice_shelf_dynamics, only : register_ice_shelf_dyn_restarts, initialize_ice_shelf_dyn
use MOM_ice_shelf_dynamics, only : ice_shelf_min_thickness_calve
use MOM_ice_shelf_dynamics, only : ice_time_step_CFL, ice_shelf_dyn_end
use MOM_ice_shelf_initialize, only : initialize_ice_thickness
!MJH use MOM_ice_shelf_initialize, only : initialize_ice_shelf_boundary
use MOM_ice_shelf_state, only : ice_shelf_state, ice_shelf_state_end, ice_shelf_state_init
use user_shelf_init, only : USER_initialize_shelf_mass, USER_update_shelf_mass
use user_shelf_init, only : user_ice_shelf_CS
use MOM_coms, only : reproducing_sum
use MOM_spatial_means, only : global_area_integral
use MOM_checksums, only : hchksum, qchksum, chksum, uchksum, vchksum, uvchksum
use MOM_interpolate, only : init_external_field, time_interp_extern, time_interp_external_init

implicit none ; private

#include <MOM_memory.h>
#ifdef SYMMETRIC_MEMORY_
#  define GRID_SYM_ .true.
#else
#  define GRID_SYM_ .false.
#endif

public shelf_calc_flux, initialize_ice_shelf, ice_shelf_end, ice_shelf_query
public ice_shelf_save_restart, solo_step_ice_shelf, add_shelf_forces
public initialize_ice_shelf_fluxes, initialize_ice_shelf_forces

! A note on unit descriptions in comments: MOM6 uses units that can be rescaled for dimensional
! consistency testing. These are noted in comments with units like Z, H, L, and T, along with
! their mks counterparts with notation like "a velocity [Z T-1 ~> m s-1]".  If the units
! vary with the Boussinesq approximation, the Boussinesq variant is given first.

!> Control structure that contains ice shelf parameters and diagnostics handles
type, public :: ice_shelf_CS ; private
  ! Parameters
  type(MOM_restart_CS), pointer :: restart_CSp => NULL() !< A pointer to the restart control
                                                  !! structure for the ice shelves
  type(ocean_grid_type), pointer :: Grid_in => NULL() !< un-rotated input grid metric
  type(hor_index_type), pointer :: HI_in => NULL()  !< Pointer to a horizontal indexing structure for
                                                    !! incoming data which has not been rotated.
  type(hor_index_type), pointer :: HI => NULL()  !< Pointer to a horizontal indexing structure for
                                                 !! incoming data which has not been rotated.
  logical :: rotate_index = .false.   !< True if index map is rotated
  integer :: turns                    !< The number of quarter turns for rotation testing.
  type(ocean_grid_type), pointer :: Grid => NULL() !< Grid for the ice-shelf model
  type(unit_scale_type), pointer :: &
    US => NULL()       !< A structure containing various unit conversion factors
  type(ocean_grid_type), pointer :: ocn_grid => NULL() !< A pointer to the ocean model grid
                                          !! The rest is private
  real ::   flux_factor = 1.0             !< A factor that can be used to turn off ice shelf
                                          !! melting (flux_factor = 0) [nondim].
  character(len=128) :: restart_output_dir = ' ' !< The directory in which to write restart files
  type(ice_shelf_state), pointer :: ISS => NULL() !< A structure with elements that describe
                                          !! the ice-shelf state
  type(ice_shelf_dyn_CS), pointer :: dCS => NULL() !< The control structure for the ice-shelf dynamics.

  real, pointer, dimension(:,:) :: &
    utide   => NULL()  !< An unresolved tidal velocity [L T-1 ~> m s-1]

  real :: ustar_bg     !< A minimum value for ustar under ice shelves [Z T-1 ~> m s-1].
  real :: ustar_max    !< A maximum value for ustar under ice shelves, or a negative value to
                       !! have no limit [Z T-1 ~> m s-1].
  real :: cdrag        !< drag coefficient under ice shelves [nondim].
  real :: g_Earth      !< The gravitational acceleration [L2 Z-1 T-2 ~> m s-2]
  real :: Cp           !< The heat capacity of sea water [Q degC-1 ~> J kg-1 degC-1].
  real :: Rho_ocn      !< A reference ocean density [R ~> kg m-3].
  real :: Cp_ice       !< The heat capacity of fresh ice [Q degC-1 ~> J kg-1 degC-1].
  real :: gamma_t      !< The (fixed) turbulent exchange velocity in the
                       !< 2-equation formulation [Z T-1 ~> m s-1].
  real :: Salin_ice    !< The salinity of shelf ice [ppt].
  real :: Temp_ice     !< The core temperature of shelf ice [degC].
  real :: kv_ice       !< The viscosity of ice [L4 Z-2 T-1 ~> m2 s-1].
  real :: density_ice  !< A typical density of ice [R ~> kg m-3].
  real :: kv_molec     !< The molecular kinematic viscosity of sea water [Z2 T-1 ~> m2 s-1].
  real :: kd_molec_salt!< The molecular diffusivity of salt [Z2 T-1 ~> m2 s-1].
  real :: kd_molec_temp!< The molecular diffusivity of heat [Z2 T-1 ~> m2 s-1].
  real :: Lat_fusion   !< The latent heat of fusion [Q ~> J kg-1].
  real :: Gamma_T_3EQ  !<  Nondimensional heat-transfer coefficient, used in the 3Eq. formulation
  real :: Gamma_S_3EQ  !<  Nondimensional salt-transfer coefficient, used in the 3Eq. formulation
                       !<  This number should be specified by the user.
  real :: col_mass_melt_threshold !< An ocean column mass below the iceshelf below which melting
                       !! does not occur [R Z ~> kg m-2]
  logical :: mass_from_file !< Read the ice shelf mass from a file every dt
  logical :: ustar_shelf_from_vel !< If true, use the surface velocities, and not the previous
                       !! values of the stresses to set ustar.

  !!!! PHYSICAL AND NUMERICAL PARAMETERS FOR ICE DYNAMICS !!!!!!

  real :: time_step    !< this is the shortest timestep that the ice shelf sees, and
                       !! is equal to the forcing timestep (it is passed in when the shelf
                       !! is initialized - so need to reorganize MOM driver.
                       !! it will be the prognistic timestep ... maybe.

  logical :: solo_ice_sheet !< whether the ice model is running without being
                            !! coupled to the ocean
  logical :: GL_regularize  !< whether to regularize the floatation condition
                            !! at the grounding line a la Goldberg Holland Schoof 2009
  logical :: GL_couple      !< whether to let the floatation condition be
                            !!determined by ocean column thickness means update_OD_ffrac
                            !! will be called (note: GL_regularize and GL_couple
                            !! should be exclusive)
  logical :: calve_to_mask  !< If true, calve any ice that passes outside of a masked area
  real :: min_thickness_simple_calve !< min. ice shelf thickness criteria for calving [Z ~> m].
  real :: T0                !< temperature at ocean surface in the restoring region [degC]
  real :: S0                !< Salinity at ocean surface in the restoring region [ppt].
  real :: input_flux        !< Ice volume flux at an upstream open boundary [m3 s-1].
  real :: input_thickness   !< Ice thickness at an upstream open boundary [m].

  type(time_type) :: Time                !< The component's time.
  type(EOS_type), pointer :: eqn_of_state => NULL() !< Type that indicates the
                                         !! equation of state to use.
  logical :: active_shelf_dynamics       !< True if the ice shelf mass changes as a result
                                         !! the dynamic ice-shelf model.
  logical :: override_shelf_movement     !< If true, user code specifies the shelf movement
                                         !! instead of using the dynamic ice-shelf mode.
  logical :: isthermo                    !< True if the ice shelf can exchange heat and
                                         !! mass with the underlying ocean.
  logical :: threeeq                     !< If true, the 3 equation consistency equations are
                                         !! used to calculate the flux at the ocean-ice
                                         !! interface.
  logical :: insulator                   !< If true, ice shelf is a perfect insulator
  logical :: const_gamma                 !< If true, gamma_T is specified by the user.
  logical :: constant_sea_level          !< if true, apply an evaporative, heat and salt
                                         !! fluxes. It will avoid large increase in sea level.
  real    :: min_ocean_mass_float        !< The minimum ocean mass per unit area before the ice
                                         !! shelf is considered to float when constant_sea_level
                                         !! is used [R Z ~> kg m-2]
  real    :: cutoff_depth                !< Depth above which melt is set to zero (>= 0) [Z ~> m].
  logical :: find_salt_root              !< If true, if true find Sbdry using a quadratic eq.
  real    :: TFr_0_0                     !< The freezing point at 0 pressure and 0 salinity [degC]
  real    :: dTFr_dS                     !< Partial derivative of freezing temperature with salinity [degC ppt-1]
  real    :: dTFr_dp                     !< Partial derivative of freezing temperature with
                                         !! pressure [degC T2 R-1 L-2 ~> degC Pa-1]
  !>@{ Diagnostic handles
  integer :: id_melt = -1, id_exch_vel_s = -1, id_exch_vel_t = -1, &
             id_tfreeze = -1, id_tfl_shelf = -1, &
             id_thermal_driving = -1, id_haline_driving = -1, &
             id_u_ml = -1, id_v_ml = -1, id_sbdry = -1, &
             id_h_shelf = -1, id_h_mask = -1, &
             id_surf_elev = -1, id_bathym = -1, &
             id_area_shelf_h = -1, &
             id_ustar_shelf = -1, id_shelf_mass = -1, id_mass_flux = -1
  !>@}

  integer :: id_read_mass !< An integer handle used in time interpolation of
                          !! the ice shelf mass read from a file
  integer :: id_read_area !< An integer handle used in time interpolation of
                          !! the ice shelf mass read from a file

  type(diag_ctrl), pointer :: diag => NULL() !< A structure that is used to control diagnostic output.
  type(user_ice_shelf_CS), pointer :: user_CS => NULL() !< A pointer to the control structure for
                                  !! user-supplied modifications to the ice shelf code.

  logical :: debug                !< If true, write verbose checksums for debugging purposes
                                  !! and use reproducible sums
end type ice_shelf_CS

!>@{ CPU time clock IDs
integer :: id_clock_shelf=-1 !< CPU Clock for the ice shelf code
integer :: id_clock_pass=-1  !< CPU Clock for ice shelf group pass calls
!>@}

contains

!> Calculates fluxes between the ocean and ice-shelf using the three-equations
!! formulation (optional to use just two equations).
!! See \ref section_ICE_SHELF_equations
subroutine shelf_calc_flux(sfc_state_in, fluxes_in, Time, time_step, CS)
  type(surface), target,         intent(inout) :: sfc_state_in !< A structure containing fields that
                                                !! describe the surface state of the ocean.  The
                                                !! intent is only inout to allow for halo updates.
  type(forcing),  target, intent(inout)        :: fluxes_in !< structure containing pointers to any
                                                !! possible thermodynamic or mass-flux forcing fields.
  type(time_type),       intent(in)    :: Time  !< Start time of the fluxes.
  real,                  intent(in)    :: time_step !< Length of time over which these fluxes
                                                !! will be applied [s].
  type(ice_shelf_CS),    pointer       :: CS    !< A pointer to the control structure returned
                                                !! by a previous call to initialize_ice_shelf.

  ! Local variables
  type(ocean_grid_type), pointer :: G => NULL()  !< The grid structure used by the ice shelf.
  type(unit_scale_type), pointer :: US => NULL() !< Pointer to a structure containing
                                                 !! various unit conversion factors
  type(ice_shelf_state), pointer :: ISS => NULL() !< A structure with elements that describe
                                                 !! the ice-shelf state

  type(surface), pointer :: sfc_state => NULL()
  type(forcing), pointer :: fluxes => NULL()

  real, dimension(SZI_(CS%grid)) :: &
    Rhoml, &   !< Ocean mixed layer density [R ~> kg m-3].
    dR0_dT, &  !< Partial derivative of the mixed layer density
               !< with temperature [R degC-1 ~> kg m-3 degC-1].
    dR0_dS, &  !< Partial derivative of the mixed layer density
               !< with salinity [R ppt-1 ~> kg m-3 ppt-1].
    p_int      !< The pressure at the ice-ocean interface [R L2 T-2 ~> Pa].

  real, dimension(SZI_(CS%grid),SZJ_(CS%grid)) :: &
    exch_vel_t, &  !< Sub-shelf thermal exchange velocity [Z T-1 ~> m s-1]
    exch_vel_s     !< Sub-shelf salt exchange velocity [Z T-1 ~> m s-1]

  real, dimension(SZDI_(CS%grid),SZDJ_(CS%grid)) :: &
    mass_flux  !< Total mass flux of freshwater across the ice-ocean interface. [R Z L2 T-1 ~> kg/s]
  real, dimension(SZDI_(CS%grid),SZDJ_(CS%grid)) :: &
    haline_driving !< (SSS - S_boundary) ice-ocean
               !! interface, positive for melting and negative for freezing.
               !! This is computed as part of the ISOMIP diagnostics.
  real, parameter :: VK    = 0.40 !< Von Karman's constant - dimensionless
  real :: ZETA_N = 0.052 !> The fraction of the boundary layer over which the
               !! viscosity is linearly increasing [nondim]. (Was 1/8. Why?)
  real, parameter :: RC    = 0.20     ! critical flux Richardson number.
  real :: I_ZETA_N !< The inverse of ZETA_N [nondim].
  real :: I_LF     !< The inverse of the latent heat of fusion [Q-1 ~> kg J-1].
  real :: I_VK     !< The inverse of the Von Karman constant [nondim].
  real :: PR, SC   !< The Prandtl number and Schmidt number [nondim].

  ! 3 equations formulation variables
  real, dimension(SZDI_(CS%grid),SZDJ_(CS%grid)) :: &
    Sbdry     !< Salinities in the ocean at the interface with the ice shelf [ppt].
  real :: Sbdry_it
  real :: Sbdry1, Sbdry2
  real :: S_a, S_b, S_c  ! Variables used to find salt roots
  real :: dS_it    !< The interface salinity change during an iteration [ppt].
  real :: hBL_neut !< The neutral boundary layer thickness [Z ~> m].
  real :: hBL_neut_h_molec !< The ratio of the neutral boundary layer thickness
                   !! to the molecular boundary layer thickness [nondim].
  real :: wT_flux !< The downward vertical flux of heat just inside the ocean [degC Z T-1 ~> degC m s-1].
  real :: wB_flux !< The downward vertical flux of buoyancy just inside the ocean [Z2 T-3 ~> m2 s-3].
  real :: dB_dS   !< The derivative of buoyancy with salinity [Z T-2 ppt-1 ~> m s-2 ppt-1].
  real :: dB_dT   !< The derivative of buoyancy with temperature [Z T-2 degC-1 ~> m s-2 degC-1].
  real :: I_n_star ! [nondim]
  real :: n_star_term ! A term in the expression for nstar [T3 Z-2 ~> s3 m-2]
  real :: absf     ! The absolute value of the Coriolis parameter [T-1 ~> s-1]
  real :: dIns_dwB !< The partial derivative of I_n_star with wB_flux, in [T3 Z-2 ~> s3 m-2]
  real :: dT_ustar ! The difference between the the freezing point and the ocean boundary layer
                   ! temperature times the friction velocity [degC Z T-1 ~> degC m s-1]
  real :: dS_ustar ! The difference between the salinity at the ice-ocean interface and the ocean
                   ! boundary layer salinity times the friction velocity [ppt Z T-1 ~> ppt m s-1]
  real :: ustar_h  ! The friction velocity in the water below the ice shelf [Z T-1 ~> m s-1]
  real :: Gam_turb ! [nondim]
  real :: Gam_mol_t, Gam_mol_s ! Relative coefficients of molecular diffusivites [nondim]
  real :: RhoCp     ! A typical ocean density times the heat capacity of water [Q R ~> J m-3]
  real :: ln_neut
  real :: mass_exch ! A mass exchange rate [R Z T-1 ~> kg m-2 s-1]
  real :: Sb_min, Sb_max
  real :: dS_min, dS_max
  ! Variables used in iterating for wB_flux.
  real :: wB_flux_new, dDwB_dwB_in
  real :: I_Gam_T, I_Gam_S
  real :: dG_dwB   ! The derivative of Gam_turb with wB [T3 Z-2 ~> s3 m-2]
  real :: taux2, tauy2 ! The squared surface stresses [R2 L2 Z2 T-4 ~> Pa2].
  real :: u2_av, v2_av ! The ice-area weighted average squared ocean velocities [L2 T-2 ~> m2 s-2]
  real :: asu1, asu2   ! Ocean areas covered by ice shelves at neighboring u-
  real :: asv1, asv2   ! and v-points [L2 ~> m2].
  real :: I_au, I_av   ! The Adcroft reciprocals of the ice shelf areas at adjacent points [L-2 ~> m-2]
  real :: Irho0        ! The inverse of the mean density times a unit conversion factor [R-1 L Z-1 ~> m3 kg-1]
  logical :: Sb_min_set, Sb_max_set
  logical :: update_ice_vel ! If true, it is time to update the ice shelf velocities.
  logical :: coupled_GL     ! If true, the grouding line position is determined based on
                            ! coupled ice-ocean dynamics.
  logical :: use_temperature = .true. !

  real, parameter :: c2_3 = 2.0/3.0
  character(len=160) :: mesg  ! The text of an error message
  integer, dimension(2) :: EOSdom ! The i-computational domain for the equation of state
  integer :: i, j, is, ie, js, je, ied, jed, it1, it3

  if (.not. associated(CS)) call MOM_error(FATAL, "shelf_calc_flux: "// &
       "initialize_ice_shelf must be called before shelf_calc_flux.")
  call cpu_clock_begin(id_clock_shelf)

  G => CS%grid ; US => CS%US
  ISS => CS%ISS

  if (CS%rotate_index) then
    allocate(sfc_state)
    call rotate_surface_state(sfc_state_in, CS%Grid_in, sfc_state, CS%Grid, CS%turns)
    allocate(fluxes)
    call allocate_forcing_type(fluxes_in, G, fluxes)
    call rotate_forcing(fluxes_in, fluxes, CS%turns)
  else
    sfc_state => sfc_state_in
    fluxes => fluxes_in
  endif
  ! useful parameters
  is = G%isc ; ie = G%iec ; js = G%jsc ; je = G%jec ; ied = G%ied ; jed = G%jed
  I_ZETA_N = 1.0 / ZETA_N
  I_LF = 1.0 / CS%Lat_fusion
  SC = CS%kv_molec/CS%kd_molec_salt
  PR = CS%kv_molec/CS%kd_molec_temp
  I_VK = 1.0/VK
  RhoCp = CS%Rho_ocn * CS%Cp

  !first calculate molecular component
  Gam_mol_t = 12.5 * (PR**c2_3) - 6.0
  Gam_mol_s = 12.5 * (SC**c2_3) - 6.0

  ! GMM, zero some fields of the ice shelf structure (ice_shelf_CS)
  ! these fields are already set to zero during initialization
  ! However, they seem to be changed somewhere and, for diagnostic
  ! reasons, it is better to set them to zero again.
  exch_vel_t(:,:) = 0.0 ; exch_vel_s(:,:) = 0.0
  ISS%tflux_shelf(:,:) = 0.0 ; ISS%water_flux(:,:) = 0.0
  ISS%salt_flux(:,:) = 0.0 ; ISS%tflux_ocn(:,:) = 0.0 ; ISS%tfreeze(:,:) = 0.0
  ! define Sbdry to avoid Run-Time Check Failure, when melt is not computed.
  haline_driving(:,:) = 0.0
  Sbdry(:,:) = sfc_state%sss(:,:)

  !update time
  CS%Time = Time

  if (CS%override_shelf_movement) then
    CS%time_step = time_step
    ! update shelf mass
    if (CS%mass_from_file) call update_shelf_mass(G, US, CS, ISS, Time)
  endif

  if (CS%debug) then
    call hchksum(fluxes_in%frac_shelf_h, "frac_shelf_h before apply melting", CS%Grid_in%HI, haloshift=0)
    call hchksum(sfc_state_in%sst, "sst before apply melting", CS%Grid_in%HI, haloshift=0)
    call hchksum(sfc_state_in%sss, "sss before apply melting", CS%Grid_in%HI, haloshift=0)
    call uvchksum("[uv]_ml before apply melting",sfc_state_in%u, sfc_state_in%v, &
                  CS%Grid_in%HI, haloshift=0, scale=US%L_T_to_m_s)
    call hchksum(sfc_state_in%ocean_mass, "ocean_mass before apply melting", CS%Grid_in%HI, haloshift=0, &
                 scale=US%RZ_to_kg_m2)
  endif

  ! Calculate the friction velocity under ice shelves, using taux_shelf and tauy_shelf if possible.
  if (allocated(sfc_state%taux_shelf) .and. allocated(sfc_state%tauy_shelf)) then
    call pass_vector(sfc_state%taux_shelf, sfc_state%tauy_shelf, G%domain, TO_ALL, CGRID_NE)
  endif
  Irho0 = US%Z_to_L / CS%Rho_ocn
  do j=js,je ; do i=is,ie ; if (fluxes%frac_shelf_h(i,j) > 0.0) then
    taux2 = 0.0 ; tauy2 = 0.0 ; u2_av = 0.0 ; v2_av = 0.0
    asu1 = (ISS%area_shelf_h(i-1,j) + ISS%area_shelf_h(i,j))
    asu2 = (ISS%area_shelf_h(i,j) + ISS%area_shelf_h(i+1,j))
    asv1 = (ISS%area_shelf_h(i,j-1) + ISS%area_shelf_h(i,j))
    asv2 = (ISS%area_shelf_h(i,j) + ISS%area_shelf_h(i,j+1))
    I_au = 0.0 ; if (asu1 + asu2 > 0.0) I_au = 1.0 / (asu1 + asu2)
    I_av = 0.0 ; if (asv1 + asv2 > 0.0) I_av = 1.0 / (asv1 + asv2)
    if (allocated(sfc_state%taux_shelf) .and. allocated(sfc_state%tauy_shelf)) then
      taux2 = (asu1 * sfc_state%taux_shelf(I-1,j)**2 + asu2 * sfc_state%taux_shelf(I,j)**2  ) * I_au
      tauy2 = (asv1 * sfc_state%tauy_shelf(i,J-1)**2 + asv2 * sfc_state%tauy_shelf(i,J)**2  ) * I_av
    endif
    u2_av = (asu1 * sfc_state%u(I-1,j)**2 + asu2 * sfc_state%u(I,j)**2) * I_au
    v2_av = (asv1 * sfc_state%v(i,J-1)**2 + asu2 * sfc_state%v(i,J)**2) * I_av

    if ((taux2 + tauy2 > 0.0) .and. .not.CS%ustar_shelf_from_vel) then
      if (CS%ustar_max >= 0.0) then
        fluxes%ustar_shelf(i,j) = MIN(CS%ustar_max, MAX(CS%ustar_bg, US%L_to_Z * &
            sqrt(Irho0 * sqrt(taux2 + tauy2) + CS%cdrag*CS%utide(i,j)**2)))
      else
        fluxes%ustar_shelf(i,j) = MAX(CS%ustar_bg, US%L_to_Z * &
            sqrt(Irho0 * sqrt(taux2 + tauy2) + CS%cdrag*CS%utide(i,j)**2))
      endif
    else   ! Take care of the cases when taux_shelf is not set or not allocated.
      fluxes%ustar_shelf(i,j) = MAX(CS%ustar_bg, US%L_TO_Z * &
          sqrt(CS%cdrag*((u2_av + v2_av) + CS%utide(i,j)**2)))
    endif
  else ! There is no shelf here.
    fluxes%ustar_shelf(i,j) = 0.0
  endif ; enddo ; enddo

  EOSdom(:) = EOS_domain(G%HI)
  do j=js,je
    ! Find the pressure at the ice-ocean interface, averaged only over the
    ! part of the cell covered by ice shelf.
    do i=is,ie ; p_int(i) = CS%g_Earth * ISS%mass_shelf(i,j) ; enddo

    ! Calculate insitu densities and expansion coefficients
    call calculate_density(sfc_state%sst(:,j), sfc_state%sss(:,j), p_int, Rhoml(:), &
                                 CS%eqn_of_state, EOSdom)
    call calculate_density_derivs(sfc_state%sst(:,j), sfc_state%sss(:,j), p_int, dR0_dT, dR0_dS, &
                                 CS%eqn_of_state, EOSdom)

    do i=is,ie
      if ((sfc_state%ocean_mass(i,j) > CS%col_mass_melt_threshold) .and. &
          (ISS%area_shelf_h(i,j) > 0.0) .and. CS%isthermo) then

        if (CS%threeeq) then
          !   Iteratively determine a self-consistent set of fluxes, with the ocean
          ! salinity just below the ice-shelf as the variable that is being
          ! iterated for.

          ustar_h = fluxes%ustar_shelf(i,j)

          ! Estimate the neutral ocean boundary layer thickness as the minimum of the
          ! reported ocean mixed layer thickness and the neutral Ekman depth.
          absf = 0.25*((abs(G%CoriolisBu(I,J)) + abs(G%CoriolisBu(I-1,J-1))) + &
                                 (abs(G%CoriolisBu(I,J-1)) + abs(G%CoriolisBu(I-1,J))))
          if (absf*sfc_state%Hml(i,j) <= VK*ustar_h) then ; hBL_neut = sfc_state%Hml(i,j)
          else ; hBL_neut = (VK*ustar_h) / absf ; endif
          hBL_neut_h_molec = ZETA_N * ((hBL_neut * ustar_h) / (5.0 * CS%kv_molec))

          ! Determine the mixed layer buoyancy flux, wB_flux.
          dB_dS = (US%L_to_Z**2*CS%g_Earth / Rhoml(i)) * dR0_dS(i)
          dB_dT = (US%L_to_Z**2*CS%g_Earth / Rhoml(i)) * dR0_dT(i)
          ln_neut = 0.0 ; if (hBL_neut_h_molec > 1.0) ln_neut = log(hBL_neut_h_molec)

          if (CS%find_salt_root) then
            ! Solve for the skin salinity using the linearized liquidus parameters and
            ! balancing the turbulent fresh water flux in the near-boundary layer with
            ! the net fresh water or salt added by melting:
            ! (Cp/Lat_fusion)*Gamma_T_3Eq*(TFr_skin-T_ocn) = Gamma_S_3Eq*(S_skin-S_ocn)/S_skin

            ! S_a is always < 0.0 with a realistic expression for the freezing point.
            S_a = CS%dTFr_dS * CS%Gamma_T_3EQ * CS%Cp
            S_b = CS%Gamma_T_3EQ*CS%Cp*(CS%TFr_0_0 + CS%dTFr_dp*p_int(i) - sfc_state%sst(i,j)) - &
                  CS%Lat_fusion * CS%Gamma_S_3EQ    ! S_b Can take either sign, but is usually negative.
            S_c = CS%Lat_fusion * CS%Gamma_S_3EQ * sfc_state%sss(i,j) ! Always >= 0

            if (S_c == 0.0) then  ! The solution for fresh water.
              Sbdry(i,j) = 0.0
            elseif (S_a < 0.0) then ! This is the usual ocean case
              if (S_b < 0.0) then ! This is almost always the case
                Sbdry(i,j) = 2.0*S_c / (-S_b + SQRT(S_b*S_b - 4.*S_a*S_c))
              else
                Sbdry(i,j) = (S_b + SQRT(S_b*S_b - 4.*S_a*S_c)) / (-2.*S_a)
              endif
            elseif ((S_a == 0.0) .and. (S_b < 0.0)) then ! It should be the case that S_b < 0.
              Sbdry(i,j) = -S_c / S_b
            else
              call MOM_error(FATAL, "Impossible conditions found in 3-equation skin salinity calculation.")
            endif

            ! Safety check
            if (Sbdry(i,j) < 0.) then
              write(mesg,*) 'sfc_state%sss(i,j) = ',sfc_state%sss(i,j), 'S_a, S_b, S_c', S_a, S_b, S_c
              call MOM_error(WARNING, mesg, .true.)
              write(mesg,*) 'I,J,Sbdry1,Sbdry2',i,j,Sbdry1,Sbdry2
              call MOM_error(WARNING, mesg, .true.)
              call MOM_error(FATAL, "shelf_calc_flux: Negative salinity (Sbdry).")
            endif
          else
            ! Guess sss as the iteration starting point for the boundary salinity.
            Sbdry(i,j) = sfc_state%sss(i,j) ; Sb_max_set = .false.
            Sb_min_set = .false.
          endif !find_salt_root

          do it1 = 1,20
            ! Determine the potential temperature at the ice-ocean interface.
            call calculate_TFreeze(Sbdry(i,j), p_int(i), ISS%tfreeze(i,j), CS%eqn_of_state, &
                                   pres_scale=US%RL2_T2_to_Pa)

            dT_ustar = (ISS%tfreeze(i,j) - sfc_state%sst(i,j)) * ustar_h
            dS_ustar = (Sbdry(i,j) - sfc_state%sss(i,j)) * ustar_h

            ! First, determine the buoyancy flux assuming no effects of stability
            ! on the turbulence.  Following H & J '99, this limit also applies
            ! when the buoyancy flux is destabilizing.

            if (CS%const_gamma) then ! if using a constant gamma_T
              ! note the different form, here I_Gam_T is NOT 1/Gam_T!
              I_Gam_T = CS%Gamma_T_3EQ
              I_Gam_S = CS%Gamma_S_3EQ
            else
              Gam_turb = I_VK * (ln_neut + (0.5 * I_ZETA_N - 1.0))
              I_Gam_T = 1.0 / (Gam_mol_t + Gam_turb)
              I_Gam_S = 1.0 / (Gam_mol_s + Gam_turb)
            endif

            wT_flux = dT_ustar * I_Gam_T
            wB_flux = dB_dS * (dS_ustar * I_Gam_S) + dB_dT * wT_flux

            if (wB_flux < 0.0) then
              ! The buoyancy flux is stabilizing and will reduce the tubulent
              ! fluxes, and iteration is required.
              n_star_term = (ZETA_N/RC) * (hBL_neut * VK) / (ustar_h)**3
              do it3 = 1,30
               ! n_star <= 1.0 is the ratio of working boundary layer thickness
               ! to the neutral thickness.
               ! hBL = n_star*hBL_neut ; hSub = 1/8*n_star*hBL

                I_n_star = sqrt(1.0 - n_star_term * wB_flux)
                dIns_dwB = 0.5 * n_star_term / I_n_star
                if (hBL_neut_h_molec > I_n_star**2) then
                  Gam_turb = I_VK * ((ln_neut - 2.0*log(I_n_star)) + &
                                    (0.5*I_ZETA_N*I_n_star - 1.0))
                  dG_dwB =  I_VK * ( -2.0 / I_n_star + (0.5 * I_ZETA_N)) * dIns_dwB
                else
                  !   The layer dominated by molecular viscosity is smaller than
                  ! the assumed boundary layer.  This should be rare!
                  Gam_turb = I_VK * (0.5 * I_ZETA_N*I_n_star - 1.0)
                  dG_dwB = I_VK * (0.5 * I_ZETA_N) * dIns_dwB
                endif

                if (CS%const_gamma) then ! if using a constant gamma_T
                  ! note the different form, here I_Gam_T is NOT 1/Gam_T!
                  I_Gam_T = CS%Gamma_T_3EQ
                  I_Gam_S = CS%Gamma_S_3EQ
                else
                  I_Gam_T = 1.0 / (Gam_mol_t + Gam_turb)
                  I_Gam_S = 1.0 / (Gam_mol_s + Gam_turb)
                endif

                wT_flux = dT_ustar * I_Gam_T
                wB_flux_new = dB_dS * (dS_ustar * I_Gam_S) + dB_dT * wT_flux

                ! Find the root where wB_flux_new = wB_flux.  Make the 1.0e-4 below into a parameter?
                if (abs(wB_flux_new - wB_flux) < 1.0e-4*(abs(wB_flux_new) + abs(wB_flux))) exit

                dDwB_dwB_in = dG_dwB * (dB_dS * (dS_ustar * I_Gam_S**2) + &
                                        dB_dT * (dT_ustar * I_Gam_T**2)) - 1.0
                ! This is Newton's method without any bounds.  Should bounds be needed?
                wB_flux_new = wB_flux - (wB_flux_new - wB_flux) / dDwB_dwB_in
              enddo !it3
            endif

            ISS%tflux_ocn(i,j)  = RhoCp * wT_flux
            exch_vel_t(i,j) = ustar_h * I_Gam_T
            exch_vel_s(i,j) = ustar_h * I_Gam_S

            ! Calculate the heat flux inside the ice shelf.
            ! Vertical adv/diff as in H+J 1999, eqns (26) & approx from (31).
            !   Q_ice = density_ice * CS%Cp_ice * K_ice * dT/dz (at interface)
            ! vertical adv/diff as in H+J 1999, eqs (31) & (26)...
            !   dT/dz ~= min( (lprec/(density_ice*K_ice))*(CS%Temp_Ice-T_freeze) , 0.0 )
            ! If this approximation is not made, iterations are required... See H+J Fig 3.

            if (ISS%tflux_ocn(i,j) >= 0.0) then
              ! Freezing occurs due to downward ocean heat flux, so zero iout ce heat flux.
              ISS%water_flux(i,j) = -I_LF * ISS%tflux_ocn(i,j)
              ISS%tflux_shelf(i,j) = 0.0
            else
              if (CS%insulator) then
                !no conduction/perfect insulator
                ISS%tflux_shelf(i,j) = 0.0
                ISS%water_flux(i,j) = I_LF * (ISS%tflux_shelf(i,j) - ISS%tflux_ocn(i,j))

              else
                ! With melting, from H&J 1999, eqs (31) & (26)...
                !   Q_ice ~= Cp_ice * (CS%Temp_Ice-T_freeze) * lprec
                !   RhoLF*lprec = Q_ice - ISS%tflux_ocn(i,j)
                !   lprec = -(ISS%tflux_ocn(i,j)) / (CS%Lat_fusion + Cp_ice * (T_freeze-CS%Temp_Ice))
                ISS%water_flux(i,j) = -ISS%tflux_ocn(i,j) / &
                     (CS%Lat_fusion + CS%Cp_ice * (ISS%tfreeze(i,j) - CS%Temp_Ice))

                ISS%tflux_shelf(i,j) = ISS%tflux_ocn(i,j) + CS%Lat_fusion*ISS%water_flux(i,j)
              endif

            endif
            !other options: dTi/dz linear through shelf, with draft in [Z ~> m], KTI in [Z2 T-1 ~> m2 s-1]
            !    dTi_dz = (CS%Temp_Ice - ISS%tfreeze(i,j)) / draft(i,j)
            !    ISS%tflux_shelf(i,j) = Rho_Ice * CS%Cp_ice * KTI * dTi_dz


            if (CS%find_salt_root) then
              exit ! no need to do interaction, so exit loop
            else

              mass_exch = exch_vel_s(i,j) * CS%Rho_ocn
              Sbdry_it = (sfc_state%sss(i,j) * mass_exch + CS%Salin_ice * ISS%water_flux(i,j)) / &
                         (mass_exch + ISS%water_flux(i,j))
              dS_it = Sbdry_it - Sbdry(i,j)
              if (abs(dS_it) < 1.0e-4*(0.5*(sfc_state%sss(i,j) + Sbdry(i,j) + 1.0e-10))) exit


              if (dS_it < 0.0) then ! Sbdry is now the upper bound.
                if (Sb_max_set) then
                  if (Sbdry(i,j) > Sb_max) &
                    call MOM_error(FATAL,"shelf_calc_flux: Irregular iteration for Sbdry (max).")
                endif
                Sb_max = Sbdry(i,j) ; dS_max = dS_it ; Sb_max_set = .true.
              else ! Sbdry is now the lower bound.
                if (Sb_min_set) then
                  if (Sbdry(i,j) < Sb_min) &
                    call MOM_error(FATAL, "shelf_calc_flux: Irregular iteration for Sbdry (min).")
                endif
                Sb_min = Sbdry(i,j) ; dS_min = dS_it ; Sb_min_set = .true.
              endif ! dS_it < 0.0

              if (Sb_min_set .and. Sb_max_set) then
                ! Use the false position method for the next iteration.
                Sbdry(i,j) = Sb_min + (Sb_max-Sb_min) * (dS_min / (dS_min - dS_max))
              else
                Sbdry(i,j) = Sbdry_it
              endif ! Sb_min_set

              Sbdry(i,j) = Sbdry_it
            endif ! CS%find_salt_root

          enddo !it1
          ! Check for non-convergence and/or non-boundedness?

        else
          !   In the 2-equation form, the mixed layer turbulent exchange velocity
          ! is specified and large enough that the ocean salinity at the interface
          ! is about the same as the boundary layer salinity.

          call calculate_TFreeze(sfc_state%sss(i,j), p_int(i), ISS%tfreeze(i,j), CS%eqn_of_state, &
                                 pres_scale=US%RL2_T2_to_Pa)

          exch_vel_t(i,j) = CS%gamma_t
          ISS%tflux_ocn(i,j) = RhoCp * exch_vel_t(i,j) * (ISS%tfreeze(i,j) - sfc_state%sst(i,j))
          ISS%tflux_shelf(i,j) = 0.0
          ISS%water_flux(i,j) = -I_LF * ISS%tflux_ocn(i,j)
          Sbdry(i,j) = 0.0
        endif
      elseif (ISS%area_shelf_h(i,j) > 0.0) then ! This is an ice-sheet, not a floating shelf.
        ISS%tflux_ocn(i,j) = 0.0
      else ! There is no ice shelf or sheet here.
        ISS%tflux_ocn(i,j) = 0.0
      endif

!      haline_driving(i,j) = sfc_state%sss(i,j) - Sbdry(i,j)

    enddo ! i-loop
  enddo ! j-loop


  do j=js,je ; do i=is,ie
    ! ISS%water_flux = net liquid water into the ocean [R Z T-1 ~> kg m-2 s-1]
    fluxes%iceshelf_melt(i,j) = ISS%water_flux(i,j) * CS%flux_factor

    if ((sfc_state%ocean_mass(i,j) > CS%col_mass_melt_threshold) .and. &
        (ISS%area_shelf_h(i,j) > 0.0) .and.  (CS%isthermo)) then

      ! Set melt to zero above a cutoff pressure (CS%Rho_ocn*CS%cutoff_depth*CS%g_Earth).
      ! This is needed for the ISOMIP test case.
      if (ISS%mass_shelf(i,j) < CS%Rho_ocn*CS%cutoff_depth) then
        ISS%water_flux(i,j) = 0.0
        fluxes%iceshelf_melt(i,j) = 0.0
      endif
      ! Compute haline driving, which is one of the diags. used in ISOMIP
      if (exch_vel_s(i,j)>0.) haline_driving(i,j) = (ISS%water_flux(i,j) * Sbdry(i,j)) / (CS%Rho_ocn * exch_vel_s(i,j))

      !!!!!!!!!!!!!!!!!!!!!!!!!!!!Safety checks !!!!!!!!!!!!!!!!!!!!!!!!!
      !1)Check if haline_driving computed above is consistent with
      ! haline_driving = sfc_state%sss - Sbdry
      !if (fluxes%iceshelf_melt(i,j) /= 0.0) then
      !   if (haline_driving(i,j) /= (sfc_state%sss(i,j) - Sbdry(i,j))) then
      !     write(mesg,*) 'at i,j=',i,j,' haline_driving, sss-Sbdry',haline_driving(i,j), &
      !                   (sfc_state%sss(i,j) - Sbdry(i,j))
      !     call MOM_error(FATAL, &
      !            "shelf_calc_flux: Inconsistency in melt and haline_driving"//trim(mesg))
      !   endif
      !endif

      ! 2) check if |melt| > 0 when ustar_shelf = 0.
      ! this should never happen
      if ((abs(fluxes%iceshelf_melt(i,j))>0.0) .and. (fluxes%ustar_shelf(i,j) == 0.0)) then
        write(mesg,*) "|melt| = ",fluxes%iceshelf_melt(i,j)," > 0 and ustar_shelf = 0. at i,j", i, j
        call MOM_error(FATAL, "shelf_calc_flux: "//trim(mesg))
      endif
       !!!!!!!!!!!!!!!!!!!!!!!!!!!!End of safety checks !!!!!!!!!!!!!!!!!!!
    elseif (ISS%area_shelf_h(i,j) > 0.0) then
      ! This is grounded ice, that could be modified to melt if a geothermal heat flux were used.
      haline_driving(i,j) = 0.0
      ISS%water_flux(i,j) = 0.0
      fluxes%iceshelf_melt(i,j) = 0.0
    endif ! area_shelf_h

    ! mass flux [R Z L2 T-1 ~> kg s-1], part of ISOMIP diags.
    mass_flux(i,j) = ISS%water_flux(i,j) * ISS%area_shelf_h(i,j)
  enddo ; enddo ! i- and j-loops

  if (CS%active_shelf_dynamics .or. CS%override_shelf_movement) then
    call cpu_clock_begin(id_clock_pass)
    call pass_var(ISS%area_shelf_h, G%domain, complete=.false.)
    call pass_var(ISS%mass_shelf, G%domain)
    call cpu_clock_end(id_clock_pass)
  endif

  ! Melting has been computed, now is time to update thickness and mass
  if ( CS%override_shelf_movement .and. (.not.CS%mass_from_file)) then
    call change_thickness_using_melt(ISS, G, US, US%s_to_T*time_step, fluxes, CS%density_ice, CS%debug)

    if (CS%debug) then
      call hchksum(ISS%h_shelf, "h_shelf after change thickness using melt", G%HI, haloshift=0, scale=US%Z_to_m)
      call hchksum(ISS%mass_shelf, "mass_shelf after change thickness using melt", G%HI, haloshift=0, &
                   scale=US%RZ_to_kg_m2)
    endif
  endif

  if (CS%debug) call MOM_forcing_chksum("Before add shelf flux", fluxes, G, CS%US, haloshift=0)

  call add_shelf_flux(G, US, CS, sfc_state, fluxes)

  ! now the thermodynamic data is passed on... time to update the ice dynamic quantities

  if (CS%active_shelf_dynamics) then
    update_ice_vel = .false.
    coupled_GL = (CS%GL_couple .and. .not.CS%solo_ice_sheet)

    ! advect the ice shelf, and advance the front. Calving will be in here somewhere as well..
    ! when we decide on how to do it
    call update_ice_shelf(CS%dCS, ISS, G, US, US%s_to_T*time_step, Time, &
                          sfc_state%ocean_mass, coupled_GL)

  endif

  call enable_averaging(time_step,Time,CS%diag)
  if (CS%id_shelf_mass > 0) call post_data(CS%id_shelf_mass, ISS%mass_shelf, CS%diag)
  if (CS%id_area_shelf_h > 0) call post_data(CS%id_area_shelf_h, ISS%area_shelf_h, CS%diag)
  if (CS%id_ustar_shelf > 0) call post_data(CS%id_ustar_shelf, fluxes%ustar_shelf, CS%diag)
  if (CS%id_melt > 0) call post_data(CS%id_melt, fluxes%iceshelf_melt, CS%diag)
  if (CS%id_thermal_driving > 0) call post_data(CS%id_thermal_driving, (sfc_state%sst-ISS%tfreeze), CS%diag)
  if (CS%id_Sbdry > 0) call post_data(CS%id_Sbdry, Sbdry, CS%diag)
  if (CS%id_haline_driving > 0) call post_data(CS%id_haline_driving, haline_driving, CS%diag)
  if (CS%id_mass_flux > 0) call post_data(CS%id_mass_flux, mass_flux, CS%diag)
  if (CS%id_u_ml > 0) call post_data(CS%id_u_ml, sfc_state%u, CS%diag)
  if (CS%id_v_ml > 0) call post_data(CS%id_v_ml, sfc_state%v, CS%diag)
  if (CS%id_tfreeze > 0) call post_data(CS%id_tfreeze, ISS%tfreeze, CS%diag)
  if (CS%id_tfl_shelf > 0) call post_data(CS%id_tfl_shelf, ISS%tflux_shelf, CS%diag)
  if (CS%id_exch_vel_t > 0) call post_data(CS%id_exch_vel_t, exch_vel_t, CS%diag)
  if (CS%id_exch_vel_s > 0) call post_data(CS%id_exch_vel_s, exch_vel_s, CS%diag)
  if (CS%id_h_shelf > 0) call post_data(CS%id_h_shelf, ISS%h_shelf, CS%diag)
  if (CS%id_h_mask > 0) call post_data(CS%id_h_mask,ISS%hmask,CS%diag)
  call disable_averaging(CS%diag)


  call cpu_clock_end(id_clock_shelf)

  if (CS%rotate_index) then
!   call rotate_surface_state(sfc_state,CS%Grid, sfc_state_in,CS%Grid_in,-CS%turns)
    call rotate_forcing(fluxes,fluxes_in,-CS%turns)
  endif


  if (CS%debug) call MOM_forcing_chksum("End of shelf calc flux", fluxes, G, CS%US, haloshift=0)

end subroutine shelf_calc_flux

!> Changes the thickness (mass) of the ice shelf based on sub-ice-shelf melting
subroutine change_thickness_using_melt(ISS, G, US, time_step, fluxes, density_ice, debug)
  type(ocean_grid_type), intent(inout) :: G  !< The ocean's grid structure.
  type(ice_shelf_state), intent(inout) :: ISS !< A structure with elements that describe
                                              !! the ice-shelf state
  type(unit_scale_type), intent(in)    :: US   !< A dimensional unit scaling type
  real,                  intent(in)    :: time_step !< The time step for this update [T ~> s].
  type(forcing),         intent(inout) :: fluxes !< structure containing pointers to any possible
                                                 !! thermodynamic or mass-flux forcing fields.
  real,                  intent(in)    :: density_ice !< The density of ice-shelf ice [R ~> kg m-3].
  logical,     optional, intent(in)    :: debug !< If present and true, write chksums

  ! locals
  real :: I_rho_ice ! Ice specific volume [R-1 ~> m3 kg-1]
  integer :: i, j

  I_rho_ice = 1.0 / density_ice


  do j=G%jsc,G%jec ; do i=G%isc,G%iec
    if ((ISS%hmask(i,j) == 1) .or. (ISS%hmask(i,j) == 2)) then
      ! first, zero out fluxes applied during previous time step
      if (associated(fluxes%lprec)) fluxes%lprec(i,j) = 0.0
      if (associated(fluxes%sens)) fluxes%sens(i,j) = 0.0
      if (associated(fluxes%frac_shelf_h)) fluxes%frac_shelf_h(i,j) = 0.0
      if (associated(fluxes%salt_flux)) fluxes%salt_flux(i,j) = 0.0

      if (ISS%water_flux(i,j) * time_step / density_ice < ISS%h_shelf(i,j)) then
        ISS%h_shelf(i,j) = ISS%h_shelf(i,j) - ISS%water_flux(i,j) * time_step / density_ice
      else
        ! the ice is about to melt away, so set thickness, area, and mask to zero
        ! NOTE: this is not mass conservative should maybe scale salt & heat flux for this cell
        ISS%h_shelf(i,j) = 0.0
        ISS%hmask(i,j) = 0.0
        ISS%area_shelf_h(i,j) = 0.0
      endif
      ISS%mass_shelf(i,j) = ISS%h_shelf(i,j) * density_ice
    endif
  enddo ; enddo

  call pass_var(ISS%area_shelf_h, G%domain)
  call pass_var(ISS%h_shelf, G%domain)
  call pass_var(ISS%hmask, G%domain)
  call pass_var(ISS%mass_shelf, G%domain)

end subroutine change_thickness_using_melt

!> This subroutine adds the mechanical forcing fields and perhaps shelf areas, based on
!! the ice state in ice_shelf_CS.
subroutine add_shelf_forces(Ocn_grid, US, CS, forces, do_shelf_area, external_call)
  type(ocean_grid_type), intent(in)    :: Ocn_grid !< The ocean's grid structure.
  type(unit_scale_type), intent(in)    :: US   !< A dimensional unit scaling type
  type(ice_shelf_CS),    pointer       :: CS   !< This module's control structure.
  type(mech_forcing),    intent(inout) :: forces !< A structure with the
                                               !! driving mechanical forces
  logical, optional,     intent(in)    :: do_shelf_area !< If true find the shelf-covered areas.
  logical, optional,     intent(in)    :: external_call !< If true the incoming forcing type
                                               !! is using the input grid metric and needs
                                               !! to be rotated.
  type(ocean_grid_type), pointer :: G => NULL()   !< A pointer to the ocean grid metric.
!  type(mech_forcing),    target :: forces     !< A structure with the driving mechanical forces
  real :: kv_rho_ice ! The viscosity of ice divided by its density [L4 T-1 R-1 Z-2 ~> m5 kg-1 s-1].
  real :: press_ice  ! The pressure of the ice shelf per unit area of ocean (not ice) [R L2 T-2 ~> Pa].
  logical :: find_area ! If true find the shelf areas at u & v points.
  logical :: rotate = .false.
  type(ice_shelf_state), pointer :: ISS => NULL() ! A structure with elements that describe
                                          ! the ice-shelf state

  integer :: i, j, is, ie, js, je, isd, ied, jsd, jed

  if (present(external_call)) rotate=external_call

  if ((Ocn_grid%isc /= CS%Grid_in%isc) .or. (Ocn_grid%iec /= CS%Grid_in%iec) .or. &
      (Ocn_grid%jsc /= CS%Grid_in%jsc) .or. (Ocn_grid%jec /= CS%Grid_in%jec)) &
    call MOM_error(FATAL,"add_shelf_forces: Incompatible Ocean and Ice shelf grids.")

  if (CS%rotate_index .and. rotate) then
    call MOM_error(FATAL,"add_shelf_forces: Rotation not implemented for ice shelves.")
    ! allocate(forces)
    ! call allocate_mech_forcing(forces_in, CS%Grid, forces)
    ! call rotate_mech_forcing(forces_in, CS%turns, forces)
  ! else
  !   if ((Ocn_grid%isc /= CS%Grid%isc) .or. (Ocn_grid%iec /= CS%Grid%iec) .or. &
  !       (Ocn_grid%jsc /= CS%Grid%jsc) .or. (Ocn_grid%jec /= CS%Grid%jec)) &
  !     call MOM_error(FATAL,"add_shelf_forces: Incompatible Ocean and Ice shelf grids.")

  !   forces=>forces_in
  endif

  G=>CS%Grid



  is = G%isc ; ie = G%iec ; js = G%jsc ; je = G%jec
  isd = G%isd ; jsd = G%jsd ; ied = G%ied ; jed = G%jed

  ISS => CS%ISS

  find_area = .true. ; if (present(do_shelf_area)) find_area = do_shelf_area

  if (find_area) then
    ! The frac_shelf is set over the widest possible area. Could it be smaller?
    do j=jsd,jed ; do I=isd,ied-1
      forces%frac_shelf_u(I,j) = 0.0
      if ((G%areaT(i,j) + G%areaT(i+1,j) > 0.0)) & ! .and. (G%areaCu(I,j) > 0.0)) &
        forces%frac_shelf_u(I,j) = (ISS%area_shelf_h(i,j) + ISS%area_shelf_h(i+1,j)) / &
                                   (G%areaT(i,j) + G%areaT(i+1,j))
    enddo ; enddo
    do J=jsd,jed-1 ; do i=isd,ied
      forces%frac_shelf_v(i,J) = 0.0
      if ((G%areaT(i,j) + G%areaT(i,j+1) > 0.0)) & ! .and. (G%areaCv(i,J) > 0.0)) &
        forces%frac_shelf_v(i,J) = (ISS%area_shelf_h(i,j) + ISS%area_shelf_h(i,j+1)) / &
                                   (G%areaT(i,j) + G%areaT(i,j+1))
    enddo ; enddo
    call pass_vector(forces%frac_shelf_u, forces%frac_shelf_v, G%domain, TO_ALL, CGRID_NE)
  endif

  do j=js,je ; do i=is,ie
    press_ice = (ISS%area_shelf_h(i,j) * G%IareaT(i,j)) * (CS%g_Earth * ISS%mass_shelf(i,j))
    if (associated(forces%p_surf)) then
      if (.not.forces%accumulate_p_surf) forces%p_surf(i,j) = 0.0
      forces%p_surf(i,j) = forces%p_surf(i,j) + press_ice
    endif
    if (associated(forces%p_surf_full)) then
      if (.not.forces%accumulate_p_surf) forces%p_surf_full(i,j) = 0.0
      forces%p_surf_full(i,j) = forces%p_surf_full(i,j) + press_ice
    endif
  enddo ; enddo

  ! For various reasons, forces%rigidity_ice_[uv] is always updated here. Note
  ! that it may have been zeroed out where IOB is translated to forces and
  ! contributions from icebergs and the sea-ice pack added subsequently.
  !### THE RIGIDITY SHOULD ALSO INCORPORATE AREAL-COVERAGE INFORMATION.
  kv_rho_ice = CS%kv_ice / CS%density_ice
  do j=js,je ; do I=is-1,ie
    if (.not.forces%accumulate_rigidity) forces%rigidity_ice_u(I,j) = 0.0
    forces%rigidity_ice_u(I,j) = forces%rigidity_ice_u(I,j) + &
            kv_rho_ice * min(ISS%mass_shelf(i,j), ISS%mass_shelf(i+1,j))
  enddo ; enddo
  do J=js-1,je ; do i=is,ie
    if (.not.forces%accumulate_rigidity) forces%rigidity_ice_v(i,J) = 0.0
    forces%rigidity_ice_v(i,J) = forces%rigidity_ice_v(i,J) + &
            kv_rho_ice * min(ISS%mass_shelf(i,j), ISS%mass_shelf(i,j+1))
  enddo ; enddo

  if (CS%debug) then
    call uvchksum("rigidity_ice_[uv]", forces%rigidity_ice_u, &
        forces%rigidity_ice_v, CS%Grid%HI, symmetric=.true., &
        scale=US%L_to_m**3*US%L_to_Z*US%s_to_T, scalar_pair=.true.)
    call uvchksum("frac_shelf_[uv]", forces%frac_shelf_u, &
        forces%frac_shelf_v, CS%Grid%HI, symmetric=.true., &
        scalar_pair=.true.)
  endif

  ! if (CS%rotate_index .and. rotate) then
  !    call rotate_mech_forcing(forces, -CS%turns, forces_in)
  !    ! TODO: deallocate mech forcing?
  ! endif

end subroutine add_shelf_forces

!> This subroutine adds the ice shelf pressure to the fluxes type.
subroutine add_shelf_pressure(Ocn_grid, US, CS, fluxes)
  type(ocean_grid_type), intent(in) :: Ocn_grid  !< The ocean's grid structure.
  type(unit_scale_type), intent(in)    :: US     !< A dimensional unit scaling type
  type(ice_shelf_CS),    intent(in)    :: CS     !< This module's control structure.
  type(forcing),         intent(inout) :: fluxes  !< A structure of surface fluxes that may be updated.

  type(ocean_grid_type), pointer :: G => NULL()  ! A pointer to  ocean's grid structure.
  real :: press_ice       !< The pressure of the ice shelf per unit area of ocean (not ice) [R L2 T-2 ~> Pa].
  integer :: i, j, is, ie, js, je, isd, ied, jsd, jed


  G=>CS%Grid
  is = G%isc ; ie = G%iec ; js = G%jsc ; je = G%jec

  if ((CS%grid%isc /= G%isc) .or. (CS%grid%iec /= G%iec) .or. &
      (CS%grid%jsc /= G%jsc) .or. (CS%grid%jec /= G%jec)) &
    call MOM_error(FATAL,"add_shelf_pressure: Incompatible ocean and ice shelf grids.")

  do j=js,je ; do i=is,ie
    press_ice = (CS%ISS%area_shelf_h(i,j) * G%IareaT(i,j)) * (CS%g_Earth * CS%ISS%mass_shelf(i,j))
    if (associated(fluxes%p_surf)) then
      if (.not.fluxes%accumulate_p_surf) fluxes%p_surf(i,j) = 0.0
      fluxes%p_surf(i,j) = fluxes%p_surf(i,j) + press_ice
    endif
    if (associated(fluxes%p_surf_full)) then
      if (.not.fluxes%accumulate_p_surf) fluxes%p_surf_full(i,j) = 0.0
      fluxes%p_surf_full(i,j) = fluxes%p_surf_full(i,j) + press_ice
    endif
  enddo ; enddo

end subroutine add_shelf_pressure

!> Updates surface fluxes that are influenced by sub-ice-shelf melting
subroutine add_shelf_flux(G, US, CS, sfc_state, fluxes)
  type(ocean_grid_type), intent(inout) :: G    !< The ocean's grid structure.
  type(unit_scale_type), intent(in)    :: US   !< A dimensional unit scaling type
  type(ice_shelf_CS),    pointer       :: CS   !< This module's control structure.
  type(surface),         intent(inout) :: sfc_state !< Surface ocean state
  type(forcing),         intent(inout) :: fluxes  !< A structure of surface fluxes that may be used/updated.

  ! local variables
  real :: frac_shelf       !< The fractional area covered by the ice shelf [nondim].
  real :: frac_open        !< The fractional area of the ocean that is not covered by the ice shelf [nondim].
  real :: delta_mass_shelf !< Change in ice shelf mass over one time step [R Z m2 T-1 ~> kg s-1]
  real :: balancing_flux   !< The fresh water flux that balances the integrated melt flux [R Z T-1 ~> kg m-2 s-1]
  real :: balancing_area   !< total area where the balancing flux is applied [m2]
  type(time_type) :: dTime !< The time step as a time_type
  type(time_type) :: Time0 !< The previous time (Time-dt)
  real, dimension(SZDI_(G),SZDJ_(G)) :: bal_frac  !< Fraction of the cel1 where the mass flux
                          !! balancing the net melt flux occurs, 0 to 1 [nondim]
  real, dimension(SZDI_(G),SZDJ_(G)) :: last_mass_shelf !< Ice shelf mass
                          !! at at previous time (Time-dt) [R Z ~> kg m-2]
  real, dimension(SZDI_(G),SZDJ_(G)) :: delta_float_mass   !< The change in the floating mass between
                          !! the two timesteps at (Time) and (Time-dt) [R Z ~> kg m-2].
  real, dimension(SZDI_(G),SZDJ_(G))  :: last_h_shelf !< Ice shelf thickness [Z ~> m]
                          !! at at previous time (Time-dt)
  real, dimension(SZDI_(G),SZDJ_(G))  :: last_hmask !< Ice shelf mask [nondim]
                          !! at at previous time (Time-dt)
  real, dimension(SZDI_(G),SZDJ_(G))  :: last_area_shelf_h !< Ice shelf area [L2 ~> m2]
                          !! at at previous time (Time-dt)
  type(ice_shelf_state), pointer :: ISS => NULL() !< A structure with elements that describe
                                          !! the ice-shelf state

  character(len=160) :: mesg  ! The text of an error message
  integer :: i, j, is, ie, js, je, isd, ied, jsd, jed
  is = G%isc ; ie = G%iec ; js = G%jsc ; je = G%jec
  isd = G%isd ; jsd = G%jsd ; ied = G%ied ; jed = G%jed

  if ((CS%grid%isc /= G%isc) .or. (CS%grid%iec /= G%iec) .or. &
      (CS%grid%jsc /= G%jsc) .or. (CS%grid%jec /= G%jec)) &
    call MOM_error(FATAL,"add_shelf_flux: Incompatible ocean and ice shelf grids.")

  ISS => CS%ISS


  call add_shelf_pressure(G, US, CS, fluxes)

  ! Determine ustar and the square magnitude of the velocity in the
  ! bottom boundary layer. Together these give the TKE source and
  ! vertical decay scale.

  if (CS%debug) then
    if (allocated(sfc_state%taux_shelf) .and. allocated(sfc_state%tauy_shelf)) then
      call uvchksum("tau[xy]_shelf", sfc_state%taux_shelf, sfc_state%tauy_shelf, &
                    G%HI, haloshift=0, scale=US%RZ_T_to_kg_m2s*US%L_T_to_m_s)
    endif
  endif

  if (CS%active_shelf_dynamics .or. CS%override_shelf_movement) then
    do j=jsd,jed ; do i=isd,ied
      if (G%areaT(i,j) > 0.0) &
        fluxes%frac_shelf_h(i,j) = min(1.0, ISS%area_shelf_h(i,j) * G%IareaT(i,j))
    enddo ; enddo
  endif

  if (CS%debug) then
    call MOM_forcing_chksum("Before adding shelf fluxes", fluxes, G, CS%US, haloshift=0)
  endif

  do j=js,je ; do i=is,ie ; if (ISS%area_shelf_h(i,j) > 0.0) then
    ! Replace fluxes intercepted by the ice shelf with fluxes from the ice shelf
    frac_shelf = min(1.0, ISS%area_shelf_h(i,j) * G%IareaT(i,j))
    frac_open = max(0.0, 1.0 - frac_shelf)

    if (associated(fluxes%sw)) fluxes%sw(i,j) = frac_open * fluxes%sw(i,j)
    if (associated(fluxes%sw_vis_dir)) fluxes%sw_vis_dir(i,j) = frac_open * fluxes%sw_vis_dir(i,j)
    if (associated(fluxes%sw_vis_dif)) fluxes%sw_vis_dif(i,j) = frac_open * fluxes%sw_vis_dif(i,j)
    if (associated(fluxes%sw_nir_dir)) fluxes%sw_nir_dir(i,j) = frac_open * fluxes%sw_nir_dir(i,j)
    if (associated(fluxes%sw_nir_dif)) fluxes%sw_nir_dif(i,j) = frac_open * fluxes%sw_nir_dif(i,j)
    if (associated(fluxes%lw)) fluxes%lw(i,j) = frac_open * fluxes%lw(i,j)
    if (associated(fluxes%latent)) fluxes%latent(i,j) = frac_open * fluxes%latent(i,j)
    if (associated(fluxes%evap)) fluxes%evap(i,j) = frac_open * fluxes%evap(i,j)
    if (associated(fluxes%lprec)) then
      if (ISS%water_flux(i,j) > 0.0) then
        fluxes%lprec(i,j) =  frac_shelf*ISS%water_flux(i,j)*CS%flux_factor + frac_open * fluxes%lprec(i,j)
      else
        fluxes%lprec(i,j) = frac_open * fluxes%lprec(i,j)
        fluxes%evap(i,j) = fluxes%evap(i,j) + frac_shelf*ISS%water_flux(i,j)*CS%flux_factor
      endif
    endif

    if (associated(fluxes%sens)) &
      fluxes%sens(i,j) = frac_shelf*ISS%tflux_ocn(i,j)*CS%flux_factor + frac_open * fluxes%sens(i,j)
    ! The salt flux should be mostly from sea ice, so perhaps none should be intercepted and this should be changed.
    if (associated(fluxes%salt_flux)) &
      fluxes%salt_flux(i,j) = frac_shelf * ISS%salt_flux(i,j)*CS%flux_factor + frac_open * fluxes%salt_flux(i,j)
  endif ; enddo ; enddo

  if (CS%debug) then
    call hchksum(ISS%water_flux, "water_flux add shelf fluxes", G%HI, haloshift=0, scale=US%RZ_T_to_kg_m2s)
    call hchksum(ISS%tflux_ocn, "tflux_ocn add shelf fluxes", G%HI, haloshift=0, scale=US%QRZ_T_to_W_m2)
    call MOM_forcing_chksum("After adding shelf fluxes", fluxes, G, CS%US, haloshift=0)
  endif

  ! Keep sea level constant by removing mass via a balancing flux that might be applied
  ! in the open ocean or the sponge region (via virtual precip, vprec). Apply additional
  ! salt/heat fluxes so that the resultant surface buoyancy forcing is ~ 0.
  ! This is needed for some of the ISOMIP+ experiments.

  if (CS%constant_sea_level) then
    if (.not. associated(fluxes%salt_flux)) allocate(fluxes%salt_flux(ie,je))
    if (.not. associated(fluxes%vprec)) allocate(fluxes%vprec(ie,je))
    fluxes%salt_flux(:,:) = 0.0 ; fluxes%vprec(:,:) = 0.0

    ! take into account changes in mass (or thickness) when imposing ice shelf mass
    if (CS%override_shelf_movement .and. CS%mass_from_file) then
      dTime = real_to_time(CS%time_step)

      ! Compute changes in mass after at least one full time step
      if (CS%Time > dTime) then
        Time0 = CS%Time - dTime
        do j=js,je ; do i=is,ie
          last_hmask(i,j) = ISS%hmask(i,j) ; last_area_shelf_h(i,j) = ISS%area_shelf_h(i,j)
        enddo ; enddo
        call time_interp_extern(CS%id_read_mass, Time0, last_mass_shelf)
        do j=js,je ; do i=is,ie
        ! This should only be done if time_interp_extern did an update.
          last_mass_shelf(i,j) = US%kg_m3_to_R*US%m_to_Z * last_mass_shelf(i,j) ! Rescale after time_interp
          last_h_shelf(i,j) = last_mass_shelf(i,j) / CS%density_ice
        enddo ; enddo

        ! apply calving
        if (CS%min_thickness_simple_calve > 0.0) then
          call ice_shelf_min_thickness_calve(G, last_h_shelf, last_area_shelf_h, last_hmask, &
                                       CS%min_thickness_simple_calve, halo=0)
          ! convert to mass again
          do j=js,je ; do i=is,ie
            last_mass_shelf(i,j) = last_h_shelf(i,j) * CS%density_ice
          enddo ; enddo
        endif

        ! get total ice shelf mass at (Time-dt) and (Time), in kg
        do j=js,je ; do i=is,ie
          ! Just consider the change in the mass of the floating shelf.
          if ((sfc_state%ocean_mass(i,j) > CS%min_ocean_mass_float) .and. &
              (ISS%area_shelf_h(i,j) > 0.0)) then
            delta_float_mass(i,j) = ISS%mass_shelf(i,j) - last_mass_shelf(i,j)
          else
            delta_float_mass(i,j) = 0.0
          endif
        enddo ; enddo
        delta_mass_shelf = US%kg_m2s_to_RZ_T*(global_area_integral(delta_float_mass, G, scale=US%RZ_to_kg_m2, &
                                                                   area=ISS%area_shelf_h) / CS%time_step)
      else! first time step
        delta_mass_shelf = 0.0
      endif
    else ! ice shelf mass does not change
      delta_mass_shelf = 0.0
    endif

    ! average total melt flux over sponge area
    do j=js,je ; do i=is,ie
      if ((G%mask2dT(i,j) > 0.0) .AND. (ISS%area_shelf_h(i,j) * G%IareaT(i,j) < 1.0)) then
         ! Uncomment this for some ISOMIP cases:
         !  .AND. (G%geoLonT(i,j) >= 790.0) .AND. (G%geoLonT(i,j) <= 800.0)) then
        bal_frac(i,j) = max(1.0 - ISS%area_shelf_h(i,j) * G%IareaT(i,j), 0.0)
      else
        bal_frac(i,j) = 0.0
      endif
    enddo ; enddo

    balancing_area = global_area_integral(bal_frac, G)
    if (balancing_area > 0.0) then
      balancing_flux = ( US%kg_m2s_to_RZ_T*global_area_integral(ISS%water_flux, G, scale=US%RZ_T_to_kg_m2s, &
                                                                area=ISS%area_shelf_h) + &
                         delta_mass_shelf ) / balancing_area
    else
      balancing_flux = 0.0
    endif

    ! apply fluxes
    do j=js,je ; do i=is,ie
      if (bal_frac(i,j) > 0.0) then
        ! evap is negative, and vprec has units of [R Z T-1 ~> kg m-2 s-1]
        fluxes%vprec(i,j) = -balancing_flux
        fluxes%sens(i,j) = fluxes%vprec(i,j) * CS%Cp * CS%T0 ! [ Q R Z T-1 ~> W /m^2 ]
        fluxes%salt_flux(i,j) = fluxes%vprec(i,j) * CS%S0*1.0e-3 ! [kgSalt/kg R Z T-1 ~> kgSalt m-2 s-1]
      endif
    enddo ; enddo

    if (CS%debug) then
      write(mesg,*) 'Balancing flux (kg/(m^2 s)), dt = ', balancing_flux*US%RZ_T_to_kg_m2s, CS%time_step
      call MOM_mesg(mesg)
      call MOM_forcing_chksum("After constant sea level", fluxes, G, CS%US, haloshift=0)
    endif

  endif ! constant_sea_level

end subroutine add_shelf_flux


!> Initializes shelf model data, parameters and diagnostics
subroutine initialize_ice_shelf(param_file, ocn_grid, Time, CS, diag, forces_in, &
                                fluxes_in, sfc_state_in, Time_in, solo_ice_sheet_in)
  type(param_file_type),        intent(in)    :: param_file !< A structure to parse for run-time parameters
  type(ocean_grid_type),        pointer       :: ocn_grid   !< The calling ocean model's horizontal grid structure
  type(time_type),              intent(inout) :: Time !< The clock that that will indicate the model time
  type(ice_shelf_CS),           pointer       :: CS   !< A pointer to the ice shelf control structure
  type(MOM_diag_ctrl),          pointer       :: diag !< This is a pointer to the MOM diag CS
                                                      !! which will be discarded

  type(mech_forcing), optional, target, intent(inout) :: forces_in !< A structure with the driving mechanical forces
  type(forcing),      optional, target, intent(inout) :: fluxes_in !< A structure containing pointers to any
                                                           !!  possible thermodynamic or mass-flux forcing fields.
  type(surface), target, optional, intent(inout) :: sfc_state_in !< A structure containing fields that
                                                !! describe the surface state of the ocean.  The
                                                !! intent is only inout to allow for halo updates.
  type(time_type),    optional, intent(in)    :: Time_in !< The time at initialization.
  logical,            optional, intent(in)    :: solo_ice_sheet_in !< If present, this indicates whether
                                                   !! a solo ice-sheet driver.

  type(ocean_grid_type), pointer :: G  => NULL(), OG  => NULL() ! Pointers to grids for convenience.
  type(unit_scale_type), pointer :: US => NULL() ! Pointer to a structure containing
                                                 ! various unit conversion factors
  type(ice_shelf_state), pointer :: ISS => NULL() !< A structure with elements that describe
                                          !! the ice-shelf state
  type(directories)  :: dirs
  type(dyn_horgrid_type), pointer :: dG => NULL()
  type(dyn_horgrid_type), pointer :: dG_in => NULL()
  real    :: Z_rescale  ! A rescaling factor for heights from the representation in
                        ! a restart file to the internal representation in this run.
  real    :: RZ_rescale ! A rescaling factor for mass loads from the representation in
                        ! a restart file to the internal representation in this run.
  real    :: L_rescale  ! A rescaling factor for horizontal lengths from the representation in
                        ! a restart file to the internal representation in this run.
  real :: meltrate_conversion ! The conversion factor to use for in the melt rate diagnostic.
  real :: dz_ocean_min_float ! The minimum ocean thickness above which the ice shelf is considered
                        ! to be floating when CONST_SEA_LEVEL = True [Z ~> m].
  real :: cdrag, drag_bg_vel
  logical :: new_sim, save_IC, var_force
  !This include declares and sets the variable "version".
# include "version_variable.h"
  character(len=200) :: config
  character(len=200) :: IC_file,filename,inputdir
  character(len=40)  :: mdl = "MOM_ice_shelf"  ! This module's name.
  integer :: i, j, is, ie, js, je, isd, ied, jsd, jed, Isdq, Iedq, Jsdq, Jedq
  integer :: wd_halos(2)
  logical :: read_TideAmp, shelf_mass_is_dynamic, debug
  logical :: global_indexing
  character(len=240) :: Tideamp_file
  real    :: utide  ! A tidal velocity [L T-1 ~> m s-1]
  real    :: col_thick_melt_thresh ! An ocean column thickness below which iceshelf melting
                                   ! does not occur [Z ~> m]
  real, allocatable, dimension(:,:) :: tmp2d ! Temporary array for storing ice shelf input data

  type(mech_forcing), pointer :: forces => NULL()
  type(forcing), pointer :: fluxes =>  NULL()
  type(surface), pointer :: sfc_state => NULL()
  type(vardesc) :: u_desc, v_desc

  if (associated(CS)) then
    call MOM_error(FATAL, "MOM_ice_shelf.F90, initialize_ice_shelf: "// &
                          "called with an associated control structure.")
    return
  endif
  allocate(CS)

  !   Go through all of the infrastructure initialization calls, since this is
  ! being treated as an independent component that just happens to use the
  ! MOM's grid and infrastructure.
  call Get_MOM_Input(dirs=dirs)

  call diag_mediator_infrastructure_init()

  ! Determining the internal unit scaling factors for this run.
  call unit_scaling_init(param_file, CS%US)

  call get_param(param_file, mdl, "ROTATE_INDEX", CS%rotate_index, &
      "Enable rotation of the horizontal indices.", default=.false., &
      debuggingParam=.true.)

  call get_param(param_file, "MOM", "GLOBAL_INDEXING", global_indexing, &
                 "If true, use a global lateral indexing convention, so "//&
                 "that corresponding points on different processors have "//&
                 "the same index. This does not work with static memory.", &
                 default=.false., layoutParam=.true.)

  ! Set up the ice-shelf domain and grid
  wd_halos(:)=0
  allocate(CS%Grid)
  call MOM_domains_init(CS%Grid%domain, param_file, min_halo=wd_halos, symmetric=GRID_SYM_,&
       domain_name='MOM_Ice_Shelf_in')
!  allocate(CS%Grid_in%HI)
  !call hor_index_init(CS%Grid%Domain, CS%Grid%HI, param_file, &
  !     local_indexing=.not.global_indexing)
  call MOM_grid_init(CS%Grid, param_file, CS%US)

  ! if (CS%rotate_index) then
  !   ! TODO: Index rotation currently only works when index rotation does not
  !   !   change the MPI rank of each domain.  Resolving this will require a
  !   !   modification to FMS PE assignment.
  !   !   For now, we only permit single-core runs.

  !   if (num_PEs() /= 1) &
  !        call MOM_error(FATAL, "Index rotation is only supported on one PE.")

  !   call get_param(param_file, mdl, "INDEX_TURNS", CS%turns, &
  !        "Number of counterclockwise quarter-turn index rotations.", &
  !        default=1, debuggingParam=.true.)
  !   ! NOTE: If indices are rotated, then CS%Grid and CS%Grid_in must both be initialized.
  !   !   If not rotated, then CS%Grid_in and CS%Ggrid are the same grid.
  !   allocate(CS%Grid)
  !   !allocate(CS%HI)
  !   call clone_MOM_domain(CS%Grid_in%Domain, CS%Grid%Domain,turns=CS%turns)
  !   call rotate_hor_index(CS%Grid_in%HI, CS%turns, CS%Grid%HI)
  !   call MOM_grid_init(CS%Grid, param_file, CS%US, CS%HI)
  !   call create_dyn_horgrid(dG, CS%Grid%HI)
  !   call create_dyn_horgrid(dG_in, CS%Grid_in%HI)
  !   call clone_MOM_domain(CS%Grid_in%Domain, dG_in%Domain)
  !   ! Set up the bottom depth, G%D either analytically or from file
  !   call set_grid_metrics(dG_in,param_file,CS%US)
  !   call MOM_initialize_topography(dG_in%bathyT, CS%Grid_in%max_depth, dG_in, param_file)
  !   call rescale_dyn_horgrid_bathymetry(dG_in, CS%US%Z_to_m)
  !   call rotate_dyngrid(dG_in, dG, CS%US, CS%turns)
  !   call copy_dyngrid_to_MOM_grid(dG,CS%Grid,CS%US)
  ! else
  !CS%Grid=>CS%Grid_in
  dG => NULL()
  !CS%Grid%HI=>CS%Grid_in%HI
  call create_dyn_horgrid(dG, CS%Grid%HI)
  call clone_MOM_domain(CS%Grid%Domain,dG%Domain)
  call set_grid_metrics(dG,param_file,CS%US)
  ! Set up the bottom depth, G%D either analytically or from file
  call MOM_initialize_topography(dG%bathyT, CS%Grid%max_depth, dG, param_file)
  call rescale_dyn_horgrid_bathymetry(dG, CS%US%Z_to_m)
  call copy_dyngrid_to_MOM_grid(dG,CS%Grid,CS%US)
  call destroy_dyn_horgrid(dG)
!  endif
  G => CS%Grid ; CS%Grid_in => CS%Grid

  allocate(CS%diag)
  call diag_mediator_init(G, param_file, CS%diag, component='MOM_IceShelf')
  ! This call sets up the diagnostic axes. These are needed,
  ! e.g. to generate the target grids below.
  call set_axes_info(G, param_file, CS%diag)


  is = G%isc ; ie = G%iec ; js = G%jsc ; je = G%jec
  isd = G%isd ; jsd = G%jsd ; ied = G%ied ; jed = G%jed
  Isdq = G%IsdB ; Iedq = G%IedB ; Jsdq = G%JsdB ; Jedq = G%JedB

  ! The ocean grid possibly uses different symmetry.
  if (associated(ocn_grid)) then ; CS%ocn_grid => ocn_grid
  else ; CS%ocn_grid => CS%grid ; endif

  ! Convenience pointers
  OG => CS%ocn_grid
  US => CS%US

  ! Are we being called from the solo ice-sheet driver? When called by the ocean
  ! model solo_ice_sheet_in is not preset.
  CS%solo_ice_sheet = .false.
  if (present(solo_ice_sheet_in)) CS%solo_ice_sheet = solo_ice_sheet_in

  if (present(Time_in)) Time = Time_in


  CS%override_shelf_movement = .false. ; CS%active_shelf_dynamics = .false.

  call log_version(param_file, mdl, version, "")
  call get_param(param_file, mdl, "DEBUG", debug, default=.false.)
  call get_param(param_file, mdl, "DEBUG_IS", CS%debug, &
                 "If true, write verbose debugging messages for the ice shelf.", &
                 default=debug)
  call get_param(param_file, mdl, "DYNAMIC_SHELF_MASS", shelf_mass_is_dynamic, &
                 "If true, the ice sheet mass can evolve with time.", &
                 default=.false.)
  if (shelf_mass_is_dynamic) then
    call get_param(param_file, mdl, "OVERRIDE_SHELF_MOVEMENT", CS%override_shelf_movement, &
                 "If true, user provided code specifies the ice-shelf "//&
                 "movement instead of the dynamic ice model.", default=.false.)
    CS%active_shelf_dynamics = .not.CS%override_shelf_movement
    call get_param(param_file, mdl, "GROUNDING_LINE_INTERPOLATE", CS%GL_regularize, &
                 "If true, regularize the floatation condition at the "//&
                 "grounding line as in Goldberg Holland Schoof 2009.", default=.false.)
    call get_param(param_file, mdl, "GROUNDING_LINE_COUPLE", CS%GL_couple, &
                 "If true, let the floatation condition be determined by "//&
                 "ocean column thickness. This means that update_OD_ffrac "//&
                 "will be called.  GL_REGULARIZE and GL_COUPLE are exclusive.", &
                 default=.false., do_not_log=CS%GL_regularize)
    if (CS%GL_regularize) CS%GL_couple = .false.
  endif

  call get_param(param_file, mdl, "SHELF_THERMO", CS%isthermo, &
                 "If true, use a thermodynamically interactive ice shelf.", &
                 default=.false.)
  call get_param(param_file, mdl, "LATENT_HEAT_FUSION", CS%Lat_fusion, &
                 "The latent heat of fusion.", units="J/kg", default=hlf, scale=US%J_kg_to_Q)
  call get_param(param_file, mdl, "SHELF_THREE_EQN", CS%threeeq, &
                 "If true, use the three equation expression of "//&
                 "consistency to calculate the fluxes at the ice-ocean "//&
                 "interface.", default=.true.)
  call get_param(param_file, mdl, "SHELF_INSULATOR", CS%insulator, &
                 "If true, the ice shelf is a perfect insulatior "//&
                 "(no conduction).", default=.false.)
  call get_param(param_file, mdl, "MELTING_CUTOFF_DEPTH", CS%cutoff_depth, &
                 "Depth above which the melt is set to zero (it must be >= 0) "//&
                 "Default value won't affect the solution.", units="m", default=0.0, scale=US%m_to_Z)
  if (CS%cutoff_depth < 0.) &
    call MOM_error(WARNING,"Initialize_ice_shelf: MELTING_CUTOFF_DEPTH must be >= 0.")

  call get_param(param_file, mdl, "CONST_SEA_LEVEL", CS%constant_sea_level, &
                 "If true, apply evaporative, heat and salt fluxes in "//&
                 "the sponge region. This will avoid a large increase "//&
                 "in sea level. This option is needed for some of the "//&
                 "ISOMIP+ experiments (Ocean3 and Ocean4). "//&
                 "IMPORTANT: it is not currently possible to do "//&
                 "prefect restarts using this flag.", default=.false.)
  call get_param(param_file, mdl, "MIN_OCEAN_FLOAT_THICK", dz_ocean_min_float, &
                 "The minimum ocean thickness above which the ice shelf is considered to be "//&
                 "floating when CONST_SEA_LEVEL = True.", &
                 default=0.1, units="m", scale=US%m_to_Z, do_not_log=.not.CS%constant_sea_level)

  call get_param(param_file, mdl, "ISOMIP_S_SUR_SPONGE", CS%S0, &
                 "Surface salinity in the restoring region.", &
                default=33.8, units='ppt', do_not_log=.true.)

  call get_param(param_file, mdl, "ISOMIP_T_SUR_SPONGE", CS%T0, &
                "Surface temperature in the restoring region.", &
                default=-1.9, units='degC', do_not_log=.true.)

  call get_param(param_file, mdl, "SHELF_3EQ_GAMMA", CS%const_gamma, &
                 "If true, user specifies a constant nondimensional heat-transfer coefficient "//&
                 "(GAMMA_T_3EQ), from which the default salt-transfer coefficient is set "//&
                 "as GAMMA_T_3EQ/35. This is used with SHELF_THREE_EQN.", default=.false.)
  if (CS%threeeq) then
    call get_param(param_file, mdl, "SHELF_S_ROOT", CS%find_salt_root, &
                 "If SHELF_S_ROOT = True, salinity at the ice/ocean interface (Sbdry) "//&
                 "is computed from a quadratic equation. Otherwise, the previous "//&
                 "interactive method to estimate Sbdry is used.", default=.false.)
  else
    call get_param(param_file, mdl, "SHELF_2EQ_GAMMA_T", CS%gamma_t, &
                 "If SHELF_THREE_EQN is false, this the fixed turbulent "//&
                 "exchange velocity at the ice-ocean interface.", &
                 units="m s-1", scale=US%m_to_Z*US%T_to_s, fail_if_missing=.true.)
  endif
  if (CS%const_gamma .or. CS%find_salt_root) then
    call get_param(param_file, mdl, "SHELF_3EQ_GAMMA_T", CS%Gamma_T_3EQ, &
                 "Nondimensional heat-transfer coefficient.", &
                  units="nondim", default=2.2e-2)
    call get_param(param_file, mdl, "SHELF_3EQ_GAMMA_S", CS%Gamma_S_3EQ, &
                 "Nondimensional salt-transfer coefficient.", &
                 default=CS%Gamma_T_3EQ/35.0, units="nondim")
  endif

  call get_param(param_file, mdl, "ICE_SHELF_MASS_FROM_FILE", &
                 CS%mass_from_file, "Read the mass of the "//&
                 "ice shelf (every time step) from a file.", default=.false.)

  if (CS%find_salt_root) then ! read liquidus coeffs.
    call get_param(param_file, mdl, "TFREEZE_S0_P0", CS%TFr_0_0, &
                 "this is the freezing potential temperature at "//&
                 "S=0, P=0.", units="degC", default=0.0, do_not_log=.true.)
    call get_param(param_file, mdl, "DTFREEZE_DS", CS%dTFr_dS, &
                 "this is the derivative of the freezing potential temperature with salinity.", &
                 units="degC psu-1", default=-0.054, do_not_log=.true.)
    call get_param(param_file, mdl, "DTFREEZE_DP", CS%dTFr_dp, &
                 "this is the derivative of the freezing potential temperature with pressure.", &
                 units="degC Pa-1", default=0.0, scale=US%RL2_T2_to_Pa, do_not_log=.true.)
  endif

  call get_param(param_file, mdl, "G_EARTH", CS%g_Earth, &
                 "The gravitational acceleration of the Earth.", &
                 units="m s-2", default = 9.80, scale=US%m_s_to_L_T**2*US%Z_to_m)
  call get_param(param_file, mdl, "C_P", CS%Cp, &
                 "The heat capacity of sea water, approximated as a constant. "//&
                 "The default value is from the TEOS-10 definition of conservative temperature.", &
                 units="J kg-1 K-1", default=3991.86795711963, scale=US%J_kg_to_Q)
  call get_param(param_file, mdl, "RHO_0", CS%Rho_ocn, &
                 "The mean ocean density used with BOUSSINESQ true to "//&
                 "calculate accelerations and the mass for conservation "//&
                 "properties, or with BOUSSINSEQ false to convert some "//&
                 "parameters from vertical units of m to kg m-2.", &
                 units="kg m-3", default=1035.0, scale=US%kg_m3_to_R)
  call get_param(param_file, mdl, "C_P_ICE", CS%Cp_ice, &
                 "The heat capacity of ice.", units="J kg-1 K-1", scale=US%J_kg_to_Q, &
                 default=2.10e3)
  if (CS%constant_sea_level) CS%min_ocean_mass_float = dz_ocean_min_float*CS%Rho_ocn

  call get_param(param_file, mdl, "ICE_SHELF_FLUX_FACTOR", CS%flux_factor, &
                 "Non-dimensional factor applied to shelf thermodynamic "//&
                 "fluxes.", units="none", default=1.0)

  call get_param(param_file, mdl, "KV_ICE", CS%kv_ice, &
                 "The viscosity of the ice.", &
                 units="m2 s-1", default=1.0e10, scale=US%Z_to_L**2*US%m_to_L**2*US%T_to_s)
  call get_param(param_file, mdl, "KV_MOLECULAR", CS%kv_molec, &
                 "The molecular kinimatic viscosity of sea water at the "//&
                 "freezing temperature.", units="m2 s-1", default=1.95e-6, scale=US%m2_s_to_Z2_T)
  call get_param(param_file, mdl, "ICE_SHELF_SALINITY", CS%Salin_ice, &
                 "The salinity of the ice inside the ice shelf.", units="psu", &
                 default=0.0)
  call get_param(param_file, mdl, "ICE_SHELF_TEMPERATURE", CS%Temp_ice, &
                 "The temperature at the center of the ice shelf.", &
                 units = "degC", default=-15.0)
  call get_param(param_file, mdl, "KD_SALT_MOLECULAR", CS%kd_molec_salt, &
                 "The molecular diffusivity of salt in sea water at the "//&
                 "freezing point.", units="m2 s-1", default=8.02e-10, scale=US%m2_s_to_Z2_T)
  call get_param(param_file, mdl, "KD_TEMP_MOLECULAR", CS%kd_molec_temp, &
                 "The molecular diffusivity of heat in sea water at the "//&
                 "freezing point.", units="m2 s-1", default=1.41e-7, scale=US%m2_s_to_Z2_T)
  call get_param(param_file, mdl, "DT_FORCING", CS%time_step, &
                 "The time step for changing forcing, coupling with other "//&
                 "components, or potentially writing certain diagnostics. "//&
                 "The default value is given by DT.", units="s", default=0.0)

  call get_param(param_file, mdl, "COL_THICK_MELT_THRESHOLD", col_thick_melt_thresh, &
                 "The minimum ocean column thickness where melting is allowed.", &
                 units="m", scale=US%m_to_Z, default=0.0)
  CS%col_mass_melt_threshold =  CS%Rho_ocn * col_thick_melt_thresh

  call get_param(param_file, mdl, "READ_TIDEAMP", read_TIDEAMP, &
                 "If true, read a file (given by TIDEAMP_FILE) containing "//&
                 "the tidal amplitude with INT_TIDE_DISSIPATION.", default=.false.)


  if (PRESENT(sfc_state_in)) then
    allocate(sfc_state)
    ! assuming frazil is enabled in ocean. This could break some configurations?
    call allocate_surface_state(sfc_state_in, CS%Grid_in, use_temperature=.true., &
          do_integrals=.true., omit_frazil=.false., use_iceshelves=.true.)
    if (CS%rotate_index) then
      call rotate_surface_state(sfc_state_in, CS%Grid_in, sfc_state,CS%Grid,CS%turns)
    else
      sfc_state=>sfc_state_in
    endif
  endif


  call safe_alloc_ptr(CS%utide,isd,ied,jsd,jed) ; CS%utide(:,:) = 0.0

  if (read_TIDEAMP) then
    call get_param(param_file, mdl, "TIDEAMP_FILE", TideAmp_file, &
                 "The path to the file containing the spatially varying "//&
                 "tidal amplitudes.", &
                 default="tideamp.nc")
    call get_param(param_file, mdl, "INPUTDIR", inputdir, default=".")
    inputdir = slasher(inputdir)
    TideAmp_file = trim(inputdir) // trim(TideAmp_file)
    if (CS%rotate_index) then
<<<<<<< HEAD
       allocate(tmp2d(CS%Grid_in%isd:CS%Grid_in%ied,CS%Grid_in%jsd:CS%Grid_in%jed));tmp2d(:,:)=0.0
       call MOM_read_data(TideAmp_file, 'tideamp', tmp2d, CS%Grid_in%domain, timelevel=1, scale=US%m_s_to_L_T)
       call rotate_array(tmp2d, CS%turns, CS%utide)
       deallocate(tmp2d)
=======
      allocate(tmp2d(CS%Grid_in%isd:CS%Grid_in%ied,CS%Grid_in%jsd:CS%Grid_in%jed)) ; tmp2d(:,:)=0.0
      call MOM_read_data(TideAmp_file, 'tideamp', tmp2d, CS%Grid_in%domain, timelevel=1, scale=US%m_s_to_L_T)
      call rotate_array(tmp2d,CS%turns, CS%utide)
      deallocate(tmp2d)
>>>>>>> a433cac4
    else
      call MOM_read_data(TideAmp_file, 'tideamp', CS%utide, CS%Grid%domain, timelevel=1, scale=US%m_s_to_L_T)
    endif
  else
    call get_param(param_file, mdl, "UTIDE", utide, &
                 "The constant tidal amplitude used with INT_TIDE_DISSIPATION.", &
                 units="m s-1", default=0.0 , scale=US%m_s_to_L_T)
    CS%utide(:,:) = utide
  endif

  call EOS_init(param_file, CS%eqn_of_state)

  !! new parameters that need to be in MOM_input

  if (CS%active_shelf_dynamics) then

    call get_param(param_file, mdl, "DENSITY_ICE", CS%density_ice, &
                 "A typical density of ice.", units="kg m-3", default=917.0, scale=US%kg_m3_to_R)

    call get_param(param_file, mdl, "INPUT_FLUX_ICE_SHELF", CS%input_flux, &
                 "volume flux at upstream boundary", units="m2 s-1", default=0.)
    call get_param(param_file, mdl, "INPUT_THICK_ICE_SHELF", CS%input_thickness, &
                 "flux thickness at upstream boundary", units="m", default=1000.)
  else
    ! This is here because of inconsistent defaults.  I don't know why.  RWH
    call get_param(param_file, mdl, "DENSITY_ICE", CS%density_ice, &
                 "A typical density of ice.", units="kg m-3", default=900.0, scale=US%kg_m3_to_R)
  endif
  call get_param(param_file, mdl, "MIN_THICKNESS_SIMPLE_CALVE", &
                CS%min_thickness_simple_calve, &
                 "Min thickness rule for the very simple calving law",&
                 units="m", default=0.0, scale=US%m_to_Z)

  call get_param(param_file, mdl, "USTAR_SHELF_BG", CS%ustar_bg, &
                 "The minimum value of ustar under ice shelves.", &
                 units="m s-1", default=0.0, scale=US%m_to_Z*US%T_to_s)
  call get_param(param_file, mdl, "CDRAG_SHELF", cdrag, &
       "CDRAG is the drag coefficient relating the magnitude of "//&
       "the velocity field to the surface stress.", units="nondim", &
       default=0.003)
  CS%cdrag = cdrag
  if (CS%ustar_bg <= 0.0) then
    call get_param(param_file, mdl, "DRAG_BG_VEL_SHELF", drag_bg_vel, &
                 "DRAG_BG_VEL is either the assumed bottom velocity (with "//&
                 "LINEAR_DRAG) or an unresolved  velocity that is "//&
                 "combined with the resolved velocity to estimate the "//&
                 "velocity magnitude.", units="m s-1", default=0.0, scale=US%m_to_Z*US%T_to_s)
    if (CS%cdrag*drag_bg_vel > 0.0) CS%ustar_bg = sqrt(CS%cdrag)*drag_bg_vel
  endif
  call get_param(param_file, mdl, "USTAR_SHELF_FROM_VEL", CS%ustar_shelf_from_vel, &
                 "If true, use the surface velocities to set the friction velocity under ice "//&
                 "shelves instead of using the previous values of the stresses.", &
                 default=.true.)
  call get_param(param_file, mdl, "USTAR_SHELF_MAX", CS%ustar_max, &
                 "The maximum value of ustar under ice shelves, or a negative value for no limit.", &
                 units="m s-1", default=-1.0, scale=US%m_to_Z*US%T_to_s, &
                 do_not_log=CS%ustar_shelf_from_vel)

  ! Allocate and initialize state variables to default values
  call ice_shelf_state_init(CS%ISS, CS%grid)
  ISS => CS%ISS

  new_sim = .false.
  if ((dirs%input_filename(1:1) == 'n') .and. &
      (LEN_TRIM(dirs%input_filename) == 1)) new_sim = .true.

  ISS%area_shelf_h(:,:)=0.0
  ISS%h_shelf(:,:)=0.0
  ISS%hmask(:,:)=0.0
  ISS%mass_shelf(:,:)=0.0

  if (CS%override_shelf_movement .and. CS%mass_from_file) then

    ! initialize the ids for reading shelf mass from a netCDF
    call initialize_shelf_mass(G, param_file, CS, ISS)

    if (new_sim) then
      ! new simulation, initialize ice thickness as in the static case
      call initialize_ice_thickness(ISS%h_shelf, ISS%area_shelf_h, ISS%hmask, CS%Grid, CS%Grid_in, US, param_file,  &
            CS%rotate_index, CS%turns)

    ! next make sure mass is consistent with thickness
      do j=G%jsd,G%jed ; do i=G%isd,G%ied
        if ((ISS%hmask(i,j) == 1) .or. (ISS%hmask(i,j) == 2)) then
          ISS%mass_shelf(i,j) = ISS%h_shelf(i,j)*CS%density_ice
        endif
      enddo ; enddo

      if (CS%min_thickness_simple_calve > 0.0) &
        call ice_shelf_min_thickness_calve(G, ISS%h_shelf, ISS%area_shelf_h, ISS%hmask, &
                                           CS%min_thickness_simple_calve)
    endif
  endif

  if (CS%active_shelf_dynamics) then
    ! the only reason to initialize boundary conds is if the shelf is dynamic - MJH

    ! call initialize_ice_shelf_boundary ( CS%u_face_mask_bdry, CS%v_face_mask_bdry, &
    !                                      CS%u_flux_bdry_val, CS%v_flux_bdry_val, &
    !                                      CS%u_bdry_val, CS%v_bdry_val, CS%h_bdry_val, &
    !                                      ISS%hmask, G, param_file)

  endif

  if (new_sim .and. (.not. (CS%override_shelf_movement .and. CS%mass_from_file))) then
    ! This model is initialized internally or from a file.
    call initialize_ice_thickness(ISS%h_shelf, ISS%area_shelf_h, ISS%hmask, CS%Grid, CS%Grid_in, US, param_file,&
          CS%rotate_index, CS%turns)
    ! next make sure mass is consistent with thickness
    do j=G%jsd,G%jed ; do i=G%isd,G%ied
      if ((ISS%hmask(i,j) == 1) .or. (ISS%hmask(i,j) == 2)) then
        ISS%mass_shelf(i,j) = ISS%h_shelf(i,j)*CS%density_ice
      endif
    enddo ; enddo
    if (CS%debug) then
      call hchksum(ISS%mass_shelf, "IS init: mass_shelf", G%HI, haloshift=0, scale=US%RZ_to_kg_m2)
      call hchksum(ISS%area_shelf_h, "IS init: area_shelf", G%HI, haloshift=0, scale=US%L_to_m*US%L_to_m)
      call hchksum(ISS%hmask, "IS init: hmask", G%HI, haloshift=0)
    endif

  ! else ! Previous block for new_sim=.T., this block restores the state.
  elseif (.not.new_sim) then
    ! This line calls a subroutine that reads the initial conditions from a restart file.
    call MOM_mesg("MOM_ice_shelf.F90, initialize_ice_shelf: Restoring ice shelf from file.")
    call restore_state(dirs%input_filename, dirs%restart_input_dir, Time, &
                       G, CS%restart_CSp)

    if ((US%m_to_Z_restart /= 0.0) .and. (US%m_to_Z_restart /= US%m_to_Z)) then
      Z_rescale = US%m_to_Z / US%m_to_Z_restart
      do j=G%jsc,G%jec ; do i=G%isc,G%iec
        ISS%h_shelf(i,j) = Z_rescale * ISS%h_shelf(i,j)
      enddo ; enddo
    endif

    if ((US%m_to_Z_restart*US%kg_m3_to_R_restart /= 0.0) .and. &
        (US%m_to_Z*US%kg_m3_to_R /= US%m_to_Z_restart * US%kg_m3_to_R_restart)) then
      RZ_rescale = US%m_to_Z*US%kg_m3_to_R / (US%m_to_Z_restart * US%kg_m3_to_R_restart)
      do j=G%jsc,G%jec ; do i=G%isc,G%iec
        ISS%mass_shelf(i,j) = RZ_rescale * ISS%mass_shelf(i,j)
      enddo ; enddo
    endif

    if ((US%m_to_L_restart /= 0.0) .and. (US%m_to_L_restart /= US%m_to_L)) then
      L_rescale = US%m_to_L / US%m_to_L_restart
      do j=G%jsc,G%jec ; do i=G%isc,G%iec
        ISS%area_shelf_h(i,j) = L_rescale**2 * ISS%area_shelf_h(i,j)
      enddo ; enddo
    endif

  endif ! .not. new_sim

!  do j=G%jsc,G%jec ; do i=G%isc,G%iec
!    ISS%area_shelf_h(i,j) = ISS%area_shelf_h(i,j)*G%mask2dT(i,j)
!  enddo ; enddo

  id_clock_shelf = cpu_clock_id('Ice shelf', grain=CLOCK_COMPONENT)
  id_clock_pass = cpu_clock_id(' Ice shelf halo updates', grain=CLOCK_ROUTINE)

  call cpu_clock_begin(id_clock_pass)
  call pass_var(ISS%area_shelf_h, G%domain)
  call pass_var(ISS%h_shelf, G%domain)
  call pass_var(ISS%mass_shelf, G%domain)
  call pass_var(ISS%hmask, G%domain)
  call pass_var(G%bathyT, G%domain)
  call cpu_clock_end(id_clock_pass)

  do j=jsd,jed ; do i=isd,ied
    if (ISS%area_shelf_h(i,j) > G%areaT(i,j)) then
      call MOM_error(WARNING,"Initialize_ice_shelf: area_shelf_h exceeds G%areaT.")
      ISS%area_shelf_h(i,j) = G%areaT(i,j)
    endif
  enddo ; enddo

  if (CS%debug) then
    call hchksum(ISS%area_shelf_h, "IS init: area_shelf_h", G%HI, haloshift=0, scale=US%L_to_m*US%L_to_m)
  endif


  ! Set up the restarts.

  call restart_init(param_file, CS%restart_CSp, "Shelf.res")
  call register_restart_field(ISS%mass_shelf, "shelf_mass", .true., CS%restart_CSp, &
                              "Ice shelf mass", "kg m-2")
  call register_restart_field(ISS%area_shelf_h, "shelf_area", .true., CS%restart_CSp, &
                              "Ice shelf area in cell", "m2")
  call register_restart_field(ISS%h_shelf, "h_shelf", .true., CS%restart_CSp, &
                              "ice sheet/shelf thickness", "m")
  if (PRESENT(sfc_state_in)) then
    if (allocated(sfc_state%taux_shelf) .and. allocated(sfc_state%tauy_shelf)) then
      u_desc = var_desc("taux_shelf", "Pa", "the zonal stress on the ocean under ice shelves", &
            hor_grid='Cu',z_grid='1')
      v_desc = var_desc("tauy_shelf", "Pa", "the meridional stress on the ocean under ice shelves", &
            hor_grid='Cv',z_grid='1')
      call register_restart_pair(sfc_state%taux_shelf, sfc_state%tauy_shelf, u_desc, v_desc, &
            .false., CS%restart_CSp)
    endif
  endif

  call register_restart_field(US%m_to_Z_restart, "m_to_Z", .false., CS%restart_CSp, &
                              "Height unit conversion factor", "Z meter-1")
  call register_restart_field(US%m_to_L_restart, "m_to_L", .false., CS%restart_CSp, &
                              "Length unit conversion factor", "L meter-1")
  call register_restart_field(US%kg_m3_to_R_restart, "kg_m3_to_R", .false., CS%restart_CSp, &
                              "Density unit conversion factor", "R m3 kg-1")
  if (CS%active_shelf_dynamics) then
    call register_restart_field(ISS%hmask, "h_mask", .true., CS%restart_CSp, &
                                "ice sheet/shelf thickness mask" ,"none")
  endif

  if (CS%active_shelf_dynamics) then
    ! Allocate CS%dCS and specify additional restarts for ice shelf dynamics
    call register_ice_shelf_dyn_restarts(CS%Grid_in, param_file, CS%dCS, CS%restart_CSp)
  endif

  !GMM - I think we do not need to save ustar_shelf and iceshelf_melt in the restart file
  !if (.not. CS%solo_ice_sheet) then
  !  call register_restart_field(fluxes%ustar_shelf, "ustar_shelf", .false., CS%restart_CSp, &
  !                              "Friction velocity under ice shelves", "m s-1")
  !endif

  CS%restart_output_dir = dirs%restart_output_dir

  CS%Time = Time


  if (CS%active_shelf_dynamics .and. .not.CS%isthermo) then
    ISS%water_flux(:,:) = 0.0
  endif

  if (shelf_mass_is_dynamic) &
    call initialize_ice_shelf_dyn(param_file, Time, ISS, CS%dCS, G, US, CS%diag, new_sim, solo_ice_sheet_in)

  call fix_restart_unit_scaling(US)

  call get_param(param_file, mdl, "SAVE_INITIAL_CONDS", save_IC, &
                 "If true, save the ice shelf initial conditions.", &
                 default=.false.)
  if (save_IC) call get_param(param_file, mdl, "SHELF_IC_OUTPUT_FILE", IC_file,&
                 "The name-root of the output file for the ice shelf "//&
                 "initial conditions.", default="MOM_Shelf_IC")

  if (save_IC .and. .not.((dirs%input_filename(1:1) == 'r') .and. &
                          (LEN_TRIM(dirs%input_filename) == 1))) then
    call save_restart(dirs%output_directory, CS%Time, CS%Grid_in, &
                      CS%restart_CSp, filename=IC_file)
  endif


  CS%id_area_shelf_h = register_diag_field('ice_shelf_model', 'area_shelf_h', CS%diag%axesT1, CS%Time, &
      'Ice Shelf Area in cell', 'meter-2', conversion=US%L_to_m**2)
  CS%id_shelf_mass = register_diag_field('ice_shelf_model', 'shelf_mass', CS%diag%axesT1, CS%Time, &
      'mass of shelf', 'kg/m^2', conversion=US%RZ_to_kg_m2)
  CS%id_h_shelf = register_diag_field('ice_shelf_model', 'h_shelf', CS%diag%axesT1, CS%Time, &
      'ice shelf thickness', 'm', conversion=US%Z_to_m)
  CS%id_mass_flux = register_diag_field('ice_shelf_model', 'mass_flux', CS%diag%axesT1,&
      CS%Time, 'Total mass flux of freshwater across the ice-ocean interface.', &
      'kg/s', conversion=US%RZ_T_to_kg_m2s*US%L_to_m**2)

  if (CS%const_gamma) then ! use ISOMIP+ eq. with rho_fw = 1000. kg m-3
    meltrate_conversion = 86400.0*365.0*US%Z_to_m*US%s_to_T / (1000.0*US%kg_m3_to_R)
  else ! use original eq.
    meltrate_conversion = 86400.0*365.0*US%Z_to_m*US%s_to_T / CS%density_ice
  endif
  CS%id_melt = register_diag_field('ice_shelf_model', 'melt', CS%diag%axesT1, CS%Time, &
      'Ice Shelf Melt Rate', 'm yr-1', conversion= meltrate_conversion)
  CS%id_thermal_driving = register_diag_field('ice_shelf_model', 'thermal_driving', CS%diag%axesT1, CS%Time, &
      'pot. temp. in the boundary layer minus freezing pot. temp. at the ice-ocean interface.', 'Celsius')
  CS%id_haline_driving = register_diag_field('ice_shelf_model', 'haline_driving', CS%diag%axesT1, CS%Time, &
      'salinity in the boundary layer minus salinity at the ice-ocean interface.', 'psu')
  CS%id_Sbdry = register_diag_field('ice_shelf_model', 'sbdry', CS%diag%axesT1, CS%Time, &
      'salinity at the ice-ocean interface.', 'psu')
  CS%id_u_ml = register_diag_field('ice_shelf_model', 'u_ml', CS%diag%axesCu1, CS%Time, &
      'Eastward vel. in the boundary layer (used to compute ustar)', 'm s-1', conversion=US%L_T_to_m_s)
  CS%id_v_ml = register_diag_field('ice_shelf_model', 'v_ml', CS%diag%axesCv1, CS%Time, &
      'Northward vel. in the boundary layer (used to compute ustar)', 'm s-1', conversion=US%L_T_to_m_s)
  CS%id_exch_vel_s = register_diag_field('ice_shelf_model', 'exch_vel_s', CS%diag%axesT1, CS%Time, &
      'Sub-shelf salinity exchange velocity', 'm s-1', conversion=US%Z_to_m*US%s_to_T)
  CS%id_exch_vel_t = register_diag_field('ice_shelf_model', 'exch_vel_t', CS%diag%axesT1, CS%Time, &
      'Sub-shelf thermal exchange velocity', 'm s-1' , conversion=US%Z_to_m*US%s_to_T)
  CS%id_tfreeze = register_diag_field('ice_shelf_model', 'tfreeze', CS%diag%axesT1, CS%Time, &
      'In Situ Freezing point at ice shelf interface', 'degC')
  CS%id_tfl_shelf = register_diag_field('ice_shelf_model', 'tflux_shelf', CS%diag%axesT1, CS%Time, &
      'Heat conduction into ice shelf', 'W m-2', conversion=-US%QRZ_T_to_W_m2)
  CS%id_ustar_shelf = register_diag_field('ice_shelf_model', 'ustar_shelf', CS%diag%axesT1, CS%Time, &
      'Fric vel under shelf', 'm/s', conversion=US%Z_to_m*US%s_to_T)
  if (CS%active_shelf_dynamics) then
    CS%id_h_mask = register_diag_field('ice_shelf_model', 'h_mask', CS%diag%axesT1, CS%Time, &
       'ice shelf thickness mask', 'none')
  endif
  call diag_mediator_close_registration(CS%diag)

  if (present(fluxes_in)) call initialize_ice_shelf_fluxes(CS, ocn_grid, US, fluxes_in)
  if (present(forces_in)) call initialize_ice_shelf_forces(CS, ocn_grid, US, forces_in)

end subroutine initialize_ice_shelf

subroutine initialize_ice_shelf_fluxes(CS, ocn_grid, US, fluxes_in)
  type(ice_shelf_CS),           pointer       :: CS   !< A pointer to the ice shelf control structure
  type(ocean_grid_type),        pointer       :: ocn_grid   !< The calling ocean model's horizontal grid structure
  type(unit_scale_type),        intent(in)    :: US  !< A dimensional unit scaling type
  type(forcing),        target, intent(inout) :: fluxes_in !< A structure containing pointers to any
                                                           !!  possible thermodynamic or mass-flux forcing fields.

  ! Local variables
  type(ocean_grid_type), pointer :: G  => NULL() ! Pointers to grids for convenience.
  type(forcing), pointer :: fluxes =>  NULL()
  integer :: i, j, isd, ied, jsd, jed

  G => CS%Grid
  isd = G%isd ; jsd = G%jsd ; ied = G%ied ; jed = G%jed

  ! Allocate the arrays for passing ice-shelf data through the forcing type.
  if (.not. CS%solo_ice_sheet) then
      call MOM_mesg("MOM_ice_shelf.F90, initialize_ice_shelf: allocating fluxes.")
   ! GMM: the following assures that water/heat fluxes are just allocated
   ! when SHELF_THERMO = True. These fluxes are necessary if one wants to
   ! use either ENERGETICS_SFC_PBL (ALE mode) or BULKMIXEDLAYER (layer mode).
    call allocate_forcing_type(CS%Grid_in, fluxes_in, ustar=.true., shelf=.true., &
         press=.true., water=CS%isthermo, heat=CS%isthermo)
  else
    call MOM_mesg("MOM_ice_shelf.F90, initialize_ice_shelf: allocating fluxes in solo mode.")
    call allocate_forcing_type(CS%Grid_in, fluxes_in, ustar=.true., shelf=.true., press=.true.)
  endif
  if (CS%rotate_index) then
    allocate(fluxes)
    call allocate_forcing_type(fluxes_in, CS%Grid, fluxes)
    call rotate_forcing(fluxes_in, fluxes, CS%turns)
  else
    fluxes=>fluxes_in
  endif

  do j=jsd,jed ; do i=isd,ied
    if (G%areaT(i,j)>0.) fluxes%frac_shelf_h(i,j) = CS%ISS%area_shelf_h(i,j) / G%areaT(i,j)
  enddo ; enddo
  if (CS%debug) call hchksum(fluxes%frac_shelf_h, "IS init: frac_shelf_h", G%HI, haloshift=0)
  call add_shelf_pressure(ocn_grid, US, CS, fluxes)

  if (CS%rotate_index) &
    call rotate_forcing(fluxes, fluxes_in, -CS%turns)

end subroutine initialize_ice_shelf_fluxes

subroutine initialize_ice_shelf_forces(CS, ocn_grid, US, forces_in)
  type(ice_shelf_CS),           pointer       :: CS   !< A pointer to the ice shelf control structure
  type(ocean_grid_type),        pointer       :: ocn_grid   !< The calling ocean model's horizontal grid structure
  type(unit_scale_type),        intent(in)    :: US  !< A dimensional unit scaling type
  type(mech_forcing),   target, intent(inout) :: forces_in !< A structure with the driving mechanical forces

  ! Local variables
  type(mech_forcing), pointer :: forces => NULL()

  call MOM_mesg("MOM_ice_shelf.F90, initialize_ice_shelf: allocating forces.")
  call allocate_mech_forcing(CS%Grid_in, forces_in, ustar=.true., shelf=.true., press=.true.)
  if (CS%rotate_index) then
    allocate(forces)
    call allocate_mech_forcing(forces_in, CS%Grid, forces)
    call rotate_mech_forcing(forces_in, CS%turns, forces)
  else
    forces=>forces_in
  endif

  call add_shelf_forces(ocn_grid, US, CS, forces, do_shelf_area=.not.CS%solo_ice_sheet)

  if (CS%rotate_index) &
    call rotate_mech_forcing(forces, -CS%turns, forces_in)

end subroutine initialize_ice_shelf_forces

!> Initializes shelf mass based on three options (file, zero and user)
subroutine initialize_shelf_mass(G, param_file, CS, ISS, new_sim)

  type(ocean_grid_type), intent(in) :: G   !< The ocean's grid structure.
  type(param_file_type), intent(in) :: param_file !< A structure to parse for run-time parameters
  type(ice_shelf_CS),    pointer    :: CS !< A pointer to the ice shelf control structure
  type(ice_shelf_state), intent(inout) :: ISS !< The ice shelf state type that is being updated
  logical,     optional, intent(in) :: new_sim !< If present and false, this run is being restarted

  integer :: i, j, is, ie, js, je
  logical :: read_shelf_area, new_sim_2
  character(len=240) :: config, inputdir, shelf_file, filename
  character(len=120) :: shelf_mass_var  ! The name of shelf mass in the file.
  character(len=120) :: shelf_area_var ! The name of shelf area in the file.
  character(len=40)  :: mdl = "MOM_ice_shelf"
  is = G%isc ; ie = G%iec ; js = G%jsc ; je = G%jec

  new_sim_2 = .true. ; if (present(new_sim)) new_sim_2 = new_sim

  call get_param(param_file, mdl, "ICE_SHELF_CONFIG", config, &
                 "A string that specifies how the ice shelf is "//&
                 "initialized. Valid options include:\n"//&
                 " \tfile\t Read from a file.\n"//&
                 " \tzero\t Set shelf mass to 0 everywhere.\n"//&
                 " \tUSER\t Call USER_initialize_shelf_mass.\n", &
                 fail_if_missing=.true.)

  select case ( trim(config) )
    case ("file")

      call time_interp_external_init()

      call get_param(param_file, mdl, "INPUTDIR", inputdir, default=".")
      inputdir = slasher(inputdir)

      call get_param(param_file, mdl, "SHELF_FILE", shelf_file, &
              "If DYNAMIC_SHELF_MASS = True, OVERRIDE_SHELF_MOVEMENT = True "//&
              "and ICE_SHELF_MASS_FROM_FILE = True, this is the file from "//&
              "which to read the shelf mass and area.", &
               default="shelf_mass.nc")
      call get_param(param_file, mdl, "SHELF_MASS_VAR", shelf_mass_var, &
                 "The variable in SHELF_FILE with the shelf mass.", &
                 default="shelf_mass")
      call get_param(param_file, mdl, "READ_SHELF_AREA", read_shelf_area, &
                 "If true, also read the area covered by ice-shelf from SHELF_FILE.", &
                 default=.false.)

      filename = trim(slasher(inputdir))//trim(shelf_file)
      call log_param(param_file, mdl, "INPUTDIR/SHELF_FILE", filename)

      CS%id_read_mass = init_external_field(filename, shelf_mass_var, &
                          domain=CS%Grid_in%Domain%mpp_domain, verbose=CS%debug)

      if (read_shelf_area) then
         call get_param(param_file, mdl, "SHELF_AREA_VAR", shelf_area_var, &
                  "The variable in SHELF_FILE with the shelf area.", &
                  default="shelf_area")

         CS%id_read_area = init_external_field(filename,shelf_area_var, &
                             domain=CS%Grid_in%Domain%mpp_domain)
      endif

      if (.not.file_exists(filename, CS%Grid_in%Domain)) call MOM_error(FATAL, &
           " initialize_shelf_mass: Unable to open "//trim(filename))

    case ("zero")
      do j=js,je ; do i=is,ie
        ISS%mass_shelf(i,j) = 0.0
        ISS%area_shelf_h(i,j) = 0.0
      enddo ; enddo

    case ("USER")
      call USER_initialize_shelf_mass(ISS%mass_shelf, ISS%area_shelf_h, &
                   ISS%h_shelf, ISS%hmask, G, CS%US, CS%user_CS, param_file, new_sim_2)

    case default ;  call MOM_error(FATAL,"initialize_ice_shelf: "// &
      "Unrecognized ice shelf setup "//trim(config))
  end select

end subroutine initialize_shelf_mass

!> Updates the ice shelf mass using data from a file.
subroutine update_shelf_mass(G, US, CS, ISS, Time)
  type(ocean_grid_type), intent(inout) :: G   !< The ocean's grid structure.
  type(unit_scale_type), intent(in)    :: US  !< A dimensional unit scaling type
  type(ice_shelf_CS),    intent(in)    :: CS  !< A pointer to the ice shelf control structure
  type(ice_shelf_state), intent(inout) :: ISS !< The ice shelf state type that is being updated
  type(time_type),       intent(in)    :: Time !< The current model time

  ! local variables
  integer :: i, j, is, ie, js, je
  real, allocatable, dimension(:,:) :: tmp2d ! Temporary array for storing ice shelf input data

  is = G%isc ; ie = G%iec ; js = G%jsc ; je = G%jec


  if (CS%rotate_index) then
    allocate(tmp2d(CS%Grid_in%isc:CS%Grid_in%iec,CS%Grid_in%jsc:CS%Grid_in%jec)) ; tmp2d(:,:) = 0.0
  else
    allocate(tmp2d(is:ie,js:je)) ; tmp2d(:,:) = 0.0
  endif

  call time_interp_extern(CS%id_read_mass, Time, tmp2d)
  call rotate_array(tmp2d, CS%turns, ISS%mass_shelf)
  deallocate(tmp2d)

  ! This should only be done if time_interp_external did an update.
  do j=js,je ; do i=is,ie
    ISS%mass_shelf(i,j) = US%kg_m3_to_R*US%m_to_Z * ISS%mass_shelf(i,j) ! Rescale after time_interp
  enddo ; enddo

  do j=js,je ; do i=is,ie
    ISS%area_shelf_h(i,j) = 0.0
    ISS%hmask(i,j) = 0.
    if (ISS%mass_shelf(i,j) > 0.0) then
      ISS%area_shelf_h(i,j) = G%areaT(i,j)
      ISS%h_shelf(i,j) = ISS%mass_shelf(i,j) / CS%density_ice
      ISS%hmask(i,j) = 1.
    endif
  enddo ; enddo

  !call USER_update_shelf_mass(ISS%mass_shelf, ISS%area_shelf_h, ISS%h_shelf, &
  !                            ISS%hmask, CS%grid, CS%user_CS, Time, .true.)

  if (CS%min_thickness_simple_calve > 0.0) then
    call ice_shelf_min_thickness_calve(G, ISS%h_shelf, ISS%area_shelf_h, ISS%hmask, &
                                       CS%min_thickness_simple_calve, halo=0)
  endif

  call pass_var(ISS%area_shelf_h, G%domain)
  call pass_var(ISS%h_shelf, G%domain)
  call pass_var(ISS%hmask, G%domain)
  call pass_var(ISS%mass_shelf, G%domain)

end subroutine update_shelf_mass

!> Save the ice shelf restart file
subroutine ice_shelf_query(CS, G, frac_shelf_h)
  type(ice_shelf_CS),         pointer    :: CS !< ice shelf control structure
  type(ocean_grid_type), intent(in)      :: G  !< A pointer to an ocean grid control structure.
  real, optional, dimension(SZI_(G),SZJ_(G))  :: frac_shelf_h !<
                                      !< Ice shelf area fraction [nodim].

  integer :: i, j

  if (present(frac_shelf_h)) then
    do j=G%jsd,G%jed ; do i=G%isd,G%ied
      frac_shelf_h(i,j) = 0.0
      if (G%areaT(i,j)>0.) frac_shelf_h(i,j) = CS%ISS%area_shelf_h(i,j) / G%areaT(i,j)
    enddo ; enddo
  endif

end subroutine ice_shelf_query

!> Save the ice shelf restart file
subroutine ice_shelf_save_restart(CS, Time, directory, time_stamped, filename_suffix)
  type(ice_shelf_CS),         pointer    :: CS !< ice shelf control structure
  type(time_type),            intent(in) :: Time !< model time at this call
  character(len=*), optional, intent(in) :: directory !< An optional directory into which to write
                                               !! these restart files.
  logical,          optional, intent(in) :: time_stamped !< f true, the restart file names include
                                               !! a unique time stamp.  The default is false.
  character(len=*), optional, intent(in) :: filename_suffix !< An optional suffix (e.g., a
                                               !! time-stamp) to append to the restart file names.
  ! local variables
  type(ocean_grid_type), pointer :: G => NULL()
  character(len=200) :: restart_dir

  G => CS%grid

  if (present(directory)) then ; restart_dir = directory
  else ; restart_dir = CS%restart_output_dir ; endif

  call save_restart(restart_dir, Time, CS%grid_in, CS%restart_CSp, time_stamped)

end subroutine ice_shelf_save_restart

!> Deallocates all memory associated with this module
subroutine ice_shelf_end(CS)
  type(ice_shelf_CS), pointer   :: CS !< A pointer to the ice shelf control structure

  if (.not.associated(CS)) return

  call ice_shelf_state_end(CS%ISS)

  if (CS%active_shelf_dynamics) call ice_shelf_dyn_end(CS%dCS)

  call diag_mediator_end(CS%diag)
  deallocate(CS)

end subroutine ice_shelf_end

!> This routine is for stepping a stand-alone ice shelf model without an ocean.
subroutine solo_step_ice_shelf(CS, time_interval, nsteps, Time, min_time_step_in)
  type(ice_shelf_CS), pointer    :: CS      !< A pointer to the ice shelf control structure
  type(time_type), intent(in)    :: time_interval !< The time interval for this update [s].
  integer,         intent(inout) :: nsteps  !< The running number of ice shelf steps.
  type(time_type), intent(inout) :: Time    !< The current model time
  real,  optional, intent(in)    :: min_time_step_in !< The minimum permitted time step [T ~> s].

  type(ocean_grid_type), pointer :: G => NULL()  ! A pointer to the ocean's grid structure
  type(unit_scale_type), pointer :: US => NULL() ! Pointer to a structure containing
                                                 ! various unit conversion factors
  type(ice_shelf_state), pointer :: ISS => NULL() !< A structure with elements that describe
                                          !! the ice-shelf state
  real :: remaining_time    ! The remaining time in this call [T ~> s]
  real :: time_step         ! The internal time step during this call [T ~> s]
  real :: min_time_step     ! The minimal required timestep that would indicate a fatal problem [T ~> s]
  character(len=240) :: mesg
  logical :: update_ice_vel ! If true, it is time to update the ice shelf velocities.
  logical :: coupled_GL     ! If true the grouding line position is determined based on
                            ! coupled ice-ocean dynamics.
  integer :: is, iec, js, jec, i, j

  G => CS%grid
  US => CS%US
  ISS => CS%ISS
  is = G%isc ; iec = G%iec ; js = G%jsc ; jec = G%jec

  remaining_time = US%s_to_T*time_type_to_real(time_interval)

  if (present (min_time_step_in)) then
    min_time_step = min_time_step_in
  else
    min_time_step = 1000.0*US%s_to_T ! At 1 km resolution this would imply ice is moving at ~1 meter per second
  endif

  write (mesg,*) "TIME in ice shelf call, yrs: ", time_type_to_real(Time)/(365. * 86400.)
  call MOM_mesg("solo_step_ice_shelf: "//mesg, 5)

  do while (remaining_time > 0.0)
    nsteps = nsteps+1

    ! If time_interval is not too long, this is unnecessary.
    time_step = min(ice_time_step_CFL(CS%dCS, ISS, G), remaining_time)

    write (mesg,*) "Ice model timestep = ", US%T_to_s*time_step, " seconds"
    if ((time_step < min_time_step) .and. (time_step < remaining_time))  then
      call MOM_error(FATAL, "MOM_ice_shelf:solo_step_ice_shelf: abnormally small timestep "//mesg)
    else
      call MOM_mesg("solo_step_ice_shelf: "//mesg, 5)
    endif

    remaining_time = remaining_time - time_step

    ! If the last mini-timestep is a day or less, we cannot expect velocities to change by much.
    ! Do not update the velocities if the last step is very short.
    update_ice_vel = ((time_step > min_time_step) .or. (remaining_time > 0.0))
    coupled_GL = .false.

    call update_ice_shelf(CS%dCS, ISS, G, US, time_step, Time, must_update_vel=update_ice_vel)

    call enable_averages(time_step, Time, CS%diag)
    if (CS%id_area_shelf_h > 0) call post_data(CS%id_area_shelf_h, ISS%area_shelf_h, CS%diag)
    if (CS%id_h_shelf > 0) call post_data(CS%id_h_shelf, ISS%h_shelf, CS%diag)
    if (CS%id_h_mask > 0) call post_data(CS%id_h_mask, ISS%hmask, CS%diag)
    call disable_averaging(CS%diag)

  enddo

end subroutine solo_step_ice_shelf

!> \namespace mom_ice_shelf
!!
!! \section section_ICE_SHELF
!!
!! This module implements the thermodynamic aspects of ocean/ice-shelf
!! inter-actions using the MOM framework and coding style.
!!
!! Derived from code by Chris Little, early 2010.
!!
!!   The ice-sheet dynamics subroutines do the following:
!!  initialize_shelf_mass - Initializes the ice shelf mass distribution.
!!      - Initializes h_shelf, h_mask, area_shelf_h
!!      - CURRENTLY: initializes mass_shelf as well, but this is unnecessary, as mass_shelf is initialized based on
!!             h_shelf and density_ice immediately afterwards. Possibly subroutine should be renamed
!!  update_shelf_mass - updates ice shelf mass via netCDF file
!!                      USER_update_shelf_mass (TODO).
!!    solo_step_ice_shelf - called only in ice-only mode.
!!    shelf_calc_flux - after melt rate & fluxes are calculated, ice dynamics are done. currently mass_shelf is
!! updated immediately after ice_shelf_advect in fully dynamic mode.
!!
!!   NOTES: be aware that hmask(:,:) has a number of functions; it is used for front advancement,
!! for subroutines in the velocity solve, and for thickness boundary conditions (this last one may be removed).
!! in other words, interfering with its updates will have implications you might not expect.
!!
!!  Overall issues: Many variables need better documentation and units and the
!!                  subgrid on which they are discretized.
!!
!! \subsection section_ICE_SHELF_equations ICE_SHELF equations
!!
!! The three fundamental equations are:
!! Heat flux
!! \f[ \qquad \rho_w  C_{pw} \gamma_T (T_w - T_b) = \rho_i  \dot{m}  L_f \f]
!! Salt flux
!! \f[  \qquad \rho_w \gamma_s (S_w - S_b) =  \rho_i \dot{m} S_b \f]
!! Freezing temperature
!! \f[  \qquad T_b = a S_b + b + c P \f]
!!
!! where ....
!!
!! \subsection section_ICE_SHELF_references References
!!
!! Asay-Davis, Xylar S., Stephen L. Cornford, Benjamin K. Galton-Fenzi, Rupert M. Gladstone, G. Hilmar Gudmundsson,
!! David M. Holland, Paul R. Holland, and Daniel F. Martin. Experimental design for three interrelated marine ice sheet
!! and ocean model intercomparison projects: MISMIP v. 3 (MISMIP+), ISOMIP v. 2 (ISOMIP+) and MISOMIP v. 1 (MISOMIP1).
!! Geoscientific Model Development 9, no. 7 (2016): 2471.
!!
!! Goldberg, D. N., et al. Investigation of land ice-ocean interaction with a fully coupled ice-ocean model: 1.
!!  Model description and behavior. Journal of Geophysical Research: Earth Surface 117.F2 (2012).
!!
!! Goldberg, D. N., et al. Investigation of land ice-ocean interaction with a fully coupled ice-ocean model: 2.
!! Sensitivity to external forcings. Journal of Geophysical Research: Earth Surface 117.F2 (2012).
!!
!! Holland, David M., and Adrian Jenkins. Modeling thermodynamic ice-ocean interactions at the base of an ice shelf.
!! Journal of Physical Oceanography 29.8 (1999): 1787-1800.

end module MOM_ice_shelf<|MERGE_RESOLUTION|>--- conflicted
+++ resolved
@@ -1510,17 +1510,10 @@
     inputdir = slasher(inputdir)
     TideAmp_file = trim(inputdir) // trim(TideAmp_file)
     if (CS%rotate_index) then
-<<<<<<< HEAD
-       allocate(tmp2d(CS%Grid_in%isd:CS%Grid_in%ied,CS%Grid_in%jsd:CS%Grid_in%jed));tmp2d(:,:)=0.0
-       call MOM_read_data(TideAmp_file, 'tideamp', tmp2d, CS%Grid_in%domain, timelevel=1, scale=US%m_s_to_L_T)
-       call rotate_array(tmp2d, CS%turns, CS%utide)
-       deallocate(tmp2d)
-=======
-      allocate(tmp2d(CS%Grid_in%isd:CS%Grid_in%ied,CS%Grid_in%jsd:CS%Grid_in%jed)) ; tmp2d(:,:)=0.0
+      allocate(tmp2d(CS%Grid_in%isd:CS%Grid_in%ied,CS%Grid_in%jsd:CS%Grid_in%jed)) ; tmp2d(:,:) = 0.0
       call MOM_read_data(TideAmp_file, 'tideamp', tmp2d, CS%Grid_in%domain, timelevel=1, scale=US%m_s_to_L_T)
-      call rotate_array(tmp2d,CS%turns, CS%utide)
+      call rotate_array(tmp2d, CS%turns, CS%utide)
       deallocate(tmp2d)
->>>>>>> a433cac4
     else
       call MOM_read_data(TideAmp_file, 'tideamp', CS%utide, CS%Grid%domain, timelevel=1, scale=US%m_s_to_L_T)
     endif
