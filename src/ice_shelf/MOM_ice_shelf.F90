--- conflicted
+++ resolved
@@ -375,17 +375,10 @@
     do i=is,ie ; p_int(i) = CS%g_Earth * ISS%mass_shelf(i,j) ; enddo
 
     ! Calculate insitu densities and expansion coefficients
-<<<<<<< HEAD
-    call calculate_density(state%sst(:,j), state%sss(:,j), p_int, Rhoml(:), G%HI, &
-                           CS%eqn_of_state)
-    call calculate_density_derivs(state%sst(:,j), state%sss(:,j), p_int, dR0_dT, dR0_dS, G%HI, &
-                                  CS%eqn_of_state)
-=======
     call calculate_density(state%sst(:,j), state%sss(:,j), p_int, Rhoml(:), &
-                                 CS%eqn_of_state, US, dom=EOS_domain(G%HI))
+                                 CS%eqn_of_state, dom=EOS_domain(G%HI))
     call calculate_density_derivs(state%sst(:,j), state%sss(:,j), p_int, dR0_dT, dR0_dS, &
-                                 CS%eqn_of_state, US, dom=EOS_domain(G%HI))
->>>>>>> acf23a41
+                                 CS%eqn_of_state, dom=EOS_domain(G%HI))
 
     do i=is,ie
       if ((state%ocean_mass(i,j) > US%RZ_to_kg_m2*CS%col_mass_melt_threshold) .and. &
