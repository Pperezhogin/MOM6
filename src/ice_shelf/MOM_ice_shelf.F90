!> Implements the thermodynamic aspects of ocean / ice-shelf interactions,
!!  along with a crude placeholder for a later implementation of full
!!  ice shelf dynamics, all using the MOM framework and coding style.
module MOM_ice_shelf

! This file is part of MOM6. See LICENSE.md for the license.

use MOM_cpu_clock, only : cpu_clock_id, cpu_clock_begin, cpu_clock_end
use MOM_cpu_clock, only : CLOCK_COMPONENT, CLOCK_ROUTINE
use MOM_diag_mediator, only : post_data, register_diag_field, safe_alloc_ptr
use MOM_diag_mediator, only : diag_mediator_init, set_diag_mediator_grid
use MOM_diag_mediator, only : diag_ctrl, time_type, enable_averaging, disable_averaging
use MOM_domains, only : MOM_domains_init, clone_MOM_domain
use MOM_domains, only : pass_var, pass_vector, TO_ALL, CGRID_NE, BGRID_NE
use MOM_dyn_horgrid, only : dyn_horgrid_type, create_dyn_horgrid, destroy_dyn_horgrid
use MOM_error_handler, only : MOM_error, MOM_mesg, FATAL, WARNING, is_root_pe
use MOM_file_parser, only : read_param, get_param, log_param, log_version, param_file_type
use MOM_grid, only : MOM_grid_init, ocean_grid_type
use MOM_grid_initialize, only : set_grid_metrics
use MOM_fixed_initialization, only : MOM_initialize_topography
use MOM_fixed_initialization, only : MOM_initialize_rotation
use user_initialization, only : user_initialize_topography
use MOM_io, only : field_exists, file_exists, MOM_read_data, write_version_number
use MOM_io, only : slasher, vardesc, var_desc, fieldtype
use MOM_io, only : write_field, close_file, SINGLE_FILE, MULTIPLE
use MOM_restart, only : register_restart_field, query_initialized, save_restart
use MOM_restart, only : restart_init, restore_state, MOM_restart_CS
use MOM_time_manager, only : time_type, set_time, time_type_to_real
use MOM_transcribe_grid, only : copy_dyngrid_to_MOM_grid, copy_MOM_grid_to_dyngrid
use MOM_variables, only : surface
use MOM_forcing_type, only : forcing, allocate_forcing_type, MOM_forcing_chksum
use MOM_forcing_type, only : mech_forcing, allocate_mech_forcing, MOM_mech_forcing_chksum
use MOM_forcing_type, only : copy_common_forcing_fields
use MOM_get_input, only : directories, Get_MOM_input
use MOM_EOS, only : calculate_density, calculate_density_derivs, calculate_TFreeze
use MOM_EOS, only : EOS_type, EOS_init
!MJHuse MOM_ice_shelf_initialize, only : initialize_ice_shelf_boundary, initialize_ice_thickness
use MOM_ice_shelf_initialize, only : initialize_ice_thickness
use user_shelf_init, only : USER_initialize_shelf_mass, USER_update_shelf_mass
use user_shelf_init, only : user_ice_shelf_CS
use constants_mod,      only: GRAV
use mpp_mod, only : mpp_sum, mpp_max, mpp_min, mpp_pe, mpp_npes, mpp_sync
use MOM_coms, only : reproducing_sum
use MOM_checksums, only : hchksum, qchksum, chksum, uchksum, vchksum
use time_interp_external_mod, only : init_external_field, time_interp_external
use time_interp_external_mod, only : time_interp_external_init
use time_manager_mod, only : print_time, time_type_to_real, real_to_time_type
implicit none ; private

#include <MOM_memory.h>
#ifdef SYMMETRIC_LAND_ICE
#  define GRID_SYM_ .true.
#  define NILIMB_SYM_ NIMEMB_SYM_
#  define NJLIMB_SYM_ NJMEMB_SYM_
#  define ISUMSTART_INT_ CS%grid%iscB+1
#  define JSUMSTART_INT_ CS%grid%jscB+1
#else
#  define GRID_SYM_ .false.
#  define NILIMB_SYM_ NIMEMB_
#  define NJLIMB_SYM_ NJMEMB_
#  define ISUMSTART_INT_ CS%grid%iscB
#  define JSUMSTART_INT_ CS%grid%jscB
#endif

public shelf_calc_flux, add_shelf_flux, initialize_ice_shelf, ice_shelf_end
public ice_shelf_save_restart, solo_time_step

!> Control structure that contains ice shelf parameters and diagnostics handles
type, public :: ice_shelf_CS ; private
  ! Parameters
  type(MOM_restart_CS), pointer :: restart_CSp => NULL()
  type(ocean_grid_type) :: grid           !< Grid for the ice-shelf model
  !type(dyn_horgrid_type), pointer :: dG  !< Dynamic grid for the ice-shelf model
  type(ocean_grid_type), pointer :: ocn_grid => NULL() !< A pointer to the ocean model grid
                                          !! The rest is private
  real ::   flux_factor = 1.0             !< A factor that can be used to turn off ice shelf
                                          !! melting (flux_factor = 0).
  character(len=128) :: restart_output_dir = ' '
  real, pointer, dimension(:,:) :: &
    mass_shelf => NULL(), &               !< The mass per unit area of the ice shelf or
                                          !! sheet, in kg m-2.
    area_shelf_h => NULL(), &             !< The area per cell covered by the ice shelf, in m2.

    t_flux => NULL(), &                   !< The UPWARD sensible ocean heat flux at the
                                          !! ocean-ice interface, in W m-2.
    salt_flux => NULL(), &                !< The downward salt flux at the ocean-ice
                                          !! interface, in kg m-2 s-1.
    lprec => NULL(), &                    !< The downward liquid water flux at the
                                          !! ocean-ice interface, in kg m-2 s-1.
    exch_vel_t => NULL(), &               !< Sub-shelf thermal exchange velocity, in m/s
    exch_vel_s => NULL(), &               !< Sub-shelf salt exchange velocity, in m/s
    utide   => NULL(), &                  !< tidal velocity, in m/s
    tfreeze => NULL(), &                  !< The freezing point potential temperature
                                          !! an the ice-ocean interface, in deg C.
    tflux_shelf => NULL(), &              !< The UPWARD diffusive heat flux in the ice
                                          !! shelf at the ice-ocean interface, in W m-2.
    !!! DNG !!!
    u_shelf => NULL(), &                  !< the zonal (?) velocity of the ice shelf/sheet,
                                          ! in meters per second??? on q-points (B grid)
    v_shelf => NULL(), &                  !< the meridional velocity of the ice shelf/sheet,
                                          !! in m/s ?? on q-points (B grid)
    h_shelf => NULL(), &                  !< the thickness of the shelf in m, redundant
                                          !! with mass but may make code more readable
    hmask => NULL(),&                     !< Mask used to indicate ice-covered cells, as
                                          !! well as partially-covered  1: fully covered,
                                          !! solve for velocity here (for now all ice-covered
                                          !! cells are treated the same, this may change)
                                          !! 2: partially covered, do not solve for velocity
                                          !! 0: no ice in cell.
                                          !! 3: bdry condition on thickness set - not in
                                          !! computational domain
                                          !! -2 : default (out of computational boundary,
                                          !! and not = 3
                                          !! NOTE: hmask will change over time and
                                          !! NEEDS TO BE MAINTAINED otherwise the wrong nodes
                                          !! will be included in velocity calcs.
    u_face_mask => NULL(), &              !> masks for velocity boundary conditions
    v_face_mask => NULL(), &              !! on *C GRID* - this is because the FEM
                                          !! cares about FACES THAT GET INTEGRATED OVER,
                                          !! not vertices. Will represent boundary conditions
                                          !! on computational boundary (or permanent boundary
                                          !! between fast-moving and near-stagnant ice
                                          !! FOR NOW: 1=interior bdry, 0=no-flow boundary,
                                          !! 2=stress bdry condition, 3=inhomogeneous
                                          !! dirichlet boundary, 4=flux boundary: at these
                                          !! faces a flux will be specified which will
                                          !! override velocities; a homogeneous velocity
                                          !! condition will be specified (this seems to give
                                          !! the solver less difficulty)
    u_face_mask_boundary => NULL(), v_face_mask_boundary => NULL(), &
    u_flux_boundary_values => NULL(), v_flux_boundary_values => NULL(), &
   ! needed where u_face_mask is equal to 4, similary for v_face_mask
    umask => NULL(), vmask => NULL(), &   !< masks on the actual degrees of freedom (B grid)
                                          !! 1=normal node, 3=inhomogeneous boundary node,
                                          !!  0 - no flow node (will also get ice-free nodes)
    calve_mask => NULL(), &               !< a mask to prevent the ice shelf front from
                                          !! advancing past its initial position (but it may
                                          !!  retreat)
    !!! OVS !!!
    t_shelf => NULL(), & ! veritcally integrated temperature the ice shelf/stream... oC
          ! on q-points (B grid)
     tmask => NULL(), &
  ! masks for temperature boundary conditions ???
    ice_visc_bilinear => NULL(), &
    ice_visc_lower_tri => NULL(), &
    ice_visc_upper_tri => NULL(), &
    thickness_boundary_values => NULL(), &
    u_boundary_values => NULL(), &
    v_boundary_values => NULL(), &
    h_boundary_values => NULL(), &
!!! OVS !!!
    t_boundary_values => NULL(), &

    taub_beta_eff_bilinear => NULL(), & ! nonlinear part of "linearized" basal stress -
                ! exact form depends on basal law exponent
                ! and/or whether flow is "hybridized" a la Goldberg 2011
    taub_beta_eff_lower_tri => NULL(), &
    taub_beta_eff_upper_tri => NULL(), &

    OD_rt => NULL(), float_frac_rt => NULL(), & !< two arrays that represent averages
    OD_av => NULL(), float_frac => NULL()       !! of ocean values that are maintained
                  !! within the ice shelf module and updated based on the "ocean state".
                  !! OD_av is ocean depth, and float_frac is the average amount of time
                  !! a cell is "exposed", i.e. the column thickness is below a threshold.
                  !! both are averaged over the time of a diagnostic (ice velocity)

                       !! [if float_frac = 1 ==> grounded; obv. counterintuitive; might fix]

  real :: ustar_bg     !< A minimum value for ustar under ice shelves, in m s-1.
  real :: cdrag        !< drag coefficient under ice shelves , non-dimensional.
  real :: g_Earth      !< The gravitational acceleration in m s-2.
  real :: Cp           !< The heat capacity of sea water, in J kg-1 K-1.
  real :: Rho0         !< A reference ocean density in kg/m3.
  real :: Cp_ice       !< The heat capacity of fresh ice, in J kg-1 K-1.
  real :: gamma_t      !< The (fixed) turbulent exchange velocity in the
                       !< 2-equation formulation, in m s-1.
  real :: Salin_ice    !< The salinity of shelf ice, in PSU.
  real :: Temp_ice     !< The core temperature of shelf ice, in C.
  real :: kv_ice       !< The viscosity of ice, in m2 s-1.
  real :: density_ice  !< A typical density of ice, in kg m-3.
  real :: kv_molec     !< The molecular kinematic viscosity of sea water, m2 s-1.
  real :: kd_molec_salt!< The molecular diffusivity of salt, in m2 s-1.
  real :: kd_molec_temp!< The molecular diffusivity of heat, in m2 s-1.
  real :: Lat_fusion   !< The latent heat of fusion, in J kg-1.
  real :: Gamma_T_3EQ  !<  Nondimensional heat-transfer coefficient, used in the 3Eq. formulation
                       !<  This number should be specified by the user.
  real :: col_thick_melt_threshold !< if the mixed layer is below this threshold, melt rate
  logical :: mass_from_file !< Read the ice shelf mass from a file every dt

  !!!! PHYSICAL AND NUMERICAL PARAMETERS FOR ICE DYNAMICS !!!!!!

  real :: time_step    !< this is the shortest timestep that the ice shelf sees, and
                       !! is equal to the forcing timestep (it is passed in when the shelf
                       !! is initialized - so need to reorganize MOM driver.
                       !! it will be the prognistic timestep ... maybe.

  !!! all need to be initialized

  logical :: solo_ice_sheet !< whether the ice model is running without being
                            !! coupled to the ocean
  logical :: GL_regularize  !< whether to regularize the floatation condition
                            !! at the grounding line a la Goldberg Holland Schoof 2009
  integer :: n_sub_regularize
                            !< partition of cell over which to integrate for
                            !! interpolated grounding line the (rectangular) is
                            !! divided into nxn equally-sized rectangles, over which
                            !!  basal contribution is integrated (iterative quadrature)
  logical :: GL_couple      !< whether to let the floatation condition be
                            !!determined by ocean column thickness means update_OD_ffrac
                            !! will be called (note: GL_regularize and GL_couple
                            !! should be exclusive)

  real :: A_glen_isothermal
  real :: n_glen
  real :: eps_glen_min
  real :: C_basal_friction
  real :: n_basal_friction
  real :: density_ocean_avg !< this does not affect ocean circulation OR thermodynamics
                            !! it is to estimate the gravitational driving force at the
                            !! shelf front(until we think of a better way to do it-
                            !! but any difference will be negligible)
  real :: thresh_float_col_depth ! the water column depth over which the shelf if considered to be floating
  logical :: moving_shelf_front
  logical :: calve_to_mask
  real :: min_thickness_simple_calve ! min. ice shelf thickness criteria for calving
  real :: T0, S0 ! temp/salt at ocean surface in the restoring region
  real :: input_flux
  real :: input_thickness

  real :: len_lat ! this really should be a Grid or Domain field


  real :: velocity_update_time_step ! the time to update the velocity through the nonlinear
                    ! elliptic equation. i think this should be done no more often than
                    ! ~ once a day (maybe longer) because it will depend on ocean values
                    ! that are averaged over this time interval, and the solve will begin
                    ! to lose meaning if it is done too frequently
  integer :: velocity_update_sub_counter ! there is no outer loop for the velocity solve
                                         ! the counter will have to be stored
  integer :: velocity_update_counter ! the "outer" timestep number
  integer :: nstep_velocity        ! ~ (velocity_update_time_step / time_step)

  real :: cg_tolerance, nonlinear_tolerance
  integer :: cg_max_iterations
  integer :: nonlin_solve_err_mode  ! 1: exit vel solve based on nonlin residual
                    ! 2: exit based on "fixed point" metric (|u - u_last| / |u| < tol where | | is infty-norm
  real    :: CFL_factor            ! in uncoupled run, how to limit subcycled advective timestep
                      ! i.e. dt = CFL_factor * min(dx / u)
  logical :: use_reproducing_sums !< use new reproducing sums of Bob & Alistair for
                                  !! global sums.
                                  !! NOTE: for this to work all tiles must have the same & of
                                  !! elements. this means thatif a symmetric grid is being
                                  !! used, the southwest nodes of the southwest tiles will not
                                  !! be included in the


  logical :: switch_var ! for debdugging - a switch to ensure some event happens only once

  type(time_type) :: Time                !< The component's time.
  type(EOS_type), pointer :: eqn_of_state => NULL() !< Type that indicates the
                                         !! equation of state to use.
  logical :: shelf_mass_is_dynamic       !< True if the ice shelf mass  changes with  time.
  logical :: override_shelf_movement     !< If true, user code specifies the shelf movement
                                         !! instead of using the dynamic ice-shelf mode.
  logical :: isthermo                    !< True if the ice shelf can exchange heat and
                                         !! mass with the underlying ocean.
  logical :: threeeq                     !< If true, the 3 equation consistency equations are
                                         !! used to calculate the flux at the ocean-ice
                                         !! interface.
  logical :: insulator                   !< If true, ice shelf is a perfect insulator
  logical :: const_gamma                 !< If true, gamma_T is specified by the user.
  logical :: find_salt_root              !< If true, if true find Sbdry using a quadratic eq.
  logical :: constant_sea_level          !< if true, apply an evaporative, heat and salt
                                         !! fluxes. It will avoid large increase in sea level.
  real    :: cutoff_depth                !< depth above which melt is set to zero (>= 0).
  real    :: lambda1, lambda2, lambda3   !< liquidus coeffs. Needed if find_salt_root = true
  !>@{
  ! Diagnostic handles
  integer :: id_melt = -1, id_exch_vel_s = -1, id_exch_vel_t = -1, &
             id_tfreeze = -1, id_tfl_shelf = -1, &
             id_thermal_driving = -1, id_haline_driving = -1, &
             id_u_ml = -1, id_v_ml = -1, id_sbdry = -1, &
             id_u_shelf = -1, id_v_shelf = -1, id_h_shelf = -1, id_h_mask = -1, &
             id_u_mask = -1, id_v_mask = -1, id_t_shelf = -1, id_t_mask = -1, &
             id_surf_elev = -1, id_bathym = -1, id_float_frac = -1, id_col_thick = -1, &
             id_area_shelf_h = -1, id_OD_av = -1, id_float_frac_rt = -1,&
             id_ustar_shelf = -1, id_shelf_mass = -1, id_mass_flux = -1
  !>@}
  ! ids for outputting intermediate thickness in advection subroutine (debugging)
  !integer :: id_h_after_uflux = -1, id_h_after_vflux = -1, id_h_after_adv = -1

  integer :: id_read_mass !< An integer handle used in time interpolation of
                          !! the ice shelf mass read from a file
  integer :: id_read_area !< An integer handle used in time interpolation of
                          !! the ice shelf mass read from a file

  type(diag_ctrl), pointer :: diag     !< A structure that is used to control diagnostic
                                       !! output.
  type(user_ice_shelf_CS), pointer :: user_CS => NULL()

  logical :: write_output_to_file !< this is for seeing arrays w/out netcdf capability
  logical :: debug                !< If true, write verbose checksums for debugging purposes
                                  !! and use reproducible sums
end type ice_shelf_CS

integer :: id_clock_shelf, id_clock_pass !< Clock for group pass calls

contains

!> used for flux limiting in advective subroutines Van Leer limiter (source: Wikipedia)
function slope_limiter (num, denom)
  real, intent(in)     :: num
  real, intent(in)    :: denom
  real :: slope_limiter
  real :: r

  if (denom == 0) then
    slope_limiter = 0
  elseif (num*denom <= 0) then
    slope_limiter = 0
  else
    r = num/denom
    slope_limiter = (r+abs(r))/(1+abs(r))
  endif

end function slope_limiter

!> Calculate area of quadrilateral.
function quad_area (X, Y)
  real, dimension(4), intent(in) :: X
  real, dimension(4), intent(in) :: Y
  real :: quad_area, p2, q2, a2, c2, b2, d2

! X and Y must be passed in the form
    !  3 - 4
    !  |   |
    !  1 - 2

  p2 = (X(4)-X(1))**2 + (Y(4)-Y(1))**2 ; q2 = (X(3)-X(2))**2 + (Y(3)-Y(2))**2
  a2 = (X(3)-X(4))**2 + (Y(3)-Y(4))**2 ; c2 = (X(1)-X(2))**2 + (Y(1)-Y(2))**2
  b2 = (X(2)-X(4))**2 + (Y(2)-Y(4))**2 ; d2 = (X(3)-X(1))**2 + (Y(3)-Y(1))**2
  quad_area = .25 * sqrt(4*P2*Q2-(B2+D2-A2-C2)**2)

end function quad_area

!> Calculates fluxes between the ocean and ice-shelf using the three-equations
!! formulation (optional to use just two equations).
!! See \ref section_ICE_SHELF_equations
subroutine shelf_calc_flux(state, forces, fluxes, Time, time_step, CS)
  type(surface),         intent(inout) :: state !< structure containing fields that
                                                !!describe the surface state of the ocean
  type(mech_forcing),    intent(inout) :: forces !< A structure with the driving mechanical forces
  type(forcing),         intent(inout) :: fluxes !< structure containing pointers to any possible
                                                 !! thermodynanamic or mass-flux forcing fields.
  type(time_type),       intent(in)    :: Time !< Start time of the fluxes.
  real,                  intent(in)    :: time_step !< Length of time over which
                                                    !! these fluxes will be applied, in s.
  type(ice_shelf_CS),    pointer       :: CS !< A pointer to the control structure
                                             !! returned by a previous call to
                                             !! initialize_ice_shelf.

  real, dimension(SZI_(CS%grid)) :: &
    Rhoml, &   !< Ocean mixed layer density in kg m-3.
    dR0_dT, &  !< Partial derivative of the mixed layer density
               !< with temperature, in units of kg m-3 K-1.
    dR0_dS, &  !< Partial derivative of the mixed layer density
               !< with salinity, in units of kg m-3 psu-1.
    p_int      !< The pressure at the ice-ocean interface, in Pa.

  real, dimension(:,:), allocatable :: mass_flux  !< total mass flux of freshwater across
  real, dimension(:,:), allocatable :: haline_driving !< (SSS - S_boundary) ice-ocean
               !! interface, positive for melting and negative for freezing.
               !! This is computed as part of the ISOMIP diagnostics.
  real, parameter :: VK    = 0.40 !< Von Karman's constant - dimensionless
  real :: ZETA_N = 0.052 !> The fraction of the boundary layer over which the
               !! viscosity is linearly increasing. (Was 1/8. Why?)
  real, parameter :: RC    = 0.20     ! critical flux Richardson number.
  real :: I_ZETA_N !< The inverse of ZETA_N.
  real :: LF, I_LF !< Latent Heat of fusion (J kg-1) and its inverse.
  real :: I_VK     !< The inverse of VK.
  real :: PR, SC   !< The Prandtl number and Schmidt number, nondim.

  ! 3 equations formulation variables
  real, dimension(:,:), allocatable :: Sbdry !< Salinities in the ocean at the interface
                   !! with the ice shelf, in PSU.
  real :: Sbdry_it
  real :: Sbdry1, Sbdry2, S_a, S_b, S_c  ! use to find salt roots
  real :: dS_it    !< The interface salinity change during an iteration, in PSU.
  real :: hBL_neut !< The neutral boundary layer thickness, in m.
  real :: hBL_neut_h_molec !< The ratio of the neutral boundary layer thickness
                   !! to the molecular boundary layer thickness, ND.
  real :: wT_flux !< The vertical fluxes of heat and buoyancy just inside the
  real :: wB_flux !< ocean, in C m s-1 and m2 s-3, ###CURRENTLY POSITIVE UPWARD.
  real :: dB_dS   !< The derivative of buoyancy with salinity, in m s-2 PSU-1.
  real :: dB_dT   !< The derivative of buoyancy with temperature, in m s-2 C-1.
  real :: I_n_star, n_star_term, absf
  real :: dIns_dwB !< The partial derivative of I_n_star with wB_flux, in ???.
  real :: dT_ustar, dS_ustar
  real :: ustar_h
  real :: Gam_turb
  real :: Gam_mol_t, Gam_mol_s
  real :: RhoCp
  real :: I_RhoLF
  real :: ln_neut
  real :: mass_exch
  real :: Sb_min, Sb_max
  real :: dS_min, dS_max
  ! Variables used in iterating for wB_flux.
  real :: wB_flux_new, DwB, dDwB_dwB_in
  real :: I_Gam_T, I_Gam_S, dG_dwB, iDens
  real :: u_at_h, v_at_h, Isqrt2
  logical :: Sb_min_set, Sb_max_set
  character(4) :: stepnum
  character(2) :: procnum

  type(ocean_grid_type), pointer :: G => NULL()
  real, parameter :: c2_3 = 2.0/3.0
  integer :: i, j, is, ie, js, je, ied, jed, it1, it3, iters_vel_solve
  real, parameter :: rho_fw = 1000.0 ! fresh water density
  if (.not. associated(CS)) call MOM_error(FATAL, "shelf_calc_flux: "// &
       "initialize_ice_shelf must be called before shelf_calc_flux.")
  call cpu_clock_begin(id_clock_shelf)

  ! useful parameters
  G => CS%grid
  is = G%isc ; ie = G%iec ; js = G%jsc ; je = G%jec ; ied = G%ied ; jed = G%jed
  I_ZETA_N = 1.0 / ZETA_N
  LF = CS%Lat_fusion
  I_RhoLF = 1.0/(CS%Rho0*LF)
  I_LF = 1.0 / LF
  SC = CS%kv_molec/CS%kd_molec_salt
  PR = CS%kv_molec/CS%kd_molec_temp
  I_VK = 1.0/VK
  RhoCp = CS%Rho0 * CS%Cp
  Isqrt2 = 1.0/sqrt(2.0)

  !first calculate molecular component
  Gam_mol_t = 12.5 * (PR**c2_3) - 6
  Gam_mol_s = 12.5 * (SC**c2_3) - 6

  iDens = 1.0/CS%density_ocean_avg

  ! GMM, zero some fields of the ice shelf structure (ice_shelf_CS)
  ! these fields are already set to zero during initialization
  ! However, they seem to be changed somewhere and, for diagnostic
  ! reasons, it is better to set them to zero again.
  CS%tflux_shelf(:,:) = 0.0; CS%exch_vel_t(:,:) = 0.0
  CS%lprec(:,:) = 0.0; CS%exch_vel_s(:,:) = 0.0
  CS%salt_flux(:,:) = 0.0; CS%t_flux(:,:) = 0.0
  CS%tfreeze(:,:) = 0.0
  ! define Sbdry to avoid Run-Time Check Failure, when melt is not computed.
  allocate( haline_driving(G%ied,G%jed) ); haline_driving(:,:) = 0.0
  allocate( Sbdry(G%ied,G%jed) ); Sbdry(:,:) = state%sss(:,:)

  !update time
  CS%Time = Time

  if (CS%shelf_mass_is_dynamic .and. CS%override_shelf_movement) then
     CS%time_step = time_step
     ! update shelf mass
     if (CS%mass_from_file) call update_shelf_mass(G, CS, Time, fluxes, forces)
  endif

   if (CS%DEBUG) then
     call hchksum(fluxes%frac_shelf_h, "frac_shelf_h before apply melting", G%HI, haloshift=0)
     call hchksum(state%sst, "sst before apply melting", G%HI, haloshift=0)
     call hchksum(state%sss, "sss before apply melting", G%HI, haloshift=0)
     call hchksum(state%u, "u_ml before apply melting", G%HI, haloshift=0)
     call hchksum(state%v, "v_ml before apply melting", G%HI, haloshift=0)
     call hchksum(state%ocean_mass, "ocean_mass before apply melting", G%HI, haloshift=0)
   endif

  do j=js,je
    ! Find the pressure at the ice-ocean interface, averaged only over the
    ! part of the cell covered by ice shelf.
    do i=is,ie ; p_int(i) = CS%g_Earth * CS%mass_shelf(i,j) ; enddo

    ! Calculate insitu densities and expansion coefficients
    call calculate_density(state%sst(:,j),state%sss(:,j), p_int, &
             Rhoml(:), is, ie-is+1, CS%eqn_of_state)
    call calculate_density_derivs(state%sst(:,j), state%sss(:,j), p_int, &
             dR0_dT, dR0_dS, is, ie-is+1, CS%eqn_of_state)

    do i=is,ie
      ! set ustar_shelf to zero. This is necessary if shelf_mass_is_dynamic
      ! but it won't make a difference otherwise.
      fluxes%ustar_shelf(i,j)= 0.0

      ! DNG - to allow this everywhere Hml>0.0 allows for melting under grounded cells
      !       propose instead to allow where Hml > [some threshold]

      if ((iDens*state%ocean_mass(i,j) > CS%col_thick_melt_threshold) .and. &
          (CS%area_shelf_h(i,j) > 0.0) .and. &
          (CS%isthermo) .and. (state%Hml(i,j) > 0.0) ) then

        if (CS%threeeq) then
          !   Iteratively determine a self-consistent set of fluxes, with the ocean
          ! salinity just below the ice-shelf as the variable that is being
          ! iterated for.
          ! ### SHOULD I SET USTAR_SHELF YET?

          u_at_h = state%u(i,j)
          v_at_h = state%v(i,j)

          fluxes%ustar_shelf(i,j)= sqrt(CS%cdrag*((u_at_h**2.0 + v_at_h**2.0) +&
                                                    CS%utide(i,j)**1))

          ustar_h = MAX(CS%ustar_bg, fluxes%ustar_shelf(i,j))

          fluxes%ustar_shelf(i,j) = ustar_h

          if (associated(state%taux_shelf) .and. associated(state%tauy_shelf)) then
            state%taux_shelf(i,j) = ustar_h*ustar_h*CS%Rho0*Isqrt2
            state%tauy_shelf(i,j) = state%taux_shelf(i,j)
          endif

          ! Estimate the neutral ocean boundary layer thickness as the minimum of the
          ! reported ocean mixed layer thickness and the neutral Ekman depth.
          absf = 0.25*((abs(G%CoriolisBu(I,J)) + abs(G%CoriolisBu(I-1,J-1))) + &
                       (abs(G%CoriolisBu(I,J-1)) + abs(G%CoriolisBu(I-1,J))))
          if (absf*state%Hml(i,j) <= VK*ustar_h) then ; hBL_neut = state%Hml(i,j)
          else ; hBL_neut = (VK*ustar_h) / absf ; endif
          hBL_neut_h_molec = ZETA_N * ((hBL_neut * ustar_h) / (5.0 * CS%Kv_molec))

          ! Determine the mixed layer buoyancy flux, wB_flux.
          dB_dS = (CS%g_Earth / Rhoml(i)) * dR0_dS(i)
          dB_dT = (CS%g_Earth / Rhoml(i)) * dR0_dT(i)
          ln_neut = 0.0 ; if (hBL_neut_h_molec > 1.0) ln_neut = log(hBL_neut_h_molec)

          if (CS%find_salt_root) then
            ! read liquidus parameters

            S_a = CS%lambda1 * CS%Gamma_T_3EQ * CS%Cp
!            S_b = -CS%Gamma_T_3EQ*(CS%lambda2-CS%lambda3*p_int(i)-state%sst(i,j)) &
!               -LF*CS%Gamma_T_3EQ/35.0

            S_b = CS%Gamma_T_3EQ*CS%Cp*(CS%lambda2+CS%lambda3*p_int(i)- &
                  state%sst(i,j))-LF*CS%Gamma_T_3EQ/35.0
            S_c = LF*(CS%Gamma_T_3EQ/35.0)*state%sss(i,j)

            Sbdry1 = (-S_b + SQRT(S_b*S_b-4*S_a*S_c))/(2*S_a)
            Sbdry2 = (-S_b - SQRT(S_b*S_b-4*S_a*S_c))/(2*S_a)
            Sbdry(i,j) = MAX(Sbdry1, Sbdry2)
            ! Safety check
            if (Sbdry(i,j) < 0.) then
               write(*,*)'state%sss(i,j)',state%sss(i,j)
               write(*,*)'S_a, S_b, S_c',S_a, S_b, S_c
               write(*,*)'I,J,Sbdry1,Sbdry2',i,j,Sbdry1,Sbdry2
               call MOM_error(FATAL, &
                  "shelf_calc_flux: Negative salinity (Sbdry).")
            endif
          else
            ! Guess sss as the iteration starting point for the boundary salinity.
            Sbdry(i,j) = state%sss(i,j) ; Sb_max_set = .false.
            Sb_min_set = .false.
          endif !find_salt_root

          do it1 = 1,20
            ! Determine the potential temperature at the ice-ocean interface.
            call calculate_TFreeze(Sbdry(i,j), p_int(i), CS%tfreeze(i,j), CS%eqn_of_state)

            dT_ustar = (state%sst(i,j) - CS%tfreeze(i,j)) * ustar_h
            dS_ustar = (state%sss(i,j) - Sbdry(i,j)) * ustar_h

            ! First, determine the buoyancy flux assuming no effects of stability
            ! on the turbulence.  Following H & J '99, this limit also applies
            ! when the buoyancy flux is destabilizing.

            if (CS%const_gamma) then ! if using a constant gamma_T
               ! note the different form, here I_Gam_T is NOT 1/Gam_T!
               I_Gam_T = CS%Gamma_T_3EQ
               I_Gam_S = CS%Gamma_T_3EQ/35.
            else
               Gam_turb = I_VK * (ln_neut + (0.5 * I_ZETA_N - 1.0))
               I_Gam_T = 1.0 / (Gam_mol_t + Gam_turb)
               I_Gam_S = 1.0 / (Gam_mol_s + Gam_turb)
            endif

            wT_flux = dT_ustar * I_Gam_T
            wB_flux = dB_dS * (dS_ustar * I_Gam_S) + dB_dT * wT_flux

            if (wB_flux > 0.0) then
              ! The buoyancy flux is stabilizing and will reduce the tubulent
              ! fluxes, and iteration is required.
              n_star_term = (ZETA_N/RC) * (hBL_neut * VK) / ustar_h**3
              do it3 = 1,30
               ! n_star <= 1.0 is the ratio of working boundary layer thickness
               ! to the neutral thickness.
               ! hBL = n_star*hBL_neut ; hSub = 1/8*n_star*hBL

                I_n_star = sqrt(1.0 + n_star_term * wB_flux)
                dIns_dwB = 0.5 * n_star_term / I_n_star
                if (hBL_neut_h_molec > I_n_star**2) then
                  Gam_turb = I_VK * ((ln_neut - 2.0*log(I_n_star)) + &
                                    (0.5*I_ZETA_N*I_n_star - 1.0))
                  dG_dwB =  I_VK * ( -2.0 / I_n_star + (0.5 * I_ZETA_N)) * dIns_dwB
                else
                  !   The layer dominated by molecular viscosity is smaller than
                  ! the assumed boundary layer.  This should be rare!
                  Gam_turb = I_VK * (0.5 * I_ZETA_N*I_n_star - 1.0)
                  dG_dwB = I_VK * (0.5 * I_ZETA_N) * dIns_dwB
                endif

                if (CS%const_gamma) then ! if using a constant gamma_T
                   ! note the different form, here I_Gam_T is NOT 1/Gam_T!
                   I_Gam_T = CS%Gamma_T_3EQ
                   I_Gam_S = CS%Gamma_T_3EQ/35.
                else
                  I_Gam_T = 1.0 / (Gam_mol_t + Gam_turb)
                  I_Gam_S = 1.0 / (Gam_mol_s + Gam_turb)
                endif

                wT_flux = dT_ustar * I_Gam_T
                wB_flux_new = dB_dS * (dS_ustar * I_Gam_S) + dB_dT * wT_flux

                ! Find the root where dwB = 0.0
                DwB = wB_flux_new - wB_flux
                if (abs(wB_flux_new - wB_flux) < &
                    1e-4*(abs(wB_flux_new) + abs(wB_flux))) exit

                dDwB_dwB_in = -dG_dwB * (dB_dS * (dS_ustar * I_Gam_S**2) + &
                                         dB_dT * (dT_ustar * I_Gam_T**2)) - 1.0
                ! This is Newton's method without any bounds.
                ! ### SHOULD BOUNDS BE NEEDED?
                wB_flux_new = wB_flux - DwB / dDwB_dwB_in
              enddo !it3
            endif

            CS%t_flux(i,j)  = RhoCp * wT_flux
            CS%exch_vel_t(i,j) = ustar_h * I_Gam_T
            CS%exch_vel_s(i,j) = ustar_h * I_Gam_S

    !Calculate the heat flux inside the ice shelf.

    !vertical adv/diff as in H+J 1999, eqns (26) & approx from (31).
    ! Q_ice = rho_ice * CS%CP_Ice * K_ice * dT/dz (at interface)
    !vertical adv/diff as in H+J 199, eqs (31) & (26)...
    !  dT/dz ~= min( (lprec/(rho_ice*K_ice))*(CS%Temp_Ice-T_freeze) , 0.0 )
    !If this approximation is not made, iterations are required... See H+J Fig 3.

            if (CS%t_flux(i,j) <= 0.0) then  ! Freezing occurs, so zero ice heat flux.
              CS%lprec(i,j) = I_LF * CS%t_flux(i,j)
              CS%tflux_shelf(i,j) = 0.0
            else
              if (CS%insulator) then
                 !no conduction/perfect insulator
                 CS%tflux_shelf(i,j) = 0.0
                 CS%lprec(i,j) = I_LF * (- CS%tflux_shelf(i,j) + CS%t_flux(i,j))

              else
                 ! With melting, from H&J 1999, eqs (31) & (26)...
                 !   Q_ice ~= cp_ice * (CS%Temp_Ice-T_freeze) * lprec
                 !   RhoLF*lprec = Q_ice + CS%t_flux(i,j)
                 !   lprec = (CS%t_flux(i,j)) / (LF + cp_ice * (T_freeze-CS%Temp_Ice))
                 CS%lprec(i,j) = CS%t_flux(i,j) / &
                       (LF + CS%CP_Ice * (CS%Tfreeze(i,j) - CS%Temp_Ice))

                CS%tflux_shelf(i,j) = CS%t_flux(i,j) - LF*CS%lprec(i,j)
              endif

            endif
            !other options: dTi/dz linear through shelf
            !    dTi_dz = (CS%Temp_Ice - CS%tfreeze(i,j))/G%draft(i,j)
            !    CS%tflux_shelf(i,j) = - Rho_Ice * CS%CP_Ice * KTI * dTi_dz


            if (CS%find_salt_root) then
              exit ! no need to do interaction, so exit loop
            else

              mass_exch = CS%exch_vel_s(i,j) * CS%Rho0
              Sbdry_it = (state%sss(i,j) * mass_exch + CS%Salin_ice * &
                          CS%lprec(i,j)) / (mass_exch + CS%lprec(i,j))
              dS_it = Sbdry_it - Sbdry(i,j)
              if (abs(dS_it) < 1e-4*(0.5*(state%sss(i,j) + Sbdry(i,j) + 1.e-10))) exit


              if (dS_it < 0.0) then ! Sbdry is now the upper bound.
                if (Sb_max_set .and. (Sbdry(i,j) > Sb_max)) &
                call MOM_error(FATAL,"shelf_calc_flux: Irregular iteration for Sbdry (max).")
                Sb_max = Sbdry(i,j) ; dS_max = dS_it ; Sb_max_set = .true.
              else ! Sbdry is now the lower bound.
                if (Sb_min_set .and. (Sbdry(i,j) < Sb_min)) &
                   call MOM_error(FATAL, &
                   "shelf_calc_flux: Irregular iteration for Sbdry (min).")
                   Sb_min = Sbdry(i,j) ; dS_min = dS_it ; Sb_min_set = .true.
              endif ! dS_it < 0.0

              if (Sb_min_set .and. Sb_max_set) then
                 ! Use the false position method for the next iteration.
                 Sbdry(i,j) = Sb_min + (Sb_max-Sb_min) * &
                             (dS_min / (dS_min - dS_max))
              else
                 Sbdry(i,j) = Sbdry_it
              endif ! Sb_min_set

              Sbdry(i,j) = Sbdry_it
            endif ! CS%find_salt_root

          enddo !it1
  ! Check for non-convergence and/or non-boundedness?

        else
          !   In the 2-equation form, the mixed layer turbulent exchange velocity
          ! is specified and large enough that the ocean salinity at the interface
          ! is about the same as the boundary layer salinity.

          call calculate_TFreeze(state%sss(i,j), p_int(i), CS%tfreeze(i,j), CS%eqn_of_state)

          CS%exch_vel_t(i,j) = CS%gamma_t
          CS%t_flux(i,j) = RhoCp * CS%exch_vel_t(i,j) * (state%sst(i,j) - CS%tfreeze(i,j))
          CS%tflux_shelf(i,j) = 0.0
          CS%lprec(i,j) = I_LF * CS%t_flux(i,j)
          Sbdry(i,j) = 0.0
        endif
      else !not shelf
        CS%t_flux(i,j) = 0.0
      endif

!      haline_driving(:,:) = state%sss(i,j) - Sbdry(i,j)

    enddo ! i-loop
  enddo ! j-loop

  ! CS%lprec = precipitating liquid water into the ocean ( kg/(m^2 s) )
  ! We want melt in m/year
  if (CS%const_gamma) then ! use ISOMIP+ eq. with rho_fw
    fluxes%iceshelf_melt = CS%lprec  * (86400.0*365.0/rho_fw) * CS%flux_factor
  else ! use original eq.
    fluxes%iceshelf_melt = CS%lprec  * (86400.0*365.0/CS%density_ice) * CS%flux_factor
  endif

  do j=js,je
    do i=is,ie
      if ((iDens*state%ocean_mass(i,j) > CS%col_thick_melt_threshold) .and. &
          (CS%area_shelf_h(i,j) > 0.0) .and. &
          (CS%isthermo) .and. (state%Hml(i,j) > 0.0) ) then

         ! Set melt to zero above a cutoff pressure
         ! (CS%Rho0*CS%cutoff_depth*CS%g_Earth) this is needed for the isomip
         ! test case.
         if ((CS%g_Earth * CS%mass_shelf(i,j)) < CS%Rho0*CS%cutoff_depth* &
            CS%g_Earth) then
              CS%lprec(i,j) = 0.0
              fluxes%iceshelf_melt(i,j) = 0.0
         endif
         ! Compute haline driving, which is one of the diags. used in ISOMIP
         haline_driving(i,j) = (CS%lprec(i,j) * Sbdry(i,j)) / &
                               (CS%Rho0 * CS%exch_vel_s(i,j))

         !!!!!!!!!!!!!!!!!!!!!!!!!!!!Safety checks !!!!!!!!!!!!!!!!!!!!!!!!!
         !1)Check if haline_driving computed above is consistent with
         ! haline_driving = state%sss - Sbdry
         !if (fluxes%iceshelf_melt(i,j) /= 0.0) then
         !   if (haline_driving(i,j) /= (state%sss(i,j) - Sbdry(i,j))) then
         !      write(*,*)'Something is wrong at i,j',i,j
         !      write(*,*)'haline_driving, sss-Sbdry',haline_driving(i,j), &
         !                (state%sss(i,j) - Sbdry(i,j))
         !     call MOM_error(FATAL, &
         !            "shelf_calc_flux: Inconsistency in melt and haline_driving")
         !   endif
         !endif

         ! 2) check if |melt| > 0 when star_shelf = 0.
         ! this should never happen
         if (abs(fluxes%iceshelf_melt(i,j))>0.0) then
             if (fluxes%ustar_shelf(i,j) == 0.0) then
                write(*,*)'Something is wrong at i,j',i,j
                call MOM_error(FATAL, &
                     "shelf_calc_flux: |melt| > 0 and star_shelf = 0.")
             endif
          endif
      endif ! area_shelf_h
         !!!!!!!!!!!!!!!!!!!!!!!!!!!!End of safety checks !!!!!!!!!!!!!!!!!!!
     enddo ! i-loop
   enddo ! j-loop

  ! mass flux (kg/s), part of ISOMIP diags.
  allocate( mass_flux(G%ied,G%jed) ); mass_flux(:,:) = 0.0
  mass_flux = (CS%lprec) * CS%area_shelf_h

  if (CS%shelf_mass_is_dynamic) then
    call cpu_clock_begin(id_clock_pass)
    call pass_var(CS%area_shelf_h, G%domain, complete=.false.)
    call pass_var(CS%mass_shelf, G%domain)
    call cpu_clock_end(id_clock_pass)
  endif

  ! Melting has been computed, now is time to update thickness and mass
  if (CS%shelf_mass_is_dynamic .and. CS%override_shelf_movement) then
     if (.not. (CS%mass_from_file)) then

      call change_thickness_using_melt(CS,G,time_step, fluxes)

    endif

  endif

  if (CS%DEBUG) then
      call MOM_forcing_chksum("Before add shelf flux", fluxes, G, haloshift=0)
  endif
  call add_shelf_flux(G, CS, state, forces, fluxes)

  ! now the thermodynamic data is passed on... time to update the ice dynamic quantities

  if (CS%shelf_mass_is_dynamic .and. .not.CS%override_shelf_movement) then

    ! advect the ice shelf, and advance the front. Calving will be in here somewhere as well..
    ! when we decide on how to do it

    ! note time_step is [s] and lprec is [kg / m^2 / s]

    call ice_shelf_advect(CS, time_step, CS%lprec, Time)

    CS%velocity_update_sub_counter = CS%velocity_update_sub_counter+1

    if (CS%GL_couple .and. .not. CS%solo_ice_sheet) then
      call update_OD_ffrac(CS, state%ocean_mass, CS%velocity_update_sub_counter, CS%nstep_velocity, &
                           CS%time_step, CS%velocity_update_time_step)
    else
      call update_OD_ffrac_uncoupled(CS)
    endif

    if (CS%velocity_update_sub_counter == CS%nstep_velocity) then

      if (is_root_pe()) write(*,*) "ABOUT TO CALL VELOCITY SOLVER"

      call ice_shelf_solve_outer(CS, CS%u_shelf, CS%v_shelf, 1, iters_vel_solve, Time)

      CS%velocity_update_sub_counter = 0

    endif
  endif

  call enable_averaging(time_step,Time,CS%diag)
   if (CS%id_shelf_mass > 0) call post_data(CS%id_shelf_mass, CS%mass_shelf, CS%diag)
   if (CS%id_area_shelf_h > 0) call post_data(CS%id_area_shelf_h, CS%area_shelf_h, CS%diag)
   if (CS%id_ustar_shelf > 0) call post_data(CS%id_ustar_shelf, fluxes%ustar_shelf, CS%diag)
   if (CS%id_melt > 0) call post_data(CS%id_melt, fluxes%iceshelf_melt, CS%diag)
   if (CS%id_thermal_driving > 0) call post_data(CS%id_thermal_driving, (state%sst-CS%tfreeze), CS%diag)
   if (CS%id_Sbdry > 0) call post_data(CS%id_Sbdry, Sbdry, CS%diag)
   if (CS%id_haline_driving > 0) call post_data(CS%id_haline_driving, haline_driving, CS%diag)
   if (CS%id_mass_flux > 0) call post_data(CS%id_mass_flux, mass_flux, CS%diag)
   if (CS%id_u_ml > 0) call post_data(CS%id_u_ml,state%u,CS%diag)
   if (CS%id_v_ml > 0) call post_data(CS%id_v_ml,state%v,CS%diag)
   if (CS%id_tfreeze > 0) call post_data(CS%id_tfreeze, CS%tfreeze, CS%diag)
   if (CS%id_tfl_shelf > 0) call post_data(CS%id_tfl_shelf, CS%tflux_shelf, CS%diag)
   if (CS%id_exch_vel_t > 0) call post_data(CS%id_exch_vel_t, CS%exch_vel_t, CS%diag)
   if (CS%id_exch_vel_s > 0) call post_data(CS%id_exch_vel_s, CS%exch_vel_s, CS%diag)
   if (CS%id_col_thick > 0) call post_data(CS%id_col_thick, CS%OD_av, CS%diag)
   if (CS%id_h_shelf > 0) call post_data(CS%id_h_shelf,CS%h_shelf,CS%diag)
   if (CS%id_h_mask > 0) call post_data(CS%id_h_mask,CS%hmask,CS%diag)
   if (CS%id_u_shelf > 0) call post_data(CS%id_u_shelf,CS%u_shelf,CS%diag)
   if (CS%id_v_shelf > 0) call post_data(CS%id_v_shelf,CS%v_shelf,CS%diag)
   if (CS%id_float_frac > 0) call post_data(CS%id_float_frac,CS%float_frac,CS%diag)
   if (CS%id_OD_av >0) call post_data(CS%id_OD_av,CS%OD_av,CS%diag)
   if (CS%id_float_frac_rt>0) call post_data(CS%id_float_frac_rt,CS%float_frac_rt,CS%diag)
  call disable_averaging(CS%diag)

  call cpu_clock_end(id_clock_shelf)

  if (CS%DEBUG) then
      call MOM_forcing_chksum("End of shelf calc flux", fluxes, G, haloshift=0)
  endif

end subroutine shelf_calc_flux

!> Changes the thickness (mass) of the ice shelf based on sub-ice-shelf melting
subroutine change_thickness_using_melt(CS,G,time_step, fluxes)
  type(ocean_grid_type), intent(inout)    :: G  !< The ocean's grid structure.
  type(ice_shelf_CS),    intent(inout)    :: CS !< A pointer to the ice shelf control structure
  real,                  intent(in)  :: time_step
  type(forcing),         intent(inout) :: fluxes

  ! locals
  integer :: i, j

  do j=G%jsc,G%jec
    do i=G%isc,G%iec

      if ((CS%hmask(i,j) == 1) .or. (CS%hmask(i,j) == 2)) then
        ! first, zero out fluxes applied during previous time step
        if (associated(fluxes%lprec)) fluxes%lprec(i,j) = 0.0
        if (associated(fluxes%sens)) fluxes%sens(i,j) = 0.0
        if (associated(fluxes%frac_shelf_h)) fluxes%frac_shelf_h(i,j) = 0.0
        if (associated(fluxes%salt_flux)) fluxes%salt_flux(i,j) = 0.0

        if (CS%lprec(i,j) / CS%density_ice * time_step < CS%h_shelf(i,j)) then
           CS%h_shelf(i,j) = CS%h_shelf(i,j) - CS%lprec(i,j) / CS%density_ice * time_step
        else
           ! the ice is about to melt away
           ! in this case set thickness, area, and mask to zero
           ! NOTE: not mass conservative
           ! should maybe scale salt & heat flux for this cell

           CS%h_shelf(i,j) = 0.0
           CS%hmask(i,j) = 0.0
           CS%area_shelf_h(i,j) = 0.0
         endif
       endif
     enddo
    enddo

    call pass_var(CS%area_shelf_h, G%domain)
    call pass_var(CS%h_shelf, G%domain)
    call pass_var(CS%hmask, G%domain)

    do j=G%jsd,G%jed
       do i=G%isd,G%ied

         if ((CS%hmask(i,j) == 1) .or. (CS%hmask(i,j) == 2)) then
          CS%mass_shelf(i,j) = CS%h_shelf(i,j)*CS%density_ice
         endif
       enddo
    enddo

    call pass_var(CS%mass_shelf, G%domain)

    if (CS%DEBUG) then
      call hchksum(CS%h_shelf, "h_shelf after change thickness using melt", G%HI, haloshift=0)
      call hchksum(CS%mass_shelf, "mass_shelf after change thickness using melt", G%HI, haloshift=0)
    endif

end subroutine change_thickness_using_melt

!> Updates suface fluxes that are influenced by sub-ice-shelf melting
subroutine add_shelf_flux(G, CS, state, forces, fluxes)
  type(ocean_grid_type),     intent(inout)    :: G    !< The ocean's grid structure.
  type(ice_shelf_CS),        pointer          :: CS   !< This module's control structure.
  type(surface),             intent(inout)    :: state!< Surface ocean state
  type(mech_forcing),        intent(inout)    :: forces !< A structure with the driving mechanical forces
  type(forcing),             intent(inout)    :: fluxes  !< A structure of surface fluxes that may be used/updated.

  ! local variables
  real :: Irho0           !< The inverse of the mean density in m3 kg-1.
  real :: frac_area       !< The fractional area covered by the ice shelf, nondim.
  real :: shelf_mass0     !< Total ice shelf mass at previous time (Time-dt).
  real :: shelf_mass1     !< Total ice shelf mass at current time (Time).
  real :: delta_mass_shelf!< Change in ice shelf mass over one time step in kg/s
  real :: taux2, tauy2    !< The squared surface stresses, in Pa.
  real :: asu1, asu2      !< Ocean areas covered by ice shelves at neighboring u-
  real :: asv1, asv2      !< and v-points, in m2.
  real :: fraz            !< refreezing rate in kg m-2 s-1
  real :: mean_melt_flux  !< spatial mean melt flux kg/s
  real :: sponge_area     !< total area of sponge region
  real :: t0              !< The previous time (Time-dt) in sec.
  type(time_type) :: Time0!< The previous time (Time-dt)
  real, dimension(:,:), allocatable, target  :: last_mass_shelf !< Ice shelf mass
                          ! at at previous time (Time-dt), in kg/m^2
  real, dimension(:,:), allocatable, target  :: last_h_shelf !< Ice shelf thickness
                          ! at at previous time (Time-dt), in m
  real, dimension(:,:), allocatable, target  :: last_hmask !< Ice shelf mask
                          ! at at previous time (Time-dt)
  real, dimension(:,:), allocatable, target  :: last_area_shelf_h !< Ice shelf area
                          ! at at previous time (Time-dt), m^2

  real :: kv_rho_ice ! The viscosity of ice divided by its density, in m5 kg-1 s-1.
  real, parameter :: rho_fw = 1000.0 ! fresh water density
  integer :: i, j, is, ie, js, je, isd, ied, jsd, jed
  is = G%isc ; ie = G%iec ; js = G%jsc ; je = G%jec
  isd = G%isd ; jsd = G%jsd ; ied = G%ied ; jed = G%jed

  Irho0 = 1.0 / CS%Rho0
  ! Determine ustar and the square magnitude of the velocity in the
  ! bottom boundary layer. Together these give the TKE source and
  ! vertical decay scale.
  if (CS%shelf_mass_is_dynamic) then
    do j=jsd,jed ; do I=isd,ied-1
      forces%frac_shelf_u(I,j) = 0.0
      if ((G%areaT(i,j) + G%areaT(i+1,j) > 0.0)) & ! .and. (G%areaCu(I,j) > 0.0)) &
        forces%frac_shelf_u(I,j) = ((CS%area_shelf_h(i,j) + CS%area_shelf_h(i+1,j)) / &
                                    (G%areaT(i,j) + G%areaT(i+1,j)))
    enddo ; enddo
    do J=jsd,jed-1 ; do i=isd,ied
      forces%frac_shelf_v(i,J) = 0.0
      if ((G%areaT(i,j) + G%areaT(i,j+1) > 0.0)) & ! .and. (G%areaCv(i,J) > 0.0)) &
        forces%frac_shelf_v(i,J) = ((CS%area_shelf_h(i,j) + CS%area_shelf_h(i,j+1)) / &
                                    (G%areaT(i,j) + G%areaT(i,j+1)))
    enddo ; enddo
    call pass_vector(forces%frac_shelf_u, forces%frac_shelf_v, G%domain, TO_ALL, CGRID_NE)
  endif

  ! For various reasons, forces%rigidity_ice_[uv] is always updated here, and
  ! it may have been zeroed out where IOB is translated to forces and
  ! contributions from icebergs added subsequently.
  kv_rho_ice = CS%kv_ice / CS%density_ice
  do j=js,je ; do I=is-1,ie
    if (.not.forces%accumulate_rigidity) forces%rigidity_ice_u(I,j) = 0.0
    forces%rigidity_ice_u(I,j) = forces%rigidity_ice_u(I,j) + &
            kv_rho_ice * min(CS%mass_shelf(i,j), CS%mass_shelf(i+1,j))
  enddo ; enddo
  do J=js-1,je ; do i=is,ie
    if (.not.forces%accumulate_rigidity) forces%rigidity_ice_v(i,J) = 0.0
    forces%rigidity_ice_v(i,J) = forces%rigidity_ice_v(i,J) + &
            kv_rho_ice * min(CS%mass_shelf(i,j), CS%mass_shelf(i,j+1))
  enddo ; enddo

  if (CS%debug) then
    if (associated(state%taux_shelf)) then
      call uchksum(state%taux_shelf, "taux_shelf", G%HI, haloshift=0)
    endif
    if (associated(state%tauy_shelf)) then
      call vchksum(state%tauy_shelf, "tauy_shelf", G%HI, haloshift=0)
      call vchksum(forces%rigidity_ice_u, "rigidity_ice_u", G%HI, haloshift=0)
      call vchksum(forces%rigidity_ice_v, "rigidity_ice_v", G%HI, haloshift=0)
      call vchksum(forces%frac_shelf_u, "frac_shelf_u", G%HI, haloshift=0)
      call vchksum(forces%frac_shelf_v, "frac_shelf_v", G%HI, haloshift=0)
    endif
  endif

  if (associated(state%taux_shelf) .and. associated(state%tauy_shelf)) then
    call pass_vector(state%taux_shelf, state%tauy_shelf, G%domain, TO_ALL, CGRID_NE)
  endif
  ! GMM: melting is computed using ustar_shelf (and not ustar), which has already
  ! been passed, I so believe we do not need to update fluxes%ustar.
!  do j=js,je ; do i=is,ie ; if (fluxes%frac_shelf_h(i,j) > 0.0) then
    ! ### THIS SHOULD BE AN AREA WEIGHTED AVERAGE OF THE ustar_shelf POINTS.
    ! taux2 = 0.0 ; tauy2 = 0.0
    ! asu1 = forces%frac_shelf_u(I-1,j) * G%areaCu(I-1,j)
    ! asu2 = forces%frac_shelf_u(I,j) * G%areaCu(I,j)
    ! asv1 = forces%frac_shelf_v(i,J-1) * G%areaCv(i,J-1)
    ! asv2 = forces%frac_shelf_v(i,J) * G%areaCv(i,J)
    ! if ((asu1 + asu2 > 0.0) .and. associated(state%taux_shelf)) &
    !   taux2 = (asu1 * state%taux_shelf(I-1,j)**2 + &
    !            asu2 * state%taux_shelf(I,j)**2  ) / (asu1 + asu2)
    ! if ((asv1 + asv2 > 0.0) .and. associated(state%tauy_shelf)) &
    !   tauy2 = (asv1 * state%tauy_shelf(i,J-1)**2 + &
    !            asv2 * state%tauy_shelf(i,J)**2  ) / (asv1 + asv2)

    !fluxes%ustar(i,j) = MAX(CS%ustar_bg, sqrt(Irho0 * sqrt(taux2 + tauy2)))
!  endif ; enddo ; enddo

  if (CS%shelf_mass_is_dynamic) then
    do j=jsd,jed ; do i=isd,ied
      if (G%areaT(i,j) > 0.0) &
        fluxes%frac_shelf_h(i,j) = CS%area_shelf_h(i,j) * G%IareaT(i,j)
    enddo ; enddo
  endif

  do j=js,je ; do i=is,ie ; if (fluxes%frac_shelf_h(i,j) > 0.0) then
    frac_area = fluxes%frac_shelf_h(i,j)
    if (associated(fluxes%sw)) fluxes%sw(i,j) = 0.0
    if (associated(fluxes%sw_vis_dir)) fluxes%sw_vis_dir(i,j) = 0.0
    if (associated(fluxes%sw_vis_dif)) fluxes%sw_vis_dif(i,j) = 0.0
    if (associated(fluxes%sw_nir_dir)) fluxes%sw_nir_dir(i,j) = 0.0
    if (associated(fluxes%sw_nir_dif)) fluxes%sw_nir_dif(i,j) = 0.0
    if (associated(fluxes%lw)) fluxes%lw(i,j) = 0.0
    if (associated(fluxes%latent)) fluxes%latent(i,j) = 0.0
    if (associated(fluxes%evap)) fluxes%evap(i,j) = 0.0
    if (associated(fluxes%lprec)) then
      if (CS%lprec(i,j) > 0.0) then
        fluxes%lprec(i,j) =  frac_area*CS%lprec(i,j)*CS%flux_factor
      else
        fluxes%lprec(i,j) = 0.0
        fluxes%evap(i,j) = frac_area*CS%lprec(i,j)*CS%flux_factor
      endif
    endif

    if (associated(fluxes%sens)) &
      fluxes%sens(i,j) = -frac_area*CS%t_flux(i,j)*CS%flux_factor
    if (associated(fluxes%salt_flux)) &
      fluxes%salt_flux(i,j) = frac_area * CS%salt_flux(i,j)*CS%flux_factor
    if (associated(forces%p_surf)) &
      forces%p_surf(i,j) = frac_area * CS%g_Earth * CS%mass_shelf(i,j)
    if (associated(forces%p_surf_full)) &
      forces%p_surf_full(i,j) = frac_area * CS%g_Earth * CS%mass_shelf(i,j)

  endif ; enddo ; enddo

  ! keep sea level constant by removing mass in the sponge
  ! region (via virtual precip, vprec). Apply additional
  ! salt/heat fluxes so that the resultant surface buoyancy
  ! forcing is ~ 0.
  ! This is needed for some of the ISOMIP+ experiments.

  if (CS%constant_sea_level) then
    !### This code has lots of problems with hard coded constants and the use of
    !### of non-reproducing sums.  I needs to be refactored. -RWH

    if (.not. associated(fluxes%salt_flux)) allocate(fluxes%salt_flux(ie,je))
    if (.not. associated(fluxes%vprec)) allocate(fluxes%vprec(ie,je))
    fluxes%salt_flux(:,:) = 0.0; fluxes%vprec(:,:) = 0.0

    mean_melt_flux = 0.0; sponge_area = 0.0
    do j=js,je ; do i=is,ie
       frac_area = fluxes%frac_shelf_h(i,j)
       if (frac_area > 0.0) then
          mean_melt_flux = mean_melt_flux + (CS%lprec(i,j)) * CS%area_shelf_h(i,j)
       endif

       if (G%geoLonT(i,j) >= 790.0 .AND. G%geoLonT(i,j) <= 800.0) then
         sponge_area = sponge_area + G%areaT(i,j)
       endif
    enddo ; enddo

    ! take into account changes in mass (or thickness) when imposing ice shelf mass
    if (CS%shelf_mass_is_dynamic .and. CS%override_shelf_movement .and. &
       CS%mass_from_file) then
       t0 = time_type_to_real(CS%Time) - CS%time_step

       ! just compute changes in mass after first time step
       if (t0>0.0) then
          Time0 = real_to_time_type(t0)
          allocate(last_mass_shelf(isd:ied,jsd:jed))
          allocate(last_h_shelf(isd:ied,jsd:jed))
          allocate(last_area_shelf_h(isd:ied,jsd:jed))
          allocate(last_hmask(isd:ied,jsd:jed))
          last_hmask(:,:) = CS%hmask(:,:); last_area_shelf_h(:,:) = CS%area_shelf_h(:,:)
          call time_interp_external(CS%id_read_mass, Time0, last_mass_shelf)
          last_h_shelf = last_mass_shelf/CS%density_ice

          ! apply calving
          if (CS%min_thickness_simple_calve > 0.0) then
             call ice_shelf_min_thickness_calve(CS,last_h_shelf,last_area_shelf_h,last_hmask)
             ! convert to mass again
             last_mass_shelf = last_h_shelf * CS%density_ice
          endif

          shelf_mass0 = 0.0; shelf_mass1 = 0.0
          ! get total ice shelf mass at (Time-dt) and (Time), in kg
          do j=js,je ; do i=is,ie
             ! just floating shelf (0.1 is a threshold for min ocean thickness)
             if (((1.0/CS%density_ocean_avg)*state%ocean_mass(i,j) > 0.1) .and. &
                (CS%area_shelf_h(i,j) > 0.0)) then

                shelf_mass0 = shelf_mass0 + (last_mass_shelf(i,j) * CS%area_shelf_h(i,j))
                shelf_mass1 = shelf_mass1 + (CS%mass_shelf(i,j) * CS%area_shelf_h(i,j))

             endif
          enddo ; enddo
          call mpp_sum(shelf_mass0); call mpp_sum(shelf_mass1)
          delta_mass_shelf = (shelf_mass1 - shelf_mass0)/CS%time_step
!          delta_mass_shelf = (shelf_mass1 - shelf_mass0)* &
!                         (rho_fw/CS%density_ice)/CS%time_step
!          if (is_root_pe()) write(*,*)'delta_mass_shelf',delta_mass_shelf
       else! first time step
          delta_mass_shelf = 0.0
       endif
    else ! ice shelf mass does not change
      delta_mass_shelf = 0.0
    endif

    call mpp_sum(mean_melt_flux)
    call mpp_sum(sponge_area)

    ! average total melt flux over sponge area
    mean_melt_flux = (mean_melt_flux+delta_mass_shelf) / sponge_area !kg/(m^2 s)

    ! apply fluxes
    do j=js,je ; do i=is,ie
       ! Note the following is hard coded for ISOMIP
       if (G%geoLonT(i,j) >= 790.0 .AND. G%geoLonT(i,j) <= 800.0) then
          fluxes%vprec(i,j) = -mean_melt_flux * CS%density_ice/1000. ! evap is negative
          fluxes%sens(i,j) = fluxes%vprec(i,j) * CS%Cp * CS%T0 ! W /m^2
          fluxes%salt_flux(i,j) = fluxes%vprec(i,j) * CS%S0*1.0e-3 ! kg (salt)/(m^2 s)
       endif
    enddo ; enddo

    if (CS%DEBUG) then
     if (is_root_pe()) write(*,*)'Mean melt flux (kg/(m^2 s)),dt',mean_melt_flux,CS%time_step
      call MOM_forcing_chksum("After constant sea level", fluxes, G, haloshift=0)
    endif

  endif!constant_sea_level

  call copy_common_forcing_fields(forces, fluxes, G)

end subroutine add_shelf_flux


!> Initializes shelf model data, parameters and diagnostics
subroutine initialize_ice_shelf(param_file, ocn_grid, Time, CS, diag, forces, fluxes, Time_in, solo_ice_sheet_in)
  type(param_file_type), intent(in) :: param_file !< A structure to parse for run-time parameters
  type(ocean_grid_type), pointer    :: ocn_grid
  type(time_type),    intent(inout)   :: Time
  type(ice_shelf_CS), pointer         :: CS !< A pointer to the ice shelf control structure
  type(diag_ctrl), target, intent(in) :: diag
  type(forcing),      optional, intent(inout) :: fluxes
  type(mech_forcing), optional, intent(inout) :: forces
  type(time_type),    optional, intent(in)    :: Time_in
  logical,            optional, intent(in)    :: solo_ice_sheet_in

  type(ocean_grid_type), pointer :: G, OG ! Convenience pointers
  type(directories)  :: dirs
  type(vardesc) :: vd
  type(dyn_horgrid_type), pointer :: dG => NULL()
  real :: cdrag, drag_bg_vel
  real :: kv_rho_ice ! The viscosity of ice divided by its density, in m5 kg-1 s-1.
  logical :: new_sim, save_IC, var_force
  !This include declares and sets the variable "version".
#include "version_variable.h"
  character(len=200) :: config
  character(len=200) :: IC_file,filename,inputdir
  character(len=40)  :: var_name
  character(len=40)  :: mdl = "MOM_ice_shelf"  ! This module's name.
  character(len=2)   :: procnum
  integer :: i, j, is, ie, js, je, isd, ied, jsd, jed, Isdq, Iedq, Jsdq, Jedq, iters
  integer :: wd_halos(2)
  logical :: read_TideAmp
  character(len=240) :: Tideamp_file
  real    :: utide
  if (associated(CS)) then
    call MOM_error(FATAL, "MOM_ice_shelf.F90, initialize_ice_shelf: "// &
                          "called with an associated control structure.")
    return
  endif
  allocate(CS)

  !   Go through all of the infrastructure initialization calls, since this is
  ! being treated as an independent component that just happens to use the
  ! MOM's grid and infrastructure.
  call Get_MOM_Input(dirs=dirs)

  ! Set up the ice-shelf domain and grid
  wd_halos(:)=0
  call MOM_domains_init(CS%grid%domain, param_file, min_halo=wd_halos, symmetric=GRID_SYM_)
  ! call diag_mediator_init(CS%grid,param_file,CS%diag)
  ! this needs to be fixed - will probably break when not using coupled driver 0
  call MOM_grid_init(CS%grid, param_file)

  call create_dyn_horgrid(dG, CS%grid%HI)
  call clone_MOM_domain(CS%grid%Domain, dG%Domain)

  call set_grid_metrics(dG, param_file)
  ! call set_diag_mediator_grid(CS%grid, CS%diag)

  ! The ocean grid is possibly different
  if (associated(ocn_grid)) CS%ocn_grid => ocn_grid

  ! Convenience pointers
  G => CS%grid
  OG => CS%ocn_grid

  if (is_root_pe()) then
   write(0,*) 'OG: ', OG%isd, OG%isc, OG%iec, OG%ied, OG%jsd, OG%jsc, OG%jsd, OG%jed
   write(0,*) 'IG: ', G%isd, G%isc, G%iec, G%ied, G%jsd, G%jsc, G%jsd, G%jed
  endif

  CS%Time = Time ! ### This might not be in the right place?
  CS%diag => diag

  ! Are we being called from the solo ice-sheet driver? When called by the ocean
  ! model solo_ice_sheet_in is not preset.
  CS%solo_ice_sheet = .false.
  if (present(solo_ice_sheet_in)) CS%solo_ice_sheet = solo_ice_sheet_in

  if (present(Time_in)) Time = Time_in

  is = G%isc ; ie = G%iec ; js = G%jsc ; je = G%jec
  isd = G%isd ; jsd = G%jsd ; ied = G%ied ; jed = G%jed
  Isdq = G%IsdB ; Iedq = G%IedB ; Jsdq = G%JsdB ; Jedq = G%JedB

  CS%Lat_fusion = 3.34e5
  CS%override_shelf_movement = .false.

  CS%use_reproducing_sums = .false.
  CS%switch_var = .false.

  call log_version(param_file, mdl, version, "")
  call get_param(param_file, mdl, "DEBUG_IS", CS%debug, default=.false.)
  call get_param(param_file, mdl, "DYNAMIC_SHELF_MASS", CS%shelf_mass_is_dynamic, &
                 "If true, the ice sheet mass can evolve with time.", &
                 default=.false.)
  if (CS%shelf_mass_is_dynamic) then
    call get_param(param_file, mdl, "OVERRIDE_SHELF_MOVEMENT", CS%override_shelf_movement, &
                 "If true, user provided code specifies the ice-shelf \n"//&
                 "movement instead of the dynamic ice model.", default=.false.)
    call get_param(param_file, mdl, "GROUNDING_LINE_INTERPOLATE", CS%GL_regularize, &
                 "THIS PARAMETER NEEDS A DESCRIPTION.", default=.false.)
    call get_param(param_file, mdl, "GROUNDING_LINE_INTERP_SUBGRID_N", CS%n_sub_regularize, &
                 "THIS PARAMETER NEEDS A DESCRIPTION.", default=0)
    call get_param(param_file, mdl, "GROUNDING_LINE_COUPLE", CS%GL_couple, &
                 "THIS PARAMETER NEEDS A DESCRIPTION.", default=.false.)
    if (CS%GL_regularize) CS%GL_couple = .false.
    if (CS%GL_regularize .and. (CS%n_sub_regularize == 0)) call MOM_error (FATAL, &
      "GROUNDING_LINE_INTERP_SUBGRID_N must be a positive integer if GL regularization is used")
  endif
  call get_param(param_file, mdl, "SHELF_THERMO", CS%isthermo, &
                 "If true, use a thermodynamically interactive ice shelf.", &
                 default=.false.)
  call get_param(param_file, mdl, "SHELF_THREE_EQN", CS%threeeq, &
                 "If true, use the three equation expression of \n"//&
                 "consistency to calculate the fluxes at the ice-ocean \n"//&
                 "interface.", default=.true.)
  call get_param(param_file, mdl, "SHELF_INSULATOR", CS%insulator, &
                 "If true, the ice shelf is a perfect insulatior \n"//&
                 "(no conduction).", default=.false.)
  call get_param(param_file, mdl, "MELTING_CUTOFF_DEPTH", CS%cutoff_depth, &
                 "Depth above which the melt is set to zero (it must be >= 0) \n"//&
                 "Default value won't affect the solution.", default=0.0)
  if (CS%cutoff_depth < 0.) &
     call MOM_error(WARNING,"Initialize_ice_shelf: MELTING_CUTOFF_DEPTH must be >= 0.")

  call get_param(param_file, mdl, "CONST_SEA_LEVEL", CS%constant_sea_level, &
                 "If true, apply evaporative, heat and salt fluxes in \n"//&
                  "the sponge region. This will avoid a large increase \n"//&
                 "in sea level. This option is needed for some of the \n"//&
                 "ISOMIP+ experiments (Ocean3 and Ocean4). \n"//&
                 "IMPORTANT: it is not currently possible to do \n"//&
                 "prefect restarts using this flag.", default=.false.)

  call get_param(param_file, mdl, "ISOMIP_S_SUR_SPONGE", &
                CS%S0, "Surface salinity in the resoring region.", &
                default=33.8, do_not_log=.true.)

  call get_param(param_file, mdl, "ISOMIP_T_SUR_SPONGE", &
                CS%T0, "Surface temperature in the resoring region.", &
                default=-1.9, do_not_log=.true.)

  call get_param(param_file, mdl, "SHELF_3EQ_GAMMA", CS%const_gamma, &
                 "If true, user specifies a constant nondimensional heat-transfer coefficient \n"//&
                 "(GAMMA_T_3EQ), from which the salt-transfer coefficient is then computed \n"//&
                 " as GAMMA_T_3EQ/35. This is used with SHELF_THREE_EQN.", default=.false.)
  if (CS%const_gamma) call get_param(param_file, mdl, "SHELF_3EQ_GAMMA_T", CS%Gamma_T_3EQ, &
                 "Nondimensional heat-transfer coefficient.",default=2.2E-2, &
                  units="nondim.", fail_if_missing=.true.)

  call get_param(param_file, mdl, "ICE_SHELF_MASS_FROM_FILE", &
                 CS%mass_from_file, "Read the mass of the "//&
                 "ice shelf (every time step) from a file.", default=.false.)

  if (CS%threeeq) &
    call get_param(param_file, mdl, "SHELF_S_ROOT", CS%find_salt_root, &
                 "If SHELF_S_ROOT = True, salinity at the ice/ocean interface (Sbdry) \n "//&
                 "is computed from a quadratic equation. Otherwise, the previous \n"//&
                 "interactive method to estimate Sbdry is used.", default=.false.)
  if (CS%find_salt_root) then ! read liquidus coeffs.
     call get_param(param_file, mdl, "TFREEZE_S0_P0",CS%lambda1, &
                 "this is the freezing potential temperature at \n"//&
                 "S=0, P=0.", units="degC", default=0.0, do_not_log=.true.)
    call get_param(param_file, mdl, "DTFREEZE_DS",CS%lambda1, &
                 "this is the derivative of the freezing potential \n"//&
                 "temperature with salinity.", &
                 units="degC psu-1", default=-0.054, do_not_log=.true.)
    call get_param(param_file, mdl, "DTFREEZE_DP",CS%lambda3, &
                 "this is the derivative of the freezing potential \n"//&
                 "temperature with pressure.", &
                 units="degC Pa-1", default=0.0, do_not_log=.true.)

  endif

  if (.not.CS%threeeq) &
    call get_param(param_file, mdl, "SHELF_2EQ_GAMMA_T", CS%gamma_t, &
                 "If SHELF_THREE_EQN is false, this the fixed turbulent \n"//&
                 "exchange velocity at the ice-ocean interface.", &
                 units="m s-1", fail_if_missing=.true.)

  call get_param(param_file, mdl, "G_EARTH", CS%g_Earth, &
                 "The gravitational acceleration of the Earth.", &
                 units="m s-2", default = 9.80)
  call get_param(param_file, mdl, "C_P", CS%Cp, &
                 "The heat capacity of sea water.", units="J kg-1 K-1", &
                 fail_if_missing=.true.)
  call get_param(param_file, mdl, "RHO_0", CS%Rho0, &
                 "The mean ocean density used with BOUSSINESQ true to \n"//&
                 "calculate accelerations and the mass for conservation \n"//&
                 "properties, or with BOUSSINSEQ false to convert some \n"//&
                 "parameters from vertical units of m to kg m-2.", &
                 units="kg m-3", default=1035.0) !### MAKE THIS A SEPARATE PARAMETER.
  call get_param(param_file, mdl, "C_P_ICE", CS%Cp_ice, &
                 "The heat capacity of ice.", units="J kg-1 K-1", &
                 default=2.10e3)

  call get_param(param_file, mdl, "ICE_SHELF_FLUX_FACTOR", CS%flux_factor, &
                 "Non-dimensional factor applied to shelf thermodynamic \n"//&
                 "fluxes.", units="none", default=1.0)

  call get_param(param_file, mdl, "KV_ICE", CS%kv_ice, &
                 "The viscosity of the ice.", units="m2 s-1", default=1.0e10)
  call get_param(param_file, mdl, "KV_MOLECULAR", CS%kv_molec, &
                 "The molecular kinimatic viscosity of sea water at the \n"//&
                 "freezing temperature.", units="m2 s-1", default=1.95e-6)
  call get_param(param_file, mdl, "ICE_SHELF_SALINITY", CS%Salin_ice, &
                 "The salinity of the ice inside the ice shelf.", units="psu", &
                 default=0.0)
  call get_param(param_file, mdl, "ICE_SHELF_TEMPERATURE", CS%Temp_ice, &
                 "The temperature at the center of the ice shelf.", &
                 units = "degC", default=-15.0)
  call get_param(param_file, mdl, "KD_SALT_MOLECULAR", CS%kd_molec_salt, &
                 "The molecular diffusivity of salt in sea water at the \n"//&
                 "freezing point.", units="m2 s-1", default=8.02e-10)
  call get_param(param_file, mdl, "KD_TEMP_MOLECULAR", CS%kd_molec_temp, &
                 "The molecular diffusivity of heat in sea water at the \n"//&
                 "freezing point.", units="m2 s-1", default=1.41e-7)
  call get_param(param_file, mdl, "RHO_0", CS%density_ocean_avg, &
                 "avg ocean density used in floatation cond", &
                 units="kg m-3", default=1035.)
  call get_param(param_file, mdl, "DT_FORCING", CS%time_step, &
                 "The time step for changing forcing, coupling with other \n"//&
                 "components, or potentially writing certain diagnostics. \n"//&
                 "The default value is given by DT.", units="s", default=0.0)
  call get_param(param_file, mdl, "SHELF_DIAG_TIMESTEP", CS%velocity_update_time_step, &
                 "A timestep to use for diagnostics of the shelf.", default=0.0)

  call get_param(param_file, mdl, "COL_THICK_MELT_THRESHOLD", CS%col_thick_melt_threshold, &
                 "The minimum ML thickness where melting is allowed.", units="m", &
                 default=0.0)

  call get_param(param_file, mdl, "READ_TIDEAMP", read_TIDEAMP, &
                 "If true, read a file (given by TIDEAMP_FILE) containing \n"//&
                 "the tidal amplitude with INT_TIDE_DISSIPATION.", default=.false.)

  call safe_alloc_ptr(CS%utide,isd,ied,jsd,jed)   ; CS%utide(:,:) = 0.0

  if (read_TIDEAMP) then
    call get_param(param_file, mdl, "TIDEAMP_FILE", TideAmp_file, &
                 "The path to the file containing the spatially varying \n"//&
                 "tidal amplitudes.", &
                 default="tideamp.nc")
    call get_param(param_file, mdl, "INPUTDIR", inputdir, default=".")
    inputdir = slasher(inputdir)
    TideAmp_file = trim(inputdir) // trim(TideAmp_file)
    call MOM_read_data(TideAmp_file,'tideamp',CS%utide,G%domain,timelevel=1)
  else
    call get_param(param_file, mdl, "UTIDE", utide, &
                 "The constant tidal amplitude used with INT_TIDE_DISSIPATION.", &
                 units="m s-1", default=0.0)
    CS%utide = utide
  endif

  call EOS_init(param_file, CS%eqn_of_state)

  !! new parameters that need to be in MOM_input

  if (CS%shelf_mass_is_dynamic .and. .not.CS%override_shelf_movement) then

    call get_param(param_file, mdl, "A_GLEN_ISOTHERM", CS%A_glen_isothermal, &
                 "Ice viscosity parameter in Glen's Law", &
                 units="Pa -1/3 a", default=9.461e-18)
    call get_param(param_file, mdl, "GLEN_EXPONENT", CS%n_glen, &
                 "nonlinearity exponent in Glen's Law", &
                  units="none", default=3.)
    call get_param(param_file, mdl, "MIN_STRAIN_RATE_GLEN", CS%eps_glen_min, &
                 "min. strain rate to avoid infinite Glen's law viscosity", &
                 units="a-1", default=1.e-12)
    call get_param(param_file, mdl, "BASAL_FRICTION_COEFF", CS%C_basal_friction, &
                 "ceofficient in sliding law \tau_b = C u^(n_basal_friction)", &
                 units="Pa (m-a)-(n_basal_friction)", fail_if_missing=.true.)
    call get_param(param_file, mdl, "BASAL_FRICTION_EXP", CS%n_basal_friction, &
                 "exponent in sliding law \tau_b = C u^(m_slide)", &
                 units="none", fail_if_missing=.true.)
    call get_param(param_file, mdl, "DENSITY_ICE", CS%density_ice, &
                 "A typical density of ice.", units="kg m-3", default=917.0)

    call get_param(param_file, mdl, "INPUT_FLUX_ICE_SHELF", CS%input_flux, &
                 "volume flux at upstream boundary", &
                 units="m2 s-1", default=0.)
    call get_param(param_file, mdl, "INPUT_THICK_ICE_SHELF", CS%input_thickness, &
                 "flux thickness at upstream boundary", &
                 units="m", default=1000.)
    call get_param(param_file, mdl, "ICE_VELOCITY_TIMESTEP", CS%velocity_update_time_step, &
                 "seconds between ice velocity calcs", units="s", &
                 fail_if_missing=.true.)

    call get_param(param_file, mdl, "CONJUGATE_GRADIENT_TOLERANCE", CS%cg_tolerance, &
        "tolerance in CG solver, relative to initial residual", default=1.e-6)
    call get_param(param_file, mdl, "ICE_NONLINEAR_TOLERANCE", &
        CS%nonlinear_tolerance,"nonlin tolerance in iterative velocity solve",default=1.e-6)
    call get_param(param_file, mdl, "CONJUGATE_GRADIENT_MAXIT", CS%cg_max_iterations, &
        "max iteratiions in CG solver", default=2000)
    call get_param(param_file, mdl, "THRESH_FLOAT_COL_DEPTH", CS%thresh_float_col_depth, &
        "min ocean thickness to consider ice *floating*; \n"// &
        "will only be important with use of tides", &
        units="m",default=1.e-3)

    call get_param(param_file, mdl, "SHELF_MOVING_FRONT", CS%moving_shelf_front, &
                 "whether or not to advance shelf front (and calve..)")
    call get_param(param_file, mdl, "CALVE_TO_MASK", CS%calve_to_mask, &
                 "if true, do not allow an ice shelf where prohibited by a mask")
    call get_param(param_file, mdl, "ICE_SHELF_CFL_FACTOR", CS%CFL_factor, &
        "limit timestep as a factor of min (\Delta x / u); \n"// &
        "only important for ice-only model", &
        default=0.25)
    call get_param(param_file, mdl, "NONLIN_SOLVE_ERR_MODE", CS%nonlin_solve_err_mode, &
        "choose whether nonlin error in vel solve is based on nonlinear residual (1) \n"// &
        "or relative change since last iteration (2)", &
        default=1)


    if (CS%debug) CS%use_reproducing_sums = .true.

    CS%nstep_velocity = FLOOR (CS%velocity_update_time_step / CS%time_step)
    CS%velocity_update_counter = 0
    CS%velocity_update_sub_counter = 0
  else
    CS%nstep_velocity = 0
    ! This is here because of inconsistent defaults.  I don't know why.  RWH
    call get_param(param_file, mdl, "DENSITY_ICE", CS%density_ice, &
                 "A typical density of ice.", units="kg m-3", default=900.0)
  endif

  call get_param(param_file, mdl, "MIN_THICKNESS_SIMPLE_CALVE", &
                CS%min_thickness_simple_calve, &
                 "min thickness rule for VERY simple calving law",&
                 units="m", default=0.0)

  call get_param(param_file, mdl, "WRITE_OUTPUT_TO_FILE", &
        CS%write_output_to_file, "for debugging purposes",default=.false.)

  call get_param(param_file, mdl, "USTAR_SHELF_BG", CS%ustar_bg, &
                 "The minimum value of ustar under ice sheves.", units="m s-1", &
                 default=0.0)
  call get_param(param_file, mdl, "CDRAG_SHELF", cdrag, &
       "CDRAG is the drag coefficient relating the magnitude of \n"//&
       "the velocity field to the surface stress.", units="nondim", &
       default=0.003)
  CS%cdrag = cdrag
  if (CS%ustar_bg <= 0.0) then
    call get_param(param_file, mdl, "DRAG_BG_VEL_SHELF", drag_bg_vel, &
                 "DRAG_BG_VEL is either the assumed bottom velocity (with \n"//&
                 "LINEAR_DRAG) or an unresolved  velocity that is \n"//&
                 "combined with the resolved velocity to estimate the \n"//&
                 "velocity magnitude.", units="m s-1", default=0.0)
    if (CS%cdrag*drag_bg_vel > 0.0) CS%ustar_bg = sqrt(CS%cdrag)*drag_bg_vel

  endif

  ! Allocate  and initialize variables
  allocate( CS%mass_shelf(isd:ied,jsd:jed) )   ; CS%mass_shelf(:,:) = 0.0
  allocate( CS%area_shelf_h(isd:ied,jsd:jed) ) ; CS%area_shelf_h(:,:) = 0.0
  allocate( CS%t_flux(isd:ied,jsd:jed) )       ; CS%t_flux(:,:) = 0.0
  allocate( CS%lprec(isd:ied,jsd:jed) )        ; CS%lprec(:,:) = 0.0
  allocate( CS%salt_flux(isd:ied,jsd:jed) )    ; CS%salt_flux(:,:) = 0.0

  allocate( CS%tflux_shelf(isd:ied,jsd:jed) ) ; CS%tflux_shelf(:,:) = 0.0
  allocate( CS%tfreeze(isd:ied,jsd:jed) )     ; CS%tfreeze(:,:) = 0.0
  allocate( CS%exch_vel_s(isd:ied,jsd:jed) )  ; CS%exch_vel_s(:,:) = 0.0
  allocate( CS%exch_vel_t(isd:ied,jsd:jed) )  ; CS%exch_vel_t(:,:) = 0.0

  allocate( CS%h_shelf(isd:ied,jsd:jed) )   ; CS%h_shelf(:,:) = 0.0
  allocate( CS%hmask(isd:ied,jsd:jed) )   ; CS%hmask(:,:) = -2.0


  ! OVS vertically integrated Temperature
  allocate( CS%t_shelf(isd:ied,jsd:jed) )   ; CS%t_shelf(:,:) = -10.0
  allocate( CS%t_boundary_values(isd:ied,jsd:jed) )   ; CS%t_boundary_values(:,:) = -15.0
  allocate( CS%tmask(Isdq:Iedq,Jsdq:Jedq) ) ; CS%tmask(:,:) = -1.0

  if (CS%shelf_mass_is_dynamic .and. .not.CS%override_shelf_movement) then
    ! DNG
    allocate( CS%u_shelf(Isdq:Iedq,Jsdq:Jedq) ) ; CS%u_shelf(:,:) = 0.0
    allocate( CS%v_shelf(Isdq:Iedq,Jsdq:Jedq) ) ; CS%v_shelf(:,:) = 0.0
    allocate( CS%u_boundary_values(Isdq:Iedq,Jsdq:Jedq) ) ; CS%u_boundary_values(:,:) = 0.0
    allocate( CS%v_boundary_values(Isdq:Iedq,Jsdq:Jedq) ) ; CS%v_boundary_values(:,:) = 0.0
    allocate( CS%h_boundary_values(isd:ied,jsd:jed) ) ; CS%h_boundary_values(:,:) = 0.0
    allocate( CS%thickness_boundary_values(isd:ied,jsd:jed) ) ; CS%thickness_boundary_values(:,:) = 0.0
    allocate( CS%ice_visc_bilinear(isd:ied,jsd:jed) ) ; CS%ice_visc_bilinear(:,:) = 0.0
    allocate( CS%ice_visc_lower_tri(isd:ied,jsd:jed) ) ; CS%ice_visc_lower_tri = 0.0
    allocate( CS%ice_visc_upper_tri(isd:ied,jsd:jed) ) ; CS%ice_visc_upper_tri = 0.0
    allocate( CS%u_face_mask(Isdq:Iedq,jsd:jed) ) ; CS%u_face_mask(:,:) = 0.0
    allocate( CS%v_face_mask(isd:ied,Jsdq:Jedq) ) ; CS%v_face_mask(:,:) = 0.0
    allocate( CS%u_face_mask_boundary(Isdq:Iedq,jsd:jed) ) ; CS%u_face_mask_boundary(:,:) = -2.0
    allocate( CS%v_face_mask_boundary(isd:ied,Jsdq:Jedq) ) ; CS%v_face_mask_boundary(:,:) = -2.0
    allocate( CS%u_flux_boundary_values(Isdq:Iedq,jsd:jed) ) ; CS%u_flux_boundary_values(:,:) = 0.0
    allocate( CS%v_flux_boundary_values(isd:ied,Jsdq:Jedq) ) ; CS%v_flux_boundary_values(:,:) = 0.0
    allocate( CS%umask(Isdq:Iedq,Jsdq:Jedq) ) ; CS%umask(:,:) = -1.0
    allocate( CS%vmask(Isdq:Iedq,Jsdq:Jedq) ) ; CS%vmask(:,:) = -1.0

    allocate( CS%taub_beta_eff_bilinear(isd:ied,jsd:jed) ) ; CS%taub_beta_eff_bilinear(:,:) = 0.0
    allocate( CS%taub_beta_eff_upper_tri(isd:ied,jsd:jed) ) ; CS%taub_beta_eff_upper_tri(:,:) = 0.0
    allocate( CS%taub_beta_eff_lower_tri(isd:ied,jsd:jed) ) ; CS%taub_beta_eff_lower_tri(:,:) = 0.0
    allocate( CS%OD_rt(isd:ied,jsd:jed) ) ; CS%OD_rt(:,:) = 0.0
    allocate( CS%OD_av(isd:ied,jsd:jed) ) ; CS%OD_av(:,:) = 0.0
    allocate( CS%float_frac(isd:ied,jsd:jed) ) ; CS%float_frac(:,:) = 0.0
    allocate( CS%float_frac_rt(isd:ied,jsd:jed) ) ; CS%float_frac_rt(:,:) = 0.0

    if (CS%calve_to_mask) then
      allocate( CS%calve_mask(isd:ied,jsd:jed) ) ; CS%calve_mask(:,:) = 0.0
    endif

  endif

  ! Allocate the arrays for passing ice-shelf data through the forcing type.
  if (.not. CS%solo_ice_sheet) then
    if (is_root_pe())  print *,"initialize_ice_shelf: allocating fluxes"
     ! GMM: the following assures that water/heat fluxes are just allocated
     ! when SHELF_THERMO = True. These fluxes are necessary if one wants to
     ! use either ENERGETICS_SFC_PBL (ALE mode) or BULKMIXEDLAYER (layer mode).
    if (present(fluxes)) &
      call allocate_forcing_type(G, fluxes, ustar=.true., shelf=.true., &
                                 press=.true., water=CS%isthermo, heat=CS%isthermo)
    if (present(forces)) &
      call allocate_mech_forcing(G, forces, ustar=.true., shelf=.true., &
                                 press=.true.)
  else
    if (is_root_pe())  print *,"allocating fluxes in solo mode"
    if (present(fluxes)) &
      call allocate_forcing_type(G, fluxes, ustar=.true., shelf=.true., press=.true.)
    if (present(forces)) &
      call allocate_mech_forcing(G, forces, ustar=.true., shelf=.true., press=.true.)
  endif

  ! Set up the bottom depth, G%D either analytically or from file
  call MOM_initialize_topography(G%bathyT, G%max_depth, dG, param_file)
  ! Set up the Coriolis parameter, G%f, usually analytically.
  call MOM_initialize_rotation(G%CoriolisBu, dG, param_file)
  call copy_dyngrid_to_MOM_grid(dG, CS%grid)

  call destroy_dyn_horgrid(dG)

  ! Set up the restarts.
  call restart_init(param_file, CS%restart_CSp, "Shelf.res")
  vd = var_desc("shelf_mass","kg m-2","Ice shelf mass",z_grid='1')
  call register_restart_field(CS%mass_shelf, vd, .true., CS%restart_CSp)
  vd = var_desc("shelf_area","m2","Ice shelf area in cell",z_grid='1')
  call register_restart_field(CS%area_shelf_h, vd, .true., CS%restart_CSp)
  vd = var_desc("h_shelf","m","ice sheet/shelf thickness",z_grid='1')
  call register_restart_field(CS%h_shelf, vd, .true., CS%restart_CSp)

  if (CS%shelf_mass_is_dynamic .and. .not.CS%override_shelf_movement) then
    ! additional restarts for ice shelf state
    vd = var_desc("u_shelf","m s-1","ice sheet/shelf velocity",'q',z_grid='1')
    call register_restart_field(CS%u_shelf, vd, .true., CS%restart_CSp)
    vd = var_desc("v_shelf","m s-1","ice sheet/shelf velocity",'q',z_grid='1')
    call register_restart_field(CS%v_shelf, vd, .true., CS%restart_CSp)
    !vd = var_desc("h_shelf","m","ice sheet/shelf thickness",z_grid='1')
    !call register_restart_field(CS%h_shelf, vd, .true., CS%restart_CSp)

    vd = var_desc("h_mask","none","ice sheet/shelf thickness mask",z_grid='1')
    call register_restart_field(CS%hmask, vd, .true., CS%restart_CSp)

    ! OVS vertically integrated stream/shelf temperature
    vd = var_desc("t_shelf","deg C","ice sheet/shelf temperature",z_grid='1')
    call register_restart_field(CS%t_shelf, vd, .true., CS%restart_CSp)


  !  vd = var_desc("area_shelf_h","m-2","ice-covered area of a cell",z_grid='1')
  !  call register_restart_field(CS%area_shelf_h, CS%area_shelf_h, vd, .true., CS%restart_CSp)

    vd = var_desc("OD_av","m","avg ocean depth in a cell",z_grid='1')
    call register_restart_field(CS%OD_av, vd, .true., CS%restart_CSp)

  !  vd = var_desc("OD_av_rt","m","avg ocean depth in a cell, intermed",z_grid='1')
  !  call register_restart_field(CS%OD_av_rt, CS%OD_av_rt, vd, .true., CS%restart_CSp)

    vd = var_desc("float_frac","m","degree of grounding",z_grid='1')
    call register_restart_field(CS%float_frac, vd, .true., CS%restart_CSp)

  !  vd = var_desc("float_frac_rt","m","degree of grounding, intermed",z_grid='1')
  !  call register_restart_field(CS%float_frac_rt, CS%float_frac_rt, vd, .true., CS%restart_CSp)

    vd = var_desc("viscosity","m","glens law ice visc",z_grid='1')
    call register_restart_field(CS%ice_visc_bilinear, vd, .true., CS%restart_CSp)
    vd = var_desc("tau_b_beta","m","coefficient of basal traction",z_grid='1')
    call register_restart_field(CS%taub_beta_eff_bilinear, vd, .true., CS%restart_CSp)
  endif

  !GMM - I think we do not need to save ustar_shelf and iceshelf_melt in the restart file
  ! if (.not. CS%solo_ice_sheet) then
  !  vd = var_desc("ustar_shelf","m s-1","Friction velocity under ice shelves",z_grid='1')
  !  call register_restart_field(fluxes%ustar_shelf, vd, .true., CS%restart_CSp)
  !  vd = var_desc("iceshelf_melt","m year-1","Ice Shelf Melt Rate",z_grid='1')
  !  call register_restart_field(fluxes%iceshelf_melt, vd, .true., CS%restart_CSp)
  !endif

  CS%restart_output_dir = dirs%restart_output_dir

  new_sim = .false.
  if ((dirs%input_filename(1:1) == 'n') .and. &
      (LEN_TRIM(dirs%input_filename) == 1)) new_sim = .true.

  if (CS%override_shelf_movement .and. CS%mass_from_file) then

    ! initialize the ids for reading shelf mass from a netCDF
    call initialize_shelf_mass(G, param_file, CS)

    if (new_sim) then
      ! new simulation, initialize ice thickness as in the static case
      call initialize_ice_thickness(CS%h_shelf, CS%area_shelf_h, CS%hmask, G, param_file)

    ! next make sure mass is consistent with thickness
    do j=G%jsd,G%jed
      do i=G%isd,G%ied
        if ((CS%hmask(i,j) == 1) .or. (CS%hmask(i,j) == 2)) then
           CS%mass_shelf(i,j) = CS%h_shelf(i,j)*CS%density_ice
        endif
      enddo
    enddo

    if (CS%min_thickness_simple_calve > 0.0) then
      call ice_shelf_min_thickness_calve(CS, CS%h_shelf, CS%area_shelf_h, CS%hmask)
    endif

    endif

    !  elseif (CS%shelf_mass_is_dynamic) then
    !    call initialize_ice_shelf_boundary ( CS%u_face_mask_boundary, CS%v_face_mask_boundary, &
    !                                         CS%u_flux_boundary_values, CS%v_flux_boundary_values, &
    !                                         CS%u_boundary_values, CS%v_boundary_values, CS%h_boundary_values, &
!                                         CS%hmask, G, param_file)
  endif

  if (CS%shelf_mass_is_dynamic .and. .not. CS%override_shelf_movement) then
    ! the only reason to initialize boundary conds is if the shelf is dynamic

    !MJHcall initialize_ice_shelf_boundary ( CS%u_face_mask_boundary, CS%v_face_mask_boundary, &
    !MJH                                     CS%u_flux_boundary_values, CS%v_flux_boundary_values, &
    !MJH                                     CS%u_boundary_values, CS%v_boundary_values, CS%h_boundary_values, &
    !MJH                                     CS%hmask, G, param_file)

  endif

  if (new_sim .and. (.not. (CS%override_shelf_movement .and. CS%mass_from_file))) then

    ! This model is initialized internally or from a file.
    call initialize_ice_thickness(CS%h_shelf, CS%area_shelf_h, CS%hmask, G, param_file)

    ! next make sure mass is consistent with thickness
    do j=G%jsd,G%jed
      do i=G%isd,G%ied
        if ((CS%hmask(i,j) == 1) .or. (CS%hmask(i,j) == 2)) then
          CS%mass_shelf(i,j) = CS%h_shelf(i,j)*CS%density_ice
        endif
      enddo
    enddo

  ! else ! Previous block for new_sim=.T., this block restores the state.
  elseif (.not.new_sim) then
    !  This line calls a subroutine that reads the initial conditions
    !  from a restart file.
      call restore_state(dirs%input_filename, dirs%restart_input_dir, Time, &
                       G, CS%restart_CSp)

    ! i think this call isnt necessary - all it does is set hmask to 3 at
    ! the dirichlet boundary, and now this is done elsewhere
    !  call initialize_shelf_mass(G, param_file, CS, .false.)

    if (CS%shelf_mass_is_dynamic .and. .not.CS%override_shelf_movement) then

      ! this is unfortunately necessary; if grid is not symmetric the boundary values
      !  of u and v are otherwise not set till the end of the first linear solve, and so
      !  viscosity is not calculated correctly
      if (.not. G%symmetric) then
        do j=G%jsd,G%jed
          do i=G%isd,G%ied
            if (((i+G%idg_offset) == (G%domain%nihalo+1)).and.(CS%u_face_mask(i-1,j) == 3)) then
              CS%u_shelf(i-1,j-1) = CS%u_boundary_values(i-1,j-1)
              CS%u_shelf(i-1,j) = CS%u_boundary_values(i-1,j)
            endif
            if (((j+G%jdg_offset) == (G%domain%njhalo+1)).and.(CS%v_face_mask(i,j-1) == 3)) then
              CS%u_shelf(i-1,j-1) = CS%u_boundary_values(i-1,j-1)
              CS%u_shelf(i,j-1) = CS%u_boundary_values(i,j-1)
            endif
          enddo
        enddo
      endif

      call pass_var(CS%OD_av,G%domain)
      call pass_var(CS%float_frac,G%domain)
      call pass_var(CS%ice_visc_bilinear,G%domain)
      call pass_var(CS%taub_beta_eff_bilinear,G%domain)
      call pass_vector(CS%u_shelf, CS%v_shelf, G%domain, TO_ALL, BGRID_NE)
      call pass_var(CS%area_shelf_h,G%domain)
      call pass_var(CS%h_shelf,G%domain)
      call pass_var(CS%hmask,G%domain)

      if (is_root_pe()) PRINT *, "RESTORING ICE SHELF FROM FILE!!!!!!!!!!!!!"
    endif

  endif ! .not. new_sim

  CS%Time = Time

  call pass_var(CS%area_shelf_h, G%domain)
  call pass_var(CS%h_shelf, G%domain)
  call pass_var(CS%mass_shelf, G%domain)

  ! Transfer the appropriate fields to the forcing type.
  if (CS%shelf_mass_is_dynamic .and. .not.CS%override_shelf_movement) then
    call cpu_clock_begin(id_clock_pass)
    call pass_var(G%bathyT, G%domain)
    call pass_var(CS%hmask, G%domain)
    call update_velocity_masks(CS)
    call cpu_clock_end(id_clock_pass)
  endif

  do j=jsd,jed ; do i=isd,ied
    if (CS%area_shelf_h(i,j) > G%areaT(i,j)) then
      call MOM_error(WARNING,"Initialize_ice_shelf: area_shelf_h exceeds G%areaT.")
      CS%area_shelf_h(i,j) = G%areaT(i,j)
    endif
    if (present(fluxes)) then
      if (G%areaT(i,j) > 0.0) fluxes%frac_shelf_h(i,j) = CS%area_shelf_h(i,j) / G%areaT(i,j)
    endif
    if (present(forces)) then
      if (associated(forces%p_surf)) &
        forces%p_surf(i,j) = forces%p_surf(i,j) + &
          fluxes%frac_shelf_h(i,j) * (CS%g_Earth * CS%mass_shelf(i,j))
      if (associated(forces%p_surf_full)) &
        forces%p_surf_full(i,j) = forces%p_surf_full(i,j) + &
          fluxes%frac_shelf_h(i,j) * (CS%g_Earth * CS%mass_shelf(i,j))
    endif
  enddo ; enddo
  if (present(fluxes) .and. present(forces)) &
    call copy_common_forcing_fields(forces, fluxes, G)

  if (CS%DEBUG) then
    call hchksum(fluxes%frac_shelf_h, "IS init: frac_shelf_h", G%HI, haloshift=0)
  endif

  if (present(forces) .and. .not. CS%solo_ice_sheet) then
    kv_rho_ice = CS%kv_ice / CS%density_ice
    do j=js,je ; do i=is-1,ie
      forces%frac_shelf_u(I,j) = 0.0
      if ((G%areaT(i,j) + G%areaT(i+1,j) > 0.0)) & ! .and. (G%areaCu(I,j) > 0.0)) &
        forces%frac_shelf_u(I,j) = ((CS%area_shelf_h(i,j) + CS%area_shelf_h(i+1,j)) / &
                      (G%areaT(i,j) + G%areaT(i+1,j)))
      if (.not.forces%accumulate_rigidity) forces%rigidity_ice_u(I,j) = 0.0
      forces%rigidity_ice_u(I,j) = forces%rigidity_ice_u(I,j) + &
              kv_rho_ice * min(CS%mass_shelf(i,j), CS%mass_shelf(i+1,j))
    enddo ; enddo
    do j=js-1,je ; do i=is,ie
      forces%frac_shelf_v(i,J) = 0.0
      if ((G%areaT(i,j) + G%areaT(i,j+1) > 0.0)) & ! .and. (G%areaCv(i,J) > 0.0)) &
        forces%frac_shelf_v(i,J) = ((CS%area_shelf_h(i,j) + CS%area_shelf_h(i,j+1)) / &
                      (G%areaT(i,j) + G%areaT(i,j+1)))
      if (.not.forces%accumulate_rigidity) forces%rigidity_ice_v(i,J) = 0.0
      forces%rigidity_ice_v(i,J) = forces%rigidity_ice_v(i,J) + &
              kv_rho_ice * min(CS%mass_shelf(i,j), CS%mass_shelf(i,j+1))
    enddo ; enddo
  endif

  if (present(forces) .and. .not.CS%solo_ice_sheet) then
    call pass_vector(forces%frac_shelf_u, forces%frac_shelf_v, G%domain, TO_ALL, CGRID_NE)
  endif
 ! call savearray2 ('frac_shelf_u'//procnum,forces%frac_shelf_u,CS%write_output_to_file)
 ! call savearray2 ('frac_shelf_v'//procnum,forces%frac_shelf_v,CS%write_output_to_file)
 ! call savearray2 ('frac_shelf_h'//procnum,fluxes%frac_shelf_h,CS%write_output_to_file)
 ! call savearray2 ('area_shelf_h'//procnum,CS%area_shelf_h,CS%write_output_to_file)

  ! if we are calving to a mask, i.e. if a mask exists where a shelf cannot, then we read
  ! the mask from a file

  if (CS%shelf_mass_is_dynamic .and. CS%calve_to_mask .and. &
           .not.CS%override_shelf_movement) then

    call MOM_mesg("  MOM_ice_shelf.F90, initialize_ice_shelf: reading calving_mask")

    call get_param(param_file, mdl, "INPUTDIR", inputdir, default=".")
    inputdir = slasher(inputdir)
    call get_param(param_file, mdl, "CALVING_MASK_FILE", IC_file, &
                 "The file with a mask for where calving might occur.", &
                 default="ice_shelf_h.nc")
    call get_param(param_file, mdl, "CALVING_MASK_VARNAME", var_name, &
                 "The variable to use in masking calving.", &
                 default="area_shelf_h")

    filename = trim(inputdir)//trim(IC_file)
    call log_param(param_file, mdl, "INPUTDIR/CALVING_MASK_FILE", filename)
    if (.not.file_exists(filename, G%Domain)) call MOM_error(FATAL, &
       " calving mask file: Unable to open "//trim(filename))

    call MOM_read_data(filename,trim(var_name),CS%calve_mask,G%Domain)
    do j=G%jsc,G%jec
      do i=G%isc,G%iec
        if (CS%calve_mask(i,j) > 0.0) CS%calve_mask(i,j) = 1.0
      enddo
    enddo

    call pass_var(CS%calve_mask,G%domain)
  endif

  if (CS%shelf_mass_is_dynamic .and. .not.CS%override_shelf_movement) then
!    call init_boundary_values(CS, time, CS%input_flux, CS%input_thickness, new_sim)

    if (.not. CS%isthermo) then
      CS%lprec(:,:) = 0.0
    endif


    if (new_sim) then
      if (is_root_pe()) print *,"NEW SIM: initialize velocity"
      call update_OD_ffrac_uncoupled(CS)
      call ice_shelf_solve_outer(CS, CS%u_shelf, CS%v_shelf, 1, iters, Time)

!      write (procnum,'(I2)') mpp_pe()

      if (CS%id_u_shelf > 0) call post_data(CS%id_u_shelf,CS%u_shelf,CS%diag)
      if (CS%id_v_shelf > 0) call post_data(CS%id_v_shelf,CS%v_shelf,CS%diag)
    endif
  endif

  call get_param(param_file, mdl, "SAVE_INITIAL_CONDS", save_IC, &
                 "If true, save the ice shelf initial conditions.", &
                 default=.false.)
  if (save_IC) call get_param(param_file, mdl, "SHELF_IC_OUTPUT_FILE", IC_file,&
                 "The name-root of the output file for the ice shelf \n"//&
                 "initial conditions.", default="MOM_Shelf_IC")

  if (save_IC .and. .not.((dirs%input_filename(1:1) == 'r') .and. &
                          (LEN_TRIM(dirs%input_filename) == 1))) then

    call save_restart(dirs%output_directory, CS%Time, G, &
                      CS%restart_CSp, filename=IC_file)
  endif


  CS%id_area_shelf_h = register_diag_field('ocean_model', 'area_shelf_h', CS%diag%axesT1, CS%Time, &
     'Ice Shelf Area in cell', 'meter-2')
  CS%id_shelf_mass = register_diag_field('ocean_model', 'shelf_mass', CS%diag%axesT1, CS%Time, &
     'mass of shelf', 'kg/m^2')
  CS%id_mass_flux = register_diag_field('ocean_model', 'mass_flux', CS%diag%axesT1,&
     CS%Time,'Total mass flux of freshwater across the ice-ocean interface.', 'kg/s')
  CS%id_melt = register_diag_field('ocean_model', 'melt', CS%diag%axesT1, CS%Time, &
     'Ice Shelf Melt Rate', 'm yr-1')
  CS%id_thermal_driving = register_diag_field('ocean_model', 'thermal_driving', CS%diag%axesT1, CS%Time, &
     'pot. temp. in the boundary layer minus freezing pot. temp. at the ice-ocean interface.', 'Celsius')
  CS%id_haline_driving = register_diag_field('ocean_model', 'haline_driving', CS%diag%axesT1, CS%Time, &
     'salinity in the boundary layer minus salinity at the ice-ocean interface.', 'psu')
  CS%id_Sbdry = register_diag_field('ocean_model', 'sbdry', CS%diag%axesT1, CS%Time, &
     'salinity at the ice-ocean interface.', 'psu')
  CS%id_u_ml = register_diag_field('ocean_model', 'u_ml', CS%diag%axesCu1, CS%Time, &
     'Eastward vel. in the boundary layer (used to compute ustar)', 'm s-1')
  CS%id_v_ml = register_diag_field('ocean_model', 'v_ml', CS%diag%axesCv1, CS%Time, &
     'Northward vel. in the boundary layer (used to compute ustar)', 'm s-1')
  CS%id_exch_vel_s = register_diag_field('ocean_model', 'exch_vel_s', CS%diag%axesT1, CS%Time, &
     'Sub-shelf salinity exchange velocity', 'm s-1')
  CS%id_exch_vel_t = register_diag_field('ocean_model', 'exch_vel_t', CS%diag%axesT1, CS%Time, &
     'Sub-shelf thermal exchange velocity', 'm s-1')
  CS%id_tfreeze = register_diag_field('ocean_model', 'tfreeze', CS%diag%axesT1, CS%Time, &
     'In Situ Freezing point at ice shelf interface', 'degC')
  CS%id_tfl_shelf = register_diag_field('ocean_model', 'tflux_shelf', CS%diag%axesT1, CS%Time, &
     'Heat conduction into ice shelf', 'W m-2')
  CS%id_ustar_shelf = register_diag_field('ocean_model', 'ustar_shelf', CS%diag%axesT1, CS%Time, &
     'Fric vel under shelf', 'm/s')

  if (CS%shelf_mass_is_dynamic .and. .not.CS%override_shelf_movement) then
    CS%id_u_shelf = register_diag_field('ocean_model','u_shelf',CS%diag%axesCu1,CS%Time, &
       'x-velocity of ice', 'm yr-1')
    CS%id_v_shelf = register_diag_field('ocean_model','v_shelf',CS%diag%axesCv1,CS%Time, &
       'y-velocity of ice', 'm yr-1')
    CS%id_u_mask = register_diag_field('ocean_model','u_mask',CS%diag%axesCu1,CS%Time, &
       'mask for u-nodes', 'none')
    CS%id_v_mask = register_diag_field('ocean_model','v_mask',CS%diag%axesCv1,CS%Time, &
       'mask for v-nodes', 'none')
    CS%id_h_mask = register_diag_field('ocean_model','h_mask',CS%diag%axesT1,CS%Time, &
       'ice shelf thickness', 'none')
    CS%id_surf_elev = register_diag_field('ocean_model','ice_surf',CS%diag%axesT1,CS%Time, &
       'ice surf elev', 'm')
    CS%id_float_frac = register_diag_field('ocean_model','ice_float_frac',CS%diag%axesT1,CS%Time, &
       'fraction of cell that is floating (sort of)', 'none')
    CS%id_col_thick = register_diag_field('ocean_model','col_thick',CS%diag%axesT1,CS%Time, &
       'ocean column thickness passed to ice model', 'm')
    CS%id_OD_av = register_diag_field('ocean_model','OD_av',CS%diag%axesT1,CS%Time, &
       'intermediate ocean column thickness passed to ice model', 'm')
    CS%id_float_frac_rt = register_diag_field('ocean_model','float_frac_rt',CS%diag%axesT1,CS%Time, &
       'timesteps where cell is floating ', 'none')
    !CS%id_h_after_uflux = register_diag_field('ocean_model','h_after_uflux',CS%diag%axesh1,CS%Time, &
    !   'thickness after u flux ', 'none')
    !CS%id_h_after_vflux = register_diag_field('ocean_model','h_after_vflux',CS%diag%axesh1,CS%Time, &
    !   'thickness after v flux ', 'none')
    !CS%id_h_after_adv = register_diag_field('ocean_model','h_after_adv',CS%diag%axesh1,CS%Time, &
    !   'thickness after front adv ', 'none')

!!! OVS vertically integrated temperature
    CS%id_t_shelf = register_diag_field('ocean_model','t_shelf',CS%diag%axesT1,CS%Time, &
       'T of ice', 'oC')
    CS%id_t_mask = register_diag_field('ocean_model','tmask',CS%diag%axesT1,CS%Time, &
       'mask for T-nodes', 'none')
  endif

  id_clock_shelf = cpu_clock_id('Ice shelf', grain=CLOCK_COMPONENT)
  id_clock_pass = cpu_clock_id(' Ice shelf halo updates', grain=CLOCK_ROUTINE)

end subroutine initialize_ice_shelf

!> Initializes shelf mass based on three options (file, zero and user)
subroutine initialize_shelf_mass(G, param_file, CS, new_sim)

  type(ocean_grid_type), intent(in) :: G   !< The ocean's grid structure.
  type(param_file_type), intent(in) :: param_file !< A structure to parse for run-time parameters
  type(ice_shelf_CS),    pointer    :: CS !< A pointer to the ice shelf control structure
  logical,     optional, intent(in) :: new_sim !< If present and false, this run is being restarted

  integer :: i, j, is, ie, js, je
  logical :: read_shelf_area, new_sim_2
  character(len=240) :: config, inputdir, shelf_file, filename
  character(len=120) :: shelf_mass_var  ! The name of shelf mass in the file.
  character(len=120) :: shelf_area_var ! The name of shelf area in the file.
  character(len=40)  :: mdl = "MOM_ice_shelf"
  is = G%isc ; ie = G%iec ; js = G%jsc ; je = G%jec

  new_sim_2 = .true. ; if (present(new_sim)) new_sim_2 = new_sim

  call get_param(param_file, mdl, "ICE_SHELF_CONFIG", config, &
                 "A string that specifies how the ice shelf is \n"//&
                 "initialized. Valid options include:\n"//&
                 " \tfile\t Read from a file.\n"//&
                 " \tzero\t Set shelf mass to 0 everywhere.\n"//&
                 " \tUSER\t Call USER_initialize_shelf_mass.\n", &
                 fail_if_missing=.true.)

  select case ( trim(config) )
    case ("file")

      call time_interp_external_init()

      call get_param(param_file, mdl, "INPUTDIR", inputdir, default=".")
      inputdir = slasher(inputdir)

      call get_param(param_file, mdl, "SHELF_FILE", shelf_file, &
              "If DYNAMIC_SHELF_MASS = True, OVERRIDE_SHELF_MOVEMENT = True \n"//&
              "and ICE_SHELF_MASS_FROM_FILE = True, this is the file from \n"//&
              "which to read the shelf mass and area.", &
               default="shelf_mass.nc")
      call get_param(param_file, mdl, "SHELF_MASS_VAR", shelf_mass_var, &
                 "The variable in SHELF_FILE with the shelf mass.", &
                 default="shelf_mass")
      call get_param(param_file, mdl, "READ_SHELF_AREA", read_shelf_area, &
                 "If true, also read the area covered by ice-shelf from SHELF_FILE.", &
                 default=.false.)

      filename = trim(slasher(inputdir))//trim(shelf_file)
      call log_param(param_file, mdl, "INPUTDIR/SHELF_FILE", filename)

      if (CS%DEBUG) then
         CS%id_read_mass = init_external_field(filename,shelf_mass_var, &
                           domain=G%Domain%mpp_domain,verbose=.true.)
      else
         CS%id_read_mass = init_external_field(filename,shelf_mass_var, &
                           domain=G%Domain%mpp_domain)

      endif

      if (read_shelf_area) then
         call get_param(param_file, mdl, "SHELF_AREA_VAR", shelf_area_var, &
                  "The variable in SHELF_FILE with the shelf area.", &
                  default="shelf_area")

         CS%id_read_area = init_external_field(filename,shelf_area_var, &
                          domain=G%Domain%mpp_domain)
      endif

      if (.not.file_exists(filename, G%Domain)) call MOM_error(FATAL, &
           " initialize_shelf_mass: Unable to open "//trim(filename))

    case ("zero")
      do j=js,je ; do i=is,ie
        CS%mass_shelf(i,j) = 0.0
        CS%area_shelf_h(i,j) = 0.0
      enddo ; enddo

    case ("USER")
      call USER_initialize_shelf_mass(CS%mass_shelf, CS%area_shelf_h, &
               CS%h_shelf, CS%hmask, G, CS%user_CS, param_file, new_sim_2)

    case default ;  call MOM_error(FATAL,"initialize_ice_shelf: "// &
      "Unrecognized ice shelf setup "//trim(config))
  end select

end subroutine initialize_shelf_mass

!> Updates the ice shelf mass using data from a file.
<<<<<<< HEAD
subroutine update_shelf_mass(G, CS, Time, fluxes, forces)
  type(ocean_grid_type), intent(inout) :: G
  type(ice_shelf_CS),         pointer    :: CS
=======
subroutine update_shelf_mass(G, CS, Time, fluxes)
  type(ocean_grid_type), intent(inout) :: G   !< The ocean's grid structure.
  type(ice_shelf_CS),         pointer    :: CS !< A pointer to the ice shelf control structure
>>>>>>> bf9956e1
  type(time_type),            intent(in) :: Time
  type(forcing),       intent(inout) :: fluxes
  type(mech_forcing),    intent(inout) :: forces !< A structure with the driving mechanical forces

  ! local variables
  integer :: i, j, is, ie, js, je
  is = G%isc ; ie = G%iec ; js = G%jsc ; je = G%jec

  call time_interp_external(CS%id_read_mass, Time, CS%mass_shelf)

  do j=js,je ; do i=is,ie
     ! first, zero out fluxes applied during previous time step
     if (CS%area_shelf_h(i,j) > 0.0) then
        if (associated(fluxes%lprec)) fluxes%lprec(i,j) = 0.0
        if (associated(fluxes%sens)) fluxes%sens(i,j) = 0.0
        if (associated(fluxes%frac_shelf_h)) fluxes%frac_shelf_h(i,j) = 0.0
        if (associated(forces%p_surf)) forces%p_surf(i,j) = 0.0
        if (associated(fluxes%salt_flux)) fluxes%salt_flux(i,j) = 0.0
     endif
     CS%area_shelf_h(i,j) = 0.0
     CS%hmask(i,j) = 0.
     if (CS%mass_shelf(i,j) > 0.0) then
        CS%area_shelf_h(i,j) = G%areaT(i,j)
        CS%h_shelf(i,j) = CS%mass_shelf(i,j)/CS%density_ice
        CS%hmask(i,j) = 1.
     endif
  enddo ; enddo

  !call USER_update_shelf_mass(CS%mass_shelf, CS%area_shelf_h, CS%h_shelf, &
  !                            CS%hmask, CS%grid, CS%user_CS, Time, .true.)

  if (CS%min_thickness_simple_calve > 0.0) then
    call ice_shelf_min_thickness_calve(CS, CS%h_shelf, CS%area_shelf_h, CS%hmask)
  endif

  call pass_var(CS%area_shelf_h, G%domain)
  call pass_var(CS%h_shelf, G%domain)
  call pass_var(CS%hmask, G%domain)
  call pass_var(CS%mass_shelf, G%domain)


  ! update psurf in forces and frac_shelf_h in fluxes
  do j=js,je ; do i=is,ie
    if (associated(forces%p_surf)) &
      forces%p_surf(i,j) = (CS%g_Earth * CS%mass_shelf(i,j))
    if (associated(forces%p_surf_full)) &
      forces%p_surf_full(i,j) = (CS%g_Earth * CS%mass_shelf(i,j))
    if (G%areaT(i,j) > 0.0) &
        fluxes%frac_shelf_h(i,j) = CS%area_shelf_h(i,j) / G%areaT(i,j)
  enddo ; enddo

  call copy_common_forcing_fields(forces, fluxes, G)

end subroutine update_shelf_mass

subroutine initialize_diagnostic_fields(CS, FE, Time)
  type(ice_shelf_CS), pointer    :: CS !< A pointer to the ice shelf control structure
  integer             :: FE
  type(time_type),            intent(in) :: Time

  type(ocean_grid_type), pointer :: G
  integer             :: i, j, iters, isd, ied, jsd, jed
  real                 :: rhoi, rhow, OD
  type(time_type)          :: dummy_time
  real,dimension(:,:),pointer     :: OD_av, float_frac, h_shelf

  G => CS%grid
  rhoi = CS%density_ice
  rhow = CS%density_ocean_avg
  dummy_time = set_time (0,0)
  OD_av => CS%OD_av
  h_shelf => CS%h_shelf
  float_frac => CS%float_frac
  isd=G%isd ; ied = G%ied ; jsd = G%jsd ; jed = G%jed

  do j=jsd,jed
    do i=isd,ied
      OD = G%bathyT(i,j) - rhoi/rhow * h_shelf(i,j)
      if (OD >= 0) then
    ! ice thickness does not take up whole ocean column -> floating
        OD_av(i,j) = OD
        float_frac(i,j) = 0.
      else
        OD_av(i,j) = 0.
        float_frac(i,j) = 1.
      endif
    enddo
  enddo

  call ice_shelf_solve_outer(CS, CS%u_shelf, CS%v_shelf, FE, iters, dummy_time)

end subroutine initialize_diagnostic_fields

!> Save the ice shelf restart file
subroutine ice_shelf_save_restart(CS, Time, directory, time_stamped, filename_suffix)
  type(ice_shelf_CS),         pointer    :: CS !< ice shelf control structure
  type(time_type),            intent(in) :: Time !< model time at this call
  character(len=*), optional, intent(in) :: directory !< An optional directory into which to write
                                               !! these restart files.
  logical,          optional, intent(in) :: time_stamped !< f true, the restart file names include
                                               !! a unique time stamp.  The default is false.
  character(len=*), optional, intent(in) :: filename_suffix !< An optional suffix (e.g., a
                                               !! time-stamp) to append to the restart file names.
  ! local variables
  type(ocean_grid_type), pointer :: G
  character(len=200) :: restart_dir
  character(2) :: procnum

  G => CS%grid

!  write (procnum,'(I2)') mpp_pe()

  !### THESE ARE ONLY HERE FOR DEBUGGING?
! call savearray2 ("U_before_"//"p"//trim(procnum),CS%u_shelf,CS%write_output_to_file)
! call savearray2 ("V_before_"//"p"//trim(procnum),CS%v_shelf,CS%write_output_to_file)
! call savearray2 ("H_before_"//"p"//trim(procnum),CS%h_shelf,CS%write_output_to_file)
! call savearray2 ("Hmask_before_"//"p"//trim(procnum),CS%hmask,CS%write_output_to_file)
! call savearray2 ("Harea_before_"//"p"//trim(procnum),CS%area_shelf_h,CS%write_output_to_file)
! call savearray2 ("Visc_before_"//"p"//trim(procnum),CS%ice_visc_bilinear,CS%write_output_to_file)
! call savearray2 ("taub_before_"//"p"//trim(procnum),CS%taub_beta_eff_bilinear,CS%write_output_to_file)
!  call savearray2 ("taub_before_"//"p"//trim(procnum),CS%taub_beta_eff_bilinear,CS%write_output_to_file)
  if (present(directory)) then ; restart_dir = directory
  else ; restart_dir = CS%restart_output_dir ; endif

  call save_restart(restart_dir, Time, CS%grid, CS%restart_CSp, time_stamped)

end subroutine ice_shelf_save_restart


subroutine ice_shelf_advect(CS, time_step, melt_rate, Time)
  type(ice_shelf_CS),   pointer    :: CS !< A pointer to the ice shelf control structure
  real,                 intent(in) :: time_step
  real, dimension(:,:), pointer    :: melt_rate
  type(time_type),      intent(in) :: Time

! time_step: time step in sec
! melt_rate: basal melt rate in kg/m^2/s

! 3/8/11 DNG
! Arguments:
! CS - A structure containing the ice shelf state - including current velocities
! h0 - an array containing the thickness at the beginning of the call
! h_after_uflux - an array containing the thickness after advection in u-direction
! h_after_vflux - similar
!
!    This subroutine takes the velocity (on the Bgrid) and timesteps h_t = - div (uh) once.
!    ADDITIONALLY, it will update the volume of ice in partially-filled cells, and update
!        hmask accordingly
!
!    The flux overflows are included here. That is because they will be used to advect 3D scalars
!    into partial cells

  !
  ! flux_enter: this is to capture flow into partially covered cells; it gives the mass flux into a given
  ! cell across its boundaries.
  ! ###Perhaps flux_enter should be changed into u-face and v-face
  ! ###fluxes, which can then be used in halo updates, etc.
  !
  !   from left neighbor:   flux_enter(:,:,1)
  !   from right neighbor:  flux_enter(:,:,2)
  !   from bottom neighbor: flux_enter(:,:,3)
  !   from top neighbor:    flux_enter(:,:,4)
  !
  !  THESE ARE NOT CONSISTENT ==> FIND OUT WHAT YOU IMPLEMENTED

  ! flux_enter(isd:ied,jsd:jed,1:4): if cell is not ice-covered, gives flux of ice into cell from kth boundary
  !
  !   o--- (4) ---o
  !   |           |
  !  (1)         (2)
  !   |           |
  !   o--- (3) ---o
  !

  type(ocean_grid_type), pointer :: G
  real, dimension(size(CS%h_shelf,1),size(CS%h_shelf,2))   :: h_after_uflux, h_after_vflux
  real, dimension(size(CS%h_shelf,1),size(CS%h_shelf,2),4) :: flux_enter
  integer                           :: isd, ied, jsd, jed, i, j, isc, iec, jsc, jec
  real                              :: rho, spy, thick_bd
  real, dimension(:,:), pointer     :: hmask
  character(len=2)                  :: procnum

  hmask => CS%hmask
  G => CS%grid
  rho = CS%density_ice
  spy = 365 * 86400 ! seconds per year; is there a global constant for this?  No - it is dependent upon a calendar.

  isd = G%isd ; ied = G%ied ; jsd = G%jsd ; jed = G%jed
  isc = G%isc ; iec = G%iec ; jsc = G%jsc ; jec = G%jec
  flux_enter(:,:,:) = 0.0

  h_after_uflux(:,:) = 0.0
  h_after_vflux(:,:) = 0.0
!   if (is_root_pe()) write(*,*) "ice_shelf_advect called"

  do j=jsd,jed
    do i=isd,ied
      thick_bd = CS%thickness_boundary_values(i,j)
      if (thick_bd /= 0.0) then
          CS%h_shelf(i,j) = CS%thickness_boundary_values(i,j)
      endif
    enddo
  enddo

  call ice_shelf_advect_thickness_x(CS, time_step/spy, CS%h_shelf, h_after_uflux, flux_enter)

!  call enable_averaging(time_step,Time,CS%diag)
 ! call pass_var(h_after_uflux, G%domain)
!  if (CS%id_h_after_uflux > 0) call post_data(CS%id_h_after_uflux, h_after_uflux, CS%diag)
!  call disable_averaging(CS%diag)

  call ice_shelf_advect_thickness_y(CS, time_step/spy, h_after_uflux, h_after_vflux, flux_enter)

!  call enable_averaging(time_step,Time,CS%diag)
!  call pass_var(h_after_vflux, G%domain)
!  if (CS%id_h_after_vflux > 0) call post_data(CS%id_h_after_vflux, h_after_vflux, CS%diag)
!  call disable_averaging(CS%diag)

  do j=jsd,jed
    do i=isd,ied
      if (CS%hmask(i,j) == 1) then
        CS%h_shelf(i,j) = h_after_vflux(i,j)
      endif
    enddo
  enddo

  if (CS%moving_shelf_front) then
    call shelf_advance_front(CS, flux_enter)
    if (CS%min_thickness_simple_calve > 0.0) then
      call ice_shelf_min_thickness_calve(CS, CS%h_shelf, CS%area_shelf_h, CS%hmask)
    endif
    if (CS%calve_to_mask) then
      call calve_to_mask(CS, CS%h_shelf, CS%area_shelf_h, CS%hmask, CS%calve_mask)
    endif
  endif

  !call enable_averaging(time_step,Time,CS%diag)
  !if (CS%id_h_after_adv > 0) call post_data(CS%id_h_after_adv, CS%h_shelf, CS%diag)
  !call disable_averaging(CS%diag)

  !call change_thickness_using_melt(CS,G,time_step, fluxes)

  call update_velocity_masks(CS)

end subroutine ice_shelf_advect

subroutine ice_shelf_solve_outer(CS, u, v, FE, iters, time)
  type(ice_shelf_CS),                     pointer       :: CS !< A pointer to the ice shelf control structure
  real, dimension(NILIMB_SYM_,NJLIMB_SYM_), intent(inout) :: u, v
  integer,                                intent(in)    :: FE
  integer,                                intent(out)   :: iters
  type(time_type),                        intent(in)    :: time

  real, dimension(:,:), pointer :: TAUDX, TAUDY, u_prev_iterate, v_prev_iterate, &
                        u_bdry_cont, v_bdry_cont, Au, Av, err_u, err_v, &
                        geolonq, geolatq, u_last, v_last, float_cond, H_node
  type(ocean_grid_type), pointer      :: G
  integer                 :: conv_flag, i, j, k,l, iter, isym, &
                        isdq, iedq, jsdq, jedq, isd, ied, jsd, jed, isumstart, jsumstart, nodefloat, nsub
  real                     :: err_max, err_tempu, err_tempv, err_init, area, max_vel, tempu, tempv, rhoi, rhow
  real, pointer, dimension(:,:,:,:) :: Phi
  real, pointer, dimension(:,:,:,:,:,:) :: Phisub
  real, dimension(8,4)       :: Phi_temp
  real, dimension(2,2)       :: X,Y
  character(2)                :: iternum
  character(2)                :: procnum, numproc

  ! for GL interpolation - need to make this a readable parameter
  nsub = CS%n_sub_regularize

  G => CS%grid
  isdq = G%isdB ; iedq = G%iedB ; jsdq = G%jsdB ; jedq = G%jedB
  isd = G%isd ; ied = G%ied ; jsd = G%jsd ; jed = G%jed
  rhoi = CS%density_ice
  rhow = CS%density_ocean_avg
  allocate(TAUDX(isdq:iedq,jsdq:jedq) ) ; TAUDX(:,:)=0
  allocate(TAUDY(isdq:iedq,jsdq:jedq) ) ; TAUDY(:,:)=0
  allocate(u_prev_iterate(isdq:iedq,jsdq:jedq) )
  allocate(v_prev_iterate(isdq:iedq,jsdq:jedq) )
  allocate(u_bdry_cont(isdq:iedq,jsdq:jedq) ) ; u_bdry_cont(:,:)=0
  allocate(v_bdry_cont(isdq:iedq,jsdq:jedq) ) ; v_bdry_cont(:,:)=0
  allocate(Au(isdq:iedq,jsdq:jedq) ) ; Au(:,:)=0
  allocate(Av(isdq:iedq,jsdq:jedq) ) ; Av(:,:)=0
  allocate(err_u(isdq:iedq,jsdq:jedq) )
  allocate(err_v(isdq:iedq,jsdq:jedq) )
  allocate(u_last(isdq:iedq,jsdq:jedq) )
  allocate(v_last(isdq:iedq,jsdq:jedq) )

  ! need to make these conditional on GL interpolation
  allocate(float_cond (G%isd:G%ied,G%jsd:G%jed)) ; float_cond(:,:)=0
    allocate(H_node (G%isdB:G%iedB,G%jsdB:G%jedB)) ; H_node(:,:)=0
    allocate(Phisub (nsub,nsub,2,2,2,2)) ; Phisub = 0.0

  geolonq => G%geoLonBu ; geolatq => G%geoLatBu

  if (G%isc+G%idg_offset==G%isg) then
  ! tile is at west bdry
    isumstart = G%iscB
  else
  ! tile is interior
    isumstart = ISUMSTART_INT_
  endif

  if (G%jsc+G%jdg_offset==G%jsg) then
  ! tile is at south bdry
    jsumstart = G%jscB
  else
  ! tile is interior
    jsumstart = JSUMSTART_INT_
  endif

  call calc_shelf_driving_stress(CS, TAUDX, TAUDY, CS%OD_av, FE)

  ! this is to determine which cells contain the grounding line,
  !  the criterion being that the cell is ice-covered, with some nodes
  !  floating and some grounded
  ! floatation condition is estimated by assuming topography is cellwise constant
  !  and H is bilinear in a cell; floating where rho_i/rho_w * H_node + D is nonpositive

  ! need to make this conditional on GL interp

  if (CS%GL_regularize) then

    call interpolate_H_to_B(CS, CS%h_shelf, CS%hmask, H_node)
    call savearray2 ("H_node",H_node,CS%write_output_to_file)

    do j=G%jsc,G%jec
      do i=G%isc,G%iec
        nodefloat = 0
        do k=0,1
          do l=0,1
            if ((CS%hmask(i,j) == 1) .and. &
              (rhoi/rhow * H_node(i-1+k,j-1+l) - G%bathyT(i,j) <= 0)) then
              nodefloat = nodefloat + 1
            endif
          enddo
        enddo
        if ((nodefloat > 0) .and. (nodefloat < 4)) then
          !print *,"nodefloat",nodefloat
          float_cond(i,j) = 1.0
          CS%float_frac(i,j) = 1.0
        endif
      enddo
    enddo
    call savearray2 ("float_cond",float_cond,CS%write_output_to_file)

    call pass_var(float_cond, G%Domain)

    call bilinear_shape_functions_subgrid(Phisub, nsub)

    call savearray2("Phisub1111",Phisub(:,:,1,1,1,1),CS%write_output_to_file)

  endif

  ! make above conditional

  u_prev_iterate(:,:) = u(:,:)
  v_prev_iterate(:,:) = v(:,:)

  isym=0

  ! must prepare phi
  if (FE == 1) then
    allocate(Phi(isd:ied,jsd:jed,1:8,1:4)) ; Phi(:,:,:,:)=0

    do j=jsd,jed
      do i=isd,ied

        if (((i > isd) .and. (j > jsd)) .or. (isym == 1)) then
          X(:,:) = geolonq(i-1:i,j-1:j)*1000
          Y(:,:) = geolatq(i-1:i,j-1:j)*1000
        else
          X(2,:) = geolonq(i,j)*1000
          X(1,:) = geolonq(i,j)*1000-G%dxT(i,j)
          Y(:,2) = geolatq(i,j)*1000
          Y(:,1) = geolatq(i,j)*1000-G%dyT(i,j)
        endif

        call bilinear_shape_functions(X, Y, Phi_temp, area)
        Phi(i,j,:,:) = Phi_temp

      enddo
    enddo
  endif

  if (FE == 1) then
      call calc_shelf_visc_bilinear(CS, u, v)

      call pass_var(CS%ice_visc_bilinear, G%domain)
      call pass_var(CS%taub_beta_eff_bilinear, G%domain)
  else
      call calc_shelf_visc_triangular(CS,u,v)

      call pass_var(CS%ice_visc_upper_tri, G%domain)
      call pass_var(CS%taub_beta_eff_upper_tri, G%domain)
      call pass_var(CS%ice_visc_lower_tri, G%domain)
      call pass_var(CS%taub_beta_eff_lower_tri, G%domain)
  endif

  ! makes sure basal stress is only applied when it is supposed to be

  do j=G%jsd,G%jed
    do i=G%isd,G%ied
      if (FE == 1) then
        CS%taub_beta_eff_bilinear(i,j) = CS%taub_beta_eff_bilinear(i,j) * CS%float_frac(i,j)
      else
        CS%taub_beta_eff_upper_tri(i,j) = CS%taub_beta_eff_upper_tri(i,j) * CS%float_frac(i,j)
        CS%taub_beta_eff_lower_tri(i,j) = CS%taub_beta_eff_lower_tri(i,j) * CS%float_frac(i,j)
      endif
    enddo
  enddo

  if (FE == 1) then
    call apply_boundary_values_bilinear(CS, time, Phisub, H_node, float_cond, &
      rhoi/rhow, u_bdry_cont, v_bdry_cont)
  elseif (FE == 2) then
    call apply_boundary_values_triangle(CS, time, u_bdry_cont, v_bdry_cont)
  endif

  Au(:,:) = 0.0 ; Av(:,:) = 0.0

  if (FE == 1) then
    call CG_action_bilinear(Au, Av, u, v, Phi, Phisub, CS%umask, CS%vmask, CS%hmask, H_node, &
              CS%ice_visc_bilinear, float_cond, G%bathyT, CS%taub_beta_eff_bilinear, G%areaT, &
              G%isc-1, G%iec+1, G%jsc-1, G%jec+1, rhoi/rhow)
  elseif (FE == 2) then
    call CG_action_triangular(Au, Av, u, v, CS%umask, CS%vmask, CS%hmask, CS%ice_visc_upper_tri, &
              CS%ice_visc_lower_tri, CS%taub_beta_eff_upper_tri, CS%taub_beta_eff_lower_tri, &
              G%dxT, G%dyT, G%areaT, G%isc-1, G%iec+1, G%jsc-1, G%jec+1, isym)
  endif

!  write (procnum,'(I2)') mpp_pe()


  err_init = 0 ; err_tempu = 0; err_tempv = 0
  do j=jsumstart,G%jecB
    do i=isumstart,G%iecB
      if (CS%umask(i,j) == 1) then
        err_tempu = ABS (Au(i,j) + u_bdry_cont(i,j) - TAUDX(i,j))
      endif
      if (CS%vmask(i,j) == 1) then
        err_tempv = MAX(ABS (Av(i,j) + v_bdry_cont(i,j) - TAUDY(i,j)), err_tempu)
      endif
      if (err_tempv >= err_init) then
        err_init = err_tempv
      endif
    enddo
  enddo

  call mpp_max(err_init)

  if (is_root_pe()) print *,"INITIAL nonlinear residual: ",err_init

  u_last(:,:) = u(:,:) ; v_last(:,:) = v(:,:)

  !! begin loop

  do iter=1,100


    call ice_shelf_solve_inner(CS, u, v, TAUDX, TAUDY, H_node, float_cond, &
                                FE, conv_flag, iters, time, Phi, Phisub)


    if (CS%DEBUG) then
      call qchksum(u, "u shelf", G%HI, haloshift=2)
      call qchksum(v, "v shelf", G%HI, haloshift=2)
    endif

    if (is_root_pe()) print *,"linear solve done",iters," iterations"

    if (FE == 1) then
      call calc_shelf_visc_bilinear(CS,u,v)
      call pass_var(CS%ice_visc_bilinear, G%domain)
      call pass_var(CS%taub_beta_eff_bilinear, G%domain)
    else
      call calc_shelf_visc_triangular(CS,u,v)
      call pass_var(CS%ice_visc_upper_tri, G%domain)
      call pass_var(CS%taub_beta_eff_upper_tri, G%domain)
      call pass_var(CS%ice_visc_lower_tri, G%domain)
      call pass_var(CS%taub_beta_eff_lower_tri, G%domain)
    endif

    if (iter == 1) then
!      call savearray2 ("visc1",CS%ice_visc_bilinear,CS%write_output_to_file)
    endif

    ! makes sure basal stress is only applied when it is supposed to be

    do j=G%jsd,G%jed
      do i=G%isd,G%ied
        if (FE == 1) then
          CS%taub_beta_eff_bilinear(i,j) = CS%taub_beta_eff_bilinear(i,j) * CS%float_frac(i,j)
        else
          CS%taub_beta_eff_upper_tri(i,j) = CS%taub_beta_eff_upper_tri(i,j) * CS%float_frac(i,j)
          CS%taub_beta_eff_lower_tri(i,j) = CS%taub_beta_eff_lower_tri(i,j) * CS%float_frac(i,j)
        endif
      enddo
    enddo

    u_bdry_cont(:,:) = 0 ; v_bdry_cont(:,:) = 0

    if (FE == 1) then
      call apply_boundary_values_bilinear(CS, time, Phisub, H_node, float_cond, &
        rhoi/rhow, u_bdry_cont, v_bdry_cont)
    elseif (FE == 2) then
      call apply_boundary_values_triangle(CS, time, u_bdry_cont, v_bdry_cont)
    endif

    Au(:,:) = 0 ; Av(:,:) = 0

    if (FE == 1) then
      call CG_action_bilinear(Au, Av, u, v, Phi, Phisub, CS%umask, CS%vmask, CS%hmask, H_node, &
              CS%ice_visc_bilinear, float_cond, G%bathyT, CS%taub_beta_eff_bilinear, G%areaT, G%isc-1, &
              G%iec+1, G%jsc-1, G%jec+1, rhoi/rhow)
    elseif (FE == 2) then
      call CG_action_triangular(Au, Av, u, v, CS%umask, CS%vmask, CS%hmask, CS%ice_visc_upper_tri, &
              CS%ice_visc_lower_tri, CS%taub_beta_eff_upper_tri, CS%taub_beta_eff_lower_tri, &
              G%dxT, G%dyT, G%areaT, G%isc-1, G%iec+1, G%jsc-1, G%jec+1, isym)
    endif

    err_max = 0

      if (CS%nonlin_solve_err_mode == 1) then

      do j=jsumstart,G%jecB
        do i=isumstart,G%iecB
          if (CS%umask(i,j) == 1) then
            err_tempu = ABS (Au(i,j) + u_bdry_cont(i,j) - TAUDX(i,j))
          endif
          if (CS%vmask(i,j) == 1) then
            err_tempv = MAX(ABS (Av(i,j) + v_bdry_cont(i,j) - TAUDY(i,j)), err_tempu)
          endif
          if (err_tempv >= err_max) then
            err_max = err_tempv
          endif
        enddo
      enddo

      call mpp_max(err_max)

    elseif (CS%nonlin_solve_err_mode == 2) then

      max_vel = 0 ; tempu = 0 ; tempv = 0

      do j=jsumstart,G%jecB
        do i=isumstart,G%iecB
          if (CS%umask(i,j) == 1) then
            err_tempu = ABS (u_last(i,j)-u(i,j))
            tempu = u(i,j)
          endif
          if (CS%vmask(i,j) == 1) then
            err_tempv = MAX(ABS (v_last(i,j)- v(i,j)), err_tempu)
            tempv = SQRT(v(i,j)**2+tempu**2)
          endif
          if (err_tempv >= err_max) then
            err_max = err_tempv
          endif
          if  (tempv >= max_vel) then
            max_vel = tempv
          endif
        enddo
      enddo

      u_last(:,:) = u(:,:)
      v_last(:,:) = v(:,:)

      call mpp_max(max_vel)
      call mpp_max(err_max)
      err_init = max_vel

    endif

    if (is_root_pe()) print *,"nonlinear residual: ",err_max/err_init

    if (err_max <= CS%nonlinear_tolerance * err_init) then
      if (is_root_pe()) &
        print *,"exiting nonlinear solve after ",iter," iterations"
      exit
    endif

  enddo

  !write (procnum,'(I1)') mpp_pe()
  !write (numproc,'(I1)') mpp_npes()

  deallocate(TAUDX)
  deallocate(TAUDY)
  deallocate(u_prev_iterate)
  deallocate(v_prev_iterate)
  deallocate(u_bdry_cont)
  deallocate(v_bdry_cont)
  deallocate(Au)
  deallocate(Av)
  deallocate(err_u)
  deallocate(err_v)
  deallocate(u_last)
  deallocate(v_last)
  deallocate(H_node)
  deallocate(float_cond)
  deallocate(Phisub)

end subroutine ice_shelf_solve_outer

subroutine ice_shelf_solve_inner(CS, u, v, taudx, taudy, H_node, float_cond, FE, conv_flag, iters, time, Phi, Phisub)
  type(ice_shelf_CS),         pointer    :: CS !< A pointer to the ice shelf control structure
  real, dimension(NILIMB_SYM_,NJLIMB_SYM_), intent(inout)  :: u, v
  real, dimension(NILIMB_SYM_,NJLIMB_SYM_), intent(in)     :: taudx, taudy, H_node
  real, dimension(:,:),intent(in)                        :: float_cond
  integer, intent(in)          :: FE
  integer, intent(out)         :: conv_flag, iters
  type(time_type)              :: time
  real, pointer, dimension(:,:,:,:)      :: Phi
  real, dimension(:,:,:,:,:,:),pointer :: Phisub

! one linear solve (nonlinear iteration) of the solution for velocity

! in this subroutine:
!    boundary contributions are added to taud to get the RHS
!    diagonal of matrix is found (for Jacobi precondition)
!    CG iteration is carried out for max. iterations or until convergence

! assumed - u, v, taud, visc, beta_eff are valid on the halo


  real, dimension(:,:), pointer :: hmask, umask, vmask, u_bdry, v_bdry, &
                        visc, visc_lo, beta, beta_lo, geolonq, geolatq
  real, dimension(LBOUND(u,1):UBOUND(u,1),LBOUND(u,2):UBOUND(u,2)) ::  &
                        Ru, Rv, Zu, Zv, DIAGu, DIAGv, RHSu, RHSv, &
                        ubd, vbd, Au, Av, Du, Dv, &
                        Zu_old, Zv_old, Ru_old, Rv_old, &
                        sum_vec, sum_vec_2
  integer                 :: iter, i, j, isym, isd, ied, jsd, jed, &
                        isc, iec, jsc, jec, is, js, ie, je, isumstart, jsumstart, &
                        isdq, iedq, jsdq, jedq, iscq, iecq, jscq, jecq, nx_halo, ny_halo
  real                     :: tol, beta_k, alpha_k, area, dot_p1, dot_p2, resid0, cg_halo, dot_p1a, dot_p2a
  type(ocean_grid_type), pointer     :: G
  character(1)                       :: procnum
  character(2)                       :: gridsize

  real, dimension(8,4)              :: Phi_temp
  real, dimension(2,2)              :: X,Y

  hmask => CS%hmask
  umask => CS%umask
  vmask => CS%vmask
  u_bdry => CS%u_boundary_values
  v_bdry => CS%v_boundary_values

  G => CS%grid
  geolonq => G%geoLonBu
  geolatq => G%geoLatBu
  hmask => CS%hmask
  isdq = G%isdB ; iedq = G%iedB ; jsdq = G%jsdB ; jedq = G%jedB
  iscq = G%iscB ; iecq = G%iecB ; jscq = G%jscB ; jecq = G%jecB
  ny_halo = G%domain%njhalo ; nx_halo = G%domain%nihalo
  isd = G%isd ; ied = G%ied ; jsd = G%jsd ; jed = G%jed
  isc = G%isc ; iec = G%iec ; jsc = G%jsc ; jec = G%jec

  Zu(:,:) = 0 ; Zv(:,:) = 0 ; DIAGu(:,:) = 0 ; DIAGv(:,:) = 0
  Ru(:,:) = 0 ; Rv(:,:) = 0 ; Au(:,:) = 0 ; Av(:,:) = 0
  Du(:,:) = 0 ; Dv(:,:) = 0 ; ubd(:,:) = 0 ; vbd(:,:) = 0
  dot_p1 = 0 ; dot_p2 = 0

!   if (G%symmetric) then
!     isym = 1
!   else
!     isym = 0
!   endif

  isym = 0

  if (G%isc+G%idg_offset==G%isg) then
  ! tile is at west bdry
    isumstart = G%iscB
  else
  ! tile is interior
    isumstart = ISUMSTART_INT_
  endif

  if (G%jsc+G%jdg_offset==G%jsg) then
  ! tile is at south bdry
    jsumstart = G%jscB
  else
  ! tile is interior
    jsumstart = JSUMSTART_INT_
  endif

  if (FE == 1) then
    visc => CS%ice_visc_bilinear
    beta => CS%taub_beta_eff_bilinear
  elseif (FE == 2) then
    visc => CS%ice_visc_upper_tri
    visc_lo => CS%ice_visc_lower_tri
    beta => CS%taub_beta_eff_upper_tri
    beta_lo => CS%taub_beta_eff_lower_tri
  endif

  if (FE == 1) then
    call apply_boundary_values_bilinear(CS, time, Phisub, H_node, float_cond, &
      CS%density_ice/CS%density_ocean_avg, ubd, vbd)
  elseif (FE == 2) then
    call apply_boundary_values_triangle(CS, time, ubd, vbd)
  endif

  RHSu(:,:) = taudx(:,:) - ubd(:,:)
  RHSv(:,:) = taudy(:,:) - vbd(:,:)


  call pass_vector(RHSu, RHSv, G%domain, TO_ALL, BGRID_NE)


  if (FE == 1) then
    call matrix_diagonal_bilinear(CS, float_cond, H_node, &
      CS%density_ice/CS%density_ocean_avg, Phisub, DIAGu, DIAGv)
!    DIAGu(:,:) = 1 ; DIAGv(:,:) = 1
  elseif (FE == 2) then
    call matrix_diagonal_triangle(CS, DIAGu, DIAGv)
    DIAGu(:,:) = 1 ; DIAGv(:,:) = 1
  endif

  call pass_vector(DIAGu, DIAGv, G%domain, TO_ALL, BGRID_NE)



  if (FE == 1) then
    call CG_action_bilinear(Au, Av, u, v, Phi, Phisub, umask, vmask, hmask, &
            H_node, visc, float_cond, G%bathyT, beta, G%areaT, isc-1, iec+1, jsc-1, &
            jec+1, CS%density_ice/CS%density_ocean_avg)
  elseif (FE == 2) then
    call CG_action_triangular(Au, Av, u, v, umask, vmask, hmask, visc, visc_lo, &
            beta, beta_lo, G%dxT, G%dyT, G%areaT, isc-1, iec+1, jsc-1, jec+1, isym)
  endif

  call pass_vector(Au, Av, G%domain, TO_ALL, BGRID_NE)

  Ru(:,:) = RHSu(:,:) - Au(:,:) ; Rv(:,:) = RHSv(:,:) - Av(:,:)

  if (.not. CS%use_reproducing_sums) then

    do j=jsumstart,jecq
      do i=isumstart,iecq
        if (umask(i,j) == 1) dot_p1 = dot_p1 + Ru(i,j)**2
        if (vmask(i,j) == 1) dot_p1 = dot_p1 + Rv(i,j)**2
      enddo
    enddo

    call mpp_sum(dot_p1)

  else

    sum_vec(:,:) = 0.0

    do j=JSUMSTART_INT_,jecq
      do i=ISUMSTART_INT_,iecq
        if (umask(i,j) == 1) sum_vec(i,j) = Ru(i,j)**2
        if (vmask(i,j) == 1) sum_vec(i,j) = sum_vec(i,j) + Rv(i,j)**2
      enddo
    enddo

    dot_p1 = reproducing_sum( sum_vec, ISUMSTART_INT_, iecq, &
                                        JSUMSTART_INT_, jecq )

  endif

  resid0 = sqrt (dot_p1)

  do j=jsdq,jedq
    do i=isdq,iedq
      if (umask(i,j) == 1) Zu(i,j) = Ru(i,j) / DIAGu(i,j)
      if (vmask(i,j) == 1) Zv(i,j) = Rv(i,j) / DIAGv(i,j)
    enddo
  enddo

  Du(:,:) = Zu(:,:) ; Dv(:,:) = Zv(:,:)

  cg_halo = 3
  conv_flag = 0

  !!!!!!!!!!!!!!!!!!
  !!              !!
  !! MAIN CG LOOP !!
  !!              !!
  !!!!!!!!!!!!!!!!!!



  ! initially, c-grid data is valid up to 3 halo nodes out

  do iter = 1,CS%cg_max_iterations

    ! assume asymmetry
    ! thus we can never assume that any arrays are legit more than 3 vertices past
    ! the computational domain - this is their state in the initial iteration


    is = isc - cg_halo ; ie = iecq + cg_halo
    js = jscq - cg_halo ; je = jecq + cg_halo

    Au(:,:) = 0 ; Av(:,:) = 0

    if (FE == 1) then

      call CG_action_bilinear(Au, Av, Du, Dv, Phi, Phisub, umask, vmask, hmask, &
            H_node, visc, float_cond, G%bathyT, beta, G%areaT, is, ie, js, &
            je, CS%density_ice/CS%density_ocean_avg)

    elseif (FE == 2) then

      call CG_action_triangular(Au, Av, Du, Dv, umask, vmask, hmask, visc, visc_lo, &
                beta, beta_lo, G%dxT, G%dyT, G%areaT, is, ie, js, je, isym)
    endif


    ! Au, Av valid region moves in by 1

    if ( .not. CS%use_reproducing_sums) then


      ! alpha_k = (Z \dot R) / (D \dot AD}
      dot_p1 = 0 ; dot_p2 = 0
      do j=jsumstart,jecq
        do i=isumstart,iecq
          if (umask(i,j) == 1) then
            dot_p1 = dot_p1 + Zu(i,j)*Ru(i,j)
            dot_p2 = dot_p2 + Du(i,j)*Au(i,j)
          endif
          if (vmask(i,j) == 1) then
              dot_p1 = dot_p1 + Zv(i,j)*Rv(i,j)
              dot_p2 = dot_p2 + Dv(i,j)*Av(i,j)
          endif
        enddo
      enddo
      call mpp_sum(dot_p1) ; call mpp_sum(dot_p2)
    else

      sum_vec(:,:) = 0.0 ; sum_vec_2(:,:) = 0.0

      do j=jscq,jecq
        do i=iscq,iecq
          if (umask(i,j) == 1) sum_vec(i,j) = Zu(i,j) * Ru(i,j)
          if (vmask(i,j) == 1) sum_vec(i,j) = sum_vec(i,j) + &
                                                Zv(i,j) * Rv(i,j)

          if (umask(i,j) == 1) sum_vec_2(i,j) = Du(i,j) * Au(i,j)
          if (vmask(i,j) == 1) sum_vec_2(i,j) = sum_vec_2(i,j) + &
                                                Dv(i,j) * Av(i,j)
        enddo
      enddo

      dot_p1 = reproducing_sum( sum_vec, iscq, iecq, &
                                          jscq, jecq )

      dot_p2 = reproducing_sum( sum_vec_2, iscq, iecq, &
                                          jscq, jecq )

    endif

    alpha_k = dot_p1/dot_p2

    !### These should probably use explicit index notation so that they are
    !### not applied outside of the valid range.  - RWH

    ! u(:,:) = u(:,:) + alpha_k * Du(:,:)
    ! v(:,:) = v(:,:) + alpha_k * Dv(:,:)

    do j=jsd,jed
      do i=isd,ied
        if (umask(i,j) == 1) u(i,j) = u(i,j) + alpha_k * Du(i,j)
        if (vmask(i,j) == 1) v(i,j) = v(i,j) + alpha_k * Dv(i,j)
      enddo
    enddo

    do j=jsd,jed
      do i=isd,ied
        if (umask(i,j) == 1) then
          Ru_old(i,j) = Ru(i,j) ; Zu_old(i,j) = Zu(i,j)
        endif
        if (vmask(i,j) == 1) then
          Rv_old(i,j) = Rv(i,j) ; Zv_old(i,j) = Zv(i,j)
        endif
      enddo
    enddo

!    Ru(:,:) = Ru(:,:) - alpha_k * Au(:,:)
!    Rv(:,:) = Rv(:,:) - alpha_k * Av(:,:)

    do j=jsd,jed
      do i=isd,ied
        if (umask(i,j) == 1) Ru(i,j) = Ru(i,j) - alpha_k * Au(i,j)
        if (vmask(i,j) == 1) Rv(i,j) = Rv(i,j) - alpha_k * Av(i,j)
      enddo
    enddo


    do j=jsdq,jedq
      do i=isdq,iedq
        if (umask(i,j) == 1) then
          Zu(i,j) = Ru(i,j) / DIAGu(i,j)
        endif
        if (vmask(i,j) == 1) then
          Zv(i,j) = Rv(i,j) / DIAGv(i,j)
        endif
      enddo
    enddo

    ! R,u,v,Z valid region moves in by 1

    if (.not. CS%use_reproducing_sums) then

    ! beta_k = (Z \dot R) / (Zold \dot Rold}
      dot_p1 = 0 ; dot_p2 = 0
      do j=jsumstart,jecq
        do i=isumstart,iecq
          if (umask(i,j) == 1) then
            dot_p1 = dot_p1 + Zu(i,j)*Ru(i,j)
            dot_p2 = dot_p2 + Zu_old(i,j)*Ru_old(i,j)
          endif
          if (vmask(i,j) == 1) then
            dot_p1 = dot_p1 + Zv(i,j)*Rv(i,j)
            dot_p2 = dot_p2 + Zv_old(i,j)*Rv_old(i,j)
          endif
        enddo
      enddo
      call mpp_sum(dot_p1) ; call mpp_sum(dot_p2)


    else

      sum_vec(:,:) = 0.0 ; sum_vec_2(:,:) = 0.0

      do j=JSUMSTART_INT_,jecq
        do i=ISUMSTART_INT_,iecq
          if (umask(i,j) == 1) sum_vec(i,j) = Zu(i,j) * Ru(i,j)
          if (vmask(i,j) == 1) sum_vec(i,j) = sum_vec(i,j) + &
                                                Zv(i,j) * Rv(i,j)

          if (umask(i,j) == 1) sum_vec_2(i,j) = Zu_old(i,j) * Ru_old(i,j)
          if (vmask(i,j) == 1) sum_vec_2(i,j) = sum_vec_2(i,j) + &
                                                Zv_old(i,j) * Rv_old(i,j)
        enddo
      enddo


      dot_p1 = reproducing_sum( sum_vec, ISUMSTART_INT_, iecq, &
                                          JSUMSTART_INT_, jecq )

      dot_p2 = reproducing_sum( sum_vec_2, ISUMSTART_INT_, iecq, &
                                          JSUMSTART_INT_, jecq )

    endif

    beta_k = dot_p1/dot_p2


!    Du(:,:) = Zu(:,:) + beta_k * Du(:,:)
!    Dv(:,:) = Zv(:,:) + beta_k * Dv(:,:)

    do j=jsd,jed
      do i=isd,ied
        if (umask(i,j) == 1) Du(i,j) = Zu(i,j) + beta_k * Du(i,j)
        if (vmask(i,j) == 1) Dv(i,j) = Zv(i,j) + beta_k * Dv(i,j)
      enddo
    enddo

   ! D valid region moves in by 1

    dot_p1 = 0

    if (.not. CS%use_reproducing_sums) then

      do j=jsumstart,jecq
        do i=isumstart,iecq
          if (umask(i,j) == 1) then
            dot_p1 = dot_p1 + Ru(i,j)**2
          endif
          if (vmask(i,j) == 1) then
            dot_p1 = dot_p1 + Rv(i,j)**2
          endif
        enddo
      enddo
      call mpp_sum(dot_p1)

    else

      sum_vec(:,:) = 0.0

      do j=JSUMSTART_INT_,jecq
        do i=ISUMSTART_INT_,iecq
          if (umask(i,j) == 1) sum_vec(i,j) = Ru(i,j)**2
          if (vmask(i,j) == 1) sum_vec(i,j) = sum_vec(i,j) + Rv(i,j)**2
        enddo
      enddo

      dot_p1 = reproducing_sum( sum_vec, ISUMSTART_INT_, iecq, &
                                        JSUMSTART_INT_, jecq )

!      if (is_root_pe()) print *, dot_p1
!      if (is_root_pe()) print *, dot_p1a

    endif

    dot_p1 = sqrt (dot_p1)

!    if (mpp_pe () == 0) then
!         print *,"|r|",dot_p1
!     endif

    if (dot_p1 <= CS%cg_tolerance * resid0) then
      iters = iter
      conv_flag = 1
      exit
    endif

    cg_halo = cg_halo - 1

    if (cg_halo == 0) then
      ! pass vectors
      call pass_vector(Du, Dv, G%domain, TO_ALL, BGRID_NE)
      call pass_vector(u, v, G%domain, TO_ALL, BGRID_NE)
      call pass_vector(Ru, Rv, G%domain, TO_ALL, BGRID_NE)
      cg_halo = 3
    endif

  enddo ! end of CG loop

  do j=jsdq,jedq
    do i=isdq,iedq
      if (umask(i,j) == 3) then
        u(i,j) = u_bdry(i,j)
      elseif (umask(i,j) == 0) then
        u(i,j) = 0
      endif

      if (vmask(i,j) == 3) then
        v(i,j) = v_bdry(i,j)
      elseif (vmask(i,j) == 0) then
        v(i,j) = 0
      endif
    enddo
  enddo

  call pass_vector(u,v, G%domain, TO_ALL, BGRID_NE)

  if (conv_flag == 0) then
    iters = CS%cg_max_iterations
  endif

end subroutine ice_shelf_solve_inner

subroutine ice_shelf_advect_thickness_x(CS, time_step, h0, h_after_uflux, flux_enter)
  type(ice_shelf_CS),         pointer    :: CS !< A pointer to the ice shelf control structure
  real,                       intent(in) :: time_step
  real, dimension(:,:), intent(in) :: h0
  real, dimension(:,:), intent(inout) :: h_after_uflux
  real, dimension(:,:,:), intent(inout) :: flux_enter

  ! use will be made of CS%hmask here - its value at the boundary will be zero, just like uncovered cells

  ! if there is an input bdry condition, the thickness there will be set in initialization

  ! flux_enter(isd:ied,jsd:jed,1:4): if cell is not ice-covered, gives flux of ice into cell from kth boundary
  !
  !   from left neighbor:   flux_enter(:,:,1)
  !   from right neighbor:  flux_enter(:,:,2)
  !   from bottom neighbor: flux_enter(:,:,3)
  !   from top neighbor:    flux_enter(:,:,4)
  !
  !        o--- (4) ---o
  !        |           |
  !       (1)         (2)
  !        |           |
  !        o--- (3) ---o
  !

  integer :: isym, i, j, is, ie, js, je, isd, ied, jsd, jed, gjed, gied
  integer :: i_off, j_off
  logical :: at_east_bdry, at_west_bdry, one_off_west_bdry, one_off_east_bdry
  type(ocean_grid_type), pointer :: G
  real, dimension(-2:2) :: stencil
  real, dimension(:,:), pointer  :: hmask, u_face_mask, u_flux_boundary_values
  real :: u_face, &  ! positive if out
      flux_diff_cell, phi, dxh, dyh, dxdyh

  character (len=1)        :: debug_str, procnum

!   if (CS%grid%symmetric) then
!     isym = 1
!   else
!     isym = 0
!   endif

  isym = 0

  G => CS%grid
  hmask => CS%hmask
  u_face_mask => CS%u_face_mask
  u_flux_boundary_values => CS%u_flux_boundary_values
  is = G%isc-2 ; ie = G%iec+2 ; js = G%jsc ; je = G%jec ; isd = G%isd ; ied = G%ied ; jsd = G%jsd ; jed = G%jed
  i_off = G%idg_offset ; j_off = G%jdg_offset

  do j=jsd+1,jed-1
    if (((j+j_off) <= G%domain%njglobal+G%domain%njhalo) .AND. &
        ((j+j_off) >= G%domain%njhalo+1)) then ! based on mehmet's code - only if btw north & south boundaries

      stencil(:) = -1
!     if (i+i_off == G%domain%nihalo+G%domain%nihalo)
      do i=is,ie

        if (((i+i_off) <= G%domain%niglobal+G%domain%nihalo) .AND. &
             ((i+i_off) >= G%domain%nihalo+1)) then

          if (i+i_off == G%domain%nihalo+1) then
            at_west_bdry=.true.
          else
            at_west_bdry=.false.
          endif

          if (i+i_off == G%domain%niglobal+G%domain%nihalo) then
            at_east_bdry=.true.
          else
            at_east_bdry=.false.
          endif

          if (hmask(i,j) == 1) then

            dxh = G%dxT(i,j) ; dyh = G%dyT(i,j) ; dxdyh = G%areaT(i,j)

            h_after_uflux(i,j) = h0(i,j)

            stencil(:) = h0(i-2:i+2,j)  ! fine as long has nx_halo >= 2

            flux_diff_cell = 0

            ! 1ST DO LEFT FACE

            if (u_face_mask(i-1,j) == 4.) then

              flux_diff_cell = flux_diff_cell + dyh * time_step * u_flux_boundary_values(i-1,j) / dxdyh

            else

              ! get u-velocity at center of left face
              u_face = 0.5 * (CS%u_shelf(i-1,j-1) + CS%u_shelf(i-1,j))

  !            if (at_west_bdry .and. (i == G%isc)) then
  !                print *, j, u_face, stencil(-1)
  !            endif

              if (u_face > 0) then !flux is into cell - we need info from h(i-2), h(i-1) if available

              ! i may not cover all the cases.. but i cover the realistic ones

                if (at_west_bdry .AND. (hmask(i-1,j) == 3)) then ! at western bdry but there is a
                              ! thickness bdry condition, and the stencil contains it
                  stencil (-1) = CS%thickness_boundary_values(i-1,j)
                  flux_diff_cell = flux_diff_cell + ABS(u_face) * dyh * time_step * stencil(-1) / dxdyh

                elseif (hmask(i-1,j) * hmask(i-2,j) == 1) then  ! h(i-2) and h(i-1) are valid
                  phi = slope_limiter (stencil(-1)-stencil(-2), stencil(0)-stencil(-1))
                  flux_diff_cell = flux_diff_cell + ABS(u_face) * dyh* time_step / dxdyh * &
                           (stencil(-1) - phi * (stencil(-1)-stencil(0))/2)

                else                            ! h(i-1) is valid
                                    ! (o.w. flux would most likely be out of cell)
                                    !  but h(i-2) is not

                  flux_diff_cell = flux_diff_cell + ABS(u_face) * dyh * time_step / dxdyh * stencil(-1)

                endif

              elseif (u_face < 0) then !flux is out of cell - we need info from h(i-1), h(i+1) if available
                if (hmask(i-1,j) * hmask(i+1,j) == 1) then         ! h(i-1) and h(i+1) are both valid
                  phi = slope_limiter (stencil(0)-stencil(1), stencil(-1)-stencil(0))
                  flux_diff_cell = flux_diff_cell - ABS(u_face) * dyh * time_step / dxdyh * &
                             (stencil(0) - phi * (stencil(0)-stencil(-1))/2)

                else
                  flux_diff_cell = flux_diff_cell - ABS(u_face) * dyh * time_step / dxdyh * stencil(0)

                  if ((hmask(i-1,j) == 0) .OR. (hmask(i-1,j) == 2)) then
                    flux_enter(i-1,j,2) = ABS(u_face) * dyh * time_step * stencil(0)
                  endif
                endif
              endif
            endif

            ! NEXT DO RIGHT FACE

            ! get u-velocity at center of right face

            if (u_face_mask(i+1,j) == 4.) then

              flux_diff_cell = flux_diff_cell + dyh * time_step * u_flux_boundary_values(i+1,j) / dxdyh

            else

              u_face = 0.5 * (CS%u_shelf(i,j-1) + CS%u_shelf(i,j))

              if (u_face < 0) then !flux is into cell - we need info from h(i+2), h(i+1) if available

                if (at_east_bdry .AND. (hmask(i+1,j) == 3)) then ! at eastern bdry but there is a
                              ! thickness bdry condition, and the stencil contains it

                  flux_diff_cell = flux_diff_cell + ABS(u_face) * dyh * time_step * stencil(1) / dxdyh

                elseif (hmask(i+1,j) * hmask(i+2,j) == 1) then  ! h(i+2) and h(i+1) are valid

                  phi = slope_limiter (stencil(1)-stencil(2), stencil(0)-stencil(1))
                  flux_diff_cell = flux_diff_cell + ABS(u_face) * dyh * time_step / dxdyh * &
                      (stencil(1) - phi * (stencil(1)-stencil(0))/2)

                else                            ! h(i+1) is valid
                                            ! (o.w. flux would most likely be out of cell)
                                            !  but h(i+2) is not

                  flux_diff_cell = flux_diff_cell + ABS(u_face) * dyh * time_step / dxdyh * stencil(1)

                endif

              elseif (u_face > 0) then !flux is out of cell - we need info from h(i-1), h(i+1) if available

                if (hmask(i-1,j) * hmask(i+1,j) == 1) then         ! h(i-1) and h(i+1) are both valid

                  phi = slope_limiter (stencil(0)-stencil(-1), stencil(1)-stencil(0))
                  flux_diff_cell = flux_diff_cell - ABS(u_face) * dyh * time_step / dxdyh * &
                      (stencil(0) - phi * (stencil(0)-stencil(1))/2)

                else                            ! h(i+1) is valid
                                            ! (o.w. flux would most likely be out of cell)
                                            !  but h(i+2) is not

                  flux_diff_cell = flux_diff_cell - ABS(u_face) * dyh * time_step / dxdyh * stencil(0)

                  if ((hmask(i+1,j) == 0) .OR. (hmask(i+1,j) == 2)) then
                    flux_enter(i+1,j,1) = ABS(u_face) * dyh * time_step  * stencil(0)
                  endif

                endif

              endif

              h_after_uflux(i,j) = h_after_uflux(i,j) + flux_diff_cell

            endif

          elseif ((hmask(i,j) == 0) .OR. (hmask(i,j) == 2)) then

            if (at_west_bdry .AND. (hmask(i-1,j) == 3)) then
              u_face = 0.5 * (CS%u_shelf(i-1,j-1) + CS%u_shelf(i-1,j))
              flux_enter(i,j,1) = ABS(u_face) * G%dyT(i,j) * time_step * CS%thickness_boundary_values(i-1,j)
            elseif (u_face_mask(i-1,j) == 4.) then
              flux_enter(i,j,1) = G%dyT(i,j) * time_step * u_flux_boundary_values(i-1,j)
            endif

            if (at_east_bdry .AND. (hmask(i+1,j) == 3)) then
              u_face = 0.5 * (CS%u_shelf(i,j-1) + CS%u_shelf(i,j))
              flux_enter(i,j,2) = ABS(u_face) * G%dyT(i,j) * time_step * CS%thickness_boundary_values(i+1,j)
            elseif (u_face_mask(i+1,j) == 4.) then
              flux_enter(i,j,2) = G%dyT(i,j) * time_step * u_flux_boundary_values(i+1,j)
            endif

            if ((i == is) .AND. (hmask(i,j) == 0) .AND. (hmask(i-1,j) == 1)) then
              ! this is solely for the purposes of keeping the mask consistent while advancing
              ! the front without having to call pass_var - if cell is empty and cell to left
              ! is ice-covered then this cell will become partly covered

              hmask(i,j) = 2
            elseif ((i == ie) .AND. (hmask(i,j) == 0) .AND. (hmask(i+1,j) == 1)) then
              ! this is solely for the purposes of keeping the mask consistent while advancing
              ! the front without having to call pass_var - if cell is empty and cell to left
              ! is ice-covered then this cell will become partly covered

              hmask(i,j) = 2

            endif

          endif

        endif

      enddo ! i loop

    endif

  enddo ! j loop

!  write (procnum,'(I1)') mpp_pe()

end subroutine ice_shelf_advect_thickness_x

subroutine ice_shelf_advect_thickness_y(CS, time_step, h_after_uflux, h_after_vflux, flux_enter)
  type(ice_shelf_CS),         pointer    :: CS !< A pointer to the ice shelf control structure
  real,                       intent(in) :: time_step
  real, dimension(:,:), intent(in) :: h_after_uflux
  real, dimension(:,:), intent(inout) :: h_after_vflux
  real, dimension(:,:,:), intent(inout) :: flux_enter

  ! use will be made of CS%hmask here - its value at the boundary will be zero, just like uncovered cells

  ! if there is an input bdry condition, the thickness there will be set in initialization

  ! flux_enter(isd:ied,jsd:jed,1:4): if cell is not ice-covered, gives flux of ice into cell from kth boundary
  !
  !   from left neighbor:   flux_enter(:,:,1)
  !   from right neighbor:  flux_enter(:,:,2)
  !   from bottom neighbor: flux_enter(:,:,3)
  !   from top neighbor:    flux_enter(:,:,4)
  !
  !        o--- (4) ---o
  !        |           |
  !       (1)         (2)
  !        |           |
  !        o--- (3) ---o
  !

  integer :: isym, i, j, is, ie, js, je, isd, ied, jsd, jed, gjed, gied
  integer :: i_off, j_off
  logical :: at_north_bdry, at_south_bdry, one_off_west_bdry, one_off_east_bdry
  type(ocean_grid_type), pointer :: G
  real, dimension(-2:2) :: stencil
  real, dimension(:,:), pointer  :: hmask, v_face_mask, v_flux_boundary_values
  real :: v_face, &  ! positive if out
      flux_diff_cell, phi, dxh, dyh, dxdyh
  character(len=1)        :: debug_str, procnum

!   if (CS%grid%symmetric) then
!     isym = 1
!   else
!     isym = 0
!   endif

  isym = 0

  G => CS%grid
  hmask => CS%hmask
  v_face_mask => CS%v_face_mask
  v_flux_boundary_values => CS%v_flux_boundary_values
  is = G%isc ; ie = G%iec ; js = G%jsc-1 ; je = G%jec+1 ; isd = G%isd ; ied = G%ied ; jsd = G%jsd ; jed = G%jed
  i_off = G%idg_offset ; j_off = G%jdg_offset

  do i=isd+2,ied-2
    if (((i+i_off) <= G%domain%niglobal+G%domain%nihalo) .AND. &
       ((i+i_off) >= G%domain%nihalo+1)) then  ! based on mehmet's code - only if btw east & west boundaries

      stencil(:) = -1

      do j=js,je

        if (((j+j_off) <= G%domain%njglobal+G%domain%njhalo) .AND. &
             ((j+j_off) >= G%domain%njhalo+1)) then

          if (j+j_off == G%domain%njhalo+1) then
            at_south_bdry=.true.
          else
            at_south_bdry=.false.
          endif

          if (j+j_off == G%domain%njglobal+G%domain%njhalo) then
            at_north_bdry=.true.
          else
            at_north_bdry=.false.
          endif

          if (hmask(i,j) == 1) then
            dxh = G%dxT(i,j) ; dyh = G%dyT(i,j) ; dxdyh = G%areaT(i,j)
            h_after_vflux(i,j) = h_after_uflux(i,j)

            stencil(:) = h_after_uflux(i,j-2:j+2)  ! fine as long has ny_halo >= 2
            flux_diff_cell = 0

            ! 1ST DO south FACE

            if (v_face_mask(i,j-1) == 4.) then

              flux_diff_cell = flux_diff_cell + dxh * time_step * v_flux_boundary_values(i,j-1) / dxdyh

            else

              ! get u-velocity at center of left face
              v_face = 0.5 * (CS%v_shelf(i-1,j-1) + CS%v_shelf(i,j-1))

              if (v_face > 0) then !flux is into cell - we need info from h(j-2), h(j-1) if available

                ! i may not cover all the cases.. but i cover the realistic ones

                if (at_south_bdry .AND. (hmask(i,j-1) == 3)) then ! at western bdry but there is a
                                            ! thickness bdry condition, and the stencil contains it
                  flux_diff_cell = flux_diff_cell + ABS(v_face) * dxh * time_step * stencil(-1) / dxdyh

                elseif (hmask(i,j-1) * hmask(i,j-2) == 1) then  ! h(j-2) and h(j-1) are valid

                  phi = slope_limiter (stencil(-1)-stencil(-2), stencil(0)-stencil(-1))
                  flux_diff_cell = flux_diff_cell + ABS(v_face) * dxh * time_step / dxdyh * &
                      (stencil(-1) - phi * (stencil(-1)-stencil(0))/2)

                else     ! h(j-1) is valid
                         ! (o.w. flux would most likely be out of cell)
                         !  but h(j-2) is not
                  flux_diff_cell = flux_diff_cell + ABS(v_face) * dxh * time_step / dxdyh * stencil(-1)
                endif

              elseif (v_face < 0) then !flux is out of cell - we need info from h(j-1), h(j+1) if available

                if (hmask(i,j-1) * hmask(i,j+1) == 1) then  ! h(j-1) and h(j+1) are both valid
                  phi = slope_limiter (stencil(0)-stencil(1), stencil(-1)-stencil(0))
                  flux_diff_cell = flux_diff_cell - ABS(v_face) * dxh * time_step / dxdyh * &
                      (stencil(0) - phi * (stencil(0)-stencil(-1))/2)
                else
                  flux_diff_cell = flux_diff_cell - ABS(v_face) * dxh * time_step / dxdyh * stencil(0)

                  if ((hmask(i,j-1) == 0) .OR. (hmask(i,j-1) == 2)) then
                    flux_enter(i,j-1,4) = ABS(v_face) * dyh * time_step * stencil(0)
                  endif

                endif

              endif

            endif

            ! NEXT DO north FACE

            if (v_face_mask(i,j+1) == 4.) then

              flux_diff_cell = flux_diff_cell + dxh * time_step * v_flux_boundary_values(i,j+1) / dxdyh

            else

            ! get u-velocity at center of right face
              v_face = 0.5 * (CS%v_shelf(i-1,j) + CS%v_shelf(i,j))

              if (v_face < 0) then !flux is into cell - we need info from h(j+2), h(j+1) if available

                if (at_north_bdry .AND. (hmask(i,j+1) == 3)) then ! at eastern bdry but there is a
                                            ! thickness bdry condition, and the stencil contains it
                  flux_diff_cell = flux_diff_cell + ABS(v_face) * dxh * time_step * stencil(1) / dxdyh
                elseif (hmask(i,j+1) * hmask(i,j+2) == 1) then  ! h(j+2) and h(j+1) are valid
                  phi = slope_limiter (stencil(1)-stencil(2), stencil(0)-stencil(1))
                  flux_diff_cell = flux_diff_cell + ABS(v_face) * dxh * time_step / dxdyh * &
                      (stencil(1) - phi * (stencil(1)-stencil(0))/2)
                else     ! h(j+1) is valid
                         ! (o.w. flux would most likely be out of cell)
                         !  but h(j+2) is not
                  flux_diff_cell = flux_diff_cell + ABS(v_face) * dxh * time_step / dxdyh * stencil(1)
                endif

              elseif (v_face > 0) then !flux is out of cell - we need info from h(j-1), h(j+1) if available

                if (hmask(i,j-1) * hmask(i,j+1) == 1) then         ! h(j-1) and h(j+1) are both valid
                  phi = slope_limiter (stencil(0)-stencil(-1), stencil(1)-stencil(0))
                  flux_diff_cell = flux_diff_cell - ABS(v_face) * dxh * time_step / dxdyh * &
                      (stencil(0) - phi * (stencil(0)-stencil(1))/2)
                else   ! h(j+1) is valid
                       ! (o.w. flux would most likely be out of cell)
                       !  but h(j+2) is not
                  flux_diff_cell = flux_diff_cell - ABS(v_face) * dxh * time_step / dxdyh * stencil(0)
                  if ((hmask(i,j+1) == 0) .OR. (hmask(i,j+1) == 2)) then
                    flux_enter(i,j+1,3) = ABS(v_face) * dxh * time_step * stencil(0)
                  endif
                endif

              endif

            endif

            h_after_vflux(i,j) = h_after_vflux(i,j) + flux_diff_cell

          elseif ((hmask(i,j) == 0) .OR. (hmask(i,j) == 2)) then

            if (at_south_bdry .AND. (hmask(i,j-1) == 3)) then
              v_face = 0.5 * (CS%u_shelf(i-1,j-1) + CS%u_shelf(i,j-1))
              flux_enter(i,j,3) = ABS(v_face) * G%dxT(i,j) * time_step * CS%thickness_boundary_values(i,j-1)
            elseif (v_face_mask(i,j-1) == 4.) then
              flux_enter(i,j,3) = G%dxT(i,j) * time_step * v_flux_boundary_values(i,j-1)
            endif

            if (at_north_bdry .AND. (hmask(i,j+1) == 3)) then
              v_face = 0.5 * (CS%u_shelf(i-1,j) + CS%u_shelf(i,j))
              flux_enter(i,j,4) = ABS(v_face) * G%dxT(i,j) * time_step * CS%thickness_boundary_values(i,j+1)
            elseif (v_face_mask(i,j+1) == 4.) then
              flux_enter(i,j,4) = G%dxT(i,j) * time_step * v_flux_boundary_values(i,j+1)
            endif

            if ((j == js) .AND. (hmask(i,j) == 0) .AND. (hmask(i,j-1) == 1)) then
                ! this is solely for the purposes of keeping the mask consistent while advancing
                ! the front without having to call pass_var - if cell is empty and cell to left
                ! is ice-covered then this cell will become partly covered
              hmask(i,j) = 2
            elseif ((j == je) .AND. (hmask(i,j) == 0) .AND. (hmask(i,j+1) == 1)) then
                ! this is solely for the purposes of keeping the mask consistent while advancing
                ! the front without having to call pass_var - if cell is empty and cell to left
                ! is ice-covered then this cell will become partly covered
              hmask(i,j) = 2
            endif

          endif
        endif
      enddo ! j loop
    endif
  enddo ! i loop

  !write (procnum,'(I1)') mpp_pe()

end subroutine ice_shelf_advect_thickness_y

subroutine shelf_advance_front(CS, flux_enter)
  type(ice_shelf_CS),         pointer    :: CS !< A pointer to the ice shelf control structure
  real, dimension(:,:,:), intent(inout)  :: flux_enter

  ! in this subroutine we go through the computational cells only and, if they are empty or partial cells,
  ! we find the reference thickness and update the shelf mass and partial area fraction and the hmask if necessary

  ! if any cells go from partial to complete, we then must set the thickness, update hmask accordingly,
  ! and divide the overflow across the adjacent EMPTY (not partly-covered) cells.
  ! (it is highly unlikely there will not be any; in which case this will need to be rethought.)

  ! most likely there will only be one "overflow". if not, though, a pass_var of all relevant variables
  ! is done; there will therefore be a loop which, in practice, will hopefully not have to go through
  ! many iterations

  ! when 3d advected scalars are introduced, they will be impacted by what is done here

  ! flux_enter(isd:ied,jsd:jed,1:4): if cell is not ice-covered, gives flux of ice into cell from kth boundary
  !
  !   from left neighbor:   flux_enter(:,:,1)
  !   from right neighbor:  flux_enter(:,:,2)
  !   from bottom neighbor: flux_enter(:,:,3)
  !   from top neighbor:    flux_enter(:,:,4)
  !
  !        o--- (4) ---o
  !        |           |
  !       (1)         (2)
  !        |           |
  !        o--- (3) ---o
  !

  integer :: i, j, isc, iec, jsc, jec, n_flux, k, l, iter_count, isym
  integer :: i_off, j_off
  integer :: iter_flag
  type(ocean_grid_type), pointer :: G
  real, dimension(:,:), pointer  :: hmask, mass_shelf, area_shelf_h, u_face_mask, v_face_mask, h_shelf
  real :: h_reference, dxh, dyh, dxdyh, rho, partial_vol, tot_flux
  integer, dimension(4) :: mapi, mapj, new_partial
!   real, dimension(size(flux_enter,1),size(flux_enter,2),size(flux_enter,2)) :: flux_enter_replace
  real, dimension(:,:,:), pointer :: flux_enter_replace => NULL()

  G => CS%grid
  h_shelf => CS%h_shelf
  hmask => CS%hmask
  mass_shelf => CS%mass_shelf
  area_shelf_h => CS%area_shelf_h
  u_face_mask => CS%u_face_mask
  v_face_mask => CS%v_face_mask
  isc = G%isc ; iec = G%iec ; jsc = G%jsc ; jec = G%jec
  i_off = G%idg_offset ; j_off = G%jdg_offset
  rho = CS%density_ice
  iter_count = 0 ; iter_flag = 1

!   if (G%symmetric) then
!     isym = 1
!   else
!     isym = 0
!   endif

  isym = 0

  mapi(1) = -1 ; mapi(2) = 1 ; mapi(3:4) = 0
  mapj(3) = -1 ; mapj(4) = 1 ; mapj(1:2) = 0

  do while (iter_flag == 1)

    iter_flag = 0

    if (iter_count > 0) then
      flux_enter(:,:,:) = flux_enter_replace(:,:,:)
      flux_enter_replace(:,:,:) = 0.0
    endif

    iter_count = iter_count + 1

    ! if iter_count >= 3 then some halo updates need to be done...



    do j=jsc-1,jec+1

      if (((j+j_off) <= G%domain%njglobal+G%domain%njhalo) .AND. &
         ((j+j_off) >= G%domain%njhalo+1)) then

      do i=isc-1,iec+1

         if (((i+i_off) <= G%domain%niglobal+G%domain%nihalo) .AND. &
             ((i+i_off) >= G%domain%nihalo+1)) then
        ! first get reference thickness by averaging over cells that are fluxing into this cell
            n_flux = 0
            h_reference = 0.0
            tot_flux = 0.0

            do k=1,2
              if (flux_enter(i,j,k) > 0) then
                n_flux = n_flux + 1
                h_reference = h_reference + h_shelf(i+2*k-3,j)
                tot_flux = tot_flux + flux_enter(i,j,k)
                flux_enter(i,j,k) = 0.0
              endif
            enddo

            do k=1,2
              if (flux_enter(i,j,k+2) > 0) then
                n_flux = n_flux + 1
                h_reference = h_reference + h_shelf(i,j+2*k-3)
                tot_flux = tot_flux + flux_enter(i,j,k+2)
                flux_enter(i,j,k+2) = 0.0
              endif
            enddo

            if (n_flux > 0) then
              dxdyh = G%areaT(i,j)
              h_reference = h_reference / real(n_flux)
              partial_vol = h_shelf(i,j) * area_shelf_h(i,j) + tot_flux

              if ((partial_vol / dxdyh) == h_reference) then ! cell is exactly covered, no overflow
                hmask(i,j) = 1
                h_shelf(i,j) = h_reference
                area_shelf_h(i,j) = dxdyh
              elseif ((partial_vol / dxdyh) < h_reference) then
                hmask(i,j) = 2
        !         mass_shelf(i,j) = partial_vol * rho
                area_shelf_h(i,j) = partial_vol / h_reference
                h_shelf(i,j) = h_reference
              else
                if (.not. associated (flux_enter_replace)) then
                  allocate( flux_enter_replace (G%isd:G%ied,G%jsd:G%jed,1:4) )
                  flux_enter_replace(:,:,:) = 0.0
                endif

                hmask(i,j) = 1
                area_shelf_h(i,j) = dxdyh
                !h_temp(i,j) = h_reference
                partial_vol = partial_vol - h_reference * dxdyh

                iter_flag  = 1

                n_flux = 0 ; new_partial(:) = 0

                do k=1,2
                  if (u_face_mask(i-2+k,j) == 2) then
                    n_flux = n_flux + 1
                  elseif (hmask(i+2*k-3,j) == 0) then
                    n_flux = n_flux + 1
                    new_partial(k) = 1
                  endif
                enddo
                do k=1,2
                  if (v_face_mask(i,j-2+k) == 2) then
                    n_flux = n_flux + 1
                  elseif (hmask(i,j+2*k-3) == 0) then
                    n_flux = n_flux + 1
                    new_partial(k+2) = 1
                  endif
                enddo

                if (n_flux == 0) then ! there is nowhere to put the extra ice!
                  h_shelf(i,j) = h_reference + partial_vol / dxdyh
                else
                  h_shelf(i,j) = h_reference

                  do k=1,2
                    if (new_partial(k) == 1) &
                      flux_enter_replace(i+2*k-3,j,3-k) = partial_vol / real(n_flux)
                  enddo
                  do k=1,2 ! ### Combine these two loops?
                    if (new_partial(k+2) == 1) &
                      flux_enter_replace(i,j+2*k-3,5-k) = partial_vol / real(n_flux)
                  enddo
                endif

              endif ! Parital_vol test.
            endif ! n_flux gt 0 test.

          endif
        enddo ! j-loop
      endif
    enddo

  !  call mpp_max(iter_flag)

  enddo ! End of do while(iter_flag) loop

  call mpp_max(iter_count)

  if (is_root_pe() .and. (iter_count > 1)) print *, iter_count, "MAX ITERATIONS,ADVANCE FRONT"

  if (associated(flux_enter_replace)) deallocate(flux_enter_replace)

end subroutine shelf_advance_front

!> Apply a very simple calving law using a minimum thickness rule
subroutine ice_shelf_min_thickness_calve(CS, h_shelf, area_shelf_h,hmask)
  type(ice_shelf_CS),    pointer        :: CS !< A pointer to the ice shelf control structure
  real, dimension(:,:), intent(inout)   :: h_shelf, area_shelf_h, hmask
  type(ocean_grid_type), pointer :: G
  integer                        :: i,j

  G => CS%grid

  do j=G%jsd,G%jed
    do i=G%isd,G%ied
!      if ((h_shelf(i,j) < CS%min_thickness_simple_calve) .and. (hmask(i,j) == 1) .and. &
!           (CS%float_frac(i,j) == 0.0)) then
       if ((h_shelf(i,j) < CS%min_thickness_simple_calve) .and. (area_shelf_h(i,j) > 0.)) then
        h_shelf(i,j) = 0.0
        area_shelf_h(i,j) = 0.0
        hmask(i,j) = 0.0
      endif
    enddo
  enddo

end subroutine ice_shelf_min_thickness_calve

subroutine calve_to_mask(CS, h_shelf, area_shelf_h, hmask, calve_mask)
  type(ice_shelf_CS), pointer       :: CS !< A pointer to the ice shelf control structure
  real, dimension(:,:), intent(inout)   :: h_shelf, area_shelf_h, hmask, calve_mask

  type(ocean_grid_type), pointer :: G
  integer                        :: i,j

  G => CS%grid

  if (CS%calve_to_mask) then
    do j=G%jsc,G%jec
      do i=G%isc,G%iec
        if ((calve_mask(i,j) == 0.0) .and. (hmask(i,j) /= 0.0)) then
          h_shelf(i,j) = 0.0
          area_shelf_h(i,j) = 0.0
          hmask(i,j) = 0.0
        endif
      enddo
    enddo
  endif

end subroutine calve_to_mask

subroutine calc_shelf_driving_stress(CS, TAUD_X, TAUD_Y, OD, FE)
  type(ice_shelf_CS),         pointer   :: CS !< A pointer to the ice shelf control structure
  real, dimension(:,:), intent(in)    :: OD
  real, dimension(NILIMB_SYM_,NJLIMB_SYM_), intent(inout)    :: TAUD_X, TAUD_Y
  integer, intent(in)            :: FE

! driving stress!

! ! TAUD_X and TAUD_Y will hold driving stress in the x- and y- directions when done.
!    they will sit on the BGrid, and so their size depends on whether the grid is symmetric
!
! Since this is a finite element solve, they will actually have the form \int \phi_i rho g h \nabla s
!
! OD -this is important and we do not yet know where (in MOM) it will come from. It represents
!     "average" ocean depth -- and is needed to find surface elevation
!    (it is assumed that base_ice = bed + OD)

! FE : 1 if bilinear, 2 if triangular linear FE

  real, dimension(:,:), pointer :: D, & ! ocean floor depth
                                    H, &  ! ice shelf thickness
                          hmask, u_face_mask, v_face_mask, float_frac
  real, dimension(SIZE(OD,1),SIZE(OD,2))  :: S, &     ! surface elevation
                            BASE     ! basal elevation of shelf/stream
  character(1)                   :: procnum


  real      :: rho, rhow, sx, sy, neumann_val, dxh, dyh, dxdyh

  type(ocean_grid_type), pointer :: G
  integer :: isym, i, j, iscq, iecq, jscq, jecq, isd, jsd, is, js, iegq, jegq
  integer :: giec, gjec, gisc, gjsc, cnt, isc, jsc, iec, jec
  integer :: i_off, j_off

  G => CS%grid

  isym = 0
  isc = G%isc ; jsc = G%jsc ; iec = G%iec ; jec = G%jec
  iscq = G%iscB ; iecq = G%iecB ; jscq = G%jscB ; jecq = G%jecB
  isd = G%isd ; jsd = G%jsd
  iegq = G%iegB ; jegq = G%jegB
  gisc = G%domain%nihalo+1 ; gjsc = G%domain%njhalo+1
  giec = G%domain%niglobal+G%domain%nihalo ; gjec = G%domain%njglobal+G%domain%njhalo
  is = iscq - (1-isym); js = jscq - (1-isym)
  i_off = G%idg_offset ; j_off = G%jdg_offset

  D => G%bathyT
  H => CS%h_shelf
  float_frac => CS%float_frac
  hmask => CS%hmask
  u_face_mask => CS%u_face_mask
  v_face_mask => CS%v_face_mask
  rho = CS%density_ice
  rhow = CS%density_ocean_avg

  call savearray2 ("H",H,CS%write_output_to_file)
!  call savearray2 ("hmask",hmask,CS%write_output_to_file)
  call savearray2 ("u_face_mask", CS%u_face_mask_boundary,CS%write_output_to_file)
  call savearray2 ("umask", CS%umask,CS%write_output_to_file)
  call savearray2 ("v_face_mask", CS%v_face_mask_boundary,CS%write_output_to_file)
  call savearray2 ("vmask", CS%vmask,CS%write_output_to_file)

!   if (G%symmetric) then
!     isym=1
!   else
!     isym=0
!   endif

  isym = 0

  ! prelim - go through and calculate S

  ! or is this faster?
  BASE(:,:) = -D(:,:) + OD(:,:)
  S(:,:) = BASE(:,:) + H(:,:)

!  write (procnum,'(I1)') mpp_pe()

  do j=jsc-1,jec+1
    do i=isc-1,iec+1
      cnt = 0
      sx = 0
      sy = 0
      dxh = G%dxT(i,j)
      dyh = G%dyT(i,j)
      dxdyh = G%areaT(i,j)
!     print *,dxh," ",dyh," ",dxdyh

      if (hmask(i,j) == 1) then ! we are inside the global computational bdry, at an ice-filled cell

        ! calculate sx
        if ((i+i_off) == gisc) then ! at left computational bdry
          if (hmask(i+1,j) == 1) then
            sx = (S(i+1,j)-S(i,j))/dxh
          else
            sx = 0
          endif
        elseif ((i+i_off) == giec) then ! at right computational bdry
          if (hmask(i-1,j) == 1) then
            sx = (S(i,j)-S(i-1,j))/dxh
          else
            sx=0
          endif
        else ! interior
          if (hmask(i+1,j) == 1) then
            cnt = cnt+1
                sx = S(i+1,j)
          else
            sx = S(i,j)
              endif
              if (hmask(i-1,j) == 1) then
            cnt = cnt+1
                sx = sx - S(i-1,j)
          else
            sx = sx - S(i,j)
              endif
          if (cnt == 0) then
            sx=0
          else
            sx = sx / (cnt * dxh)
          endif
        endif

        cnt = 0

        ! calculate sy, similarly
        if ((j+j_off) == gjsc) then ! at south computational bdry
          if (hmask(i,j+1) == 1) then
            sy = (S(i,j+1)-S(i,j))/dyh
          else
            sy = 0
          endif
        elseif ((j+j_off) == gjec) then ! at nprth computational bdry
          if (hmask(i,j-1) == 1) then
            sy = (S(i,j)-S(i,j-1))/dyh
          else
            sy = 0
          endif
        else ! interior
          if (hmask(i,j+1) == 1) then
            cnt = cnt+1
            sy = S(i,j+1)
          else
            sy = S(i,j)
          endif
          if (hmask(i,j-1) == 1) then
            cnt = cnt+1
            sy = sy - S(i,j-1)
          else
            sy = sy - S(i,j)
          endif
          if (cnt == 0) then
            sy=0
          else
            sy = sy / (cnt * dyh)
          endif
        endif


        if (FE == 1) then

          ! SW vertex
          taud_x(i-1,j-1) = taud_x(i-1,j-1) - .25 * rho * grav * H(i,j) * sx * dxdyh
          taud_y(i-1,j-1) = taud_y(i-1,j-1) - .25 * rho * grav * H(i,j) * sy * dxdyh

          ! SE vertex
          taud_x(i,j-1) = taud_x(i,j-1) - .25 * rho * grav * H(i,j) * sx * dxdyh
          taud_y(i,j-1) = taud_y(i,j-1) - .25 * rho * grav * H(i,j) * sy * dxdyh

          ! NW vertex
          taud_x(i-1,j) = taud_x(i-1,j) - .25 * rho * grav * H(i,j) * sx * dxdyh
          taud_y(i-1,j) = taud_y(i-1,j) - .25 * rho * grav * H(i,j) * sy * dxdyh

          ! NE vertex
          taud_x(i,j) = taud_x(i,j) - .25 * rho * grav * H(i,j) * sx * dxdyh
          taud_y(i,j) = taud_y(i,j) - .25 * rho * grav * H(i,j) * sy * dxdyh


        else

          ! SW vertex
          taud_x(i-1,j-1) = taud_x(i-1,j-1) - (1./6) * rho * grav * H(i,j) * sx * dxdyh
          taud_y(i-1,j-1) = taud_y(i-1,j-1) - (1./6) * rho * grav * H(i,j) * sy * dxdyh

          ! SE vertex
          taud_x(i,j-1) = taud_x(i,j-1) - (1./3) * rho * grav * H(i,j) * sx * dxdyh
          taud_y(i,j-1) = taud_y(i,j-1) - (1./3) * rho * grav * H(i,j) * sy * dxdyh

          ! NW vertex
          taud_x(i-1,j) = taud_x(i-1,j) - (1./3) * rho * grav * H(i,j) * sx * dxdyh
          taud_y(i-1,j) = taud_y(i-1,j) - (1./3) * rho * grav * H(i,j) * sy * dxdyh

          ! NE vertex
          taud_x(i,j) = taud_x(i,j) - (1./6) * rho * grav * H(i,j) * sx * dxdyh
          taud_y(i,j) = taud_y(i,j) - (1./6) * rho * grav * H(i,j) * sy * dxdyh

        endif

        if (float_frac(i,j) == 1) then
          neumann_val = .5 * grav * (rho * H(i,j) ** 2 - rhow * D(i,j) ** 2)
        else
          neumann_val = .5 * grav * (1-rho/rhow) * rho * H(i,j) ** 2
        endif


        if ((u_face_mask(i-1,j) == 2) .OR. (hmask(i-1,j) == 0) .OR. (hmask(i-1,j) == 2) ) then
          ! left face of the cell is at a stress boundary
          ! the depth-integrated longitudinal stress is equal to the difference of depth-integrated
          ! pressure on either side of the face
          ! on the ice side, it is rho g h^2 / 2
          ! on the ocean side, it is rhow g (delta OD)^2 / 2
          ! OD can be zero under the ice; but it is ASSUMED on the ice-free side of the face, topography elevation
          !     is not above the base of the ice in the current cell

          ! note negative sign due to direction of normal vector
          taud_x(i-1,j-1) = taud_x(i-1,j-1) - .5 * dyh * neumann_val
          taud_x(i-1,j) = taud_x(i-1,j) - .5 * dyh * neumann_val
        endif

        if ((u_face_mask(i,j) == 2) .OR. (hmask(i+1,j) == 0) .OR. (hmask(i+1,j) == 2) ) then
          ! right face of the cell is at a stress boundary
          taud_x(i,j-1) = taud_x(i,j-1) + .5 * dyh * neumann_val
          taud_x(i,j) = taud_x(i,j) + .5 * dyh * neumann_val
        endif

        if ((v_face_mask(i,j-1) == 2) .OR. (hmask(i,j-1) == 0) .OR. (hmask(i,j-1) == 2) ) then
          ! south face of the cell is at a stress boundary
          taud_y(i-1,j-1) = taud_y(i-1,j-1) - .5 * dxh * neumann_val
          taud_y(i,j-1) = taud_y(i,j-1) - .5 * dxh * neumann_val
        endif

        if ((v_face_mask(i,j) == 2) .OR. (hmask(i,j+1) == 0) .OR. (hmask(i,j+1) == 2) ) then
          ! north face of the cell is at a stress boundary
          taud_y(i-1,j) = taud_y(i-1,j) + .5 * dxh * neumann_val ! note negative sign due to direction of normal vector
          taud_y(i,j) = taud_y(i,j) + .5 * dxh * neumann_val
        endif

      endif
    enddo
  enddo


!   call savearray2 ("Taux"//"p"//procnum,taud_x,CS%write_output_to_file)
!   call savearray2 ("Tauy"//"p"//procnum,taud_y,CS%write_output_to_file)

end subroutine calc_shelf_driving_stress

subroutine init_boundary_values(CS, time, input_flux, input_thick, new_sim)
  type(time_type),       intent(in)    :: Time
  type(ice_shelf_CS),    pointer       :: CS !< A pointer to the ice shelf control structure
  real, intent(in)               :: input_flux, input_thick
  logical, optional, intent(in) :: new_sim !< If present and false, this run is being restarted

! this will be a per-setup function. the boundary values of thickness and velocity
! (and possibly other variables) will be updated in this function

! FOR RESTARTING PURPOSES: if grid is not symmetric and the model is restarted, we will
!               need to update those velocity points not *technically* in any
!               computational domain -- if this function gets moves to another module,
!               DO NOT TAKE THE RESTARTING BIT WITH IT

  real, dimension(:,:) , pointer      :: thickness_boundary_values, &
                          u_boundary_values, &
                          v_boundary_values, &
                          u_face_mask, v_face_mask, hmask
  type(ocean_grid_type), pointer :: G
  integer :: isym, i, j, iscq, iecq, jscq, jecq, isd, jsd, ied, jed, iegq, jegq
  integer :: gjec, gisc, gjsc, cnt, isc, jsc, iec, jec
  integer :: i_off, j_off
  real :: A, n, ux, uy, vx, vy, eps_min, domain_width

  G => CS%grid

!   if (G%symmetric) then
!     isym=1
!   else
!     isym=0
!   endif

  isym = 0

  isc = G%isc ; jsc = G%jsc ; iec = G%iec ; jec = G%jec
!   iscq = G%iscq ; iecq = G%iecq ; jscq = G%jscq ; jecq = G%jecq
  isd = G%isd ; jsd = G%jsd ; ied = G%ied ; jed = G%jed
!   iegq = G%iegq ; jegq = G%jegq
  i_off = G%idg_offset ; j_off = G%jdg_offset

  thickness_boundary_values => CS%thickness_boundary_values
  u_boundary_values => CS%u_boundary_values ; v_boundary_values => CS%v_boundary_values
  u_face_mask => CS%u_face_mask ; v_face_mask => CS%v_face_mask ; hmask => CS%hmask

  domain_width = CS%len_lat

  ! this loop results in some values being set twice but... eh.

  do j=jsd,jed
    do i=isd,ied

!      if ((i == 4) .AND. ((mpp_pe() == 0) .or. (mpp_pe() == 6))) then
!    print *,hmask(i,j),i,j,mpp_pe()
!      endif

      if (hmask(i,j) == 3) then
        thickness_boundary_values(i,j) = input_thick
      endif

      if ((hmask(i,j) == 0) .or. (hmask(i,j) == 1) .or. (hmask(i,j) == 2)) then
        if ((i <= iec).and.(i >= isc)) then
          if (u_face_mask(i-1,j) == 3) then
            u_boundary_values(i-1,j-1) = (1 - ((G%geoLatBu(i-1,j-1) - 0.5*CS%len_lat)*2./CS%len_lat)**2) * &
                  1.5 * input_flux / input_thick
            u_boundary_values(i-1,j) = (1 - ((G%geoLatBu(i-1,j) - 0.5*CS%len_lat)*2./CS%len_lat)**2) * &
                  1.5 * input_flux / input_thick
          endif
        endif
      endif

      if (.not.(new_sim)) then
        if (.not. G%symmetric) then
          if (((i+i_off) == (G%domain%nihalo+1)).and.(u_face_mask(i-1,j) == 3)) then
            CS%u_shelf(i-1,j-1) = u_boundary_values(i-1,j-1)
            CS%u_shelf(i-1,j) = u_boundary_values(i-1,j)
!            print *, u_boundary_values(i-1,j)
          endif
          if (((j+j_off) == (G%domain%njhalo+1)).and.(v_face_mask(i,j-1) == 3)) then
            CS%u_shelf(i-1,j-1) = u_boundary_values(i-1,j-1)
            CS%u_shelf(i,j-1) = u_boundary_values(i,j-1)
          endif
        endif
      endif
    enddo
  enddo

end subroutine init_boundary_values

subroutine CG_action_triangular (uret, vret, u, v, umask, vmask, hmask, nu_upper, nu_lower, &
                beta_upper, beta_lower, dxh, dyh, dxdyh, is, ie, js, je, isym)

real, dimension(:,:), intent (inout)  :: uret, vret
real, dimension(:,:), intent (in)     :: u, v
real, dimension(:,:), intent (in)     :: umask, vmask
real, dimension(:,:), intent (in)     :: hmask, nu_upper, nu_lower, beta_upper, beta_lower
real, dimension(:,:), intent (in)     :: dxh, dyh, dxdyh
integer, intent(in)               :: is, ie, js, je, isym

! the linear action of the matrix on (u,v) with triangular finite elements
! as of now everything is passed in so no grid pointers or anything of the sort have to be dereferenced,
! but this may change pursuant to conversations with others
!
! is & ie are the cells over which the iteration is done; this may change between calls to this subroutine
!     in order to make less frequent halo updates
! isym = 1 if grid is symmetric, 0 o.w.

  real :: ux, uy, vx, vy
  integer :: i,j

  do i=is,ie
    do j=js,je

      if (hmask(i,j) == 1) then ! this cell's vertices contain degrees of freedom

        ux = (u(i,j-1)-u(i-1,j-1))/dxh(i,j)
        vx = (v(i,j-1)-v(i-1,j-1))/dxh(i,j)
        uy = (u(i-1,j)-u(i-1,j-1))/dyh(i,j)
        vy = (v(i-1,j)-v(i-1,j-1))/dyh(i,j)

        if (umask(i,j-1) == 1) then ! this (bot right) is a degree of freedom node

          uret(i,j-1) = uret(i,j-1) + &
              .5 * dxdyh(i,j) * nu_lower(i,j) * ((4*ux+2*vy) * (1./dxh(i,j)) + (uy+vy) * (0./dyh(i,j)))

          vret(i,j-1) = vret(i,j-1) + &
              .5 * dxdyh(i,j) * nu_lower(i,j) * ((uy+vx) * (1./dxh(i,j)) + (4*vy+2*ux) * (0./dyh(i,j)))

          uret(i,j-1) = uret(i,j-1) + &
              beta_lower(i,j) * dxdyh(i,j) * 1./24 * (u(i-1,j-1) + &
                                      u(i-1,j) + u(i,j-1))

          vret(i,j-1) = vret(i,j-1) + &
              beta_lower(i,j) * dxdyh(i,j) * 1./24 * (v(i-1,j-1) + &
                                      v(i-1,j) + v(i,j-1))
        endif

        if (umask(i-1,j) == 1) then ! this (top left) is a degree of freedom node

          uret(i-1,j) = uret(i-1,j) + &
              .5 * dxdyh(i,j) * nu_lower(i,j) * ((4*ux+2*vy) * (0./dxh(i,j)) + (uy+vy) * (1./dyh(i,j)))

          vret(i-1,j) = vret(i-1,j) + &
              .5 * dxdyh(i,j) * nu_lower(i,j) * ((uy+vx) * (0./dxh(i,j)) + (4*vy+2*ux) * (1./dyh(i,j)))

          uret(i,j-1) = uret(i,j-1) + &
              beta_lower(i,j) * dxdyh(i,j) * 1./24 * (u(i-1,j-1) + &
                                      u(i-1,j) + u(i,j-1))

          vret(i,j-1) = vret(i,j-1) + &
              beta_lower(i,j) * dxdyh(i,j) * 1./24 * (v(i-1,j-1) + &
                                      v(i-1,j) + v(i,j-1))
        endif

        if (umask(i-1,j-1) == 1) then ! this (bot left) is a degree of freedom node

          uret(i-1,j-1) = uret(i-1,j-1) + &
              .5 * dxdyh(i,j) * nu_upper(i,j) * ((4*ux+2*vy) * (-1./dxh(i,j)) + (uy+vy) * (-1./dyh(i,j)))

          vret(i-1,j-1) = vret(i-1,j-1) + &
              .5 * dxdyh(i,j) * nu_upper(i,j) * ((uy+vx) * (-1./dxh(i,j)) + (4*vy+2*ux) * (-1./dyh(i,j)))

          uret(i-1,j-1) = uret(i-1,j-1) + &
              beta_lower(i,j) * dxdyh(i,j) * 1./24 * (u(i-1,j-1) + &
                                      u(i-1,j) + u(i,j-1))

          vret(i-1,j-1) = vret(i-1,j-1) + &
              beta_lower(i,j) * dxdyh(i,j) * 1./24 * (v(i-1,j-1) + &
                                      v(i-1,j) + v(i,j-1))
        endif


        ux = (u(i,j)-u(i-1,j))/dxh(i,j)
        vx = (v(i,j)-v(i-1,j))/dxh(i,j)
        uy = (u(i,j)-u(i,j-1))/dyh(i,j)
        vy = (v(i,j)-v(i,j-1))/dyh(i,j)

        if (umask(i,j-1) == 1) then ! this (bot right) is a degree of freedom node

          uret(i,j-1) = uret(i,j-1) + &
              .5 * dxdyh(i,j) * nu_upper(i,j) * ((4*ux+2*vy) * (0./dxh(i,j)) + (uy+vy) * (-1./dyh(i,j)))

          vret(i,j-1) = vret(i,j-1) + &
              .5 * dxdyh(i,j) * nu_upper(i,j) * ((uy+vx) * (0./dxh(i,j)) + (4*vy+2*ux) * (-1./dyh(i,j)))

          uret(i,j-1) = uret(i,j-1) + &
              beta_upper(i,j) * dxdyh(i,j) * 1./24 * (u(i,j) + &
                                      u(i-1,j) + u(i,j-1))

          vret(i,j-1) = vret(i,j-1) + &
              beta_upper(i,j) * dxdyh(i,j) * 1./24 * (u(i,j) + &
                                      u(i-1,j) + u(i,j-1))
        endif

        if (umask(i-1,j) == 1) then ! this (top left) is a degree of freedom node

          uret(i-1,j) = uret(i-1,j) + &
              .5 * dxdyh(i,j) * nu_upper(i,j) * ((4*ux+2*vy) * (-1./dxh(i,j)) + (uy+vy) * (0./dyh(i,j)))

          vret(i-1,j) = vret(i-1,j) + &
              .5 * dxdyh(i,j) * nu_upper(i,j) * ((uy+vx) * (-1./dxh(i,j)) + (4*vy+2*ux) * (0./dyh(i,j)))

          uret(i,j-1) = uret(i,j-1) + &
              beta_upper(i,j) * dxdyh(i,j) * 1./24 * (u(i,j) + &
                                      u(i-1,j) + u(i,j-1))

          vret(i,j-1) = vret(i,j-1) + &
              beta_upper(i,j) * dxdyh(i,j) * 1./24 * (u(i,j) + &
                                      u(i-1,j) + u(i,j-1))
        endif

        if (umask(i,j) == 1) then ! this (top right) is a degree of freedom node

          uret(i,j) = uret(i,j) + &
              .5 * dxdyh(i,j) * nu_upper(i,j) * ((4*ux+2*vy) * (1./dxh(i,j)) + (uy+vy) * (1./dyh(i,j)))

          vret(i,j) = vret(i,j) + &
              .5 * dxdyh(i,j) * nu_upper(i,j) * ((uy+vx) * (1./dxh(i,j)) + (4*vy+2*ux) * (1./dyh(i,j)))

          uret(i,j) = uret(i,j) + &
              beta_upper(i,j) * dxdyh(i,j) * 1./24 * (u(i,j) + &
                                      u(i-1,j) + u(i,j-1))

          vret(i,j) = vret(i,j) + &
              beta_upper(i,j) * dxdyh(i,j) * 1./24 * (u(i,j) + &
                                      u(i-1,j) + u(i,j-1))
        endif

      endif

    enddo
  enddo

end subroutine CG_action_triangular

subroutine CG_action_bilinear (uret, vret, u, v, Phi, Phisub, umask, vmask, hmask, H_node, &
                nu, float_cond, D, beta, dxdyh, is, ie, js, je, dens_ratio)

real, dimension(NILIMB_SYM_,NJLIMB_SYM_), intent (inout)  :: uret, vret
real, dimension(:,:,:,:), pointer :: Phi
real, dimension(:,:,:,:,:,:),pointer :: Phisub
real, dimension(NILIMB_SYM_,NJLIMB_SYM_), intent (in)     :: u, v
real, dimension(NILIMB_SYM_,NJLIMB_SYM_), intent (in)     :: umask, vmask, H_node
real, dimension(:,:), intent (in)     :: hmask, nu, float_cond, D, beta, dxdyh
real, intent(in)                       :: dens_ratio
integer, intent(in)               :: is, ie, js, je

! the linear action of the matrix on (u,v) with triangular finite elements
! as of now everything is passed in so no grid pointers or anything of the sort have to be dereferenced,
! but this may change pursuant to conversations with others
!
! is & ie are the cells over which the iteration is done; this may change between calls to this subroutine
!     in order to make less frequent halo updates
! isym = 1 if grid is symmetric, 0 o.w.

! the linear action of the matrix on (u,v) with triangular finite elements
! Phi has the form
! Phi(i,j,k,q) - applies to cell i,j

    !  3 - 4
    !  |   |
    !  1 - 2

! Phi(i,j,2*k-1,q) gives d(Phi_k)/dx at quadrature point q
! Phi(i,j,2*k,q) gives d(Phi_k)/dy at quadrature point q
! Phi_k is equal to 1 at vertex k, and 0 at vertex l /= k, and bilinear

  real :: ux, vx, uy, vy, uq, vq, area, basel
  integer :: iq, jq, iphi, jphi, i, j, ilq, jlq
  real, dimension(2) :: xquad
  real, dimension(2,2) :: Ucell,Vcell,Hcell,Usubcontr,Vsubcontr,Ucontr

  xquad(1) = .5 * (1-sqrt(1./3)) ; xquad(2) = .5 * (1+sqrt(1./3))

  do j=js,je
    do i=is,ie ; if (hmask(i,j) == 1) then
!     dxh = G%dxh(i,j)
!     dyh = G%dyh(i,j)
!
!     X(:,:) = geolonq (i-1:i,j-1:j)
!     Y(:,:) = geolatq (i-1:i,j-1:j)
!
!     call bilinear_shape_functions (X, Y, Phi, area)

    ! X and Y must be passed in the form
        !  3 - 4
        !  |   |
        !  1 - 2
    ! Phi (2*i-1,j) gives d(Phi_i)/dx at quadrature point j
    ! Phi (2*i,j) gives d(Phi_i)/dy at quadrature point j

      area = dxdyh(i,j)

        Ucontr=0
      do iq=1,2 ; do jq=1,2


        if (iq == 2) then
            ilq = 2
        else
            ilq = 1
        endif

        if (jq == 2) then
            jlq = 2
        else
            jlq = 1
        endif

        uq = u(i-1,j-1) * xquad(3-iq) * xquad(3-jq) + &
        u(i,j-1) * xquad(iq) * xquad(3-jq) + &
        u(i-1,j) * xquad(3-iq) * xquad(jq) + &
        u(i,j) * xquad(iq) * xquad(jq)

        vq = v(i-1,j-1) * xquad(3-iq) * xquad(3-jq) + &
        v(i,j-1) * xquad(iq) * xquad(3-jq) + &
        v(i-1,j) * xquad(3-iq) * xquad(jq) + &
        v(i,j) * xquad(iq) * xquad(jq)

        ux = u(i-1,j-1) * Phi(i,j,1,2*(jq-1)+iq) + &
        u(i,j-1) * Phi(i,j,3,2*(jq-1)+iq) + &
        u(i-1,j) * Phi(i,j,5,2*(jq-1)+iq) + &
        u(i,j) * Phi(i,j,7,2*(jq-1)+iq)

        vx = v(i-1,j-1) * Phi(i,j,1,2*(jq-1)+iq) + &
        v(i,j-1) * Phi(i,j,3,2*(jq-1)+iq) + &
        v(i-1,j) * Phi(i,j,5,2*(jq-1)+iq) + &
        v(i,j) * Phi(i,j,7,2*(jq-1)+iq)

        uy = u(i-1,j-1) * Phi(i,j,2,2*(jq-1)+iq) + &
        u(i,j-1) * Phi(i,j,4,2*(jq-1)+iq) + &
        u(i-1,j) * Phi(i,j,6,2*(jq-1)+iq) + &
        u(i,j) * Phi(i,j,8,2*(jq-1)+iq)

        vy = v(i-1,j-1) * Phi(i,j,2,2*(jq-1)+iq) + &
        v(i,j-1) * Phi(i,j,4,2*(jq-1)+iq) + &
        v(i-1,j) * Phi(i,j,6,2*(jq-1)+iq) + &
        v(i,j) * Phi(i,j,8,2*(jq-1)+iq)

        do iphi=1,2 ; do jphi=1,2
          if (umask(i-2+iphi,j-2+jphi) == 1) then

            uret(i-2+iphi,j-2+jphi) = uret(i-2+iphi,j-2+jphi) + &
                .25 * area * nu(i,j) * ((4*ux+2*vy) * Phi(i,j,2*(2*(jphi-1)+iphi)-1,2*(jq-1)+iq) + &
                                (uy+vx) * Phi(i,j,2*(2*(jphi-1)+iphi),2*(jq-1)+iq))
          endif
          if (vmask(i-2+iphi,j-2+jphi) == 1) then

            vret(i-2+iphi,j-2+jphi) = vret(i-2+iphi,j-2+jphi) + &
                .25 * area * nu(i,j) * ((uy+vx) * Phi(i,j,2*(2*(jphi-1)+iphi)-1,2*(jq-1)+iq) + &
                                (4*vy+2*ux) * Phi(i,j,2*(2*(jphi-1)+iphi),2*(jq-1)+iq))
          endif

          if (iq == iphi) then
            ilq = 2
          else
            ilq = 1
          endif

          if (jq == jphi) then
            jlq = 2
          else
            jlq = 1
          endif

          if (float_cond(i,j) == 0) then

            if (umask(i-2+iphi,j-2+jphi) == 1) then

              uret(i-2+iphi,j-2+jphi) = uret(i-2+iphi,j-2+jphi) + &
                .25 * beta(i,j) * area * uq * xquad(ilq) * xquad(jlq)

            endif

            if (vmask(i-2+iphi,j-2+jphi) == 1) then

              vret(i-2+iphi,j-2+jphi) = vret(i-2+iphi,j-2+jphi) + &
                .25 * beta(i,j) * area * vq * xquad(ilq) * xquad(jlq)

            endif

          endif
              Ucontr(iphi,jphi) = Ucontr(iphi,jphi) + .25 * area * uq * xquad(ilq) * xquad(jlq) * beta(i,j)
!              if ((i == 27) .and. (j == 8) .and. (iphi == 1) .and. (jphi == 1)) &
!                 print *, "grid", uq, .25 * area * uq * xquad(ilq) * xquad(jlq)

          !endif
        enddo ; enddo
      enddo ; enddo

      if (float_cond(i,j) == 1) then
        Usubcontr = 0.0 ; Vsubcontr = 0.0 ; basel = D(i,j)
        Ucell(:,:) = u(i-1:i,j-1:j) ; Vcell(:,:) = v(i-1:i,j-1:j) ; Hcell(:,:) = H_node(i-1:i,j-1:j)
        call CG_action_subgrid_basal_bilinear &
            (Phisub, Hcell, Ucell, Vcell, area, basel, dens_ratio, Usubcontr, Vsubcontr, i, j)
        do iphi=1,2 ; do jphi=1,2
          if (umask(i-2+iphi,j-2+jphi) == 1) then
            uret(i-2+iphi,j-2+jphi) = uret(i-2+iphi,j-2+jphi) + Usubcontr (iphi,jphi) * beta(i,j)
          endif
          if (vmask(i-2+iphi,j-2+jphi) == 1) then
            vret(i-2+iphi,j-2+jphi) = vret(i-2+iphi,j-2+jphi) + Vsubcontr (iphi,jphi) * beta(i,j)
            !if ( (iphi == 1) .and. (jphi == 1)) 8
            !  print *,  i,j, Usubcontr (iphi,jphi) * beta(i,j), " ", Ucontr(iphi,jphi)
          endif
        enddo ; enddo
      endif

    endif
  enddo ; enddo

end subroutine CG_action_bilinear

subroutine CG_action_subgrid_basal_bilinear (Phisub, H, U, V, DXDYH, D, dens_ratio, Ucontr, Vcontr, iin, jin)
  real, pointer, dimension(:,:,:,:,:,:) :: Phisub
  real, dimension(2,2), intent(in) :: H,U,V
  real, intent(in)                 :: DXDYH, D, dens_ratio
  real, dimension(2,2), intent(inout) :: Ucontr, Vcontr
  integer, optional, intent(in)              :: iin, jin

  ! D = cellwise-constant bed elevation

  integer              :: nsub, i, j, k, l, qx, qy, m, n, i_m, j_m
  real                 :: subarea, hloc, uq, vq

  nsub = size(Phisub,1)
  subarea = DXDYH / (nsub**2)


  if (.not. present(iin)) then
   i_m = -1
  else
   i_m = iin
  endif

  if (.not. present(jin)) then
   j_m = -1
  else
   j_m = jin
  endif


  do m=1,2
    do n=1,2
      do j=1,nsub
        do i=1,nsub
          do qx=1,2
            do qy = 1,2

              hloc = Phisub(i,j,1,1,qx,qy)*H(1,1)+Phisub(i,j,1,2,qx,qy)*H(1,2)+&
                Phisub(i,j,2,1,qx,qy)*H(2,1)+Phisub(i,j,2,2,qx,qy)*H(2,2)

              if (dens_ratio * hloc - D > 0) then
              !if (.true.) then
                uq = 0 ; vq = 0
                do k=1,2
                  do l=1,2
                    !Ucontr(m,n) = Ucontr(m,n) + subarea * 0.25 * Phisub(i,j,m,n,qx,qy) * Phisub(i,j,k,l,qx,qy) * U(k,l)
                    !Vcontr(m,n) = Vcontr(m,n) + subarea * 0.25 * Phisub(i,j,m,n,qx,qy) * Phisub(i,j,k,l,qx,qy) * V(k,l)
                    uq = uq + Phisub(i,j,k,l,qx,qy) * U(k,l) ; vq = vq + Phisub(i,j,k,l,qx,qy) * V(k,l)
                  enddo
                enddo

                Ucontr (m,n) = Ucontr (m,n) + subarea * 0.25 * Phisub(i,j,m,n,qx,qy) * uq
                Vcontr (m,n) = Vcontr (m,n) + subarea * 0.25 * Phisub(i,j,m,n,qx,qy) * vq

 !               if ((i_m == 27) .and. (j_m == 8) .and. (m == 1) .and. (n == 1)) &
                   print *, "in subgrid", uq,  Phisub(i,j,m,n,qx,qy)

              endif

            enddo
          enddo
        enddo
      enddo
    enddo
  enddo

end subroutine CG_action_subgrid_basal_bilinear

subroutine matrix_diagonal_triangle(CS, u_diagonal, v_diagonal)

  type(ice_shelf_CS),    pointer       :: CS !< A pointer to the ice shelf control structure
  real, dimension(:,:), intent(inout) :: u_diagonal, v_diagonal

! returns the diagonal entries of the matrix for a Jacobi preconditioning

  real, pointer, dimension(:,:)       :: umask, vmask, &
                          nu_lower, nu_upper, beta_lower, beta_upper, hmask
  type(ocean_grid_type), pointer :: G
  integer :: isym, i, j, is, js, cnt, isc, jsc, iec, jec
  real :: A, n, ux, uy, vx, vy, eps_min, domain_width, dxh, dyh, dxdyh

  G => CS%grid

!   if (G%symmetric) then
!     isym=1
!   else
!     isym=0
!   endif

  isym = 0

  isc = G%isc ; jsc = G%jsc ; iec = G%iec ; jec = G%jec

  umask => CS%umask ; vmask => CS%vmask ; hmask => CS%hmask
  nu_lower => CS%ice_visc_lower_tri ; nu_upper => CS%ice_visc_upper_tri
  beta_lower => CS%taub_beta_eff_lower_tri ; beta_upper => CS%taub_beta_eff_upper_tri

  do i=isc-1,iec+1  ; do j=jsc-1,jec+1 ; if (hmask(i,j) == 1) then
    dxh = G%dxT(i,j)
    dyh = G%dyT(i,j)
    dxdyh = G%areaT(i,j)

    if (umask(i,j-1) == 1) then ! this (bot right) is a degree of freedom node

      ux = 1./dxh ; uy = 0./dyh
      vx = 0. ; vy = 0.

      u_diagonal(i,j-1) = u_diagonal(i,j-1) + &
          .5 * dxdyh * nu_lower(i,j) * ((4*ux+2*vy) * (1./dxh) + (uy+vy) * (0./dyh))

      u_diagonal(i,j-1) = u_diagonal(i,j-1) + &
          beta_lower(i,j) * dxdyh * 1./24

      ux = 0. ; uy = 0.
      vx = 1./dxh ; vy = 0./dyh

      v_diagonal(i,j-1) = v_diagonal(i,j-1) + &
          .5 * dxdyh * nu_lower(i,j) * ((uy+vx) * (1./dxh) + (4*vy+2*ux) * (0./dyh))

      v_diagonal(i,j-1) = v_diagonal(i,j-1) + &
          beta_lower(i,j) * dxdyh * 1./24

      ux = 0./dxh ; uy = -1./dyh
      vx = 0. ; vy = 0.

      u_diagonal(i,j-1) = u_diagonal(i,j-1) + &
          .5 * dxdyh * nu_upper(i,j) * ((4*ux+2*vy) * (0./dxh) + (uy+vy) * (-1./dyh))

      u_diagonal(i,j-1) = u_diagonal(i,j-1) + &
          beta_upper(i,j) * dxdyh * 1./24

      vx = 0./dxh ; vy = -1./dyh
      ux = 0. ; uy = 0.

      v_diagonal(i,j-1) = v_diagonal(i,j-1) + &
          .5 * dxdyh * nu_upper(i,j) * ((uy+vx) * (0./dxh) + (4*vy+2*ux) * (-1./dyh))

      v_diagonal(i,j-1) = v_diagonal(i,j-1) + &
          beta_upper(i,j) * dxdyh * 1./24

    endif

    if (umask(i-1,j) == 1) then ! this (top left) is a degree of freedom node

      ux = 0./dxh ; uy = 1./dyh
      vx = 0. ; vy = 0.

      u_diagonal(i-1,j) = u_diagonal(i-1,j) + &
          .5 * dxdyh * nu_lower(i,j) * ((4*ux+2*vy) * (0./dxh) + (uy+vy) * (1./dyh))

      u_diagonal(i,j-1) = u_diagonal(i,j-1) + &
          beta_lower(i,j) * dxdyh * 1./24

      ux = 0. ; uy = 0.
      vx = 0./dxh ; vy = 1./dyh

      v_diagonal(i-1,j) = v_diagonal(i-1,j) + &
          .5 * dxdyh * nu_lower(i,j) * ((uy+vx) * (0./dxh) + (4*vy+2*ux) * (1./dyh))

      v_diagonal(i,j-1) = v_diagonal(i,j-1) + &
          beta_lower(i,j) * dxdyh * 1./24

      ux = -1./dxh ; uy = 0./dyh
      vx = 0. ; vy = 0.

      u_diagonal(i-1,j) = u_diagonal(i-1,j) + &
          .5 * dxdyh * nu_upper(i,j) * ((4*ux+2*vy) * (-1./dxh) + (uy+vy) * (0./dyh))

      u_diagonal(i,j-1) = u_diagonal(i,j-1) + &
          beta_upper(i,j) * dxdyh * 1./24

      vx = -1./dxh ; vy = 0./dyh
      ux = 0. ; uy = 0.

      v_diagonal(i-1,j) = v_diagonal(i-1,j) + &
          .5 * dxdyh * nu_upper(i,j) * ((uy+vx) * (-1./dxh) + (4*vy+2*ux) * (0./dyh))

      v_diagonal(i,j-1) = v_diagonal(i,j-1) + &
          beta_upper(i,j) * dxdyh * 1./24

    endif

    if (umask(i-1,j-1) == 1) then ! this (bot left) is a degree of freedom node

      ux = -1./dxh ; uy = -1./dyh
      vx = 0. ; vy = 0.

      u_diagonal(i-1,j-1) = u_diagonal(i-1,j-1) + &
          .5 * dxdyh * nu_upper(i,j) * ((4*ux+2*vy) * (-1./dxh) + (uy+vy) * (-1./dyh))

      u_diagonal(i-1,j-1) = u_diagonal(i-1,j-1) + &
          beta_lower(i,j) * dxdyh * 1./24

      vx = -1./dxh ; vy = -1./dyh
      ux = 0. ; uy = 0.

      v_diagonal(i-1,j-1) = v_diagonal(i-1,j-1) + &
          .5 * dxdyh * nu_upper(i,j) * ((uy+vx) * (-1./dxh) + (4*vy+2*ux) * (-1./dyh))

      v_diagonal(i-1,j-1) = v_diagonal(i-1,j-1) + &
          beta_lower(i,j) * dxdyh * 1./24
    endif

    if (umask(i,j) == 1) then ! this (top right) is a degree of freedom node

      ux = 1./ dxh ; uy = 1./dyh
      vx = 0. ; vy = 0.

      u_diagonal(i,j) = u_diagonal(i,j) + &
          .5 * dxdyh * nu_upper(i,j) * ((4*ux+2*vy) * (1./dxh) + (uy+vy) * (1./dyh))

      u_diagonal(i,j) = u_diagonal(i,j) + &
          beta_upper(i,j) * dxdyh * 1./24

      vx = 1./ dxh ; vy = 1./dyh
      ux = 0. ; uy = 0.

      v_diagonal(i,j) = v_diagonal(i,j) + &
          .5 * dxdyh * nu_upper(i,j) * ((uy+vx) * (1./dxh) + (4*vy+2*ux) * (1./dyh))

      v_diagonal(i,j) = v_diagonal(i,j) + &
          beta_upper(i,j) * dxdyh * 1./24

    endif
  endif ; enddo ; enddo

end subroutine matrix_diagonal_triangle

subroutine matrix_diagonal_bilinear(CS, float_cond, H_node, dens_ratio, Phisub, u_diagonal, v_diagonal)

  type(ice_shelf_CS),    pointer       :: CS !< A pointer to the ice shelf control structure
  real, dimension(NILIMB_SYM_,NJLIMB_SYM_), intent(in) :: H_node
  real                                :: dens_ratio
  real, dimension(:,:), intent(in) :: float_cond
  real, dimension(:,:,:,:,:,:),pointer :: Phisub
  real, dimension(NILIMB_SYM_,NJLIMB_SYM_), intent(inout) :: u_diagonal, v_diagonal


! returns the diagonal entries of the matrix for a Jacobi preconditioning

  real, dimension(:,:), pointer       :: umask, vmask, hmask, &
                          nu, beta
  type(ocean_grid_type), pointer :: G
  integer :: isym, i, j, is, js, cnt, isc, jsc, iec, jec, iphi, jphi, iq, jq, ilq, jlq
  real :: A, n, ux, uy, vx, vy, eps_min, domain_width, dxh, dyh, dxdyh, area, uq, vq, basel
  real, dimension(8,4)  :: Phi
  real, dimension(4) :: X, Y
  real, dimension(2) :: xquad
  real, dimension(2,2) :: Hcell,Usubcontr,Vsubcontr

  G => CS%grid

!   if (G%symmetric) then
!     isym=1
!   else
!     isym=0
!   endif

  isym = 0

  isc = G%isc ; jsc = G%jsc ; iec = G%iec ; jec = G%jec

  umask => CS%umask ; vmask => CS%vmask ; hmask => CS%hmask
  nu => CS%ice_visc_bilinear
  beta => CS%taub_beta_eff_bilinear

  xquad(1) = .5 * (1-sqrt(1./3)) ; xquad(2) = .5 * (1+sqrt(1./3))

! X and Y must be passed in the form
    !  3 - 4
    !  |   |
    !  1 - 2
! Phi (2*i-1,j) gives d(Phi_i)/dx at quadrature point j
! Phi (2*i,j) gives d(Phi_i)/dy at quadrature point j

  do j=jsc-1,jec+1 ; do i=isc-1,iec+1 ; if (hmask(i,j) == 1) then

    dxh = G%dxT(i,j)
    dyh = G%dyT(i,j)
    dxdyh = G%areaT(i,j)

    X(1:2) = G%geoLonBu(i-1:i,j-1)*1000
    X(3:4) = G%geoLonBu(i-1:i,j) *1000
    Y(1:2) = G%geoLatBu(i-1:i,j-1) *1000
    Y(3:4) = G%geoLatBu(i-1:i,j)*1000

    call bilinear_shape_functions(X, Y, Phi, area)

    ! X and Y must be passed in the form
        !  3 - 4
        !  |   |
        !  1 - 2
    ! Phi (2*i-1,j) gives d(Phi_i)/dx at quadrature point j
    ! Phi (2*i,j) gives d(Phi_i)/dy at quadrature point j

    do iq=1,2 ; do jq=1,2

      do iphi=1,2 ; do jphi=1,2

          if (iq == iphi) then
            ilq = 2
          else
            ilq = 1
          endif

          if (jq == jphi) then
            jlq = 2
          else
            jlq = 1
          endif

        if (umask(i-2+iphi,j-2+jphi) == 1) then

          ux = Phi (2*(2*(jphi-1)+iphi)-1, 2*(jq-1)+iq)
          uy = Phi (2*(2*(jphi-1)+iphi), 2*(jq-1)+iq)
          vx = 0.
          vy = 0.

          u_diagonal(i-2+iphi,j-2+jphi) = u_diagonal(i-2+iphi,j-2+jphi) + &
              .25 * dxdyh * nu(i,j) * ((4*ux+2*vy) * Phi(2*(2*(jphi-1)+iphi)-1,2*(jq-1)+iq) + &
                              (uy+vy) * Phi(2*(2*(jphi-1)+iphi),2*(jq-1)+iq))

          uq = xquad(ilq) * xquad(jlq)

          if (float_cond(i,j) == 0) then
            u_diagonal(i-2+iphi,j-2+jphi) = u_diagonal(i-2+iphi,j-2+jphi) + &
                .25 * beta(i,j) * dxdyh * uq * xquad(ilq) * xquad(jlq)
          endif

        endif

        if (vmask(i-2+iphi,j-2+jphi) == 1) then

          vx = Phi (2*(2*(jphi-1)+iphi)-1, 2*(jq-1)+iq)
          vy = Phi (2*(2*(jphi-1)+iphi), 2*(jq-1)+iq)
          ux = 0.
          uy = 0.

          v_diagonal(i-2+iphi,j-2+jphi) = v_diagonal(i-2+iphi,j-2+jphi) + &
              .25 * dxdyh * nu(i,j) * ((uy+vx) * Phi(2*(2*(jphi-1)+iphi)-1,2*(jq-1)+iq) + &
                              (4*vy+2*ux) * Phi(2*(2*(jphi-1)+iphi),2*(jq-1)+iq))

          vq = xquad(ilq) * xquad(jlq)

          if (float_cond(i,j) == 0) then
            v_diagonal(i-2+iphi,j-2+jphi) = v_diagonal(i-2+iphi,j-2+jphi) + &
                .25 * beta(i,j) * dxdyh * vq * xquad(ilq) * xquad(jlq)
          endif

        endif
      enddo ; enddo
    enddo ; enddo
    if (float_cond(i,j) == 1) then
      Usubcontr = 0.0 ; Vsubcontr = 0.0 ; basel = G%bathyT(i,j)
      Hcell(:,:) = H_node(i-1:i,j-1:j)
      call CG_diagonal_subgrid_basal_bilinear &
          (Phisub, Hcell, dxdyh, basel, dens_ratio, Usubcontr, Vsubcontr)
      do iphi=1,2 ; do jphi=1,2
        if (umask(i-2+iphi,j-2+jphi) == 1) then
          u_diagonal(i-2+iphi,j-2+jphi) = u_diagonal(i-2+iphi,j-2+jphi) + Usubcontr(iphi,jphi) * beta(i,j)
          v_diagonal(i-2+iphi,j-2+jphi) = v_diagonal(i-2+iphi,j-2+jphi) + Vsubcontr(iphi,jphi) * beta(i,j)
        endif
      enddo ; enddo
    endif
  endif ; enddo ; enddo

end subroutine matrix_diagonal_bilinear

subroutine CG_diagonal_subgrid_basal_bilinear (Phisub, H, DXDYH, D, dens_ratio, Ucontr, Vcontr)
  real, pointer, dimension(:,:,:,:,:,:) :: Phisub
  real, dimension(2,2), intent(in) :: H
  real, intent(in)                 :: DXDYH, D, dens_ratio
  real, dimension(2,2), intent(inout) :: Ucontr, Vcontr

  ! D = cellwise-constant bed elevation

  integer              :: nsub, i, j, k, l, qx, qy, m, n
  real                 :: subarea, hloc

  nsub = size(Phisub,1)
  subarea = DXDYH / (nsub**2)

  do m=1,2
    do n=1,2
      do j=1,nsub
        do i=1,nsub
          do qx=1,2
            do qy = 1,2

              hloc = Phisub(i,j,1,1,qx,qy)*H(1,1)+Phisub(i,j,1,2,qx,qy)*H(1,2)+&
                Phisub(i,j,2,1,qx,qy)*H(2,1)+Phisub(i,j,2,2,qx,qy)*H(2,2)

              if (dens_ratio * hloc - D > 0) then
                Ucontr (m,n) = Ucontr (m,n) + subarea * 0.25 * Phisub(i,j,m,n,qx,qy)**2
                Vcontr (m,n) = Vcontr (m,n) + subarea * 0.25 * Phisub(i,j,m,n,qx,qy)**2
              endif


            enddo
          enddo
        enddo
      enddo
    enddo
  enddo

end subroutine CG_diagonal_subgrid_basal_bilinear


subroutine apply_boundary_values_triangle(CS, time, u_boundary_contr, v_boundary_contr)

  type(time_type),       intent(in)    :: Time
  type(ice_shelf_CS),    pointer       :: CS !< A pointer to the ice shelf control structure
  real, dimension(:,:), intent(inout) :: u_boundary_contr, v_boundary_contr

! this will be a per-setup function. the boundary values of thickness and velocity
! (and possibly other variables) will be updated in this function

  real, pointer, dimension(:,:)       :: u_boundary_values, &
                          v_boundary_values, &
                          umask, vmask, hmask, &
                          nu_lower, nu_upper, beta_lower, beta_upper
  type(ocean_grid_type), pointer :: G
  integer :: isym, i, j, cnt, isc, jsc, iec, jec
  real :: A, n, ux, uy, vx, vy, eps_min, domain_width, dxh, dyh, dxdyh

  G => CS%grid

!   if (G%symmetric) then
!     isym=1
!   else
!     isym=0
!   endif

  isym = 0

  isc = G%isc ; jsc = G%jsc ; iec = G%iec ; jec = G%jec

  u_boundary_values => CS%u_boundary_values
  v_boundary_values => CS%v_boundary_values
  umask => CS%umask ; vmask => CS%vmask ; hmask => CS%hmask
  nu_lower => CS%ice_visc_lower_tri ; nu_upper => CS%ice_visc_upper_tri
  beta_lower => CS%taub_beta_eff_lower_tri ; beta_upper => CS%taub_beta_eff_upper_tri

  domain_width = CS%len_lat

  do i=isc-1,iec+1 ; do j=jsc-1,jec+1 ; if (hmask(i,j) == 1) then

    if ((umask(i-1,j-1) == 3) .OR. (umask(i,j-1) == 3) .OR. (umask(i-1,j) == 3)) then

      dxh = G%dxT(i,j)
      dyh = G%dyT(i,j)
      dxdyh = G%areaT(i,j)

      ux = (u_boundary_values(i,j-1)-u_boundary_values(i-1,j-1))/dxh
      vx = (v_boundary_values(i,j-1)-v_boundary_values(i-1,j-1))/dxh
      uy = (u_boundary_values(i-1,j)-u_boundary_values(i-1,j-1))/dyh
      vy = (v_boundary_values(i-1,j)-v_boundary_values(i-1,j-1))/dyh

      if (umask(i,j-1) == 1) then ! this (bot right) is a degree of freedom node

        u_boundary_contr(i,j-1) = u_boundary_contr(i,j-1) + &
            .5 * dxdyh * nu_lower(i,j) * ((4*ux+2*vy) * (1./dxh) + (uy+vy) * (0./dyh))

        v_boundary_contr(i,j-1) = v_boundary_contr(i,j-1) + &
            .5 * dxdyh * nu_lower(i,j) * ((uy+vx) * (1./dxh) + (4*vy+2*ux) * (0./dyh))

        u_boundary_contr(i,j-1) = u_boundary_contr(i,j-1) + &
            beta_lower(i,j) * dxdyh * 1./24 * (u_boundary_values(i-1,j-1) + &
                          u_boundary_values(i-1,j) + u_boundary_values(i,j-1))

        v_boundary_contr(i,j-1) = v_boundary_contr(i,j-1) + &
            beta_lower(i,j) * dxdyh * 1./24 * (v_boundary_values(i-1,j-1) + &
                         v_boundary_values(i-1,j) + v_boundary_values(i,j-1))
      endif

      if (umask(i-1,j) == 1) then ! this (top left) is a degree of freedom node

        u_boundary_contr(i-1,j) = u_boundary_contr(i-1,j) + &
            .5 * dxdyh * nu_lower(i,j) * ((4*ux+2*vy) * (0./dxh) + (uy+vy) * (1./dyh))

        v_boundary_contr(i-1,j) = v_boundary_contr(i-1,j) + &
            .5 * dxdyh * nu_lower(i,j) * ((uy+vx) * (0./dxh) + (4*vy+2*ux) * (1./dyh))

        u_boundary_contr(i,j-1) = u_boundary_contr(i,j-1) + &
            beta_lower(i,j) * dxdyh * 1./24 * (u_boundary_values(i-1,j-1) + &
                            u_boundary_values(i-1,j) + u_boundary_values(i,j-1))

        v_boundary_contr(i,j-1) = v_boundary_contr(i,j-1) + &
            beta_lower(i,j) * dxdyh * 1./24 * (v_boundary_values(i-1,j-1) + &
                            v_boundary_values(i-1,j) + v_boundary_values(i,j-1))
      endif

      if (umask(i-1,j-1) == 1) then ! this (bot left) is a degree of freedom node

        u_boundary_contr(i-1,j-1) = u_boundary_contr(i-1,j-1) + &
            .5 * dxdyh * nu_upper(i,j) * ((4*ux+2*vy) * (-1./dxh) + (uy+vy) * (-1./dyh))

        v_boundary_contr(i-1,j-1) = v_boundary_contr(i-1,j-1) + &
            .5 * dxdyh * nu_upper(i,j) * ((uy+vx) * (-1./dxh) + (4*vy+2*ux) * (-1./dyh))

        u_boundary_contr(i-1,j-1) = u_boundary_contr(i-1,j-1) + &
            beta_lower(i,j) * dxdyh * 1./24 * (u_boundary_values(i-1,j-1) + &
                            u_boundary_values(i-1,j) + u_boundary_values(i,j-1))

        v_boundary_contr(i-1,j-1) = v_boundary_contr(i-1,j-1) + &
            beta_lower(i,j) * dxdyh * 1./24 * (v_boundary_values(i-1,j-1) + &
                            v_boundary_values(i-1,j) + v_boundary_values(i,j-1))
      endif

    endif

    if ((umask(i,j) == 3) .OR. (umask(i,j-1) == 3) .OR. (umask(i-1,j) == 3)) then

      dxh = G%dxT(i,j)
      dyh = G%dyT(i,j)
      dxdyh = G%areaT(i,j)

      ux = (u_boundary_values(i,j)-u_boundary_values(i-1,j))/dxh
      vx = (v_boundary_values(i,j)-v_boundary_values(i-1,j))/dxh
      uy = (u_boundary_values(i,j)-u_boundary_values(i,j-1))/dyh
      vy = (v_boundary_values(i,j)-v_boundary_values(i,j-1))/dyh

      if (umask(i,j-1) == 1) then ! this (bot right) is a degree of freedom node

          u_boundary_contr(i,j-1) = u_boundary_contr(i,j-1) + &
              .5 * dxdyh * nu_upper(i,j) * ((4*ux+2*vy) * (0./dxh) + (uy+vy) * (-1./dyh))

          v_boundary_contr(i,j-1) = v_boundary_contr(i,j-1) + &
              .5 * dxdyh * nu_upper(i,j) * ((uy+vx) * (0./dxh) + (4*vy+2*ux) * (-1./dyh))

          u_boundary_contr(i,j-1) = u_boundary_contr(i,j-1) + &
              beta_upper(i,j) * dxdyh * 1./24 * (u_boundary_values(i,j) + &
                                      u_boundary_values(i-1,j) +  &
                                u_boundary_values(i,j-1))

          v_boundary_contr(i,j-1) = v_boundary_contr(i,j-1) + &
              beta_upper(i,j) * dxdyh * 1./24 * (u_boundary_values(i,j) + &
                                      u_boundary_values(i-1,j) +  &
                                u_boundary_values(i,j-1))
      endif

      if (umask(i-1,j) == 1) then ! this (top left) is a degree of freedom node

        u_boundary_contr(i-1,j) = u_boundary_contr(i-1,j) + &
            .5 * dxdyh * nu_upper(i,j) * ((4*ux+2*vy) * (-1./dxh) + (uy+vy) * (0./dyh))

        v_boundary_contr(i-1,j) = v_boundary_contr(i-1,j) + &
            .5 * dxdyh * nu_upper(i,j) * ((uy+vx) * (-1./dxh) + (4*vy+2*ux) * (0./dyh))

        u_boundary_contr(i,j-1) = u_boundary_contr(i,j-1) + &
            beta_upper(i,j) * dxdyh * 1./24 * (u_boundary_values(i,j) + &
                                    u_boundary_values(i-1,j) +  &
                              u_boundary_values(i,j-1))

        v_boundary_contr(i,j-1) = v_boundary_contr(i,j-1) + &
            beta_upper(i,j) * dxdyh * 1./24 * (u_boundary_values(i,j) + &
                                    u_boundary_values(i-1,j) +  &
                              u_boundary_values(i,j-1))
      endif

      if (umask(i,j) == 1) then ! this (top right) is a degree of freedom node

        u_boundary_contr(i,j) = u_boundary_contr(i,j) + &
            .5 * dxdyh * nu_upper(i,j) * ((4*ux+2*vy) * (1./dxh) + (uy+vy) * (1./dyh))

        v_boundary_contr(i,j) = v_boundary_contr(i,j) + &
            .5 * dxdyh * nu_upper(i,j) * ((uy+vx) * (1./dxh) + (4*vy+2*ux) * (1./dyh))

        u_boundary_contr(i,j) = u_boundary_contr(i,j) + &
            beta_upper(i,j) * dxdyh * 1./24 * (u_boundary_values(i,j) + &
                                    u_boundary_values(i-1,j) +  &
                              u_boundary_values(i,j-1))

        v_boundary_contr(i,j) = v_boundary_contr(i,j) + &
            beta_upper(i,j) * dxdyh * 1./24 * (u_boundary_values(i,j) + &
                                    u_boundary_values(i-1,j) +  &
                              u_boundary_values(i,j-1))
      endif


    endif
  endif ; enddo ; enddo

end subroutine apply_boundary_values_triangle

subroutine apply_boundary_values_bilinear(CS, time, Phisub, H_node, float_cond, dens_ratio, &
                                          u_boundary_contr, v_boundary_contr)

  type(time_type),       intent(in)    :: Time
  real, dimension(:,:,:,:,:,:),pointer:: Phisub
  type(ice_shelf_CS),    pointer       :: CS !< A pointer to the ice shelf control structure
  real, dimension(NILIMB_SYM_,NJLIMB_SYM_), intent (in)     :: H_node
  real, dimension(:,:), intent (in)   :: float_cond
  real                                 :: dens_ratio
  real, dimension(NILIMB_SYM_,NJLIMB_SYM_), intent(inout) :: u_boundary_contr, v_boundary_contr

! this will be a per-setup function. the boundary values of thickness and velocity
! (and possibly other variables) will be updated in this function

  real, pointer, dimension(:,:)       :: u_boundary_values, &
                          v_boundary_values, &
                          umask, vmask, &
                          nu, beta, hmask
  real, dimension(8,4)  :: Phi
  real, dimension(4) :: X, Y
  real, dimension(2) :: xquad
  type(ocean_grid_type), pointer :: G
  integer :: isym, i, j, isc, jsc, iec, jec, iq, jq, iphi, jphi, ilq, jlq
  real :: A, n, ux, uy, vx, vy, eps_min, domain_width, dxh, dyh, dxdyh, uq, vq, area, basel
  real, dimension(2,2) :: Ucell,Vcell,Hcell,Usubcontr,Vsubcontr

  G => CS%grid

!   if (G%symmetric) then
!     isym=1
!   else
!     isym=0
!   endif

  isym = 0

  isc = G%isc ; jsc = G%jsc ; iec = G%iec ; jec = G%jec

  u_boundary_values => CS%u_boundary_values
  v_boundary_values => CS%v_boundary_values
  umask => CS%umask ; vmask => CS%vmask ; hmask => CS%hmask
  nu => CS%ice_visc_bilinear
  beta => CS%taub_beta_eff_bilinear

  xquad(1) = .5 * (1-sqrt(1./3)) ; xquad(2) = .5 * (1+sqrt(1./3))

! X and Y must be passed in the form
    !  3 - 4
    !  |   |
    !  1 - 2
! Phi (2*i-1,j) gives d(Phi_i)/dx at quadrature point j
! Phi (2*i,j) gives d(Phi_i)/dy at quadrature point j

  do j=jsc-1,jec+1 ; do i=isc-1,iec+1 ; if (hmask(i,j) == 1) then

    ! process this cell if any corners have umask set to non-dirichlet bdry.
    ! NOTE: vmask not considered, probably should be

    if ((umask(i-1,j-1) == 3) .OR. (umask(i,j-1) == 3) .OR. &
        (umask(i-1,j) == 3) .OR. (umask(i,j) == 3)) then


      dxh = G%dxT(i,j)
      dyh = G%dyT(i,j)
      dxdyh = G%areaT(i,j)

      X(1:2) = G%geoLonBu(i-1:i,j-1)*1000
      X(3:4) = G%geoLonBu(i-1:i,j)*1000
      Y(1:2) = G%geoLatBu(i-1:i,j-1)*1000
      Y(3:4) = G%geoLatBu(i-1:i,j)*1000

      call bilinear_shape_functions(X, Y, Phi, area)

      ! X and Y must be passed in the form
          !  3 - 4
                 !  |   |
          !  1 - 2
      ! Phi (2*i-1,j) gives d(Phi_i)/dx at quadrature point j
      ! Phi (2*i,j) gives d(Phi_i)/dy at quadrature point j



      do iq=1,2 ; do jq=1,2

        uq = u_boundary_values(i-1,j-1) * xquad(3-iq) * xquad(3-jq) + &
              u_boundary_values(i,j-1) * xquad(iq) * xquad(3-jq) + &
             u_boundary_values(i-1,j) * xquad(3-iq) * xquad(jq) + &
             u_boundary_values(i,j) * xquad(iq) * xquad(jq)

        vq = v_boundary_values(i-1,j-1) * xquad(3-iq) * xquad(3-jq) + &
              v_boundary_values(i,j-1) * xquad(iq) * xquad(3-jq) + &
             v_boundary_values(i-1,j) * xquad(3-iq) * xquad(jq) + &
             v_boundary_values(i,j) * xquad(iq) * xquad(jq)

        ux = u_boundary_values(i-1,j-1) * Phi(1,2*(jq-1)+iq) + &
              u_boundary_values(i,j-1) * Phi(3,2*(jq-1)+iq) + &
             u_boundary_values(i-1,j) * Phi(5,2*(jq-1)+iq) + &
             u_boundary_values(i,j) * Phi(7,2*(jq-1)+iq)

        vx = v_boundary_values(i-1,j-1) * Phi(1,2*(jq-1)+iq) + &
              v_boundary_values(i,j-1) * Phi(3,2*(jq-1)+iq) + &
             v_boundary_values(i-1,j) * Phi(5,2*(jq-1)+iq) + &
             v_boundary_values(i,j) * Phi(7,2*(jq-1)+iq)

        uy = u_boundary_values(i-1,j-1) * Phi(2,2*(jq-1)+iq) + &
              u_boundary_values(i,j-1) * Phi(4,2*(jq-1)+iq) + &
             u_boundary_values(i-1,j) * Phi(6,2*(jq-1)+iq) + &
             u_boundary_values(i,j) * Phi(8,2*(jq-1)+iq)

        vy = v_boundary_values(i-1,j-1) * Phi(2,2*(jq-1)+iq) + &
              v_boundary_values(i,j-1) * Phi(4,2*(jq-1)+iq) + &
             v_boundary_values(i-1,j) * Phi(6,2*(jq-1)+iq) + &
             v_boundary_values(i,j) * Phi(8,2*(jq-1)+iq)

        do iphi=1,2 ; do jphi=1,2

          if (iq == iphi) then
            ilq = 2
          else
            ilq = 1
          endif

          if (jq == jphi) then
            jlq = 2
          else
            jlq = 1
          endif

          if (umask(i-2+iphi,j-2+jphi) == 1) then


            u_boundary_contr(i-2+iphi,j-2+jphi) = u_boundary_contr(i-2+iphi,j-2+jphi) + &
            .25 * dxdyh * nu(i,j) * ( (4*ux+2*vy) * Phi(2*(2*(jphi-1)+iphi)-1,2*(jq-1)+iq) + &
                         (uy+vx) * Phi(2*(2*(jphi-1)+iphi),2*(jq-1)+iq) )

            if (float_cond(i,j) == 0) then
              u_boundary_contr(i-2+iphi,j-2+jphi) = u_boundary_contr(i-2+iphi,j-2+jphi) + &
                .25 * beta(i,j) * dxdyh * uq * xquad(ilq) * xquad(jlq)
            endif

          endif

          if (vmask(i-2+iphi,j-2+jphi) == 1) then


            v_boundary_contr(i-2+iphi,j-2+jphi) = v_boundary_contr(i-2+iphi,j-2+jphi) + &
              .25 * dxdyh * nu(i,j) * ( (uy+vx) * Phi(2*(2*(jphi-1)+iphi)-1,2*(jq-1)+iq) + &
                           (4*vy+2*ux) * Phi(2*(2*(jphi-1)+iphi),2*(jq-1)+iq))

            if (float_cond(i,j) == 0) then
              v_boundary_contr(i-2+iphi,j-2+jphi) = v_boundary_contr(i-2+iphi,j-2+jphi) + &
                .25 * beta(i,j) * dxdyh * vq * xquad(ilq) * xquad(jlq)
            endif

          endif
        enddo ; enddo
      enddo ; enddo

      if (float_cond(i,j) == 1) then
        Usubcontr = 0.0 ; Vsubcontr = 0.0 ; basel = G%bathyT(i,j)
        Ucell(:,:) = u_boundary_values(i-1:i,j-1:j) ; Vcell(:,:) = v_boundary_values(i-1:i,j-1:j)
        Hcell(:,:) = H_node(i-1:i,j-1:j)
        call CG_action_subgrid_basal_bilinear &
            (Phisub, Hcell, Ucell, Vcell, dxdyh, basel, dens_ratio, Usubcontr, Vsubcontr)
        do iphi=1,2 ; do jphi = 1,2
          if (umask(i-2+iphi,j-2+jphi) == 1) then
            u_boundary_contr(i-2+iphi,j-2+jphi) = u_boundary_contr(i-2+iphi,j-2+jphi) + &
              Usubcontr(iphi,jphi) * beta(i,j)
          endif
          if (vmask(i-2+iphi,j-2+jphi) == 1) then
            v_boundary_contr(i-2+iphi,j-2+jphi) = v_boundary_contr(i-2+iphi,j-2+jphi) + &
              Vsubcontr(iphi,jphi) * beta(i,j)
          endif
        enddo ; enddo
      endif
    endif
  endif ; enddo ; enddo

end subroutine apply_boundary_values_bilinear

subroutine calc_shelf_visc_triangular(CS,u,v)
  type(ice_shelf_CS),         pointer   :: CS !< A pointer to the ice shelf control structure
  real, dimension(:,:), intent(inout)    :: u, v

! update DEPTH_INTEGRATED viscosity, based on horizontal strain rates - this is for triangle FEM solve so there is
! an "upper" and "lower" triangular viscosity

! also this subroutine updates the nonlinear part of the basal traction

! this may be subject to change later... to make it "hybrid"

  real, pointer, dimension(:,:)    :: nu_lower , &
                         nu_upper, &
                       beta_eff_lower, &
                       beta_eff_upper
  real, pointer, dimension(:,:)    :: H,    &! thickness
                       hmask

  type(ocean_grid_type), pointer :: G
  integer :: isym, i, j, iscq, iecq, jscq, jecq, isd, jsd, ied, jed
  integer :: iegq, jegq, giec, gjec, gisc, gjsc, cnt, isc, jsc, iec, jec, is, js
  real :: A, n, ux, uy, vx, vy, eps_min, umid, vmid, unorm, C_basal_friction, n_basal_friction, dxh, dyh, dxdyh

  G => CS%grid

  if (G%symmetric) then
     isym = 1
  else
     isym = 0
  endif

  isc = G%isc ; jsc = G%jsc ; iec = G%iec ; jec = G%jec
  iscq = G%iscB ; iecq = G%iecB ; jscq = G%jscB ; jecq = G%jecB
  isd = G%isd ; jsd = G%jsd ; ied = G%isd ; jed = G%jsd
  iegq = G%iegB ; jegq = G%jegB
  gisc = G%domain%nihalo+1 ; gjsc = G%domain%njhalo+1
  giec = G%domain%niglobal+gisc ; gjec = G%domain%njglobal+gjsc
  is = iscq - (1-isym); js = jscq - (1-isym)

  A = CS%A_glen_isothermal ; n = CS%n_glen; eps_min = CS%eps_glen_min

  H => CS%h_shelf
  hmask => CS%hmask
  nu_upper => CS%ice_visc_upper_tri
  nu_lower => CS%ice_visc_lower_tri
  beta_eff_upper => CS%taub_beta_eff_upper_tri
  beta_eff_lower => CS%taub_beta_eff_lower_tri

  C_basal_friction = CS%C_basal_friction ; n_basal_friction = CS%n_basal_friction

  do i=isd,ied
    do j=jsd,jed

      dxh = G%dxT(i,j)
      dyh = G%dyT(i,j)
      dxdyh = G%areaT(i,j)

      if (hmask(i,j) == 1) then
        ux = (u(i,j-1)-u(i-1,j-1)) / dxh
        vx = (v(i,j-1)-v(i-1,j-1)) / dxh
        uy = (u(i-1,j)-u(i-1,j-1)) / dyh
        vy = (v(i-1,j)-v(i-1,j-1)) / dyh

        nu_lower(i,j) = A**(-1/n) * (ux**2+vy**2+ux*vy+0.25*(uy+vx)**2+eps_min**2) ** ((1-n)/(2*n)) * H(i,j)
        umid = 1./3 * (u(i-1,j-1)+u(i-1,j)+u(i,j-1))
        vmid = 1./3 * (v(i-1,j-1)+v(i-1,j)+v(i,j-1))
        unorm = sqrt (umid**2+vmid**2+(eps_min*dxh)**2)
        beta_eff_lower(i,j) = C_basal_friction * unorm ** (n_basal_friction-1)

        ux = (u(i,j)-u(i-1,j)) / dxh
        vx = (v(i,j)-v(i-1,j)) / dxh
        uy = (u(i,j)-u(i,j-1)) / dyh
        vy = (u(i,j)-u(i,j-1)) / dyh

        nu_upper(i,j) = A**(-1/n) * (ux**2+vy**2+ux*vy+0.25*(uy+vx)**2+eps_min**2) ** ((1-n)/(2*n)) * H(i,j)
        umid = 1./3 * (u(i,j)+u(i-1,j)+u(i,j-1))
        vmid = 1./3 * (v(i,j)+v(i-1,j)+v(i,j-1))
        unorm = sqrt (umid**2+vmid**2+(eps_min*dxh)**2)
        beta_eff_upper(i,j) = C_basal_friction * unorm ** (n_basal_friction-1)

      endif
    enddo
  enddo

end subroutine calc_shelf_visc_triangular

subroutine calc_shelf_visc_bilinear(CS, u, v)
  type(ice_shelf_CS),         pointer   :: CS !< A pointer to the ice shelf control structure
  real, dimension(NILIMB_SYM_,NJLIMB_SYM_), intent(inout)    :: u, v

! update DEPTH_INTEGRATED viscosity, based on horizontal strain rates - this is for triangle FEM solve so there is
! an "upper" and "lower" triangular viscosity

! also this subroutine updates the nonlinear part of the basal traction

! this may be subject to change later... to make it "hybrid"

  real, pointer, dimension(:,:)    :: nu, &
                       beta
  real, pointer, dimension(:,:)    :: H,    &! thickness
                       hmask

  type(ocean_grid_type), pointer :: G
  integer :: isym, i, j, iscq, iecq, jscq, jecq, isd, jsd, ied, jed, iegq, jegq
  integer :: giec, gjec, gisc, gjsc, cnt, isc, jsc, iec, jec, is, js
  real :: A, n, ux, uy, vx, vy, eps_min, umid, vmid, unorm, C_basal_friction, n_basal_friction, dxh, dyh, dxdyh

  G => CS%grid

  isym=0
  isc = G%isc ; jsc = G%jsc ; iec = G%iec ; jec = G%jec
  iscq = G%iscB ; iecq = G%iecB ; jscq = G%jscB ; jecq = G%jecB
  isd = G%isd ; jsd = G%jsd ; ied = G%ied ; jed = G%jed
  iegq = G%iegB ; jegq = G%jegB
  gisc = G%domain%nihalo+1 ; gjsc = G%domain%njhalo+1
  giec = G%domain%niglobal+gisc ; gjec = G%domain%njglobal+gjsc
  is = iscq - (1-isym); js = jscq - (1-isym)

  A = CS%A_glen_isothermal ; n = CS%n_glen; eps_min = CS%eps_glen_min
  C_basal_friction = CS%C_basal_friction ; n_basal_friction = CS%n_basal_friction

  H => CS%h_shelf
  hmask => CS%hmask
  nu => CS%ice_visc_bilinear
  beta => CS%taub_beta_eff_bilinear

  do j=jsd+1,jed-1
    do i=isd+1,ied-1

      dxh = G%dxT(i,j)
      dyh = G%dyT(i,j)
      dxdyh = G%areaT(i,j)

      if (hmask(i,j) == 1) then
        ux = (u(i,j) + u(i,j-1) - u(i-1,j) - u(i-1,j-1)) / (2*dxh)
        vx = (v(i,j) + v(i,j-1) - v(i-1,j) - v(i-1,j-1)) / (2*dxh)
        uy = (u(i,j) - u(i,j-1) + u(i-1,j) - u(i-1,j-1)) / (2*dyh)
        vy = (v(i,j) - v(i,j-1) + v(i-1,j) - v(i-1,j-1)) / (2*dyh)

        nu(i,j) = .5 * A**(-1/n) * (ux**2+vy**2+ux*vy+0.25*(uy+vx)**2+eps_min**2) ** ((1-n)/(2*n)) * H(i,j)

        umid = (u(i,j) + u(i,j-1) + u(i-1,j) + u(i-1,j-1))/4
        vmid = (v(i,j) + v(i,j-1) + v(i-1,j) + v(i-1,j-1))/4
        unorm = sqrt (umid**2+vmid**2+(eps_min*dxh)**2) ; beta(i,j) = C_basal_friction * unorm ** (n_basal_friction-1)
      endif
    enddo
  enddo

end subroutine calc_shelf_visc_bilinear

subroutine update_OD_ffrac(CS, ocean_mass, counter, nstep_velocity, time_step, velocity_update_time_step)
  type(ice_shelf_CS), pointer   :: CS !< A pointer to the ice shelf control structure
  real, dimension(CS%grid%isd:,CS%grid%jsd:) :: ocean_mass
  integer,intent(in)            :: counter
  integer,intent(in)            :: nstep_velocity
  real,intent(in)            :: time_step
  real,intent(in)            :: velocity_update_time_step

  type(ocean_grid_type), pointer :: G
  integer :: isc, iec, jsc, jec, i, j
  real      :: threshold_col_depth, rho_ocean, inv_rho_ocean

  threshold_col_depth = CS%thresh_float_col_depth

  G=>CS%grid

  rho_ocean = CS%density_ocean_avg
  inv_rho_ocean = 1./rho_ocean

  isc = G%isc ; jsc = G%jsc ; iec = G%iec ; jec = G%jec

  do j=jsc,jec
    do i=isc,iec
      CS%OD_rt(i,j) = CS%OD_rt(i,j) +  ocean_mass(i,j)*inv_rho_ocean
      if (ocean_mass(i,j) > threshold_col_depth*rho_ocean) then
        CS%float_frac_rt(i,j) = CS%float_frac_rt(i,j) + 1.0
      endif
    enddo
  enddo

  if (counter == nstep_velocity) then

    do j=jsc,jec
      do i=isc,iec
        CS%float_frac(i,j) = 1.0 - (CS%float_frac_rt(i,j) / real(nstep_velocity))
!    if ((CS%float_frac(i,j) > 0) .and. (CS%float_frac(i,j) < 1)) then
!        print *,"PARTLY GROUNDED", CS%float_frac(i,j),i,j,mpp_pe()
!    endif
        CS%OD_av(i,j) = CS%OD_rt(i,j) / real(nstep_velocity)

        CS%OD_rt(i,j) = 0.0 ; CS%float_frac_rt(i,j) = 0.0
      enddo
    enddo

    call pass_var(CS%float_frac, G%domain)
    call pass_var(CS%OD_av, G%domain)

  endif

end subroutine update_OD_ffrac

subroutine update_OD_ffrac_uncoupled(CS)
  type(ice_shelf_CS), pointer    :: CS !< A pointer to the ice shelf control structure

  type(ocean_grid_type), pointer :: G
  integer             :: i, j, iters, isd, ied, jsd, jed
  real                 :: rhoi, rhow, OD
  type(time_type)          :: dummy_time
  real,dimension(:,:),pointer     :: OD_av, float_frac, h_shelf


  G => CS%grid
  rhoi = CS%density_ice
  rhow = CS%density_ocean_avg
  dummy_time = set_time (0,0)
  OD_av => CS%OD_av
  h_shelf => CS%h_shelf
  float_frac => CS%float_frac
  isd=G%isd ; ied = G%ied ; jsd = G%jsd ; jed = G%jed

!   print *,"rhow",rhow,"rho",rhoi

  do j=jsd,jed
    do i=isd,ied
      OD = G%bathyT(i,j) - rhoi/rhow * h_shelf(i,j)
      if (OD >= 0) then
    ! ice thickness does not take up whole ocean column -> floating
        OD_av(i,j) = OD
        float_frac(i,j) = 0.
      else
        OD_av(i,j) = 0.
        float_frac(i,j) = 1.
      endif
    enddo
  enddo


end subroutine update_OD_ffrac_uncoupled

subroutine bilinear_shape_functions (X, Y, Phi, area)
  real, dimension(4), intent(in) :: X, Y
  real, dimension(8,4), intent (inout) :: Phi
  real, intent (out) :: area

! X and Y must be passed in the form
    !  3 - 4
    !  |   |
    !  1 - 2

! this subroutine calculates the gradients of bilinear basis elements that
! that are centered at the vertices of the cell. values are calculated at
! points of gaussian quadrature. (in 1D: .5 * (1 +/- sqrt(1/3)) for [0,1])
!     (ordered in same way as vertices)
!
! Phi (2*i-1,j) gives d(Phi_i)/dx at quadrature point j
! Phi (2*i,j) gives d(Phi_i)/dy at quadrature point j
! Phi_i is equal to 1 at vertex i, and 0 at vertex k /= i, and bilinear
!
! This should be a one-off; once per nonlinear solve? once per lifetime?
! ... will all cells have the same shape and dimension?

  real, dimension(4) :: xquad, yquad
  integer :: node, qpoint, xnode, xq, ynode, yq
  real :: a,b,c,d,e,f,xexp,yexp

  xquad(1:3:2) = .5 * (1-sqrt(1./3)) ; yquad(1:2) = .5 * (1-sqrt(1./3))
  xquad(2:4:2) = .5 * (1+sqrt(1./3)) ; yquad(3:4) = .5 * (1+sqrt(1./3))

  do qpoint=1,4

    a = -X(1)*(1-yquad(qpoint)) + X(2)*(1-yquad(qpoint)) - X(3)*yquad(qpoint) + X(4)*yquad(qpoint) ! d(x)/d(x*)
    b = -Y(1)*(1-yquad(qpoint)) + Y(2)*(1-yquad(qpoint)) - Y(3)*yquad(qpoint) + Y(4)*yquad(qpoint) ! d(y)/d(x*)
    c = -X(1)*(1-xquad(qpoint)) - X(2)*(xquad(qpoint)) + X(3)*(1-xquad(qpoint)) + X(4)*(xquad(qpoint)) ! d(x)/d(y*)
    d = -Y(1)*(1-xquad(qpoint)) - Y(2)*(xquad(qpoint)) + Y(3)*(1-xquad(qpoint)) + Y(4)*(xquad(qpoint)) ! d(y)/d(y*)

    do node=1,4

      xnode = 2-mod(node,2) ; ynode = ceiling(REAL(node)/2)

      if (ynode == 1) then
        yexp = 1-yquad(qpoint)
      else
        yexp = yquad(qpoint)
      endif

      if (1 == xnode) then
        xexp = 1-xquad(qpoint)
      else
        xexp = xquad(qpoint)
      endif

      Phi (2*node-1,qpoint) = ( d * (2 * xnode - 3) * yexp - b * (2 * ynode - 3) * xexp) / (a*d-b*c)
      Phi (2*node,qpoint) = ( -c * (2 * xnode - 3) * yexp + a * (2 * ynode - 3) * xexp) / (a*d-b*c)

    enddo
  enddo

  area = quad_area (X,Y)

end subroutine bilinear_shape_functions


subroutine bilinear_shape_functions_subgrid (Phisub, nsub)
  real, dimension(nsub,nsub,2,2,2,2), intent(inout) :: Phisub
  integer                                           :: nsub

  ! this subroutine is a helper for interpolation of floatation condition
  ! for the purposes of evaluating the terms \int (u,v) \phi_i dx dy in a cell that is
  !     in partial floatation
  ! the array Phisub contains the values of \phi_i (where i is a node of the cell)
  !     at quad point j
  ! i think this general approach may not work for nonrectangular elements...
  !

  ! Phisub(i,j,k,l,q1,q2)
  !  i: subgrid index in x-direction
  !  j: subgrid index in y-direction
  !  k: basis function x-index
  !  l: basis function y-index
  !  q1: quad point x-index
  !  q2: quad point y-index

  ! e.g. k=1,l=1 => node 1
  !      q1=2,q2=1 => quad point 2

    !  3 - 4
    !  |   |
    !  1 - 2



  integer :: i, j, k, l, qx, qy, indx, indy
  real,dimension(2)    :: xquad
  real                 :: x0, y0, x, y, val, fracx

  xquad(1) = .5 * (1-sqrt(1./3)) ; xquad(2) = .5 * (1+sqrt(1./3))
  fracx = 1.0/real(nsub)

  do j=1,nsub
    do i=1,nsub
      x0 = (i-1) * fracx ; y0 = (j-1) * fracx
      do qx=1,2
        do qy=1,2
          x = x0 + fracx*xquad(qx)
          y = y0 + fracx*xquad(qy)
          do k=1,2
            do l=1,2
              val = 1.0
              if (k == 1) then
                val = val * (1.0-x)
              else
                val = val * x
              endif
              if (l == 1) then
                val = val * (1.0-y)
              else
                val = val * y
              endif
              Phisub(i,j,k,l,qx,qy) = val
            enddo
          enddo
        enddo
      enddo
    enddo
  enddo

!  print *, Phisub(1,1,2,2,1,1),Phisub(1,1,2,2,1,2),Phisub(1,1,2,2,2,1),Phisub(1,1,2,2,2,2)


end subroutine bilinear_shape_functions_subgrid


subroutine update_velocity_masks(CS)
  type(ice_shelf_CS),    pointer    :: CS !< A pointer to the ice shelf control structure

  ! sets masks for velocity solve
  ! ignores the fact that their might be ice-free cells - this only considers the computational boundary

  ! !!!IMPORTANT!!! relies on thickness mask - assumed that this is called after hmask has been updated & halo-updated

  integer :: isym, i, j, k, iscq, iecq, jscq, jecq, isd, jsd, is, js, iegq, jegq
  integer :: giec, gjec, gisc, gjsc, isc, jsc, iec, jec
  integer :: i_off, j_off
  type(ocean_grid_type), pointer :: G => NULL()
  real, dimension(:,:), pointer  :: umask, vmask, u_face_mask, v_face_mask, hmask
  real, dimension(:,:), pointer  :: u_face_mask_boundary, v_face_mask_boundary

  G => CS%grid
  isc = G%isc ; jsc = G%jsc ; iec = G%iec ; jec = G%jec
  iscq = G%iscB ; iecq = G%iecB ; jscq = G%jscB ; jecq = G%jecB
  i_off = G%idg_offset ; j_off = G%jdg_offset
  isd = G%isd ; jsd = G%jsd
  iegq = G%iegB ; jegq = G%jegB
  gisc = G%Domain%nihalo ; gjsc = G%Domain%njhalo
  giec = G%Domain%niglobal+gisc ; gjec = G%Domain%njglobal+gjsc

  umask => CS%umask
  vmask => CS%vmask
  u_face_mask => CS%u_face_mask
  v_face_mask => CS%v_face_mask
  u_face_mask_boundary => CS%u_face_mask_boundary
  v_face_mask_boundary => CS%v_face_mask_boundary
  hmask => CS%hmask


!   if (G%symmetric) then
!     isym=1
!   else
!     isym=0
!   endif

  isym = 0

  umask(:,:) = 0 ; vmask(:,:) = 0
  u_face_mask(:,:) = 0 ; v_face_mask(:,:) = 0

  if (G%symmetric) then
   is = isd ; js = jsd
  else
   is = isd+1 ; js = jsd+1
  endif

  do j=js,G%jed
    do i=is,G%ied

      if (hmask(i,j) == 1) then

        umask(i-1:i,j-1:j) = 1.
        vmask(i-1:i,j-1:j) = 1.

        do k=0,1

          select case (int(u_face_mask_boundary(i-1+k,j)))
            case (3)
              umask(i-1+k,j-1:j)=3.
              vmask(i-1+k,j-1:j)=0.
              u_face_mask(i-1+k,j)=3.
            case (2)
              u_face_mask(i-1+k,j)=2.
            case (4)
              umask(i-1+k,j-1:j)=0.
              vmask(i-1+k,j-1:j)=0.
              u_face_mask(i-1+k,j)=4.
            case (0)
              umask(i-1+k,j-1:j)=0.
              vmask(i-1+k,j-1:j)=0.
              u_face_mask(i-1+k,j)=0.
            case (1)  ! stress free x-boundary
              umask(i-1+k,j-1:j)=0.
            case default
          end select
        enddo

        do k=0,1

          select case (int(v_face_mask_boundary(i,j-1+k)))
            case (3)
              vmask(i-1:i,j-1+k)=3.
              umask(i-1:i,j-1+k)=0.
              v_face_mask(i,j-1+k)=3.
            case (2)
              v_face_mask(i,j-1+k)=2.
            case (4)
              umask(i-1:i,j-1+k)=0.
              vmask(i-1:i,j-1+k)=0.
              v_face_mask(i,j-1+k)=4.
            case (0)
              umask(i-1:i,j-1+k)=0.
              vmask(i-1:i,j-1+k)=0.
              u_face_mask(i,j-1+k)=0.
            case (1) ! stress free y-boundary
              vmask(i-1:i,j-1+k)=0.
            case default
          end select
        enddo

        !if (u_face_mask_boundary(i-1,j).geq.0) then !left boundary
        !  u_face_mask(i-1,j) = u_face_mask_boundary(i-1,j)
        !  umask(i-1,j-1:j) = 3.
        !  vmask(i-1,j-1:j) = 0.
        !endif

        !if (j_off+j == gjsc+1) then !bot boundary
        !  v_face_mask(i,j-1) = 0.
        !  umask (i-1:i,j-1) = 0.
        !  vmask (i-1:i,j-1) = 0.
        !elseif (j_off+j == gjec) then !top boundary
        !  v_face_mask(i,j) = 0.
        !  umask (i-1:i,j) = 0.
        !  vmask (i-1:i,j) = 0.
        !endif

        if (i < G%ied) then
          if ((hmask(i+1,j) == 0) &
              .OR. (hmask(i+1,j) == 2)) then
            !right boundary or adjacent to unfilled cell
            u_face_mask(i,j) = 2.
          endif
        endif

        if (i > G%isd) then
          if ((hmask(i-1,j) == 0) .OR. (hmask(i-1,j) == 2)) then
            !adjacent to unfilled cell
            u_face_mask(i-1,j) = 2.
          endif
        endif

        if (j > G%jsd) then
          if ((hmask(i,j-1) == 0) .OR. (hmask(i,j-1) == 2)) then
            !adjacent to unfilled cell
            v_face_mask(i,j-1) = 2.
          endif
        endif

        if (j < G%jed) then
          if ((hmask(i,j+1) == 0) .OR. (hmask(i,j+1) == 2)) then
            !adjacent to unfilled cell
            v_face_mask(i,j) = 2.
          endif
        endif


      endif

    enddo
  enddo

  ! note: if the grid is nonsymmetric, there is a part that will not be transferred with a halo update
  ! so this subroutine must update its own symmetric part of the halo

  call pass_vector(u_face_mask, v_face_mask, G%domain, TO_ALL, CGRID_NE)
  call pass_vector(umask,vmask,G%domain,TO_ALL,BGRID_NE)

end subroutine update_velocity_masks


subroutine interpolate_H_to_B(CS, h_shelf, hmask, H_node)
  type(ice_shelf_CS),   pointer       :: CS !< A pointer to the ice shelf control structure
  real, dimension(:,:), intent(in)    :: h_shelf, hmask
  real, dimension(NILIMB_SYM_,NJLIMB_SYM_), &
                        intent(inout) :: H_node

  type(ocean_grid_type), pointer :: G => NULL()
  integer                        :: i, j, isc, iec, jsc, jec, num_h, k, l
  real                           :: summ

  G => CS%grid
  isc = G%isc ; jsc = G%jsc ; iec = G%iec ; jec = G%jec

  H_node(:,:) = 0.0

  ! H_node is node-centered; average over all cells that share that node
  ! if no (active) cells share the node then its value there is irrelevant

  do j=jsc-1,jec
    do i=isc-1,iec
      summ = 0.0
      num_h = 0
      do k=0,1
        do l=0,1
          if (hmask(i+k,j+l) == 1.0) then
            summ = summ + h_shelf(i+k,j+l)
            num_h = num_h + 1
          endif
        enddo
      enddo
      if (num_h > 0) then
        H_node(i,j) = summ / num_h
      endif
    enddo
  enddo

  call pass_var(H_node, G%domain)

end subroutine interpolate_H_to_B

!> Deallocates all memory associated with this module
subroutine ice_shelf_end(CS)
  type(ice_shelf_CS), pointer   :: CS !< A pointer to the ice shelf control structure

  if (.not.associated(CS)) return

  deallocate(CS%mass_shelf) ; deallocate(CS%area_shelf_h)
  deallocate(CS%t_flux) ; deallocate(CS%lprec)
  deallocate(CS%salt_flux)

  deallocate(CS%tflux_shelf) ; deallocate(CS%tfreeze)
  deallocate(CS%exch_vel_t) ; deallocate(CS%exch_vel_s)

  deallocate(CS%h_shelf) ; deallocate(CS%hmask)

  if (CS%shelf_mass_is_dynamic .and. .not.CS%override_shelf_movement) then
    deallocate(CS%u_shelf) ; deallocate(CS%v_shelf)
!!! OVS !!!
    deallocate(CS%t_shelf); deallocate(CS%tmask)
    deallocate(CS%t_boundary_values)
    deallocate(CS%u_boundary_values) ; deallocate(CS%v_boundary_values)
    deallocate(CS%ice_visc_bilinear)
    deallocate(CS%ice_visc_lower_tri) ; deallocate(CS%ice_visc_upper_tri)
    deallocate(CS%u_face_mask) ; deallocate(CS%v_face_mask)
    deallocate(CS%umask) ; deallocate(CS%vmask)

    deallocate(CS%taub_beta_eff_bilinear)
    deallocate(CS%taub_beta_eff_upper_tri)
    deallocate(CS%taub_beta_eff_lower_tri)
    deallocate(CS%OD_rt) ; deallocate(CS%OD_av)
    deallocate(CS%float_frac) ; deallocate(CS%float_frac_rt)
  endif

  deallocate(CS)

end subroutine ice_shelf_end

subroutine savearray2(fname,A,flag)

! print 2-D array to file

! this is here strictly for debug purposes

CHARACTER(*),intent(in)         :: fname
! This change is to allow the code to compile with the GNU compiler.
! DOUBLE PRECISION,DIMENSION(:,:),intent(in)      :: A
REAL, DIMENSION(:,:), intent(in)      :: A
LOGICAL               :: flag

INTEGER               :: M,N,i,j,iock,lh,FIN
CHARACTER(23000)         :: ln
CHARACTER(17)            :: sing
CHARACTER(9)            :: STR
CHARACTER(7)            :: FMT1

if (.NOT. flag) then
 return
endif

PRINT *,"WRITING ARRAY " // fname

FIN=7
M = size(A,1)
N = size(A,2)

OPEN(unit=fin,FILE=fname,STATUS='REPLACE',ACCESS='SEQUENTIAL',&
   ACTION='WRITE',IOSTAT=iock)

if (M > 1300) THEN
   WRITE(fin) 'SECOND DIMENSION TOO LARGE'
   CLOSE(fin)
   RETURN
ENDIF

DO i=1,M
  WRITE(ln,'(E17.9)') A(i,1)
  DO j=2,N
    WRITE(sing,'(E17.9)') A(i,j)
    ln = TRIM(ln) // ' ' // TRIM(sing)
  ENDDO


  if (i == 1) THEN

   lh = LEN(TRIM(ln))

   FMT1 = '(A'

   SELECT CASE (lh)
     CASE(1:9)
    WRITE(FMT1(3:3),'(I1)') lh

     CASE(10:99)
       WRITE(FMT1(3:4),'(I2)') lh

     CASE(100:999)
       WRITE(FMT1(3:5),'(I3)') lh

     CASE(1000:9999)
       WRITE(FMT1(3:6),'(I4)') lh

   END SELECT

   FMT1 = TRIM(FMT1) // ')'

  ENDIF

  WRITE(UNIT=fin,IOSTAT=iock,FMT=TRIM(FMT1)) TRIM(ln)

  if (iock /= 0) THEN
     PRINT *,iock
  ENDIF
ENDDO

CLOSE(FIN)

end subroutine savearray2


subroutine solo_time_step(CS, time_step, n, Time, min_time_step_in)
  type(ice_shelf_CS), pointer    :: CS !< A pointer to the ice shelf control structure
  real,intent(in)      :: time_step
  integer, intent(inout)      :: n
  type(time_type)      :: Time
  real,optional,intent(in)   :: min_time_step_in

  type(ocean_grid_type), pointer :: G => NULL()
  integer          :: is, iec, js, jec, i, j, ki, kj, iters
  real             :: ratio, min_ratio, time_step_remain, local_u_max, &
               local_v_max, time_step_int, min_time_step,spy,dumtimeprint
  real, dimension(:,:), pointer  :: u_shelf, v_shelf, hmask, umask, vmask
  logical         :: flag
  type (time_type)      :: dummy
  character(2)         :: procnum
  character(4)         :: stepnum

  CS%velocity_update_sub_counter = CS%velocity_update_sub_counter + 1
  spy = 365 * 86400
  G => CS%grid
  u_shelf => CS%u_shelf
  v_shelf => CS%v_shelf
  hmask => CS%hmask
  umask => CS%umask
  vmask => CS%vmask
  time_step_remain = time_step
  if (.not. (present (min_time_step_in))) then
   min_time_step = 1000 ! i think this is in seconds - this would imply ice is moving at ~1 meter per second
  else
   min_time_step=min_time_step_in
  endif
  is = G%isc ; iec = G%iec ; js = G%jsc ; jec = G%jec

  ! NOTE: this relies on NE grid indexing
  ! dumtimeprint=time_type_to_real(Time)/spy
  if (is_root_pe()) print *, "TIME in ice shelf call, yrs: ", time_type_to_real(Time)/spy

  do while (time_step_remain > 0.0)

  min_ratio = 1.0e16
  n=n+1
  do j=js,jec
    do i=is,iec

       local_u_max = 0 ; local_v_max = 0

       if (hmask(i,j) == 1.0) then
         ! all 4 corners of the cell should have valid velocity values; otherwise something is wrong
        ! this is done by checking that umask and vmask are nonzero at all 4 corners
        do ki=1,2 ; do kj = 1,2

          local_u_max = max(local_u_max, abs(u_shelf(i-1+ki,j-1+kj)))
          local_v_max = max(local_v_max, abs(v_shelf(i-1+ki,j-1+kj)))

        enddo ; enddo

        ratio = min(G%areaT(i,j) / (local_u_max+1.0e-12), G%areaT(i,j) / (local_v_max+1.0e-12))
        min_ratio = min(min_ratio, ratio)

       endif
     enddo ! j loop
   enddo ! i loop

   ! solved velocities are in m/yr; we want m/s

   call mpp_min(min_ratio)

   time_step_int = min(CS%CFL_factor * min_ratio * (365*86400), time_step)

   if (time_step_int < min_time_step) then
     call MOM_error(FATAL, "MOM_ice_shelf:solo_time_step: abnormally small timestep")
   else
     if (is_root_pe()) then
   write(*,*) "Ice model timestep: ", time_step_int, " seconds"
     endif
   endif

   if (time_step_int >= time_step_remain) then
     time_step_int = time_step_remain
     time_step_remain = 0.0
   else
     time_step_remain = time_step_remain - time_step_int
   endif

   write (stepnum,'(I4)') CS%velocity_update_sub_counter

   call ice_shelf_advect(CS, time_step_int, CS%lprec, Time)

   if (mpp_pe() == 7) then
      call savearray2 ("hmask",CS%hmask,CS%write_output_to_file)
!!! OVS!!!
!      call savearray2 ("tshelf",CS%t_shelf,CS%write_output_to_file)
   endif

   ! if the last mini-timestep is a day or less, we cannot expect velocities to change by much.
   ! do not update them
   if (time_step_int > 1000) then
     call update_velocity_masks(CS)

!     call savearray2 ("Umask"//"p"//trim(procnum)//"_"//trim(stepnum),CS%umask,CS%write_output_to_file)
!     call savearray2 ("Vmask"//"p"//trim(procnum)//"_"//trim(stepnum),CS%vmask,CS%write_output_to_file)

     call update_OD_ffrac_uncoupled(CS)
     call ice_shelf_solve_outer(CS, CS%u_shelf, CS%v_shelf, 1, iters, dummy)
   endif

!!! OVS!!!
   call ice_shelf_temp(CS, time_step_int, CS%lprec, Time)

  call enable_averaging(time_step,Time,CS%diag)
   if (CS%id_area_shelf_h > 0) call post_data(CS%id_area_shelf_h, CS%area_shelf_h, CS%diag)
   if (CS%id_col_thick > 0) call post_data(CS%id_col_thick, CS%OD_av, CS%diag)
   if (CS%id_h_shelf > 0) call post_data(CS%id_h_shelf,CS%h_shelf,CS%diag)
   if (CS%id_h_mask > 0) call post_data(CS%id_h_mask,CS%hmask,CS%diag)
   if (CS%id_u_mask > 0) call post_data(CS%id_u_mask,CS%umask,CS%diag)
   if (CS%id_v_mask > 0) call post_data(CS%id_v_mask,CS%vmask,CS%diag)
   if (CS%id_u_shelf > 0) call post_data(CS%id_u_shelf,CS%u_shelf,CS%diag)
   if (CS%id_v_shelf > 0) call post_data(CS%id_v_shelf,CS%v_shelf,CS%diag)
   if (CS%id_float_frac > 0) call post_data(CS%id_float_frac,CS%float_frac,CS%diag)
   if (CS%id_OD_av >0) call post_data(CS%id_OD_av,CS%OD_av,CS%diag)
   if (CS%id_float_frac_rt>0) call post_data(CS%id_float_frac_rt,CS%float_frac_rt,CS%diag)
!!! OVS!!!
!   if (CS%id_t_mask > 0)
   call post_data(CS%id_t_mask,CS%tmask,CS%diag)
!   if (CS%id_t_shelf > 0)
   call post_data(CS%id_t_shelf,CS%t_shelf,CS%diag)

  call disable_averaging(CS%diag)

 enddo

end subroutine solo_time_step

!!! OVS !!!
subroutine ice_shelf_temp(CS, time_step, melt_rate, Time)
  type(ice_shelf_CS),   pointer    :: CS !< A pointer to the ice shelf control structure
  real,                 intent(in) :: time_step
  real, dimension(:,:), pointer    :: melt_rate
  type(time_type),      intent(in) :: Time

! time_step: time step in sec
! melt_rate: basal melt rate in kg/m^2/s

! 5/23/12 OVS
! Arguments:
! CS - A structure containing the ice shelf state - including current velocities
! t0 - an array containing temperature at the beginning of the call
! t_after_uflux - an array containing the temperature after advection in u-direction
! t_after_vflux - similar
!
!    This subroutine takes the velocity (on the Bgrid) and timesteps
!      (HT)_t = - div (uHT) + (adot Tsurd -bdot Tbot) once and then calculates T=HT/H
!
!    The flux overflows are included here. That is because they will be used to advect 3D scalars
!    into partial cells

  !
  ! flux_enter: this is to capture flow into partially covered cells; it gives the mass flux into a given
  ! cell across its boundaries.
  ! ###Perhaps flux_enter should be changed into u-face and v-face
  ! ###fluxes, which can then be used in halo updates, etc.
  !
  !   from left neighbor:   flux_enter(:,:,1)
  !   from right neighbor:  flux_enter(:,:,2)
  !   from bottom neighbor: flux_enter(:,:,3)
  !   from top neighbor:    flux_enter(:,:,4)
  !
  !  THESE ARE NOT CONSISTENT ==> FIND OUT WHAT YOU IMPLEMENTED

  ! flux_enter(isd:ied,jsd:jed,1:4): if cell is not ice-covered, gives flux of ice into cell from kth boundary
  !
  !   o--- (4) ---o
  !   |           |
  !  (1)         (2)
  !   |           |
  !   o--- (3) ---o
  !

  type(ocean_grid_type), pointer :: G => NULL()
  real, dimension(size(CS%h_shelf,1),size(CS%h_shelf,2))   :: th_after_uflux, th_after_vflux, TH
  real, dimension(size(CS%h_shelf,1),size(CS%h_shelf,2),4) :: flux_enter
  integer                           :: isd, ied, jsd, jed, i, j, isc, iec, jsc, jec
  real                              :: rho, spy, t_bd, Tsurf, adot
  real, dimension(:,:), pointer     :: hmask, Tbot
  character(len=2)                  :: procnum

  hmask => CS%hmask
  G => CS%grid
  rho = CS%density_ice
  spy = 365 * 86400 ! seconds per year; is there a global constant for this?  No - it is dependent upon a calendar.

  adot = 0.1/spy ! for now adot and Tsurf are defined here adot=surf acc 0.1m/yr, Tsurf=-20oC, vary them later
  Tbot =>CS%Tfreeze
  Tsurf = -20.0

  isd = G%isd ; ied = G%ied ; jsd = G%jsd ; jed = G%jed
  isc = G%isc ; iec = G%iec ; jsc = G%jsc ; jec = G%jec
  flux_enter(:,:,:) = 0.0

  th_after_uflux(:,:) = 0.0
  th_after_vflux(:,:) = 0.0

  do j=jsd,jed
    do i=isd,ied
      t_bd = CS%t_boundary_values(i,j)
!      if (CS%hmask(i,j) > 1) then
      if ((CS%hmask(i,j) == 3) .or. (CS%hmask(i,j) == -2)) then
          CS%t_shelf(i,j) = CS%t_boundary_values(i,j)
      endif
    enddo
  enddo

  do j=jsd,jed
    do i=isd,ied
        TH(i,j) = CS%t_shelf(i,j)*CS%h_shelf(i,j)
    enddo
  enddo


!  call enable_averaging(time_step,Time,CS%diag)
 ! call pass_var(h_after_uflux, G%domain)
!  if (CS%id_h_after_uflux > 0) call post_data(CS%id_h_after_uflux, h_after_uflux, CS%diag)
!  call disable_averaging(CS%diag)


!  call enable_averaging(time_step,Time,CS%diag)
!  call pass_var(h_after_vflux, G%domain)
!  if (CS%id_h_after_vflux > 0) call post_data(CS%id_h_after_vflux, h_after_vflux, CS%diag)
!  call disable_averaging(CS%diag)



  call ice_shelf_advect_temp_x(CS, time_step/spy, TH, th_after_uflux, flux_enter)
  call ice_shelf_advect_temp_y(CS, time_step/spy, th_after_uflux, th_after_vflux, flux_enter)

  do j=jsd,jed
    do i=isd,ied
!      if (CS%hmask(i,j) == 1) then
      if (CS%h_shelf(i,j) > 0.0) then
        CS%t_shelf(i,j) = th_after_vflux(i,j)/CS%h_shelf(i,j)
      else
          CS%t_shelf(i,j) = -10.0
      endif
    enddo
  enddo

  do j=jsd,jed
    do i=isd,ied
      t_bd = CS%t_boundary_values(i,j)
!      if (CS%hmask(i,j) > 1) then
      if ((CS%hmask(i,j) == 3) .or. (CS%hmask(i,j) == -2)) then
          CS%t_shelf(i,j) = t_bd
!          CS%t_shelf(i,j) = -15.0
      endif
    enddo
  enddo

  do j=jsc,jec
    do i=isc,iec
      if ((CS%hmask(i,j) == 1) .or. (CS%hmask(i,j) == 2)) then
        if (CS%h_shelf(i,j) > 0.0) then
!          CS%t_shelf(i,j) = CS%t_shelf(i,j) + time_step*(adot*Tsurf -melt_rate(i,j)*Tbot(i,j))/CS%h_shelf(i,j)
          CS%t_shelf(i,j) = CS%t_shelf(i,j) + time_step*(adot*Tsurf -3/spy*Tbot(i,j))/CS%h_shelf(i,j)
        else
          ! the ice is about to melt away
          ! in this case set thickness, area, and mask to zero
          ! NOTE: not mass conservative
          ! should maybe scale salt & heat flux for this cell

          CS%t_shelf(i,j) = -10.0
          CS%tmask(i,j) = 0.0
        endif
      endif
    enddo
  enddo

  call pass_var(CS%t_shelf, G%domain)
  call pass_var(CS%tmask, G%domain)

  if (CS%DEBUG) then
    call hchksum(CS%t_shelf, "temp after front", G%HI, haloshift=3)
  endif

end subroutine ice_shelf_temp


subroutine ice_shelf_advect_temp_x(CS, time_step, h0, h_after_uflux, flux_enter)
  type(ice_shelf_CS),         pointer    :: CS !< A pointer to the ice shelf control structure
  real,                       intent(in) :: time_step
  real, dimension(:,:), intent(in) :: h0
  real, dimension(:,:), intent(inout) :: h_after_uflux
  real, dimension(:,:,:), intent(inout) :: flux_enter

  ! use will be made of CS%hmask here - its value at the boundary will be zero, just like uncovered cells

  ! if there is an input bdry condition, the thickness there will be set in initialization

  ! flux_enter(isd:ied,jsd:jed,1:4): if cell is not ice-covered, gives flux of ice into cell from kth boundary
  !
  !   from left neighbor:   flux_enter(:,:,1)
  !   from right neighbor:  flux_enter(:,:,2)
  !   from bottom neighbor: flux_enter(:,:,3)
  !   from top neighbor:    flux_enter(:,:,4)
  !
  !        o--- (4) ---o
  !        |           |
  !       (1)         (2)
  !        |           |
  !        o--- (3) ---o
  !

  integer :: isym, i, j, is, ie, js, je, isd, ied, jsd, jed, gjed, gied
  integer :: i_off, j_off
  logical :: at_east_bdry, at_west_bdry, one_off_west_bdry, one_off_east_bdry
  type(ocean_grid_type), pointer :: G => NULL()
  real, dimension(-2:2) :: stencil
  real, dimension(:,:), pointer  :: hmask, u_face_mask, u_flux_boundary_values,u_boundary_values,t_boundary
  real :: u_face, &  ! positive if out
      flux_diff_cell, phi, dxh, dyh, dxdyh

  character (len=1)        :: debug_str, procnum

!   if (CS%grid%symmetric) then
!     isym = 1
!   else
!     isym = 0
!   endif

  isym = 0

  G => CS%grid
  hmask => CS%hmask
  u_face_mask => CS%u_face_mask
  u_flux_boundary_values => CS%u_flux_boundary_values
  u_boundary_values => CS%u_shelf
!  h_boundaries => CS%h_shelf
  t_boundary => CS%t_boundary_values
  is = G%isc-2 ; ie = G%iec+2 ; js = G%jsc ; je = G%jec ; isd = G%isd ; ied = G%ied ; jsd = G%jsd ; jed = G%jed
  i_off = G%idg_offset ; j_off = G%jdg_offset

  do j=jsd+1,jed-1
    if (((j+j_off) <= G%domain%njglobal+G%domain%njhalo) .AND. &
        ((j+j_off) >= G%domain%njhalo+1)) then ! based on mehmet's code - only if btw north & south boundaries

      stencil(:) = -1
!     if (i+i_off == G%domain%nihalo+G%domain%nihalo)
      do i=is,ie

        if (((i+i_off) <= G%domain%niglobal+G%domain%nihalo) .AND. &
             ((i+i_off) >= G%domain%nihalo+1)) then

          if (i+i_off == G%domain%nihalo+1) then
            at_west_bdry=.true.
          else
            at_west_bdry=.false.
          endif

          if (i+i_off == G%domain%niglobal+G%domain%nihalo) then
            at_east_bdry=.true.
          else
            at_east_bdry=.false.
          endif

          if (hmask(i,j) == 1) then

            dxh = G%dxT(i,j) ; dyh = G%dyT(i,j) ; dxdyh = G%areaT(i,j)

            h_after_uflux(i,j) = h0(i,j)

            stencil(:) = h0(i-2:i+2,j)  ! fine as long has nx_halo >= 2

            flux_diff_cell = 0

            ! 1ST DO LEFT FACE

            if (u_face_mask(i-1,j) == 4.) then

              flux_diff_cell = flux_diff_cell + dyh * time_step * u_flux_boundary_values(i-1,j) * &
                               t_boundary(i-1,j) / dxdyh
! assume no flux bc for temp
!               flux_diff_cell = flux_diff_cell + dyh * time_step * CS%u_shelf(i,j)*t_boundary(i-1,j) / dxdyh

            else

              ! get u-velocity at center of left face
              u_face = 0.5 * (CS%u_shelf(i-1,j-1) + CS%u_shelf(i-1,j))

  !            if (at_west_bdry .and.(i == G%isc)) then
  !                print *, j, u_face, stencil(-1)
  !            endif

              if (u_face > 0) then !flux is into cell - we need info from h(i-2), h(i-1) if available

              ! i may not cover all the cases.. but i cover the realistic ones

                if (at_west_bdry .AND. (hmask(i-1,j) == 3)) then ! at western bdry but there is a
                              ! thickness bdry condition, and the stencil contains it
                  stencil (-1) = CS%t_boundary_values(i-1,j)*CS%h_shelf(i-1,j)
                  flux_diff_cell = flux_diff_cell + ABS(u_face) * dyh * time_step * stencil(-1) / dxdyh

                elseif (hmask(i-1,j) * hmask(i-2,j) == 1) then  ! h(i-2) and h(i-1) are valid
                  phi = slope_limiter (stencil(-1)-stencil(-2), stencil(0)-stencil(-1))
                  flux_diff_cell = flux_diff_cell + ABS(u_face) * dyh* time_step / dxdyh * &
                           (stencil(-1) - phi * (stencil(-1)-stencil(0))/2)

                else                            ! h(i-1) is valid
                                    ! (o.w. flux would most likely be out of cell)
                                    !  but h(i-2) is not

                  flux_diff_cell = flux_diff_cell + ABS(u_face) * dyh * time_step / dxdyh * stencil(-1)

                endif

              elseif (u_face < 0) then !flux is out of cell - we need info from h(i-1), h(i+1) if available
                if (hmask(i-1,j) * hmask(i+1,j) == 1) then         ! h(i-1) and h(i+1) are both valid
                  phi = slope_limiter (stencil(0)-stencil(1), stencil(-1)-stencil(0))
                  flux_diff_cell = flux_diff_cell - ABS(u_face) * dyh * time_step / dxdyh * &
                             (stencil(0) - phi * (stencil(0)-stencil(-1))/2)

                else
                  flux_diff_cell = flux_diff_cell - ABS(u_face) * dyh * time_step / dxdyh * stencil(0)

                  if ((hmask(i-1,j) == 0) .OR. (hmask(i-1,j) == 2)) then
                    flux_enter(i-1,j,2) = ABS(u_face) * dyh * time_step * stencil(0)
                  endif
                endif
              endif
            endif

            ! NEXT DO RIGHT FACE

            ! get u-velocity at center of right face

            if (u_face_mask(i+1,j) == 4.) then

              flux_diff_cell = flux_diff_cell + dyh * time_step * u_flux_boundary_values(i+1,j) *&
                               t_boundary(i+1,j)/ dxdyh
! assume no flux bc for temp
!               flux_diff_cell = flux_diff_cell + dyh * time_step *  CS%u_shelf(i,j)*t_boundary(i+1,j)/ dxdyh

            else

              u_face = 0.5 * (CS%u_shelf(i,j-1) + CS%u_shelf(i,j))

              if (u_face < 0) then !flux is into cell - we need info from h(i+2), h(i+1) if available

                if (at_east_bdry .AND. (hmask(i+1,j) == 3)) then ! at eastern bdry but there is a
                                            ! thickness bdry condition, and the stencil contains it

                  flux_diff_cell = flux_diff_cell + ABS(u_face) * dyh * time_step * stencil(1) / dxdyh

                elseif (hmask(i+1,j) * hmask(i+2,j) == 1) then  ! h(i+2) and h(i+1) are valid

                  phi = slope_limiter (stencil(1)-stencil(2), stencil(0)-stencil(1))
                  flux_diff_cell = flux_diff_cell + ABS(u_face) * dyh * time_step / dxdyh * &
                      (stencil(1) - phi * (stencil(1)-stencil(0))/2)

                else                            ! h(i+1) is valid
                                            ! (o.w. flux would most likely be out of cell)
                                            !  but h(i+2) is not

                  flux_diff_cell = flux_diff_cell + ABS(u_face) * dyh * time_step / dxdyh * stencil(1)

                endif

              elseif (u_face > 0) then !flux is out of cell - we need info from h(i-1), h(i+1) if available

                if (hmask(i-1,j) * hmask(i+1,j) == 1) then         ! h(i-1) and h(i+1) are both valid

                  phi = slope_limiter (stencil(0)-stencil(-1), stencil(1)-stencil(0))
                  flux_diff_cell = flux_diff_cell - ABS(u_face) * dyh * time_step / dxdyh * &
                      (stencil(0) - phi * (stencil(0)-stencil(1))/2)

                else                            ! h(i+1) is valid
                                            ! (o.w. flux would most likely be out of cell)
                                            !  but h(i+2) is not

                  flux_diff_cell = flux_diff_cell - ABS(u_face) * dyh * time_step / dxdyh * stencil(0)

                  if ((hmask(i+1,j) == 0) .OR. (hmask(i+1,j) == 2)) then

                    flux_enter(i+1,j,1) = ABS(u_face) * dyh * time_step  * stencil(0)
                  endif

                endif

              endif

              h_after_uflux(i,j) = h_after_uflux(i,j) + flux_diff_cell

            endif

          elseif ((hmask(i,j) == 0) .OR. (hmask(i,j) == 2)) then

            if (at_west_bdry .AND. (hmask(i-1,j) == 3)) then
              u_face = 0.5 * (CS%u_shelf(i-1,j-1) + CS%u_shelf(i-1,j))
              flux_enter(i,j,1) = ABS(u_face) * G%dyT(i,j) * time_step * t_boundary(i-1,j)* &
                                  CS%thickness_boundary_values(i+1,j)
            elseif (u_face_mask(i-1,j) == 4.) then
              flux_enter(i,j,1) = G%dyT(i,j) * time_step * u_flux_boundary_values(i-1,j)*t_boundary(i-1,j)
!              flux_enter(i,j,1) = G%dyh(i,j) * time_step *  CS%u_shelf(i,j)*t_boundary(i-1,j)
! assume no flux bc for temp
            endif

            if (at_east_bdry .AND. (hmask(i+1,j) == 3)) then
              u_face = 0.5 * (CS%u_shelf(i,j-1) + CS%u_shelf(i,j))
              flux_enter(i,j,2) = ABS(u_face) * G%dyT(i,j) * time_step * t_boundary(i+1,j)* &
                                  CS%thickness_boundary_values(i+1,j)
            elseif (u_face_mask(i+1,j) == 4.) then
              flux_enter(i,j,2) = G%dyT(i,j) * time_step * u_flux_boundary_values(i+1,j) * t_boundary(i+1,j)
! assume no flux bc for temp
!              flux_enter(i,j,2) = G%dyh(i,j) * time_step *  CS%u_shelf(i,j)*t_boundary(i+1,j)
            endif

!            if ((i == is) .AND. (hmask(i,j) == 0) .AND. (hmask(i-1,j) == 1)) then
              ! this is solely for the purposes of keeping the mask consistent while advancing
              ! the front without having to call pass_var - if cell is empty and cell to left
              ! is ice-covered then this cell will become partly covered
!              hmask(i,j) = 2
!            elseif ((i == ie) .AND. (hmask(i,j) == 0) .AND. (hmask(i+1,j) == 1)) then
              ! this is solely for the purposes of keeping the mask consistent while advancing
              ! the front without having to call pass_var - if cell is empty and cell to left
              ! is ice-covered then this cell will become partly covered
!              hmask(i,j) = 2

!            endif

          endif

        endif

      enddo ! i loop

    endif

  enddo ! j loop

!  write (procnum,'(I1)') mpp_pe()

end subroutine ice_shelf_advect_temp_x

subroutine ice_shelf_advect_temp_y(CS, time_step, h_after_uflux, h_after_vflux, flux_enter)
  type(ice_shelf_CS),         pointer    :: CS !< A pointer to the ice shelf control structure
  real,                       intent(in) :: time_step
  real, dimension(:,:), intent(in) :: h_after_uflux
  real, dimension(:,:), intent(inout) :: h_after_vflux
  real, dimension(:,:,:), intent(inout) :: flux_enter

  ! use will be made of CS%hmask here - its value at the boundary will be zero, just like uncovered cells

  ! if there is an input bdry condition, the thickness there will be set in initialization

  ! flux_enter(isd:ied,jsd:jed,1:4): if cell is not ice-covered, gives flux of ice into cell from kth boundary
  !
  !   from left neighbor:   flux_enter(:,:,1)
  !   from right neighbor:  flux_enter(:,:,2)
  !   from bottom neighbor: flux_enter(:,:,3)
  !   from top neighbor:    flux_enter(:,:,4)
  !
  !        o--- (4) ---o
  !        |           |
  !       (1)         (2)
  !        |           |
  !        o--- (3) ---o
  !

  integer :: isym, i, j, is, ie, js, je, isd, ied, jsd, jed, gjed, gied
  integer :: i_off, j_off
  logical :: at_north_bdry, at_south_bdry, one_off_west_bdry, one_off_east_bdry
  type(ocean_grid_type), pointer :: G => NULL()
  real, dimension(-2:2) :: stencil
  real, dimension(:,:), pointer  :: hmask, v_face_mask, v_flux_boundary_values,t_boundary,v_boundary_values
  real :: v_face, &  ! positive if out
      flux_diff_cell, phi, dxh, dyh, dxdyh
  character(len=1)        :: debug_str, procnum

!   if (CS%grid%symmetric) then
!     isym = 1
!   else
!     isym = 0
!   endif

  isym = 0

  G => CS%grid
  hmask => CS%hmask
  v_face_mask => CS%v_face_mask
  v_flux_boundary_values => CS%v_flux_boundary_values
  t_boundary => CS%t_boundary_values
  v_boundary_values => CS%v_shelf
  is = G%isc ; ie = G%iec ; js = G%jsc-1 ; je = G%jec+1 ; isd = G%isd ; ied = G%ied ; jsd = G%jsd ; jed = G%jed
  i_off = G%idg_offset ; j_off = G%jdg_offset

  do i=isd+2,ied-2
    if (((i+i_off) <= G%domain%niglobal+G%domain%nihalo) .AND. &
       ((i+i_off) >= G%domain%nihalo+1)) then  ! based on mehmet's code - only if btw east & west boundaries

      stencil(:) = -1

      do j=js,je

        if (((j+j_off) <= G%domain%njglobal+G%domain%njhalo) .AND. &
             ((j+j_off) >= G%domain%njhalo+1)) then

          if (j+j_off == G%domain%njhalo+1) then
            at_south_bdry=.true.
          else
            at_south_bdry=.false.
          endif
          if (j+j_off == G%domain%njglobal+G%domain%njhalo) then
            at_north_bdry=.true.
          else
            at_north_bdry=.false.
          endif

          if (hmask(i,j) == 1) then
            dxh = G%dxT(i,j) ; dyh = G%dyT(i,j) ; dxdyh = G%areaT(i,j)
            h_after_vflux(i,j) = h_after_uflux(i,j)

            stencil(:) = h_after_uflux(i,j-2:j+2)  ! fine as long has ny_halo >= 2
            flux_diff_cell = 0

            ! 1ST DO south FACE

            if (v_face_mask(i,j-1) == 4.) then

              flux_diff_cell = flux_diff_cell + dxh * time_step * v_flux_boundary_values(i,j-1) * &
                                 t_boundary(i,j-1)/ dxdyh
! assume no flux bc for temp
!              flux_diff_cell = flux_diff_cell + dxh * time_step *  CS%v_shelf(i,j)*t_boundary(i,j-1) / dxdyh

            else

              ! get u-velocity at center of left face
              v_face = 0.5 * (CS%v_shelf(i-1,j-1) + CS%v_shelf(i,j-1))

              if (v_face > 0) then !flux is into cell - we need info from h(j-2), h(j-1) if available

                ! i may not cover all the cases.. but i cover the realistic ones

                if (at_south_bdry .AND. (hmask(i,j-1) == 3)) then ! at western bdry but there is a
                                            ! thickness bdry condition, and the stencil contains it
                  flux_diff_cell = flux_diff_cell + ABS(v_face) * dxh * time_step * stencil(-1) / dxdyh

                elseif (hmask(i,j-1) * hmask(i,j-2) == 1) then  ! h(j-2) and h(j-1) are valid

                  phi = slope_limiter (stencil(-1)-stencil(-2), stencil(0)-stencil(-1))
                  flux_diff_cell = flux_diff_cell + ABS(v_face) * dxh * time_step / dxdyh * &
                      (stencil(-1) - phi * (stencil(-1)-stencil(0))/2)

                else     ! h(j-1) is valid
                         ! (o.w. flux would most likely be out of cell)
                         !  but h(j-2) is not
                  flux_diff_cell = flux_diff_cell + ABS(v_face) * dxh * time_step / dxdyh * stencil(-1)
                endif

              elseif (v_face < 0) then !flux is out of cell - we need info from h(j-1), h(j+1) if available

                if (hmask(i,j-1) * hmask(i,j+1) == 1) then  ! h(j-1) and h(j+1) are both valid
                  phi = slope_limiter (stencil(0)-stencil(1), stencil(-1)-stencil(0))
                  flux_diff_cell = flux_diff_cell - ABS(v_face) * dxh * time_step / dxdyh * &
                      (stencil(0) - phi * (stencil(0)-stencil(-1))/2)
                else
                  flux_diff_cell = flux_diff_cell - ABS(v_face) * dxh * time_step / dxdyh * stencil(0)

                  if ((hmask(i,j-1) == 0) .OR. (hmask(i,j-1) == 2)) then
                    flux_enter(i,j-1,4) = ABS(v_face) * dyh * time_step * stencil(0)
                  endif

                endif

              endif

            endif

            ! NEXT DO north FACE

            if (v_face_mask(i,j+1) == 4.) then

              flux_diff_cell = flux_diff_cell + dxh * time_step * v_flux_boundary_values(i,j+1) *&
                               t_boundary(i,j+1)/ dxdyh
! assume no flux bc for temp
!              flux_diff_cell = flux_diff_cell + dxh * time_step *  CS%v_shelf(i,j)*t_boundary(i,j+1) / dxdyh

            else

            ! get u-velocity at center of right face
              v_face = 0.5 * (CS%v_shelf(i-1,j) + CS%v_shelf(i,j))

              if (v_face < 0) then !flux is into cell - we need info from h(j+2), h(j+1) if available

                if (at_north_bdry .AND. (hmask(i,j+1) == 3)) then ! at eastern bdry but there is a
                                            ! thickness bdry condition, and the stencil contains it
                  flux_diff_cell = flux_diff_cell + ABS(v_face) * dxh * time_step * stencil(1) / dxdyh
                elseif (hmask(i,j+1) * hmask(i,j+2) == 1) then  ! h(j+2) and h(j+1) are valid
                  phi = slope_limiter (stencil(1)-stencil(2), stencil(0)-stencil(1))
                  flux_diff_cell = flux_diff_cell + ABS(v_face) * dxh * time_step / dxdyh * &
                      (stencil(1) - phi * (stencil(1)-stencil(0))/2)
                else     ! h(j+1) is valid
                         ! (o.w. flux would most likely be out of cell)
                         !  but h(j+2) is not
                  flux_diff_cell = flux_diff_cell + ABS(v_face) * dxh * time_step / dxdyh * stencil(1)
                endif

              elseif (v_face > 0) then !flux is out of cell - we need info from h(j-1), h(j+1) if available

                if (hmask(i,j-1) * hmask(i,j+1) == 1) then         ! h(j-1) and h(j+1) are both valid
                  phi = slope_limiter (stencil(0)-stencil(-1), stencil(1)-stencil(0))
                  flux_diff_cell = flux_diff_cell - ABS(v_face) * dxh * time_step / dxdyh * &
                      (stencil(0) - phi * (stencil(0)-stencil(1))/2)
                else   ! h(j+1) is valid
                       ! (o.w. flux would most likely be out of cell)
                       !  but h(j+2) is not
                  flux_diff_cell = flux_diff_cell - ABS(v_face) * dxh * time_step / dxdyh * stencil(0)
                  if ((hmask(i,j+1) == 0) .OR. (hmask(i,j+1) == 2)) then
                    flux_enter(i,j+1,3) = ABS(v_face) * dxh * time_step * stencil(0)
                  endif
                endif

              endif

            endif

            h_after_vflux(i,j) = h_after_vflux(i,j) + flux_diff_cell

          elseif ((hmask(i,j) == 0) .OR. (hmask(i,j) == 2)) then

            if (at_south_bdry .AND. (hmask(i,j-1) == 3)) then
              v_face = 0.5 * (CS%v_shelf(i-1,j-1) + CS%v_shelf(i,j-1))
              flux_enter(i,j,3) = ABS(v_face) * G%dxT(i,j) * time_step * t_boundary(i,j-1)* &
                                   CS%thickness_boundary_values(i,j-1)
            elseif (v_face_mask(i,j-1) == 4.) then
              flux_enter(i,j,3) = G%dxT(i,j) * time_step * v_flux_boundary_values(i,j-1)*t_boundary(i,j-1)
! assume no flux bc for temp
!              flux_enter(i,j,3) = G%dxh(i,j) * time_step *  CS%v_shelf(i,j)*t_boundary(i,j-1)

            endif

            if (at_north_bdry .AND. (hmask(i,j+1) == 3)) then
              v_face = 0.5 * (CS%v_shelf(i-1,j) + CS%v_shelf(i,j))
              flux_enter(i,j,4) = ABS(v_face) * G%dxT(i,j) * time_step * t_boundary(i,j+1)* &
                                   CS%thickness_boundary_values(i,j+1)
            elseif (v_face_mask(i,j+1) == 4.) then
              flux_enter(i,j,4) = G%dxT(i,j) * time_step * v_flux_boundary_values(i,j+1)*t_boundary(i,j+1)
! assume no flux bc for temp
!              flux_enter(i,j,4) = G%dxh(i,j) * time_step * CS%v_shelf(i,j)*t_boundary(i,j+1)
            endif

!            if ((j == js) .AND. (hmask(i,j) == 0) .AND. (hmask(i,j-1) == 1)) then
               ! this is solely for the purposes of keeping the mask consistent while advancing
               ! the front without having to call pass_var - if cell is empty and cell to left
               ! is ice-covered then this cell will become partly covered
 !             hmask(i,j) = 2
 !           elseif ((j == je) .AND. (hmask(i,j) == 0) .AND. (hmask(i,j+1) == 1)) then
                ! this is solely for the purposes of keeping the mask consistent while advancing the
                ! front without having to call pass_var - if cell is empty and cell to left is
                ! ice-covered then this cell will become partly covered
!              hmask(i,j) = 2
!            endif

          endif
        endif
      enddo ! j loop
    endif
  enddo ! i loop

  !write (procnum,'(I1)') mpp_pe()

end subroutine ice_shelf_advect_temp_y

!> \namespace mom_ice_shelf
!!
!! \section section_ICE_SHELF
!!
!! This module implements the thermodynamic aspects of ocean/ice-shelf
!! inter-actions, along with a crude placeholder for a later implementation of full
!! ice shelf dynamics, all using the MOM framework and coding style.
!!
!! Derived from code by Chris Little, early 2010.
!!
!! NOTE: THERE ARE A NUMBER OF SUBROUTINES WITH "TRIANGLE" IN THE NAME; THESE
!! HAVE NOT BEEN TESTED AND SHOULD PROBABLY BE PHASED OUT
!!
!!   The ice-sheet dynamics subroutines do the following:
!!  initialize_shelf_mass - Initializes the ice shelf mass distribution.
!!      - Initializes h_shelf, h_mask, area_shelf_h
!!      - CURRENTLY: initializes mass_shelf as well, but this is unnecessary, as mass_shelf is initialized based on
!!             h_shelf and density_ice immediately afterwards. Possibly subroutine should be renamed
!!  update_shelf_mass - updates ice shelf mass via netCDF file
!!                      USER_update_shelf_mass (TODO).
!!  ice_shelf_solve_outer - Orchestrates the calls to calculate the shelf
!!      - outer loop calls ice_shelf_solve_inner
!!         stresses and checks for error tolerances.
!!         Max iteration count for outer loop currently fixed at 100 iteration
!!      - tolerance (and error evaluation) can be set through input file
!!      - updates u_shelf, v_shelf, ice_visc_bilinear, taub_beta_eff_bilinear
!!  ice_shelf_solve_inner - Conjugate Gradient solve of matrix solve for ice_shelf_solve_outer
!!      - Jacobi Preconditioner - basically diagonal of matrix (not sure if it is effective at all)
!!      - modifies u_shelf and v_shelf only
!!      - max iteration count can be set through input file
!!      - tolerance (and error evaluation) can be set through input file
!!                  (ISSUE:  Too many mpp_sum calls?)
!!    calc_shelf_driving_stress - Determine the driving stresses using h_shelf, (water) column thickness, bathymetry
!!            - does not modify any permanent arrays
!!    init_boundary_values -
!!    bilinear_shape_functions - shape function for FEM solve using (convex) quadrilateral elements and
!!                               bilinear nodal basis
!!    calc_shelf_visc_bilinear - Glen's law viscosity and nonlinear sliding law (called by ice_shelf_solve_outer)
!!    calc_shelf_visc_triangular - LET'S TAKE THIS OUT
!!    apply_boundary_values_bilinear - same as CG_action_bilinear, but input is zero except for dirichlet bdry conds
!!    apply_boundary_values_triangle - LET'S TAKE THIS OUT
!!    CG_action_bilinear - Effect of matrix (that is never explicitly constructed)
!!        on vector space of Degrees of Freedom (DoFs) in velocity solve
!!    CG_action_triangular -LET'S TAKE THIS OUT
!!      matrix_diagonal_bilinear - Returns the diagonal entries of a matrix for preconditioning.
!!                  (ISSUE:  No need to use control structure - add arguments.
!!      matrix_diagonal_triangle - LET'S TAKE THIS OUT
!!  ice_shelf_advect - Given the melt rate and velocities, it advects the ice shelf THICKNESS
!!      - modified h_shelf, area_shelf_h, hmask
!!        (maybe should updater mass_shelf as well ???)
!!    ice_shelf_advect_thickness_x, ice_shelf_advect_thickness_y - These
!!        subroutines determine the mass fluxes through the faces.
!!                  (ISSUE: duplicative flux calls for shared faces?)
!!    ice_shelf_advance_front - Iteratively determine the ice-shelf front location.
!!           - IF ice_shelf_advect_thickness_x,y are modified to avoid
!!       dupe face processing, THIS NEEDS TO BE MODIFIED TOO
!!       as it depends on arrays modified in those functions
!!       (if in doubt consult DNG)
!!    update_velocity_masks - Controls which elements of u_shelf and v_shelf are considered DoFs in linear solve
!!    solo_time_step - called only in ice-only mode.
!!    shelf_calc_flux - after melt rate & fluxes are calculated, ice dynamics are done. currently mass_shelf is
!! updated immediately after ice_shelf_advect.
!!
!!
!!   NOTES: be aware that hmask(:,:) has a number of functions; it is used for front advancement,
!! for subroutines in the velocity solve, and for thickness boundary conditions (this last one may be removed).
!! in other words, interfering with its updates will have implications you might not expect.
!!
!!  Overall issues: Many variables need better documentation and units and the
!!                  subgrid on which they are discretized.
!!
!! DNG 4/09/11 : due to a misunderstanding (i confused a SYMMETRIC GRID
!! a SOUTHWEST GRID there is a variable called "isym" that appears
!! throughout in array loops. i am leaving it in for now,
!!though uniformly setting it to zero
!!
!! \subsection section_ICE_SHELF_equations ICE_SHELF equations
!!
!! The three fundamental equations are:
!! Heat flux
!! \f[ \qquad \rho_w  C_{pw} \gamma_T (T_w - T_b) = \rho_i  \dot{m}  L_f \f]
!! Salt flux
!! \f[  \qquad \rho_w \gamma_s (S_w - S_b) =  \rho_i \dot{m} S_b \f]
!! Freezing temperature
!! \f[  \qquad T_b = a S_b + b + c P \f]
!!
!! where ....
!!
!! \subsection section_ICE_SHELF_references References
!!
!! Asay-Davis, Xylar S., Stephen L. Cornford, Benjamin K. Galton-Fenzi, Rupert M. Gladstone, G. Hilmar Gudmundsson,
!! David M. Holland, Paul R. Holland, and Daniel F. Martin. Experimental design for three interrelated marine ice sheet
!! and ocean model intercomparison projects: MISMIP v. 3 (MISMIP+), ISOMIP v. 2 (ISOMIP+) and MISOMIP v. 1 (MISOMIP1).
!! Geoscientific Model Development 9, no. 7 (2016): 2471.
!!
!! Goldberg, D. N., et al. Investigation of land ice-ocean interaction with a fully coupled ice-ocean model: 1.
!!  Model description and behavior. Journal of Geophysical Research: Earth Surface 117.F2 (2012).
!!
!! Goldberg, D. N., et al. Investigation of land ice-ocean interaction with a fully coupled ice-ocean model: 2.
!! Sensitivity to external forcings. Journal of Geophysical Research: Earth Surface 117.F2 (2012).
!!
!! Holland, David M., and Adrian Jenkins. Modeling thermodynamic ice-ocean interactions at the base of an ice shelf.
!! Journal of Physical Oceanography 29.8 (1999): 1787-1800.

end module MOM_ice_shelf<|MERGE_RESOLUTION|>--- conflicted
+++ resolved
@@ -2051,15 +2051,9 @@
 end subroutine initialize_shelf_mass
 
 !> Updates the ice shelf mass using data from a file.
-<<<<<<< HEAD
 subroutine update_shelf_mass(G, CS, Time, fluxes, forces)
-  type(ocean_grid_type), intent(inout) :: G
-  type(ice_shelf_CS),         pointer    :: CS
-=======
-subroutine update_shelf_mass(G, CS, Time, fluxes)
   type(ocean_grid_type), intent(inout) :: G   !< The ocean's grid structure.
   type(ice_shelf_CS),         pointer    :: CS !< A pointer to the ice shelf control structure
->>>>>>> bf9956e1
   type(time_type),            intent(in) :: Time
   type(forcing),       intent(inout) :: fluxes
   type(mech_forcing),    intent(inout) :: forces !< A structure with the driving mechanical forces
