!> Routines incorporating the effects of marine ice (sea-ice and icebergs) into
!! the ocean model dynamics and thermodynamics.
module MOM_marine_ice

! This file is part of MOM6. See LICENSE.md for the license.

use MOM_constants,     only : hlf
use MOM_diag_mediator, only : post_data, query_averaging_enabled, diag_ctrl
use MOM_domains,       only : pass_var, pass_vector, AGRID, BGRID_NE, CGRID_NE
use MOM_domains,       only : TO_ALL, Omit_Corners
use MOM_error_handler, only : MOM_error, FATAL, WARNING
use MOM_error_handler, only : MOM_error, MOM_mesg, FATAL, WARNING
use MOM_file_parser,   only : get_param, log_version, param_file_type
use MOM_forcing_type,  only : allocate_forcing_type
use MOM_forcing_type,  only : forcing, mech_forcing
use MOM_grid,          only : ocean_grid_type
use MOM_time_manager,  only : time_type
use MOM_variables,     only : surface

implicit none ; private

#include <MOM_memory.h>

public iceberg_forces, iceberg_fluxes, marine_ice_init

!> Control structure for MOM_marine_ice
type, public :: marine_ice_CS ; private
  real :: kv_iceberg          !< The viscosity of the icebergs in m2/s (for ice rigidity)
  real :: berg_area_threshold !< Fraction of grid cell which iceberg must occupy
                              !! so that fluxes below are set to zero. (0.5 is a
                              !! good value to use.) Not applied for negative values.
  real :: latent_heat_fusion  !< Latent heat of fusion
  real :: density_iceberg     !< A typical density of icebergs in kg/m3 (for ice rigidity)

  type(time_type), pointer :: Time !< A pointer to the ocean model's clock.
  type(diag_ctrl), pointer :: diag !< A structure that is used to regulate the timing of diagnostic output.
end type marine_ice_CS

contains

!> add_berg_flux_to_shelf adds rigidity and ice-area coverage due to icebergs
!! to the forces type fields, and adds ice-areal coverage and modifies various
!! thermodynamic fluxes due to the presence of icebergs.
subroutine iceberg_forces(G, forces, use_ice_shelf, sfc_state, &
                                  time_step, CS)
  type(ocean_grid_type), intent(inout) :: G       !< The ocean's grid structure
  type(mech_forcing),    intent(inout) :: forces  !< A structure with the driving mechanical forces
  type(surface),         intent(inout) :: sfc_state !< A structure containing fields that
                                                    !! describe the surface state of the ocean.
  logical,               intent(in)    :: use_ice_shelf  !< If true, this configuration uses ice shelves.
  real,                  intent(in)    :: time_step   !< The coupling time step, in s.
  type(marine_ice_CS),   pointer       :: CS !< Pointer to the control structure for MOM_marine_ice

  real :: kv_rho_ice ! The viscosity of ice divided by its density, in m5 kg-1 s-1.
  integer :: i, j, is, ie, js, je
  is = G%isc ; ie = G%iec ; js = G%jsc ; je = G%jec
  !This routine adds iceberg data to the ice shelf data (if ice shelf is used)
  !which can then be used to change the top of ocean boundary condition used in
  !the ocean model. This routine is taken from the add_shelf_flux subroutine
  !within the ice shelf model.

  if (.not.associated(CS)) return

  if (.not.(associated(forces%area_berg) .and.  associated(forces%mass_berg) ) ) return

  if (.not.(associated(forces%frac_shelf_u) .and. associated(forces%frac_shelf_v) .and. &
            associated(forces%rigidity_ice_u) .and. associated(forces%rigidity_ice_v)) ) return

  ! This section sets or augments the values of fields in forces.
  if (.not. use_ice_shelf) then
    forces%frac_shelf_u(:,:) = 0.0 ; forces%frac_shelf_v(:,:) = 0.0
<<<<<<< HEAD
  endif
  if (.not. forces%accumulate_rigidity) then
    forces%rigidity_ice_u(:,:) = 0.0 ; forces%rigidity_ice_v(:,:) = 0.0
=======
>>>>>>> 327df246
  endif

  call pass_var(forces%area_berg, G%domain, TO_ALL+Omit_corners, halo=1, complete=.false.)
  call pass_var(forces%mass_berg, G%domain, TO_ALL+Omit_corners, halo=1, complete=.true.)
  kv_rho_ice = CS%kv_iceberg / CS%density_iceberg
  do j=js,je ; do I=is-1,ie
    if ((G%areaT(i,j) + G%areaT(i+1,j) > 0.0)) & ! .and. (G%dxdy_u(I,j) > 0.0)) &
      forces%frac_shelf_u(I,j) = forces%frac_shelf_u(I,j) + &
          (((forces%area_berg(i,j)*G%areaT(i,j)) + &
            (forces%area_berg(i+1,j)*G%areaT(i+1,j))) / &
           (G%areaT(i,j) + G%areaT(i+1,j)) )
    forces%rigidity_ice_u(I,j) = forces%rigidity_ice_u(I,j) + kv_rho_ice * &
                         min(forces%mass_berg(i,j), forces%mass_berg(i+1,j))
  enddo ; enddo
  do J=js-1,je ; do i=is,ie
    if ((G%areaT(i,j) + G%areaT(i,j+1) > 0.0)) & ! .and. (G%dxdy_v(i,J) > 0.0)) &
      forces%frac_shelf_v(i,J) = forces%frac_shelf_v(i,J) + &
          (((forces%area_berg(i,j)*G%areaT(i,j)) + &
            (forces%area_berg(i,j+1)*G%areaT(i,j+1))) / &
           (G%areaT(i,j) + G%areaT(i,j+1)) )
    forces%rigidity_ice_v(i,J) = forces%rigidity_ice_v(i,J) + kv_rho_ice * &
                         min(forces%mass_berg(i,j), forces%mass_berg(i,j+1))
  enddo ; enddo
  !### This halo update may be unnecessary. Test it.  -RWH
  call pass_vector(forces%frac_shelf_u, forces%frac_shelf_v, G%domain, TO_ALL, CGRID_NE)

end subroutine iceberg_forces

!> iceberg_fluxes adds ice-area-coverage and modifies various
!! thermodynamic fluxes due to the presence of icebergs.
subroutine iceberg_fluxes(G, fluxes, use_ice_shelf, sfc_state, &
                          time_step, CS)
  type(ocean_grid_type), intent(inout) :: G       !< The ocean's grid structure
  type(forcing),         intent(inout) :: fluxes  !< A structure with pointers to themodynamic,
                                                  !! tracer and mass exchange forcing fields
  type(surface),         intent(inout) :: sfc_state !< A structure containing fields that
                                                    !! describe the surface state of the ocean.
  logical,               intent(in)    :: use_ice_shelf  !< If true, this configuration uses ice shelves.
  real,                  intent(in)    :: time_step   !< The coupling time step, in s.
  type(marine_ice_CS),   pointer       :: CS !< Pointer to the control structure for MOM_marine_ice

  real :: fraz      ! refreezing rate in kg m-2 s-1
  real :: I_dt_LHF  ! The inverse of the timestep times the latent heat of fusion, in kg J-1 s-1.
  integer :: i, j, is, ie, js, je, isd, ied, jsd, jed
  is = G%isc ; ie = G%iec ; js = G%jsc ; je = G%jec
  isd = G%isd ; jsd = G%jsd ; ied = G%ied ; jed = G%jed
  !This routine adds iceberg data to the ice shelf data (if ice shelf is used)
  !which can then be used to change the top of ocean boundary condition used in
  !the ocean model. This routine is taken from the add_shelf_flux subroutine
  !within the ice shelf model.

  if (.not.associated(CS)) return
  if (.not.(associated(fluxes%area_berg) .and. associated(fluxes%ustar_berg) .and. &
            associated(fluxes%mass_berg) ) ) return
  if (.not.(associated(fluxes%frac_shelf_h) .and. associated(fluxes%ustar_shelf)) ) return


  if (.not.(associated(fluxes%area_berg) .and. associated(fluxes%ustar_berg) .and. &
            associated(fluxes%mass_berg) ) ) return
  if (.not. use_ice_shelf) then
    fluxes%frac_shelf_h(:,:) = 0.
    fluxes%ustar_shelf(:,:) = 0.
  endif
  do j=jsd,jed ; do i=isd,ied ; if (G%areaT(i,j) > 0.0) then
    fluxes%frac_shelf_h(i,j) = fluxes%frac_shelf_h(i,j) +  fluxes%area_berg(i,j)
    fluxes%ustar_shelf(i,j)  = fluxes%ustar_shelf(i,j)  +  fluxes%ustar_berg(i,j)
  endif ; enddo ; enddo

  !Zero'ing out other fluxes under the tabular icebergs
  if (CS%berg_area_threshold >= 0.) then
    I_dt_LHF = 1.0 / (time_step * CS%latent_heat_fusion)
    do j=jsd,jed ; do i=isd,ied
      if (fluxes%frac_shelf_h(i,j) > CS%berg_area_threshold) then
        ! Only applying for ice shelf covering most of cell.

        if (associated(fluxes%sw)) fluxes%sw(i,j) = 0.0
        if (associated(fluxes%lw)) fluxes%lw(i,j) = 0.0
        if (associated(fluxes%latent)) fluxes%latent(i,j) = 0.0
        if (associated(fluxes%evap)) fluxes%evap(i,j) = 0.0

        ! Add frazil formation diagnosed by the ocean model (J m-2) in the
        ! form of surface layer evaporation (kg m-2 s-1). Update lprec in the
        ! control structure for diagnostic purposes.

        if (associated(sfc_state%frazil)) then
          fraz = sfc_state%frazil(i,j) * I_dt_LHF
          if (associated(fluxes%evap)) fluxes%evap(i,j) = fluxes%evap(i,j) - fraz
          !CS%lprec(i,j)=CS%lprec(i,j) - fraz
          sfc_state%frazil(i,j) = 0.0
        endif

        !Alon: Should these be set to zero too?
        if (associated(fluxes%sens)) fluxes%sens(i,j) = 0.0
        if (associated(fluxes%salt_flux)) fluxes%salt_flux(i,j) = 0.0
        if (associated(fluxes%lprec)) fluxes%lprec(i,j) = 0.0
      endif
    enddo ; enddo
  endif

end subroutine iceberg_fluxes

!> Initialize control structure for MOM_marine_ice
subroutine marine_ice_init(Time, G, param_file, diag, CS)
  type(time_type), target, intent(in)    :: Time !< Current model time
  type(ocean_grid_type),   intent(in)    :: G !< Ocean grid structure
  type(param_file_type),   intent(in)    :: param_file !< Runtime parameter handles
  type(diag_ctrl), target, intent(inout) :: diag !< Diagnostics control structure
  type(marine_ice_CS),     pointer       :: CS   !< Pointer to the control structure for MOM_marine_ice
! This include declares and sets the variable "version".
#include "version_variable.h"
  character(len=40)  :: mdl = "MOM_marine_ice"  ! This module's name.

  if (associated(CS)) then
    call MOM_error(WARNING, "marine_ice_init called with an "// &
                            "associated control structure.")
    return
  else ; allocate(CS) ; endif

  ! Write all relevant parameters to the model log.
  call log_version(mdl, version)

  call get_param(param_file, mdl, "KV_ICEBERG",  CS%kv_iceberg, &
                 "The viscosity of the icebergs",  units="m2 s-1",default=1.0e10)
  call get_param(param_file, mdl, "DENSITY_ICEBERGS",  CS%density_iceberg, &
                 "A typical density of icebergs.", units="kg m-3", default=917.0)
  call get_param(param_file, mdl, "LATENT_HEAT_FUSION", CS%latent_heat_fusion, &
                 "The latent heat of fusion.", units="J/kg", default=hlf)
  call get_param(param_file, mdl, "BERG_AREA_THRESHOLD", CS%berg_area_threshold, &
                 "Fraction of grid cell which iceberg must occupy, so that fluxes \n"//&
                 "below berg are set to zero. Not applied for negative \n"//&
                 "values.", units="non-dim", default=-1.0)

end subroutine marine_ice_init

end module MOM_marine_ice<|MERGE_RESOLUTION|>--- conflicted
+++ resolved
@@ -69,12 +69,9 @@
   ! This section sets or augments the values of fields in forces.
   if (.not. use_ice_shelf) then
     forces%frac_shelf_u(:,:) = 0.0 ; forces%frac_shelf_v(:,:) = 0.0
-<<<<<<< HEAD
   endif
   if (.not. forces%accumulate_rigidity) then
     forces%rigidity_ice_u(:,:) = 0.0 ; forces%rigidity_ice_v(:,:) = 0.0
-=======
->>>>>>> 327df246
   endif
 
   call pass_var(forces%area_berg, G%domain, TO_ALL+Omit_corners, halo=1, complete=.false.)
