module MOM_wave_structure
!***********************************************************************
!*                   GNU General Public License                        *
!* This file is a part of MOM.                                         *
!*                                                                     *
!* MOM is free software; you can redistribute it and/or modify it and  *
!* are expected to follow the terms of the GNU General Public License  *
!* as published by the Free Software Foundation; either version 2 of   *
!* the License, or (at your option) any later version.                 *
!*                                                                     *
!* MOM is distributed in the hope that it will be useful, but WITHOUT  *
!* ANY WARRANTY; without even the implied warranty of MERCHANTABILITY  *
!* or FITNESS FOR A PARTICULAR PURPOSE.  See the GNU General Public    *
!* License for more details.                                           *
!*                                                                     *
!* For the full text of the GNU General Public License,                *
!* write to: Free Software Foundation, Inc.,                           *
!*           675 Mass Ave, Cambridge, MA 02139, USA.                   *
!* or see:   http://www.gnu.org/licenses/gpl.html                      *
!***********************************************************************
!
!********+*********+*********+*********+*********+*********+*********+**
!*                                                                     *
!*  By Benjamin Mater & Robert Hallberg, 2015                          *
!*                                                                     *
!*    The subroutine in this module calculates the vertical structure  *
!*    functions of the first baroclinic mode internal wave speed.      *
!*    Calculation of interface values is the same as done in           *
!*    MOM_wave_speed by Hallberg, 2008.                                *     
!*                                                                     *
!*  Macros written all in capital letters are defined in MOM_memory.h. *
!*                                                                     *
!*     A small fragment of the grid is shown below:                    *
!*                                                                     *
!*    j+1  x ^ x ^ x   At x:  q                                        *
!*    j+1  > o > o >   At ^:  v, vh, vav                               *
!*    j    x ^ x ^ x   At >:  u, uh, uav                               *
!*    j    > o > o >   At o:  h                                        *
!*    j-1  x ^ x ^ x                                                   *
!*        i-1  i  i+1  At x & ^:                                       *
!*           i  i+1    At > & o:                                       *
!*                                                                     *
!*  The boundaries always run through q grid points (x).               *
!*                                                                     *
!********+*********+*********+*********+*********+*********+*********+**

<<<<<<< HEAD
use MOM_checksums,     only : isnan => is_NaN
=======
use MOM_checksums, only     : isnan => is_NaN
>>>>>>> a253ae8c
use MOM_diag_mediator, only : post_data, query_averaging_enabled, diag_ctrl
use MOM_diag_mediator, only : register_diag_field, safe_alloc_ptr, time_type
use MOM_EOS,           only : calculate_density_derivs
use MOM_error_handler, only : MOM_error, FATAL, WARNING
use MOM_file_parser,   only : log_version, param_file_type, get_param
use MOM_grid,          only : ocean_grid_type
use MOM_variables,     only : thermo_var_ptrs

implicit none ; private

#include <MOM_memory.h>

public wave_structure, wave_structure_init

type, public :: wave_structure_CS ; !private
  type(diag_ctrl), pointer :: diag ! A structure that is used to regulate the
                                   ! timing of diagnostic output.
  real, allocatable, dimension(:,:,:) :: w_strct
                                   ! Vertical structure of vertical velocity (normalized), in m s-1.
  real, allocatable, dimension(:,:,:) :: u_strct
                                   ! Vertical structure of horizontal velocity (normalized), in m s-1.
  real, allocatable, dimension(:,:,:) :: W_profile
                                   ! Vertical profile of w_hat(z), where 
                                   ! w(x,y,z,t) = w_hat(z)*exp(i(kx+ly-freq*t)) is the full time-
                                   ! varying vertical velocity with w_hat(z) = W0*w_strct(z), in m s-1.
  real, allocatable, dimension(:,:,:) :: Uavg_profile
                                   ! Vertical profile of the magnitude of horizontal velocity,
                                   ! (u^2+v^2)^0.5, averaged over a period, in m s-1.
  real, allocatable, dimension(:,:,:) :: z_depths
                                   ! Depths of layer interfaces, in m.
  real, allocatable, dimension(:,:,:) :: N2
                                   ! Squared buoyancy frequency at each interface
  integer, allocatable, dimension(:,:):: num_intfaces
                                   ! Number of layer interfaces (including surface and bottom)
  real    :: int_tide_source_x     ! X Location of generation site 
                                   ! for internal tide for testing (BDM)
  real    :: int_tide_source_y     ! Y Location of generation site 
                                   ! for internal tide for testing (BDM)
                                   
end type wave_structure_CS

contains

subroutine wave_structure(h, tv, G, cn, ModeNum, freq, CS, En, full_halos)
  real, dimension(NIMEM_,NJMEM_,NKMEM_),    intent(in)  :: h
  type(thermo_var_ptrs),                    intent(in)  :: tv
  type(ocean_grid_type),                    intent(in)  :: G
  real, dimension(NIMEM_,NJMEM_),           intent(in)  :: cn
  integer,                                  intent(in)  :: ModeNum
  real,                                     intent(in)  :: freq
  type(wave_structure_CS),                  pointer     :: CS
  real, dimension(NIMEM_,NJMEM_), optional, intent(in)  :: En
  logical,optional,                         intent(in)  :: full_halos
  
!    This subroutine determines the first mode internal wave velocity structure.
! Arguments: h - Layer thickness, in m or kg m-2.
!  (in)      tv - A structure containing the thermobaric variables.
!  (in)      G - The ocean's grid structure.
!  (in)      cn - The (non-rotational) mode internal gravity wave speed, in m s-1.
!  (in)      ModeNum - mode number
!  (in)      freq - intrinsic wave frequency, in s-1
!  (in)      CS - The control structure returned by a previous call to
!                 wave_structure_init.
!  (in,opt)  En - Internal wave energy density, in Jm-2
!  (in,opt)  full_halos - If true, do the calculation over the entire
!                         computational domain.
!
! This subroutine solves for the eigen vector [vertical structure, e(k)] associated with 
! the first baroclinic mode speed [i.e., smallest eigen value (lam = 1/c^2)] of the 
! system d2e/dz2 = -(N2/cn2)e, or (A-lam*I)e = 0, where A = -(1/N2)(d2/dz2), lam = 1/c^2,
! and I is the identity matrix. 2nd order discretization in the vertical lets this system
! be represented as 
!
!   -Igu(k)*e(k-1) + (Igu(k)+Igl(k)-lam)*e(k) - Igl(k)*e(k+1) = 0.0
!
! with rigid lid boundary conditions e(1) = e(nz+1) = 0.0 giving
!
!   (Igu(2)+Igl(2)-lam)*e(2) - Igl(2)*e(3) = 0.0
!   -Igu(nz)*e(nz-1) + (Igu(nz)+Igl(nz)-lam)*e(nz) = 0.0
!
! where, upon noting N2 = reduced gravity/layer thickness, we get
!    Igl(k) = 1.0/(gprime(k)*H(k)) ; Igu(k) = 1.0/(gprime(k)*H(k-1))
!
! The eigen value for this system is approximated using "wave_speed." This subroutine uses 
! these eigen values (mode speeds) to estimate the corresponding eigen vectors (velocity
! structure) using the "inverse iteration with shift" method. The algorithm is 
! 
!   Pick a starting vector reasonably close to mode structure and with unit magnitude, b_guess
!   For n=1,2,3,...
!     Solve (A-lam*I)e = e_guess for e
!     Set e_guess=e/|e| and repeat, with each iteration refining the estimate of e

  real, dimension(SZK_(G)+1) :: &
    dRho_dT, dRho_dS, &
    pres, T_int, S_int, &
    gprime        ! The reduced gravity across each interface, in m s-2.
  real, dimension(SZK_(G)) :: &
    Igl, Igu      ! The inverse of the reduced gravity across an interface times
                  ! the thickness of the layer below (Igl) or above (Igu) it,
                  ! in units of s2 m-2.
  real, dimension(SZK_(G),SZI_(G)) :: &
    Hf, Tf, Sf, Rf
  real, dimension(SZK_(G)) :: &
    Hc, Tc, Sc, Rc, &
    det, ddet
  real, dimension(SZI_(G),SZJ_(G)) :: &
    htot
  real :: lam
  real :: min_h_frac
  real :: H_to_pres
  real, dimension(SZI_(G)) :: &
    hmin, &  ! Thicknesses in m.
    H_here, HxT_here, HxS_here, HxR_here
  real :: speed2_tot
  real :: I_Hnew, drxh_sum
  real, parameter :: tol1  = 0.0001, tol2 = 0.001
  real, pointer, dimension(:,:,:) :: T, S
  real :: g_Rho0  ! G_Earth/Rho0 in m4 s-2 kg-1.
  real :: rescale, I_rescale
  integer :: kf(SZI_(G))
  integer, parameter :: max_itt = 1 ! number of times to iterate in solving for eigenvector
  real, parameter    :: cg_subRO = 1e-100 ! a very small number
  real, parameter    :: a_int = 0.5 ! value of normalized integral: \int(w_strct^2)dz = a_int
  real               :: I_a_int     ! inverse of a_int
  real               :: f2          ! squared Coriolis frequency
  real               :: Kmag2       ! magnitude of horizontal wave number squared
  logical            :: use_EOS     ! If true, density is calculated from T & S using an
                                    ! equation of state.
  real, dimension(SZK_(G)+1) :: w_strct, u_strct, W_profile, Uavg_profile, z_int, N2
                                        ! local representations of variables in CS; note,
                                        ! not all rows will be filled if layers get merged!
  real, dimension(SZK_(G)+1) :: w_strct2, u_strct2 
                                        ! squared values
  real, dimension(SZK_(G))   :: dz      ! thicknesses of merged layers (same as Hc I hope)
  real, dimension(SZK_(G)+1) :: dWdz_profile ! profile of dW/dz
  real                       :: w2avg   ! average of squared vertical velocity structure funtion
  real                       :: int_dwdz2, int_w2, int_N2w2, KE_term, PE_term, W0
                                        ! terms in vertically averaged energy equation
  real, dimension(SZK_(G)-1) :: lam_z   ! product of eigen value and gprime(k); one value for each
                                        ! interface (excluding surface and bottom)
  real, dimension(SZK_(G)-1) :: a_diag, b_diag, c_diag
                                        ! diagonals of tridiagonal matrix; one value for each
                                        ! interface (excluding surface and bottom)
  real, dimension(SZK_(G)-1) :: e_guess ! guess at eigen vector with unit amplitde (for TDMA)
  real, dimension(SZK_(G)-1) :: e_itt   ! improved guess at eigen vector (from TDMA)
  real    :: Pi
  integer :: kc
  integer :: i, j, k, k2, itt, is, ie, js, je, nz, nzm, row, ig, jg, ig_stop, jg_stop

  is = G%isc ; ie = G%iec ; js = G%jsc ; je = G%jec ; nz = G%ke
  I_a_int = 1/a_int
  
  !if (present(CS)) then
    if (.not. associated(CS)) call MOM_error(FATAL, "MOM_wave_structure: "// &
           "Module must be initialized before it is used.")
  !endif
  
  if (present(full_halos)) then ; if (full_halos) then
    is = G%isd ; ie = G%ied ; js = G%jsd ; je = G%jed
  endif ; endif
  
  Pi = (4.0*atan(1.0))
  
  S => tv%S ; T => tv%T
  g_Rho0 = G%g_Earth/G%Rho0
  use_EOS = associated(tv%eqn_of_state)

  H_to_pres = G%g_Earth * G%Rho0
  rescale = 1024.0**4 ; I_rescale = 1.0/rescale

  min_h_frac = tol1 / real(nz)

  do j=js,je
    !   First merge very thin layers with the one above (or below if they are
    ! at the top).  This also transposes the row order so that columns can
    ! be worked upon one at a time.
    do i=is,ie ; htot(i,j) = 0.0 ; enddo
    do k=1,nz ; do i=is,ie ; htot(i,j) = htot(i,j) + h(i,j,k)*G%H_to_m ; enddo ; enddo

    do i=is,ie
      hmin(i) = htot(i,j)*min_h_frac ; kf(i) = 1 ; H_here(i) = 0.0
      HxT_here(i) = 0.0 ; HxS_here(i) = 0.0 ; HxR_here(i) = 0.0
    enddo
    if (use_EOS) then
      do k=1,nz ; do i=is,ie
        if ((H_here(i) > hmin(i)) .and. (h(i,j,k)*G%H_to_m > hmin(i))) then
          Hf(kf(i),i) = H_here(i)
          Tf(kf(i),i) = HxT_here(i) / H_here(i)
          Sf(kf(i),i) = HxS_here(i) / H_here(i)
          kf(i) = kf(i) + 1

          ! Start a new layer
          H_here(i) = h(i,j,k)*G%H_to_m
          HxT_here(i) = (h(i,j,k)*G%H_to_m)*T(i,j,k)
          HxS_here(i) = (h(i,j,k)*G%H_to_m)*S(i,j,k)
        else
          H_here(i) = H_here(i) + h(i,j,k)*G%H_to_m
          HxT_here(i) = HxT_here(i) + (h(i,j,k)*G%H_to_m)*T(i,j,k)
          HxS_here(i) = HxS_here(i) + (h(i,j,k)*G%H_to_m)*S(i,j,k)
        endif
      enddo ; enddo
      do i=is,ie ; if (H_here(i) > 0.0) then
        Hf(kf(i),i) = H_here(i)
        Tf(kf(i),i) = HxT_here(i) / H_here(i)
        Sf(kf(i),i) = HxS_here(i) / H_here(i)
      endif ; enddo
    else
      do k=1,nz ; do i=is,ie
        if ((H_here(i) > hmin(i)) .and. (h(i,j,k)*G%H_to_m > hmin(i))) then
          Hf(kf(i),i) = H_here(i) ; Rf(kf(i),i) = HxR_here(i) / H_here(i)
          kf(i) = kf(i) + 1

          ! Start a new layer
          H_here(i) = h(i,j,k)*G%H_to_m
          HxR_here(i) = (h(i,j,k)*G%H_to_m)*G%Rlay(k)
        else
          H_here(i) = H_here(i) + h(i,j,k)*G%H_to_m
          HxR_here(i) = HxR_here(i) + (h(i,j,k)*G%H_to_m)*G%Rlay(k)
        endif
      enddo ; enddo
      do i=is,ie ; if (H_here(i) > 0.0) then
        Hf(kf(i),i) = H_here(i) ; Rf(kf(i),i) = HxR_here(i) / H_here(i)
      endif ; enddo
    endif ! use_EOS?

    ! From this point, we can work on individual columns without causing memory
    ! to have page faults.
    do i=is,ie ; if(cn(i,j)>0.0)then
      !----for debugging, remove later----
      ig = G%isd_global + i - 1.0
      jg = G%jsd_global + j - 1.0
      !if(ig .eq. CS%int_tide_source_x .and. jg .eq. CS%int_tide_source_y) then
      !-----------------------------------
      if (G%mask2dT(i,j) > 0.5) then

        lam = 1/(cn(i,j)**2)
        
        ! Calculate drxh_sum
        if (use_EOS) then
          pres(1) = 0.0
          do k=2,kf(i)
            pres(k) = pres(k-1) + H_to_pres*Hf(k-1,i)
            T_int(k) = 0.5*(Tf(k,i)+Tf(k-1,i))
            S_int(k) = 0.5*(Sf(k,i)+Sf(k-1,i))
          enddo
          call calculate_density_derivs(T_int, S_int, pres, drho_dT, drho_dS, 2, &
                                        kf(i)-1, tv%eqn_of_state)

          ! Sum the reduced gravities to find out how small a density difference
          ! is negligibly small.
          drxh_sum = 0.0
          do k=2,kf(i)
            drxh_sum = drxh_sum + 0.5*(Hf(k-1,i)+Hf(k,i)) * &
                max(0.0,drho_dT(k)*(Tf(k,i)-Tf(k-1,i)) + &
                        drho_dS(k)*(Sf(k,i)-Sf(k-1,i)))
          enddo
        else
          drxh_sum = 0.0
          do k=2,kf(i)
            drxh_sum = drxh_sum + 0.5*(Hf(k-1,i)+Hf(k,i)) * &
                              max(0.0,Rf(k,i)-Rf(k-1,i))
          enddo
        endif ! use_EOS?
        
        !   Find gprime across each internal interface, taking care of convective
        ! instabilities by merging layers.
        if (drxh_sum >= 0.0) then
          ! Merge layers to eliminate convective instabilities or exceedingly
          ! small reduced gravities.
          if (use_EOS) then
            kc = 1
            Hc(1) = Hf(1,i) ; Tc(1) = Tf(1,i) ; Sc(1) = Sf(1,i)
            do k=2,kf(i)
              if ((drho_dT(k)*(Tf(k,i)-Tc(kc)) + drho_dS(k)*(Sf(k,i)-Sc(kc))) * &
                  (Hc(kc) + Hf(k,i)) < 2.0 * tol2*drxh_sum) then
                ! Merge this layer with the one above and backtrack.
                I_Hnew = 1.0 / (Hc(kc) + Hf(k,i))
                Tc(kc) = (Hc(kc)*Tc(kc) + Hf(k,i)*Tf(k,i)) * I_Hnew
                Sc(kc) = (Hc(kc)*Sc(kc) + Hf(k,i)*Sf(k,i)) * I_Hnew
                Hc(kc) = (Hc(kc) + Hf(k,i))
                ! Backtrack to remove any convective instabilities above...  Note
                ! that the tolerance is a factor of two larger, to avoid limit how
                ! far back we go.
                do k2=kc,2,-1
                  if ((drho_dT(k2)*(Tc(k2)-Tc(k2-1)) + drho_dS(k2)*(Sc(k2)-Sc(k2-1))) * &
                      (Hc(k2) + Hc(k2-1)) < tol2*drxh_sum) then
                    ! Merge the two bottommost layers.  At this point kc = k2.
                    I_Hnew = 1.0 / (Hc(kc) + Hc(kc-1))
                    Tc(kc-1) = (Hc(kc)*Tc(kc) + Hc(kc-1)*Tc(kc-1)) * I_Hnew
                    Sc(kc-1) = (Hc(kc)*Sc(kc) + Hc(kc-1)*Sc(kc-1)) * I_Hnew
                    Hc(kc-1) = (Hc(kc) + Hc(kc-1))
                    kc = kc - 1
                  else ; exit ; endif
                enddo
              else
                ! Add a new layer to the column.
                kc = kc + 1
                drho_dS(kc) = drho_dS(k) ; drho_dT(kc) = drho_dT(k)
                Tc(kc) = Tf(k,i) ; Sc(kc) = Sf(k,i) ; Hc(kc) = Hf(k,i) 
              endif
            enddo
            ! At this point there are kc layers and the gprimes should be positive.
            do k=2,kc ! Revisit this if non-Boussinesq.
              gprime(k) = g_Rho0 * (drho_dT(k)*(Tc(k)-Tc(k-1)) + &
                                    drho_dS(k)*(Sc(k)-Sc(k-1)))
            enddo
          else  ! .not.use_EOS
            ! Do the same with density directly...
            kc = 1
            Hc(1) = Hf(1,i) ; Rc(1) = Rf(1,i)
            do k=2,kf(i)
              if ((Rf(k,i) - Rc(kc)) * (Hc(kc) + Hf(k,i)) < 2.0*tol2*drxh_sum) then
                ! Merge this layer with the one above and backtrack.
                Rc(kc) = (Hc(kc)*Rc(kc) + Hf(k,i)*Rf(k,i)) / (Hc(kc) + Hf(k,i))
                Hc(kc) = (Hc(kc) + Hf(k,i))
                ! Backtrack to remove any convective instabilities above...  Note
                ! that the tolerance is a factor of two larger, to avoid limit how
                ! far back we go.
                do k2=kc,2,-1
                  if ((Rc(k2)-Rc(k2-1)) * (Hc(k2)+Hc(k2-1)) < tol2*drxh_sum) then
                    ! Merge the two bottommost layers.  At this point kc = k2.
                    Rc(kc-1) = (Hc(kc)*Rc(kc) + Hc(kc-1)*Rc(kc-1)) / (Hc(kc) + Hc(kc-1))
                    Hc(kc-1) = (Hc(kc) + Hc(kc-1))
                    kc = kc - 1
                  else ; exit ; endif
                enddo
              else
                ! Add a new layer to the column.
                kc = kc + 1
                Rc(kc) = Rf(k,i) ; Hc(kc) = Hf(k,i) 
              endif
            enddo
            ! At this point there are kc layers and the gprimes should be positive.
            do k=2,kc ! Revisit this if non-Boussinesq.
              gprime(k) = g_Rho0 * (Rc(k)-Rc(k-1))
            enddo
          endif  ! use_EOS?
          
          ! Construct and solve tridiagonal system for the interior interfaces
          ! Note that kc   = number of layers, 
          !           kc+1 = nzm = number of interfaces, 
          !           kc-1 = number of interior interfaces (excluding surface and bottom)
          ! Also, note that "K" refers to an interface, while "k" refers to the layer below.
          ! Need at least 3 layers (2 internal interfaces) to generate a matrix, also
          ! need number of layers to be greater than the mode number 
          if (kc >= 5 .and. kc >= ModeNum + 1) then
            ! Set depth at surface
            z_int(1) = 0.0
            ! Calculate Igu, Igl, depth, and N2 at each interior interface 
            ! [excludes surface (K=1) and bottom (K=kc+1)] 
            do K=2,kc
              Igl(K) = 1.0/(gprime(K)*Hc(k)) ; Igu(K) = 1.0/(gprime(K)*Hc(k-1))
              z_int(K) = z_int(K-1) + Hc(k-1)
              N2(K) = gprime(K)/(0.5*(Hc(k)+Hc(k-1)))
            enddo
            ! Set stratification for surface and bottom (setting equal to nearest interface for now)
            N2(1) = N2(2) ; N2(kc+1) = N2(kc) 
            ! Calcualte depth at bottom
            z_int(kc+1) = z_int(kc)+Hc(kc)
            ! check that thicknesses sum to total depth
            if (abs(z_int(kc+1)-htot(i,j)) > 1.e-10) then
              call MOM_error(WARNING, "wave_structure: mismatch in total depths")
              print *, "kc=", kc
              print *, "z_int(kc+1)=", z_int(kc+1)
              print *, "htot(i,j)=", htot(i,j)              
            endif

            ! Populate interior rows of tridiagonal matrix; must multiply through by
            ! gprime to get tridiagonal matrix to the symmetrical form:
            ! [-1/H(k-1)]e(k-1) + [1/H(k-1)+1/H(k)-lam_z]e(k) + [-1/H(k)]e(k+1) = 0,
            ! where lam_z = lam*gprime is now a function of depth.
            ! Frist, populate interior rows
            do K=3,kc-1
              row = K-1 ! indexing for TD matrix rows
              lam_z(row) = lam*gprime(K)
              a_diag(row) = gprime(K)*(-Igu(K))
              b_diag(row) = gprime(K)*(Igu(K)+Igl(K)) - lam_z(row)
              c_diag(row) = gprime(K)*(-Igl(K))
              if(isnan(lam_z(row)))then  ; print *, "lam_z(row) is NAN" ; endif
              if(isnan(a_diag(row)))then ; print *, "Wave_structure: a(k) is NAN" ; endif
              if(isnan(b_diag(row)))then ; print *, "Wave_structure: b(k) is NAN" ; endif
              if(isnan(c_diag(row)))then ; print *, "Wave_structure: c(k) is NAN" ; endif
            enddo
            ! Populate top row of tridiagonal matrix
            K=2 ; row = K-1
            lam_z(row) = lam*gprime(K)
            a_diag(row) = 0.0
            b_diag(row) = gprime(K)*(Igu(K)+Igl(K)) - lam_z(row)
            c_diag(row) = gprime(K)*(-Igl(K))
            ! Populate bottom row of tridiagonal matrix
            K=kc ; row = K-1
            lam_z(row) = lam*gprime(K)
            a_diag(row) = gprime(K)*(-Igu(K))
            b_diag(row) = gprime(K)*(Igu(K)+Igl(K)) - lam_z(row)
            c_diag(row) = 0.0
            
            ! Guess a vector shape to start with (excludes surface and bottom)
            e_guess(1:kc-1) = sin(z_int(2:kc)/htot(i,j)*Pi)
            e_guess(1:kc-1) = e_guess(1:kc-1)/sqrt(sum(e_guess(1:kc-1)**2))
                        
            ! Perform inverse iteration with tri-diag solver
            do itt=1,max_itt
              call tridiag_solver(a_diag(1:kc-1),b_diag(1:kc-1),c_diag(1:kc-1), &
                                  -lam_z(1:kc-1),e_guess(1:kc-1),"TDMA_H",e_itt)
              e_guess(1:kc-1) = e_itt(1:kc-1)/sqrt(sum(e_itt(1:kc-1)**2))
            enddo ! itt-loop
            w_strct(2:kc) = e_guess(1:kc-1)
            w_strct(1)    = 0.0 ! rigid lid at surface
            w_strct(kc+1) = 0.0 ! zero-flux at bottom
            
            ! Check to see if solver worked
            ig_stop = 0 ; jg_stop = 0
            if(isnan(sum(w_strct(1:kc+1))))then
              print *, "Wave_structure: w_strct has a NAN at ig=", ig, ", jg=", jg
              if(i<G%isc .or. i>G%iec .or. j<G%jsc .or. j>G%jec)then
                print *, "This is occuring at a halo point."
              endif
              ig_stop = ig ; jg_stop = jg
            endif
            
            ! Normalize vertical structure function of w such that
            ! \int(w_strct)^2dz = a_int (a_int could be any value, e.g., 0.5)
            nzm = kc+1 ! number of layer interfaces after merging 
                       !(including surface and bottom)
            w2avg = 0.0
            do k=1,nzm-1
              dz(k) = Hc(k)
              w2avg = w2avg + 0.5*(w_strct(K)**2+w_strct(K+1)**2)*dz(k)
            enddo
            w2avg = w2avg/htot(i,j)
            w_strct = w_strct/sqrt(htot(i,j)*w2avg*I_a_int)
            
            ! Calculate vertical structure function of u (i.e. dw/dz)
            do K=2,nzm-1
              u_strct(K) = 0.5*((w_strct(K-1) - w_strct(K)  )/dz(k-1) + &
                           (w_strct(K)   - w_strct(K+1))/dz(k))
            enddo
            u_strct(1)   = (w_strct(1)   -  w_strct(2) )/dz(1)
            u_strct(nzm)  = (w_strct(nzm-1)-  w_strct(nzm))/dz(nzm-1)
            
            ! Calculate wavenumber magnitude
            f2 = G%CoriolisBu(I,J)**2
            !f2 = 0.25*((G%CoriolisBu(I,J)**2 + G%CoriolisBu(I-1,J-1)**2) + &
            !    (G%CoriolisBu(I,J-1)**2 + G%CoriolisBu(I-1,J)**2))
            Kmag2 = (freq**2 - f2) / (cn(i,j)**2 + cg_subRO**2)
            
            ! Calculate terms in vertically integrated energy equation
            int_dwdz2 = 0.0 ; int_w2 = 0.0 ; int_N2w2 = 0.0
            u_strct2 = u_strct(1:nzm)**2
            w_strct2 = w_strct(1:nzm)**2
            ! vertical integration with Trapezoidal rule
            do k=1,nzm-1
              int_dwdz2 = int_dwdz2 + 0.5*(u_strct2(K)+u_strct2(K+1))*dz(k)
              int_w2    = int_w2    + 0.5*(w_strct2(K)+w_strct2(K+1))*dz(k)
              int_N2w2  = int_N2w2  + 0.5*(w_strct2(K)*N2(K)+w_strct2(K+1)*N2(K+1))*dz(k)
            enddo
            
            ! Back-calculate amplitude from energy equation
            if (Kmag2 > 0.0) then
              KE_term = 0.25*G%Rho0*( (1+f2/freq**2)/Kmag2*int_dwdz2 + int_w2 )
              PE_term = 0.25*G%Rho0*( int_N2w2/freq**2 )
              if (En(i,j) >= 0.0) then
                W0 = sqrt( En(i,j)/(KE_term + PE_term) )
              else
                call MOM_error(WARNING, "wave_structure: En < 0.0; setting to W0 to 0.0")
                print *, "En(i,j)=", En(i,j), " at ig=", ig, ", jg=", jg
                W0 = 0.0
              endif
              ! Calculate actual vertical velocity profile and derivative
              W_profile    = W0*w_strct
              dWdz_profile = W0*u_strct
              ! Calculate average magnitude of actual horizontal velocity over a period
              Uavg_profile = abs(dWdz_profile) * sqrt((1+f2/freq**2)/(2.0*Kmag2))
            else
              W_profile    = 0.0
              dWdz_profile = 0.0
              Uavg_profile = 0.0
            endif
             
            ! Store values in control structure
            CS%w_strct(i,j,1:nzm)     = w_strct
            CS%u_strct(i,j,1:nzm)     = u_strct
            CS%W_profile(i,j,1:nzm)   = W_profile
            CS%Uavg_profile(i,j,1:nzm)= Uavg_profile
            CS%z_depths(i,j,1:nzm)    = z_int
            CS%N2(i,j,1:nzm)          = N2
            CS%num_intfaces(i,j)      = nzm
            
            !----for debugging; delete later----
            !if(ig .eq. ig_stop .and. jg .eq. jg_stop) then
              !print *, 'cn(ig,jg)=', cn(i,j)
              !print *, "e_guess=", e_guess(1:kc-1)
              !print *, "|e_guess|=", sqrt(sum(e_guess(1:kc-1)**2))
              !print *, 'f0=', sqrt(f2)
              !print *, 'freq=', freq
              !print *, 'Kh=', sqrt(Kmag2)
              !print *, 'Wave_structure: z_int(ig,jg)=',   z_int(1:nzm)
              !print *, 'Wave_structure: N2(ig,jg)=',      N2(1:nzm)
              !print *, 'gprime=', gprime(1:nzm)
              !print *, '1/Hc=', 1/Hc
              !print *, 'Wave_structure: a_diag(ig,jg)=',  a_diag(1:kc-1)
              !print *, 'Wave_structure: b_diag(ig,jg)=',  b_diag(1:kc-1)
              !print *, 'Wave_structure: c_diag(ig,jg)=',  c_diag(1:kc-1)
              !print *, 'Wave_structure: lam_z(ig,jg)=',   lam_z(1:kc-1)
              !print *, 'Wave_structure: w_strct(ig,jg)=', w_strct(1:nzm)
              !print *, 'En(i,j)=', En(i,j)
              !print *, 'Wave_structure: W_profile(ig,jg)=', W_profile(1:nzm)
              !print *,'int_dwdz2 =',int_dwdz2
              !print *,'int_w2 =',int_w2
              !print *,'int_N2w2 =',int_N2w2
              !print *,'KEterm=',KE_term
              !print *,'PEterm=',PE_term
              !print *, 'W0=',W0
              !print *,'Uavg_profile=',Uavg_profile(1:nzm)
              !open(unit=1,file='out_N2',form='formatted') ; write(1,*) N2 ; close(1)
              !open(unit=2,file='out_z',form='formatted') ;  write(2,*) z_int ; close(2)
            !endif
            !-----------------------------------
 
          else
            ! If not enough layers, default to zero
            nzm = kc+1
            CS%w_strct(i,j,1:nzm)     = 0.0
            CS%u_strct(i,j,1:nzm)     = 0.0
            CS%W_profile(i,j,1:nzm)   = 0.0
            CS%Uavg_profile(i,j,1:nzm)= 0.0
            CS%z_depths(i,j,1:nzm)    = 0.0 ! could use actual values
            CS%N2(i,j,1:nzm)          = 0.0 ! could use with actual values
            CS%num_intfaces(i,j)       = nzm
          endif  ! kc >= 3 and kc > ModeNum + 1?
        endif ! drxh_sum >= 0?
      !else     ! if at test point - delete later
      !  return ! if at test point - delete later
      !endif    ! if at test point - delete later
      endif ! mask2dT > 0.5?
    else
      ! if cn=0.0, default to zero
      nzm                       = nz+1! could use actual values
      CS%w_strct(i,j,1:nzm)     = 0.0
      CS%u_strct(i,j,1:nzm)     = 0.0
      CS%W_profile(i,j,1:nzm)   = 0.0
      CS%Uavg_profile(i,j,1:nzm)= 0.0
      CS%z_depths(i,j,1:nzm)    = 0.0 ! could use actual values
      CS%N2(i,j,1:nzm)          = 0.0 ! could use with actual values
      CS%num_intfaces(i,j)       = nzm
    endif ; enddo ! if cn>0.0? ; i-loop
  enddo ! j-loop
  
end subroutine wave_structure

subroutine tridiag_solver(a,b,c,h,y,method,x)
  real, dimension(:), intent(in)  :: a, b, c, h, y
  character(len=*), intent(in)    :: method
  real, dimension(:), intent(out) :: x

!    This subroutine solves a tri-diagonal system Ax=y using either the standard
! Thomas algorithim (TDMA_T) or its more stable variant that invokes the
! "Hallberg substitution" (TDMA_H).  
!
! Arguments: 
!  (in)      a - lower diagonal with first entry equal to zero
!  (in)      b - middle diagonal
!  (in)      c - upper diagonal with last entry equal to zero
!  (in)      h - vector of values that have already been added to b; used for 
!                systems of the form (e.g. average layer thickness in vertical diffusion case):
!                [ -alpha(k-1/2) ]                       * e(k-1) +
!                [  alpha(k-1/2) + alpha(k+1/2) + h(k) ] * e(k)   +
!                [ -alpha(k+1/2) ]                       * e(k+1) = y(k)
!                where a(k)=[-alpha(k-1/2)], b(k)=[alpha(k-1/2)+alpha(k+1/2) + h(k)],
!                and c(k)=[-alpha(k+1/2)]. Only used with TDMA_H method.
!  (in)      y - vector of known values on right hand side
!  (out)     x - vector of unknown values to solve for

  integer :: nrow                         ! number of rows in A matrix
  real, allocatable, dimension(:,:) :: A_check ! for solution checking
  real, allocatable, dimension(:)   :: y_check ! for solution checking
  real, allocatable, dimension(:) :: c_prime, y_prime, q, alpha
                                          ! intermediate values for solvers
  real    :: Q_prime, beta                ! intermediate values for solver
  integer :: k                            ! row (e.g. interface) index
  integer :: i,j
  
  nrow = size(y)
  allocate(c_prime(nrow))
  allocate(y_prime(nrow))
  allocate(q(nrow))
  allocate(alpha(nrow))
  allocate(A_check(nrow,nrow))
  allocate(y_check(nrow))
  
  if (method == 'TDMA_T') then
    ! Standard Thomas algoritim (4th variant). 
    ! Note: Requires A to be non-singular for accuracy/stability 
    c_prime(:) = 0.0       ; y_prime(:) = 0.0
    c_prime(1) = c(1)/b(1) ; y_prime(1) = y(1)/b(1)
    
    ! Forward sweep
    do k=2,nrow-1
      c_prime(k) = c(k)/(b(k)-a(k)*c_prime(k-1))
    enddo
    !print *, 'c_prime=', c_prime(1:nrow)
    do k=2,nrow
      y_prime(k) = (y(k)-a(k)*y_prime(k-1))/(b(k)-a(k)*c_prime(k-1))
    enddo
    !print *, 'y_prime=', y_prime(1:nrow)
    x(nrow) = y_prime(nrow)

    ! Backward sweep
    do k=nrow-1,1,-1
      x(k) = y_prime(k)-c_prime(k)*x(k+1)
    enddo
    !print *, 'x=',x(1:nrow)
    
    ! Check results - delete later
    !do j=1,nrow ; do i=1,nrow
    !  if(i==j)then ;       A_check(i,j) = b(i)
    !  elseif(i==j+1)then ; A_check(i,j) = a(i)
    !  elseif(i==j-1)then ; A_check(i,j) = c(i)
    !  endif
    !enddo ; enddo
    !print *, 'A(2,1),A(2,2),A(1,2)=', A_check(2,1), A_check(2,2), A_check(1,2)
    !y_check = matmul(A_check,x)
    !if(all(y_check .ne. y))then
    !  print *, "tridiag_solver: Uh oh, something's not right!"
    !  print *, "y=", y
    !  print *, "y_check=", y_check 
    !endif
  
  elseif (method == 'TDMA_H') then
    ! Thomas algoritim (4th variant) w/ Hallberg substitution.
    ! For a layered system where k is at interfaces, alpha{k+1/2} refers to
    ! some property (e.g. inverse thickness for mode-structure problem) of the 
    ! layer below and alpha{k-1/2} refers to the layer above. 
    ! Here, alpha(k)=alpha{k+1/2} and alpha(k-1)=alpha{k-1/2}.
    ! Strictly speaking, this formulation requires A to be a non-singular,
    ! symmetric, diagonally dominant matrix, with h>0. 
    ! Need to add a check for these conditions.
    do k=1,nrow-1
      if (abs(a(k+1)-c(k)) > 1.e-10) then
        call MOM_error(WARNING, "tridiag_solver: matrix not symmetric; need symmetry when invoking TDMA_H")
      endif
    enddo
    alpha = -c
    ! Alpha of the bottom-most layer is not necessarily zero. Therefore,
    ! back out the value from the provided b(nrow and h(nrow) values
    alpha(nrow)   = b(nrow)-h(nrow)-alpha(nrow-1)
    ! Prime other variables
    beta       = 1/b(1)
    y_prime(:) = 0.0       ; q(:) = 0.0
    y_prime(1) = beta*y(1) ; q(1) = beta*alpha(1)
    Q_prime    = 1-q(1)
        
    ! Forward sweep
    do k=2,nrow-1
      beta = 1/(h(k)+alpha(k-1)*Q_prime+alpha(k))
      if(isnan(beta))then ; print *, "Tridiag_solver: beta is NAN" ; endif
      q(k) = beta*alpha(k)
      y_prime(k) = beta*(y(k)+alpha(k-1)*y_prime(k-1))
      Q_prime = beta*(h(k)+alpha(k-1)*Q_prime)
    enddo
    if((h(nrow)+alpha(nrow-1)*Q_prime+alpha(nrow)) == 0.0)then
      call MOM_error(WARNING, "Tridiag_solver: this system is not stable; overriding beta(nrow).")
      beta = 1/(1e-15) ! place holder for unstable systems - delete later
    else
      beta = 1/(h(nrow)+alpha(nrow-1)*Q_prime+alpha(nrow))
    endif    
    y_prime(nrow) = beta*(y(nrow)+alpha(nrow-1)*y_prime(nrow-1))
    x(nrow) = y_prime(nrow)
    ! Backward sweep
    do k=nrow-1,1,-1
      x(k) = y_prime(k)+q(k)*x(k+1)
    enddo
    !print *, 'yprime=',y_prime(1:nrow)
    !print *, 'x=',x(1:nrow)
  endif
  
  deallocate(c_prime,y_prime,q,alpha,A_check,y_check)

end subroutine tridiag_solver
  
  
subroutine wave_structure_init(Time, G, param_file, diag, CS)
  type(time_type),             intent(in)    :: Time
  type(ocean_grid_type),       intent(in)    :: G
  type(param_file_type),       intent(in)    :: param_file
  type(diag_ctrl), target,     intent(in)    :: diag
  type(wave_structure_CS),     pointer       :: CS
! Arguments: Time - The current model time.
!  (in)      G - The ocean's grid structure.
!  (in)      param_file - A structure indicating the open file to parse for
!                         model parameter values.
!  (in)      diag - A structure that is used to regulate diagnostic output.
!  (in/out)  CS - A pointer that is set to point to the control structure
!                  for this module
! This include declares and sets the variable "version".
#include "version_variable.h"
  character(len=40)  :: mod = "MOM_wave_structure"  ! This module's name.
  integer :: isd, ied, jsd, jed, nz
  
  isd = G%isd ; ied = G%ied ; jsd = G%jsd ; jed = G%jed ; nz = G%ke

  if (associated(CS)) then
    call MOM_error(WARNING, "wave_structure_init called with an "// &
                            "associated control structure.")
    return
  else ; allocate(CS) ; endif
  
  call get_param(param_file, mod, "INTERNAL_TIDE_SOURCE_X", CS%int_tide_source_x, &
                 "X Location of generation site for internal tide", default=1.)
  call get_param(param_file, mod, "INTERNAL_TIDE_SOURCE_Y", CS%int_tide_source_y, &
                 "Y Location of generation site for internal tide", default=1.)

  CS%diag => diag
  
  ! Allocate memory for variable in control structure; note,
  ! not all rows will be filled if layers get merged!
  allocate(CS%w_strct(isd:ied,jsd:jed,nz+1))
  allocate(CS%u_strct(isd:ied,jsd:jed,nz+1))
  allocate(CS%W_profile(isd:ied,jsd:jed,nz+1))
  allocate(CS%Uavg_profile(isd:ied,jsd:jed,nz+1))
  allocate(CS%z_depths(isd:ied,jsd:jed,nz+1))
  allocate(CS%N2(isd:ied,jsd:jed,nz+1))
  allocate(CS%num_intfaces(isd:ied,jsd:jed))

  ! Write all relevant parameters to the model log.
  call log_version(param_file, mod, version, "")

end subroutine wave_structure_init


end module MOM_wave_structure<|MERGE_RESOLUTION|>--- conflicted
+++ resolved
@@ -44,11 +44,7 @@
 !*                                                                     *
 !********+*********+*********+*********+*********+*********+*********+**
 
-<<<<<<< HEAD
 use MOM_checksums,     only : isnan => is_NaN
-=======
-use MOM_checksums, only     : isnan => is_NaN
->>>>>>> a253ae8c
 use MOM_diag_mediator, only : post_data, query_averaging_enabled, diag_ctrl
 use MOM_diag_mediator, only : register_diag_field, safe_alloc_ptr, time_type
 use MOM_EOS,           only : calculate_density_derivs
@@ -491,7 +487,7 @@
             
             ! Calculate wavenumber magnitude
             f2 = G%CoriolisBu(I,J)**2
-            !f2 = 0.25*((G%CoriolisBu(I,J)**2 + G%CoriolisBu(I-1,J-1)**2) + &
+            !f2 = 0.25*((G%CoriolisBu(I,J)**2 + G%CoriolisBu(I-1,J-1)**2) + &
             !    (G%CoriolisBu(I,J-1)**2 + G%CoriolisBu(I-1,J)**2))
             Kmag2 = (freq**2 - f2) / (cn(i,j)**2 + cg_subRO**2)
             
