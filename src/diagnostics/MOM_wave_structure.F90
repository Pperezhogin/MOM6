!> Vertical structure functions for first baroclinic mode wave speed
module MOM_wave_structure

! This file is part of MOM6. See LICENSE.md for the license.

!  By Benjamin Mater & Robert Hallberg, 2015

! The subroutine in this module calculates the vertical structure
! functions of the first baroclinic mode internal wave speed.
! Calculation of interface values is the same as done in
! MOM_wave_speed by Hallberg, 2008.

use MOM_debugging,     only : isnan => is_NaN
use MOM_checksums,     only : chksum0, hchksum
use MOM_diag_mediator, only : post_data, query_averaging_enabled, diag_ctrl
use MOM_diag_mediator, only : register_diag_field, safe_alloc_ptr, time_type
use MOM_EOS,           only : calculate_density_derivs
use MOM_error_handler, only : MOM_error, FATAL, WARNING
use MOM_file_parser,   only : log_version, param_file_type, get_param
use MOM_grid,          only : ocean_grid_type
use MOM_unit_scaling,  only : unit_scale_type
use MOM_variables,     only : thermo_var_ptrs
use MOM_verticalGrid,  only : verticalGrid_type
use regrid_edge_values, only : solve_diag_dominant_tridiag

implicit none ; private

#include <MOM_memory.h>

public wave_structure, wave_structure_init

! A note on unit descriptions in comments: MOM6 uses units that can be rescaled for dimensional
! consistency testing. These are noted in comments with units like Z, H, L, and T, along with
! their mks counterparts with notation like "a velocity [Z T-1 ~> m s-1]".  If the units
! vary with the Boussinesq approximation, the Boussinesq variant is given first.

!> The control structure for the MOM_wave_structure module
type, public :: wave_structure_CS ; !private
  type(diag_ctrl), pointer :: diag => NULL() !< A structure that is used to
                                   !! regulate the timing of diagnostic output.
  real, allocatable, dimension(:,:,:) :: w_strct
                                   !< Vertical structure of vertical velocity (normalized) [nondim].
  real, allocatable, dimension(:,:,:) :: u_strct
                                   !< Vertical structure of horizontal velocity (normalized) [nondim].
  real, allocatable, dimension(:,:,:) :: W_profile
                                   !< Vertical profile of w_hat(z), where
                                   !! w(x,y,z,t) = w_hat(z)*exp(i(kx+ly-freq*t)) is the full time-
                                   !! varying vertical velocity with w_hat(z) = W0*w_strct(z) [Z T-1 ~> m s-1].
  real, allocatable, dimension(:,:,:) :: Uavg_profile
                                   !< Vertical profile of the magnitude of horizontal velocity,
                                   !! (u^2+v^2)^0.5, averaged over a period [L T-1 ~> m s-1].
  real, allocatable, dimension(:,:,:) :: z_depths
                                   !< Depths of layer interfaces [Z ~> m].
  real, allocatable, dimension(:,:,:) :: N2
                                   !< Squared buoyancy frequency at each interface [T-2 ~> s-2].
  integer, allocatable, dimension(:,:):: num_intfaces
                                   !< Number of layer interfaces (including surface and bottom) [nondim].
  real    :: int_tide_source_x     !< X Location of generation site
                                   !! for internal tide for testing (BDM)
  real    :: int_tide_source_y     !< Y Location of generation site
                                   !! for internal tide for testing (BDM)
  logical :: debug                 !< debugging prints

end type wave_structure_CS

contains

!>  This subroutine determines the internal wave velocity structure for any mode.
!!
!! This subroutine solves for the eigen vector [vertical structure, e(k)] associated with
!! the first baroclinic mode speed [i.e., smallest eigen value (lam = 1/c^2)] of the
!! system d2e/dz2 = -(N2/cn2)e, or (A-lam*I)e = 0, where A = -(1/N2)(d2/dz2), lam = 1/c^2,
!! and I is the identity matrix. 2nd order discretization in the vertical lets this system
!! be represented as
!!
!!   -Igu(k)*e(k-1) + (Igu(k)+Igl(k)-lam)*e(k) - Igl(k)*e(k+1) = 0.0
!!
!! with rigid lid boundary conditions e(1) = e(nz+1) = 0.0 giving
!!
!!   (Igu(2)+Igl(2)-lam)*e(2) - Igl(2)*e(3) = 0.0
!!   -Igu(nz)*e(nz-1) + (Igu(nz)+Igl(nz)-lam)*e(nz) = 0.0
!!
!! where, upon noting N2 = reduced gravity/layer thickness, we get
!!    Igl(k) = 1.0/(gprime(k)*H(k)) ; Igu(k) = 1.0/(gprime(k)*H(k-1))
!!
!! The eigen value for this system is approximated using "wave_speed." This subroutine uses
!! these eigen values (mode speeds) to estimate the corresponding eigen vectors (velocity
!! structure) using the "inverse iteration with shift" method. The algorithm is
!!
!!   Pick a starting vector reasonably close to mode structure and with unit magnitude, b_guess
!!   For n=1,2,3,...
!!     Solve (A-lam*I)e = e_guess for e
!!     Set e_guess=e/|e| and repeat, with each iteration refining the estimate of e
subroutine wave_structure(h, tv, G, GV, US, cn, ModeNum, freq, CS, En, full_halos)
  type(ocean_grid_type),                    intent(in)  :: G  !< The ocean's grid structure.
  type(verticalGrid_type),                  intent(in)  :: GV !< The ocean's vertical grid structure.
  type(unit_scale_type),                    intent(in)  :: US !< A dimensional unit scaling type
  real, dimension(SZI_(G),SZJ_(G),SZK_(GV)), intent(in)  :: h  !< Layer thicknesses [H ~> m or kg m-2]
  type(thermo_var_ptrs),                    intent(in)  :: tv !< A structure pointing to various
                                                              !! thermodynamic variables.
  real, dimension(SZI_(G),SZJ_(G)),         intent(in)  :: cn !< The (non-rotational) mode internal
                                                              !! gravity wave speed [L T-1 ~> m s-1].
  integer,                                  intent(in)  :: ModeNum !< Mode number
  real,                                     intent(in)  :: freq !< Intrinsic wave frequency [T-1 ~> s-1].
  type(wave_structure_CS),                  pointer     :: CS !< The control structure returned by a
                                                              !! previous call to wave_structure_init.
  real, dimension(SZI_(G),SZJ_(G)), &
                                  optional, intent(in)  :: En !< Internal wave energy density [R Z3 T-2 ~> J m-2]
  logical,                        optional, intent(in)  :: full_halos !< If true, do the calculation
                                                              !! over the entire computational domain.
  ! Local variables
<<<<<<< HEAD
  real, dimension(SZK_(GV)+1) :: &
    dRho_dT, &    ! Partial derivative of density with temperature [R degC-1 ~> kg m-3 degC-1]
    dRho_dS, &    ! Partial derivative of density with salinity [R ppt-1 ~> kg m-3 ppt-1]
    pres, &       ! Interface pressure [R L2 T-2 ~> Pa]
    T_int, &      ! Temperature interpolated to interfaces [degC]
    S_int, &      ! Salinity interpolated to interfaces [ppt]
    gprime        ! The reduced gravity across each interface [m2 Z-1 s-2 ~> m s-2].
  real, dimension(SZK_(GV)) :: &
    Igl, Igu      ! The inverse of the reduced gravity across an interface times
                  ! the thickness of the layer below (Igl) or above (Igu) it [s2 m-2].
  real, dimension(SZK_(GV),SZI_(G)) :: &
    Hf, &         ! Layer thicknesses after very thin layers are combined [Z ~> m]
    Tf, &         ! Layer temperatures after very thin layers are combined [degC]
    Sf, &         ! Layer salinities after very thin layers are combined [ppt]
    Rf            ! Layer densities after very thin layers are combined [R ~> kg m-3]
  real, dimension(SZK_(GV)) :: &
    Hc, &         ! A column of layer thicknesses after convective istabilities are removed [Z ~> m]
    Tc, &         ! A column of layer temperatures after convective istabilities are removed [degC]
    Sc, &         ! A column of layer salinites after convective istabilities are removed [ppt]
    Rc, &         ! A column of layer densities after convective istabilities are removed [R ~> kg m-3]
=======
  real, dimension(SZK_(G)+1) :: &
    dRho_dT, &    !< Partial derivative of density with temperature [R degC-1 ~> kg m-3 degC-1]
    dRho_dS, &    !< Partial derivative of density with salinity [R ppt-1 ~> kg m-3 ppt-1]
    pres, &       !< Interface pressure [R L H T-2 ~> Pa]
    T_int, &      !< Temperature interpolated to interfaces [degC]
    S_int, &      !< Salinity interpolated to interfaces [ppt]
    gprime        !< The reduced gravity across each interface [L2 Z-1 T-2 ~> m s-2].
  real, dimension(SZK_(G)) :: &
    Igl, Igu      !< The inverse of the reduced gravity across an interface times
                  !< the thickness of the layer below (Igl) or above (Igu) it [T2 L-2 ~> s2 m-2].
  real, dimension(SZK_(G),SZI_(G)) :: &
    Hf, &         !< Layer thicknesses after very thin layers are combined [Z ~> m]
    Tf, &         !< Layer temperatures after very thin layers are combined [degC]
    Sf, &         !< Layer salinities after very thin layers are combined [ppt]
    Rf            !< Layer densities after very thin layers are combined [R ~> kg m-3]
  real, dimension(SZK_(G)) :: &
    Hc, &         !< A column of layer thicknesses after convective istabilities are removed [Z ~> m]
    Tc, &         !< A column of layer temperatures after convective istabilities are removed [degC]
    Sc, &         !< A column of layer salinites after convective istabilities are removed [ppt]
    Rc, &         !< A column of layer densities after convective istabilities are removed [R ~> kg m-3]
>>>>>>> b572249c
    det, ddet
  real, dimension(SZI_(G),SZJ_(G)) :: &
    htot              !< The vertical sum of the thicknesses [Z ~> m]
  real :: lam         !< inverse of wave speed squared [T2 L-2 ~> s2 m-2]
  real :: min_h_frac  !< fractional (per layer) minimum thickness [nondim]
  real :: Z_to_pres   !< A conversion factor from thicknesses to pressure [R L2 T-2 Z-1 ~> Pa m-1]
  real, dimension(SZI_(G)) :: &
    hmin, &        !< Thicknesses [Z ~> m]
    H_here, &      !< A thickness [Z ~> m]
    HxT_here, &    !< A layer integrated temperature [degC Z ~> degC m]
    HxS_here, &    !< A layer integrated salinity [ppt Z ~> ppt m]
    HxR_here       !< A layer integrated density [R Z ~> kg m-2]
  real :: speed2_tot
  real :: I_Hnew   !< The inverse of a new layer thickness [Z-1 ~> m-1]
  real :: drxh_sum !< The sum of density diffrences across interfaces times thicknesses [R Z ~> kg m-2]
  real, parameter :: tol1  = 0.0001, tol2 = 0.001
  real, pointer, dimension(:,:,:) :: T => NULL(), S => NULL()
  real :: g_Rho0  !< G_Earth/Rho0 in [L2 Z-1 T-2 R-1 ~> m4 s-2 kg-1].
  ! real :: rescale, I_rescale
  integer :: kf(SZI_(G))
<<<<<<< HEAD
  integer, parameter :: max_itt = 1 ! number of times to iterate in solving for eigenvector
  real :: cg_subRO        ! A tiny wave speed to prevent division by zero [L T-1 ~> m s-1]
  real, parameter    :: a_int = 0.5 ! value of normalized integral: \int(w_strct^2)dz = a_int
  real               :: I_a_int     ! inverse of a_int
  real               :: f2          ! squared Coriolis frequency [T-2 ~> s-2]
  real               :: Kmag2       ! magnitude of horizontal wave number squared
  logical            :: use_EOS     ! If true, density is calculated from T & S using an
                                    ! equation of state.
  real, dimension(SZK_(GV)+1) :: w_strct, u_strct, W_profile, Uavg_profile, z_int, N2
                                        ! local representations of variables in CS; note,
                                        ! not all rows will be filled if layers get merged!
  real, dimension(SZK_(GV)+1) :: w_strct2, u_strct2
                                        ! squared values
  real, dimension(SZK_(GV))  :: dz      ! thicknesses of merged layers (same as Hc I hope)
  ! real, dimension(SZK_(GV)+1) :: dWdz_profile ! profile of dW/dz
  real                       :: w2avg   ! average of squared vertical velocity structure funtion
  real                       :: int_dwdz2
  real                       :: int_w2
  real                       :: int_N2w2
  real                       :: KE_term ! terms in vertically averaged energy equation
  real                       :: PE_term ! terms in vertically averaged energy equation
  real                       :: W0      ! A vertical velocity magnitude [Z T-1 ~> m s-1]
  real                       :: gp_unscaled ! A version of gprime rescaled to [m s-2].
  real, dimension(SZK_(GV)-1) :: lam_z   ! product of eigen value and gprime(k); one value for each
                                        ! interface (excluding surface and bottom)
  real, dimension(SZK_(GV)-1) :: a_diag, b_diag, c_diag
                                        ! diagonals of tridiagonal matrix; one value for each
                                        ! interface (excluding surface and bottom)
  real, dimension(SZK_(GV)-1) :: e_guess ! guess at eigen vector with unit amplitde (for TDMA)
  real, dimension(SZK_(GV)-1) :: e_itt   ! improved guess at eigen vector (from TDMA)
=======
  integer, parameter :: max_itt = 1 !< number of times to iterate in solving for eigenvector
  real :: cg_subRO        !< A tiny wave speed to prevent division by zero [L T-1 ~> m s-1]
  real, parameter    :: a_int = 0.5 !< value of normalized integral: \int(w_strct^2)dz = a_int [nondim]
  real               :: I_a_int     !< inverse of a_int [nondim]
  real               :: f2          !< squared Coriolis frequency [T-2 ~> s-2]
  real               :: Kmag2       !< magnitude of horizontal wave number squared [L-2 ~> m-2]
  logical            :: use_EOS     !< If true, density is calculated from T & S using an
                                    !! equation of state.

  ! local representations of variables in CS; note,
  ! not all rows will be filled if layers get merged!
  real, dimension(SZK_(G)+1) :: w_strct      !< Vertical structure of vertical velocity (normalized) [nondim].
  real, dimension(SZK_(G)+1) :: u_strct      !< Vertical structure of horizontal velocity (normalized) [nondim].
  real, dimension(SZK_(G)+1) :: W_profile    !< Vertical profile of w_hat(z) = W0*w_strct(z) [Z T-1 ~> m s-1].
  real, dimension(SZK_(G)+1) :: Uavg_profile !< Vertical profile of the magnitude of
                                             !! horizontal velocity [L T-1 ~> m s-1].
  real, dimension(SZK_(G)+1) :: z_int        !< Integrated depth [Z ~> m]
  real, dimension(SZK_(G)+1) :: N2           !< Squared buoyancy frequency at each interface [T-2 ~> s-2].
  real, dimension(SZK_(G)+1) :: w_strct2     !< squared values [nondim]
  real, dimension(SZK_(G)+1) :: u_strct2     !< squared values [nondim]
  real, dimension(SZK_(G))   :: dz           !< thicknesses of merged layers (same as Hc I hope) [Z ~> m]
  ! real, dimension(SZK_(G)+1) :: dWdz_profile !< profile of dW/dz
  real                       :: w2avg   !< average of squared vertical velocity structure funtion [Z ~> m]
  real                       :: int_dwdz2
  real                       :: int_w2
  real                       :: int_N2w2
  real                       :: KE_term !< terms in vertically averaged energy equation
  real                       :: PE_term !< terms in vertically averaged energy equation
  real                       :: W0      !< A vertical velocity magnitude [Z T-1 ~> m s-1]
  real                       :: gp_unscaled !< A version of gprime rescaled to [L T-2 ~> m s-2].
  real, dimension(SZK_(G)-1) :: lam_z   !< product of eigen value and gprime(k); one value for each
                                        !< interface (excluding surface and bottom)
  real, dimension(SZK_(G)-1) :: a_diag, b_diag, c_diag
                                        !< diagonals of tridiagonal matrix; one value for each
                                        !< interface (excluding surface and bottom)
  real, dimension(SZK_(G)-1) :: e_guess !< guess at eigen vector with unit amplitde (for TDMA)
  real, dimension(SZK_(G)-1) :: e_itt   !< improved guess at eigen vector (from TDMA)
>>>>>>> b572249c
  real    :: Pi
  integer :: kc
  integer :: i, j, k, k2, itt, is, ie, js, je, nz, nzm, row, ig, jg, ig_stop, jg_stop

  is = G%isc ; ie = G%iec ; js = G%jsc ; je = G%jec ; nz = GV%ke
  I_a_int = 1/a_int

  !if (present(CS)) then
    if (.not. associated(CS)) call MOM_error(FATAL, "MOM_wave_structure: "// &
           "Module must be initialized before it is used.")
  !endif

  if (present(full_halos)) then ; if (full_halos) then
    is = G%isd ; ie = G%ied ; js = G%jsd ; je = G%jed
  endif ; endif

  Pi = (4.0*atan(1.0))

  S => tv%S ; T => tv%T
  g_Rho0 = GV%g_Earth / GV%Rho0

  !if (CS%debug) call chksum0(g_Rho0, "g/rho0 in wave struct", &
  !                           scale=(US%L_to_m**2)*US%m_to_Z*(US%s_to_T**2)*US%kg_m3_to_R)

  if (CS%debug) call chksum0(freq, "freq in wave_struct", scale=US%s_to_T)

  cg_subRO = 1e-100*US%m_s_to_L_T  ! The hard-coded value here might need to increase.
  use_EOS = associated(tv%eqn_of_state)

  ! Simplifying the following could change answers at roundoff.
  Z_to_pres = GV%Z_to_H * (GV%H_to_RZ * GV%g_Earth)
  ! rescale = 1024.0**4 ; I_rescale = 1.0/rescale

  min_h_frac = tol1 / real(nz)

  do j=js,je
    !   First merge very thin layers with the one above (or below if they are
    ! at the top).  This also transposes the row order so that columns can
    ! be worked upon one at a time.
    do i=is,ie ; htot(i,j) = 0.0 ; enddo
    do k=1,nz ; do i=is,ie ; htot(i,j) = htot(i,j) + h(i,j,k)*GV%H_to_Z ; enddo ; enddo

    do i=is,ie
      hmin(i) = htot(i,j)*min_h_frac ; kf(i) = 1 ; H_here(i) = 0.0
      HxT_here(i) = 0.0 ; HxS_here(i) = 0.0 ; HxR_here(i) = 0.0
    enddo
    if (use_EOS) then
      do k=1,nz ; do i=is,ie
        if ((H_here(i) > hmin(i)) .and. (h(i,j,k)*GV%H_to_Z > hmin(i))) then
          Hf(kf(i),i) = H_here(i)
          Tf(kf(i),i) = HxT_here(i) / H_here(i)
          Sf(kf(i),i) = HxS_here(i) / H_here(i)
          kf(i) = kf(i) + 1

          ! Start a new layer
          H_here(i) = h(i,j,k)*GV%H_to_Z
          HxT_here(i) = (h(i,j,k)*GV%H_to_Z)*T(i,j,k)
          HxS_here(i) = (h(i,j,k)*GV%H_to_Z)*S(i,j,k)
        else
          H_here(i) = H_here(i) + h(i,j,k)*GV%H_to_Z
          HxT_here(i) = HxT_here(i) + (h(i,j,k)*GV%H_to_Z)*T(i,j,k)
          HxS_here(i) = HxS_here(i) + (h(i,j,k)*GV%H_to_Z)*S(i,j,k)
        endif
      enddo ; enddo
      do i=is,ie ; if (H_here(i) > 0.0) then
        Hf(kf(i),i) = H_here(i)
        Tf(kf(i),i) = HxT_here(i) / H_here(i)
        Sf(kf(i),i) = HxS_here(i) / H_here(i)
      endif ; enddo
    else
      do k=1,nz ; do i=is,ie
        if ((H_here(i) > hmin(i)) .and. (h(i,j,k)*GV%H_to_Z > hmin(i))) then
          Hf(kf(i),i) = H_here(i) ; Rf(kf(i),i) = HxR_here(i) / H_here(i)
          kf(i) = kf(i) + 1

          ! Start a new layer
          H_here(i) = h(i,j,k)*GV%H_to_Z
          HxR_here(i) = (h(i,j,k)*GV%H_to_Z)*GV%Rlay(k)
        else
          H_here(i) = H_here(i) + h(i,j,k)*GV%H_to_Z
          HxR_here(i) = HxR_here(i) + (h(i,j,k)*GV%H_to_Z)*GV%Rlay(k)
        endif
      enddo ; enddo
      do i=is,ie ; if (H_here(i) > 0.0) then
        Hf(kf(i),i) = H_here(i) ; Rf(kf(i),i) = HxR_here(i) / H_here(i)
      endif ; enddo
    endif ! use_EOS?

    ! From this point, we can work on individual columns without causing memory
    ! to have page faults.
    do i=is,ie ; if (cn(i,j)>0.0)then
      !----for debugging, remove later----
      ig = i + G%idg_offset ; jg = j + G%jdg_offset
      !if (ig == CS%int_tide_source_x .and. jg == CS%int_tide_source_y) then
      !-----------------------------------
      if (G%mask2dT(i,j) > 0.5) then

        gprime(:) = 0.0 ! init gprime
        pres(:) = 0.0 ! init pres
        lam = 1/(cn(i,j)**2)

        ! Calculate drxh_sum
        if (use_EOS) then
          pres(1) = 0.0
          do k=2,kf(i)
            pres(k) = pres(k-1) + Z_to_pres*Hf(k-1,i)
            T_int(k) = 0.5*(Tf(k,i)+Tf(k-1,i))
            S_int(k) = 0.5*(Sf(k,i)+Sf(k-1,i))
          enddo
          call calculate_density_derivs(T_int, S_int, pres, drho_dT, drho_dS, &
                                        tv%eqn_of_state, (/2,kf(i)/) )

          ! Sum the reduced gravities to find out how small a density difference
          ! is negligibly small.
          drxh_sum = 0.0
          do k=2,kf(i)
            drxh_sum = drxh_sum + 0.5*(Hf(k-1,i)+Hf(k,i)) * &
                max(0.0,dRho_dT(k)*(Tf(k,i)-Tf(k-1,i)) + &
                        dRho_dS(k)*(Sf(k,i)-Sf(k-1,i)))
          enddo
        else
          drxh_sum = 0.0
          do k=2,kf(i)
            drxh_sum = drxh_sum + 0.5*(Hf(k-1,i)+Hf(k,i)) * &
                              max(0.0,Rf(k,i)-Rf(k-1,i))
          enddo
        endif ! use_EOS?

        !   Find gprime across each internal interface, taking care of convective
        ! instabilities by merging layers.
        if (drxh_sum >= 0.0) then
          ! Merge layers to eliminate convective instabilities or exceedingly
          ! small reduced gravities.
          if (use_EOS) then
            kc = 1
            Hc(1) = Hf(1,i) ; Tc(1) = Tf(1,i) ; Sc(1) = Sf(1,i)
            do k=2,kf(i)
              if ((dRho_dT(k)*(Tf(k,i)-Tc(kc)) + dRho_dS(k)*(Sf(k,i)-Sc(kc))) * &
                  (Hc(kc) + Hf(k,i)) < 2.0 * tol2*drxh_sum) then
                ! Merge this layer with the one above and backtrack.
                I_Hnew = 1.0 / (Hc(kc) + Hf(k,i))
                Tc(kc) = (Hc(kc)*Tc(kc) + Hf(k,i)*Tf(k,i)) * I_Hnew
                Sc(kc) = (Hc(kc)*Sc(kc) + Hf(k,i)*Sf(k,i)) * I_Hnew
                Hc(kc) = (Hc(kc) + Hf(k,i))
                ! Backtrack to remove any convective instabilities above...  Note
                ! that the tolerance is a factor of two larger, to avoid limit how
                ! far back we go.
                do k2=kc,2,-1
                  if ((dRho_dT(k2)*(Tc(k2)-Tc(k2-1)) + dRho_dS(k2)*(Sc(k2)-Sc(k2-1))) * &
                      (Hc(k2) + Hc(k2-1)) < tol2*drxh_sum) then
                    ! Merge the two bottommost layers.  At this point kc = k2.
                    I_Hnew = 1.0 / (Hc(kc) + Hc(kc-1))
                    Tc(kc-1) = (Hc(kc)*Tc(kc) + Hc(kc-1)*Tc(kc-1)) * I_Hnew
                    Sc(kc-1) = (Hc(kc)*Sc(kc) + Hc(kc-1)*Sc(kc-1)) * I_Hnew
                    Hc(kc-1) = (Hc(kc) + Hc(kc-1))
                    kc = kc - 1
                  else ; exit ; endif
                enddo
              else
                ! Add a new layer to the column.
                kc = kc + 1
                drho_dS(kc) = drho_dS(k) ; drho_dT(kc) = drho_dT(k)
                Tc(kc) = Tf(k,i) ; Sc(kc) = Sf(k,i) ; Hc(kc) = Hf(k,i)
              endif
            enddo
            ! At this point there are kc layers and the gprimes should be positive.
            do k=2,kc ! Revisit this if non-Boussinesq.
              gprime(k) = g_Rho0 * (dRho_dT(k)*(Tc(k)-Tc(k-1)) + &
                                    dRho_dS(k)*(Sc(k)-Sc(k-1)))
            enddo
          else  ! .not.use_EOS
            ! Do the same with density directly...
            kc = 1
            Hc(1) = Hf(1,i) ; Rc(1) = Rf(1,i)
            do k=2,kf(i)
              if ((Rf(k,i) - Rc(kc)) * (Hc(kc) + Hf(k,i)) < 2.0*tol2*drxh_sum) then
                ! Merge this layer with the one above and backtrack.
                Rc(kc) = (Hc(kc)*Rc(kc) + Hf(k,i)*Rf(k,i)) / (Hc(kc) + Hf(k,i))
                Hc(kc) = (Hc(kc) + Hf(k,i))
                ! Backtrack to remove any convective instabilities above...  Note
                ! that the tolerance is a factor of two larger, to avoid limit how
                ! far back we go.
                do k2=kc,2,-1
                  if ((Rc(k2)-Rc(k2-1)) * (Hc(k2)+Hc(k2-1)) < tol2*drxh_sum) then
                    ! Merge the two bottommost layers.  At this point kc = k2.
                    Rc(kc-1) = (Hc(kc)*Rc(kc) + Hc(kc-1)*Rc(kc-1)) / (Hc(kc) + Hc(kc-1))
                    Hc(kc-1) = (Hc(kc) + Hc(kc-1))
                    kc = kc - 1
                  else ; exit ; endif
                enddo
              else
                ! Add a new layer to the column.
                kc = kc + 1
                Rc(kc) = Rf(k,i) ; Hc(kc) = Hf(k,i)
              endif
            enddo
            ! At this point there are kc layers and the gprimes should be positive.
            do k=2,kc ! Revisit this if non-Boussinesq.
              gprime(k) = g_Rho0 * (Rc(k)-Rc(k-1))
            enddo
          endif  ! use_EOS?

          !-----------------NOW FIND WAVE STRUCTURE-------------------------------------
          ! Construct and solve tridiagonal system for the interior interfaces
          ! Note that kc   = number of layers,
          !           kc+1 = nzm = number of interfaces,
          !           kc-1 = number of interior interfaces (excluding surface and bottom)
          ! Also, note that "K" refers to an interface, while "k" refers to the layer below.
          ! Need at least 3 layers (2 internal interfaces) to generate a matrix, also
          ! need number of layers to be greater than the mode number
          if (kc >= max(3, ModeNum + 1)) then
            ! Set depth at surface
            z_int(1) = 0.0
            ! Calculate Igu, Igl, depth, and N2 at each interior interface
            ! [excludes surface (K=1) and bottom (K=kc+1)]
            do K=2,kc
              Igl(K) = 1.0/(gprime(K)*Hc(k)) ; Igu(K) = 1.0/(gprime(K)*Hc(k-1))
              z_int(K) = z_int(K-1) + Hc(k-1)
              N2(K) = US%L_to_Z**2*gprime(K)/(0.5*(Hc(k)+Hc(k-1)))
            enddo
            ! Set stratification for surface and bottom (setting equal to nearest interface for now)
            N2(1) = N2(2) ; N2(kc+1) = N2(kc)
            ! Calcualte depth at bottom
            z_int(kc+1) = z_int(kc)+Hc(kc)
            ! check that thicknesses sum to total depth
            if (abs(z_int(kc+1)-htot(i,j)) > 1.e-14*htot(i,j)) then
              call MOM_error(FATAL, "wave_structure: mismatch in total depths")
            endif

            ! Note that many of the calcluation from here on revert to using vertical
            ! distances in m, not Z.

            ! Populate interior rows of tridiagonal matrix; must multiply through by
            ! gprime to get tridiagonal matrix to the symmetrical form:
            ! [-1/H(k-1)]e(k-1) + [1/H(k-1)+1/H(k)-lam_z]e(k) + [-1/H(k)]e(k+1) = 0,
            ! where lam_z = lam*gprime is now a function of depth.
            ! Frist, populate interior rows

            ! init the values in matrix: since number of layers is variable, values need
            ! to be reset
            lam_z(:) = 0.0
            a_diag(:) = 0.0
            b_diag(:) = 0.0
            c_diag(:) = 0.0
            e_guess(:) = 0.0
            e_itt(:) = 0.0
            w_strct(:) = 0.0
            do K=3,kc-1
              row = K-1 ! indexing for TD matrix rows
              gp_unscaled = gprime(K)
              lam_z(row) = lam*gp_unscaled
              a_diag(row) = gp_unscaled*(-Igu(K))
              b_diag(row) = gp_unscaled*(Igu(K)+Igl(K)) - lam_z(row)
              c_diag(row) = gp_unscaled*(-Igl(K))
              if (isnan(lam_z(row)))then  ; print *, "Wave_structure: lam_z(row) is NAN" ; endif
              if (isnan(a_diag(row)))then ; print *, "Wave_structure: a(k) is NAN" ; endif
              if (isnan(b_diag(row)))then ; print *, "Wave_structure: b(k) is NAN" ; endif
              if (isnan(c_diag(row)))then ; print *, "Wave_structure: c(k) is NAN" ; endif
            enddo
            ! Populate top row of tridiagonal matrix
            K=2 ; row = K-1 ;
            gp_unscaled = gprime(K)
            lam_z(row) = lam*gp_unscaled
            a_diag(row) = 0.0
            b_diag(row) = gp_unscaled*(Igu(K)+Igl(K)) - lam_z(row)
            c_diag(row) = gp_unscaled*(-Igl(K))
            ! Populate bottom row of tridiagonal matrix
            K=kc ; row = K-1
            gp_unscaled = gprime(K)
            lam_z(row) = lam*gp_unscaled
            a_diag(row) = gp_unscaled*(-Igu(K))
            b_diag(row) = gp_unscaled*(Igu(K)+Igl(K)) - lam_z(row)
            c_diag(row) = 0.0

            ! Guess a vector shape to start with (excludes surface and bottom)
            e_guess(1:kc-1) = sin((z_int(2:kc)/htot(i,j)) *Pi)
            e_guess(1:kc-1) = e_guess(1:kc-1)/sqrt(sum(e_guess(1:kc-1)**2))

            ! Perform inverse iteration with tri-diag solver
            do itt=1,max_itt
              ! this solver becomes unstable very quickly
              !call tridiag_solver(a_diag(1:kc-1),b_diag(1:kc-1),c_diag(1:kc-1), &
              !                    -lam_z(1:kc-1),e_guess(1:kc-1),"TDMA_T",e_itt)

              call solve_diag_dominant_tridiag( a_diag(1:kc-1), -lam_z(1:kc-1), &
                                                c_diag(1:kc-1), e_guess(1:kc-1), &
                                                e_itt, kc-1 )
              e_guess(1:kc-1) = e_itt(1:kc-1) / sqrt(sum(e_itt(1:kc-1)**2))
            enddo ! itt-loop
            w_strct(2:kc) = e_guess(1:kc-1)
            w_strct(1)    = 0.0 ! rigid lid at surface
            w_strct(kc+1) = 0.0 ! zero-flux at bottom

            ! Check to see if solver worked
            ig_stop = 0 ; jg_stop = 0
            if (isnan(sum(w_strct(1:kc+1))))then
              print *, "Wave_structure: w_strct has a NAN at ig=", ig, ", jg=", jg
              if (i<G%isc .or. i>G%iec .or. j<G%jsc .or. j>G%jec)then
                print *, "This is occuring at a halo point."
              endif
              ig_stop = ig ; jg_stop = jg
            endif

            ! Normalize vertical structure function of w such that
            ! \int(w_strct)^2dz = a_int (a_int could be any value, e.g., 0.5)
            nzm = kc+1 ! number of layer interfaces after merging
                       !(including surface and bottom)
            w2avg = 0.0
            do k=1,nzm-1
              dz(k) = Hc(k)
              w2avg = w2avg + 0.5*(w_strct(K)**2+w_strct(K+1)**2)*dz(k)
            enddo
            ! correct renormalization:
            w_strct(:) = w_strct(:) * sqrt(htot(i,j)*a_int/w2avg)

            ! Calculate vertical structure function of u (i.e. dw/dz)
            do K=2,nzm-1
              u_strct(K) = 0.5*((w_strct(K-1) - w_strct(K)  )/dz(k-1) + &
                                (w_strct(K)   - w_strct(K+1))/dz(k))
            enddo
            u_strct(1)   = (w_strct(1)   -  w_strct(2) )/dz(1)
            u_strct(nzm) = (w_strct(nzm-1)-  w_strct(nzm))/dz(nzm-1)

            ! Calculate wavenumber magnitude
            f2 = (0.25*(G%CoriolisBu(I,J) + G%CoriolisBu(max(I-1,1),max(J-1,1)) + &
                        G%CoriolisBu(I,max(J-1,1)) + G%CoriolisBu(max(I-1,1),J)))**2
            Kmag2 = (freq**2 - f2) / (cn(i,j)**2 + cg_subRO**2)

            ! Calculate terms in vertically integrated energy equation
            int_dwdz2 = 0.0 ; int_w2 = 0.0 ; int_N2w2 = 0.0
            u_strct2(1:nzm) = u_strct(1:nzm)**2
            w_strct2(1:nzm) = w_strct(1:nzm)**2
            ! vertical integration with Trapezoidal rule
            do k=1,nzm-1
              int_dwdz2 = int_dwdz2 + 0.5*(u_strct2(K)+u_strct2(K+1)) * dz(k)
              int_w2    = int_w2    + 0.5*(w_strct2(K)+w_strct2(K+1)) * dz(k)
              int_N2w2  = int_N2w2  + 0.5*(w_strct2(K)*N2(K)+w_strct2(K+1)*N2(K+1)) * dz(k)
            enddo

            ! Back-calculate amplitude from energy equation
            if (present(En) .and. (freq**2*Kmag2 > 0.0)) then
              ! Units here are [R
              KE_term = 0.25*GV%Rho0*( ((freq**2 + f2) / (freq**2*Kmag2))*int_dwdz2 + int_w2 )
              PE_term = 0.25*GV%Rho0*( int_N2w2 / freq**2 )
              if (En(i,j) >= 0.0) then
                W0 = sqrt( En(i,j) / (KE_term + PE_term) )
              else
                call MOM_error(WARNING, "wave_structure: En < 0.0; setting to W0 to 0.0")
                print *, "En(i,j)=", En(i,j), " at ig=", ig, ", jg=", jg
                W0 = 0.0
              endif
              ! Calculate actual vertical velocity profile and derivative
              W_profile(:)    = W0*w_strct(:)
              ! dWdz_profile(:) = W0*u_strct(:)
              ! Calculate average magnitude of actual horizontal velocity over a period
              Uavg_profile(:) = abs(W0*u_strct(:)) * sqrt((freq**2 + f2) / (2.0*freq**2*Kmag2))
            else
              W_profile(:)    = 0.0
              ! dWdz_profile(:) = 0.0
              Uavg_profile(:) = 0.0
            endif

            ! Store values in control structure
            CS%w_strct(i,j,1:nzm)     = w_strct(1:nzm)
            CS%u_strct(i,j,1:nzm)     = u_strct(1:nzm)
            CS%W_profile(i,j,1:nzm)   = W_profile(1:nzm)
            CS%Uavg_profile(i,j,1:nzm)= Uavg_profile(1:nzm)
            CS%z_depths(i,j,1:nzm)    = z_int(1:nzm)
            CS%N2(i,j,1:nzm)          = N2(1:nzm)
            CS%num_intfaces(i,j)      = nzm
          else
            ! If not enough layers, default to zero
            nzm = kc+1
            CS%w_strct(i,j,1:nzm)     = 0.0
            CS%u_strct(i,j,1:nzm)     = 0.0
            CS%W_profile(i,j,1:nzm)   = 0.0
            CS%Uavg_profile(i,j,1:nzm)= 0.0
            CS%z_depths(i,j,1:nzm)    = 0.0 ! could use actual values
            CS%N2(i,j,1:nzm)          = 0.0 ! could use with actual values
            CS%num_intfaces(i,j)       = nzm
          endif  ! kc >= 3 and kc > ModeNum + 1?
        endif ! drxh_sum >= 0?
      !else     ! if at test point - delete later
      !  return ! if at test point - delete later
      !endif    ! if at test point - delete later
      endif ! mask2dT > 0.5?
    else
      ! if cn=0.0, default to zero
      nzm                       = nz+1! could use actual values
      CS%w_strct(i,j,1:nzm)     = 0.0
      CS%u_strct(i,j,1:nzm)     = 0.0
      CS%W_profile(i,j,1:nzm)   = 0.0
      CS%Uavg_profile(i,j,1:nzm)= 0.0
      CS%z_depths(i,j,1:nzm)    = 0.0 ! could use actual values
      CS%N2(i,j,1:nzm)          = 0.0 ! could use with actual values
      CS%num_intfaces(i,j)       = nzm
    endif ; enddo ! if cn>0.0? ; i-loop
  enddo ! j-loop

  if (CS%debug) call hchksum(CS%N2, 'N2 in wave_struct', G%HI, scale=US%s_to_T**2)
  if (CS%debug) call hchksum(cn, 'cn in wave_struct', G%HI, scale=US%L_T_to_m_s)
  if (CS%debug) call hchksum(CS%W_profile, 'Wprofile in wave_struct', G%HI, scale=US%Z_to_L*US%L_T_to_m_s)
  if (CS%debug) call hchksum(CS%Uavg_profile, 'Uavg_profile in wave_struct', G%HI, scale=US%L_T_to_m_s)

end subroutine wave_structure

!> Solves a tri-diagonal system Ax=y using either the standard
!! Thomas algorithm (TDMA_T) or its more stable variant that invokes the
!! "Hallberg substitution" (TDMA_H).
subroutine tridiag_solver(a, b, c, h, y, method, x)
  real, dimension(:), intent(in)  :: a !< lower diagonal with first entry equal to zero.
  real, dimension(:), intent(in)  :: b !< middle diagonal.
  real, dimension(:), intent(in)  :: c !< upper diagonal with last entry equal to zero.
  real, dimension(:), intent(in)  :: h !< vector of values that have already been added to b; used
           !! for systems of the form (e.g. average layer thickness in vertical diffusion case):
           !! [ -alpha(k-1/2) ]                       * e(k-1) +
           !! [  alpha(k-1/2) + alpha(k+1/2) + h(k) ] * e(k)   +
           !! [ -alpha(k+1/2) ]                       * e(k+1) = y(k)
           !! where a(k)=[-alpha(k-1/2)], b(k)=[alpha(k-1/2)+alpha(k+1/2) + h(k)],
           !! and c(k)=[-alpha(k+1/2)]. Only used with TDMA_H method.
  real, dimension(:), intent(in)  :: y !< vector of known values on right hand side.
  character(len=*),   intent(in)  :: method !< A string describing the algorithm to use
  real, dimension(:), intent(out) :: x !< vector of unknown values to solve for.
  ! Local variables
  integer :: nrow                         ! number of rows in A matrix
!  real, allocatable, dimension(:,:) :: A_check ! for solution checking
!  real, allocatable, dimension(:)   :: y_check ! for solution checking
  real, allocatable, dimension(:) :: c_prime, y_prime, q, alpha
                                          ! intermediate values for solvers
  real    :: Q_prime, beta                ! intermediate values for solver
  integer :: k                            ! row (e.g. interface) index
  integer :: i,j

  nrow = size(y)
  allocate(c_prime(nrow))
  allocate(y_prime(nrow))
  allocate(q(nrow))
  allocate(alpha(nrow))
!  allocate(A_check(nrow,nrow))
!  allocate(y_check(nrow))

  if (method == 'TDMA_T') then
    ! Standard Thomas algoritim (4th variant).
    ! Note: Requires A to be non-singular for accuracy/stability
    c_prime(:) = 0.0       ; y_prime(:) = 0.0
    c_prime(1) = c(1)/b(1) ; y_prime(1) = y(1)/b(1)

    ! Forward sweep
    do k=2,nrow-1
      c_prime(k) = c(k)/(b(k)-a(k)*c_prime(k-1))
    enddo
    !print *, 'c_prime=', c_prime(1:nrow)
    do k=2,nrow
      y_prime(k) = (y(k)-a(k)*y_prime(k-1))/(b(k)-a(k)*c_prime(k-1))
    enddo
    !print *, 'y_prime=', y_prime(1:nrow)
    x(nrow) = y_prime(nrow)

    ! Backward sweep
    do k=nrow-1,1,-1
      x(k) = y_prime(k)-c_prime(k)*x(k+1)
    enddo
    !print *, 'x=',x(1:nrow)

    ! Check results - delete later
    !do j=1,nrow ; do i=1,nrow
    !  if (i==j)then ;       A_check(i,j) = b(i)
    !  elseif (i==j+1)then ; A_check(i,j) = a(i)
    !  elseif (i==j-1)then ; A_check(i,j) = c(i)
    !  endif
    !enddo ; enddo
    !print *, 'A(2,1),A(2,2),A(1,2)=', A_check(2,1), A_check(2,2), A_check(1,2)
    !y_check = matmul(A_check,x)
    !if (all(y_check /= y))then
    !  print *, "tridiag_solver: Uh oh, something's not right!"
    !  print *, "y=", y
    !  print *, "y_check=", y_check
    !endif

  elseif (method == 'TDMA_H') then
    ! Thomas algoritim (4th variant) w/ Hallberg substitution.
    ! For a layered system where k is at interfaces, alpha{k+1/2} refers to
    ! some property (e.g. inverse thickness for mode-structure problem) of the
    ! layer below and alpha{k-1/2} refers to the layer above.
    ! Here, alpha(k)=alpha{k+1/2} and alpha(k-1)=alpha{k-1/2}.
    ! Strictly speaking, this formulation requires A to be a non-singular,
    ! symmetric, diagonally dominant matrix, with h>0.
    ! Need to add a check for these conditions.
    do k=1,nrow-1
      if (abs(a(k+1)-c(k)) > 1.e-10*(abs(a(k+1))+abs(c(k)))) then
        call MOM_error(FATAL, "tridiag_solver: matrix not symmetric; need symmetry when invoking TDMA_H")
      endif
    enddo
    alpha = -c
    ! Alpha of the bottom-most layer is not necessarily zero. Therefore,
    ! back out the value from the provided b(nrow and h(nrow) values
    alpha(nrow)   = b(nrow)-h(nrow)-alpha(nrow-1)
    ! Prime other variables
    beta       = 1/b(1)
    y_prime(:) = 0.0       ; q(:) = 0.0
    y_prime(1) = beta*y(1) ; q(1) = beta*alpha(1)
    Q_prime    = 1-q(1)

    ! Forward sweep
    do k=2,nrow-1
      beta = 1/(h(k)+alpha(k-1)*Q_prime+alpha(k))
      if (isnan(beta))then ; print *, "Tridiag_solver: beta is NAN" ; endif
      q(k) = beta*alpha(k)
      y_prime(k) = beta*(y(k)+alpha(k-1)*y_prime(k-1))
      Q_prime = beta*(h(k)+alpha(k-1)*Q_prime)
    enddo
    if ((h(nrow)+alpha(nrow-1)*Q_prime+alpha(nrow)) == 0.0)then
      call MOM_error(FATAL, "Tridiag_solver: this system is not stable.") ! ; overriding beta(nrow)
      ! This has hard-coded dimensions: beta = 1/(1e-15) ! place holder for unstable systems - delete later
    else
      beta = 1/(h(nrow)+alpha(nrow-1)*Q_prime+alpha(nrow))
    endif
    y_prime(nrow) = beta*(y(nrow)+alpha(nrow-1)*y_prime(nrow-1))
    x(nrow) = y_prime(nrow)
    ! Backward sweep
    do k=nrow-1,1,-1
      x(k) = y_prime(k)+q(k)*x(k+1)
    enddo
    !print *, 'yprime=',y_prime(1:nrow)
    !print *, 'x=',x(1:nrow)
  endif

  deallocate(c_prime,y_prime,q,alpha)
! deallocate(A_check,y_check)

end subroutine tridiag_solver

!> Allocate memory associated with the wave structure module and read parameters.
subroutine wave_structure_init(Time, G, GV, param_file, diag, CS)
  type(time_type),         intent(in) :: Time !< The current model time.
  type(ocean_grid_type),   intent(in) :: G    !< The ocean's grid structure.
  type(verticalGrid_type), intent(in) :: GV    !< The ocean's vertical grid structure.
  type(param_file_type),   intent(in) :: param_file !< A structure to parse for run-time
                                              !! parameters.
  type(diag_ctrl), target, intent(in) :: diag !< A structure that is used to regulate
                                              !! diagnostic output.
  type(wave_structure_CS), pointer    :: CS   !< A pointer that is set to point to the
                                              !! control structure for this module.
! This include declares and sets the variable "version".
#include "version_variable.h"
  character(len=40)  :: mdl = "MOM_wave_structure"  ! This module's name.
  integer :: isd, ied, jsd, jed, nz

  isd = G%isd ; ied = G%ied ; jsd = G%jsd ; jed = G%jed ; nz = GV%ke

  if (associated(CS)) then
    call MOM_error(WARNING, "wave_structure_init called with an "// &
                            "associated control structure.")
    return
  else ; allocate(CS) ; endif

  call get_param(param_file, mdl, "INTERNAL_TIDE_SOURCE_X", CS%int_tide_source_x, &
                 "X Location of generation site for internal tide", default=1.)
  call get_param(param_file, mdl, "INTERNAL_TIDE_SOURCE_Y", CS%int_tide_source_y, &
                 "Y Location of generation site for internal tide", default=1.)
  call get_param(param_file, mdl, "DEBUG", CS%debug, &
                 "debugging prints", default=.false.)

  CS%diag => diag

  ! Allocate memory for variable in control structure; note,
  ! not all rows will be filled if layers get merged!
  allocate(CS%w_strct(isd:ied,jsd:jed,nz+1))
  allocate(CS%u_strct(isd:ied,jsd:jed,nz+1))
  allocate(CS%W_profile(isd:ied,jsd:jed,nz+1))
  allocate(CS%Uavg_profile(isd:ied,jsd:jed,nz+1))
  allocate(CS%z_depths(isd:ied,jsd:jed,nz+1))
  allocate(CS%N2(isd:ied,jsd:jed,nz+1))
  allocate(CS%num_intfaces(isd:ied,jsd:jed))

  ! Write all relevant parameters to the model log.
  call log_version(param_file, mdl, version, "")

end subroutine wave_structure_init

end module MOM_wave_structure<|MERGE_RESOLUTION|>--- conflicted
+++ resolved
@@ -109,49 +109,26 @@
   logical,                        optional, intent(in)  :: full_halos !< If true, do the calculation
                                                               !! over the entire computational domain.
   ! Local variables
-<<<<<<< HEAD
   real, dimension(SZK_(GV)+1) :: &
-    dRho_dT, &    ! Partial derivative of density with temperature [R degC-1 ~> kg m-3 degC-1]
-    dRho_dS, &    ! Partial derivative of density with salinity [R ppt-1 ~> kg m-3 ppt-1]
-    pres, &       ! Interface pressure [R L2 T-2 ~> Pa]
-    T_int, &      ! Temperature interpolated to interfaces [degC]
-    S_int, &      ! Salinity interpolated to interfaces [ppt]
-    gprime        ! The reduced gravity across each interface [m2 Z-1 s-2 ~> m s-2].
-  real, dimension(SZK_(GV)) :: &
-    Igl, Igu      ! The inverse of the reduced gravity across an interface times
-                  ! the thickness of the layer below (Igl) or above (Igu) it [s2 m-2].
-  real, dimension(SZK_(GV),SZI_(G)) :: &
-    Hf, &         ! Layer thicknesses after very thin layers are combined [Z ~> m]
-    Tf, &         ! Layer temperatures after very thin layers are combined [degC]
-    Sf, &         ! Layer salinities after very thin layers are combined [ppt]
-    Rf            ! Layer densities after very thin layers are combined [R ~> kg m-3]
-  real, dimension(SZK_(GV)) :: &
-    Hc, &         ! A column of layer thicknesses after convective istabilities are removed [Z ~> m]
-    Tc, &         ! A column of layer temperatures after convective istabilities are removed [degC]
-    Sc, &         ! A column of layer salinites after convective istabilities are removed [ppt]
-    Rc, &         ! A column of layer densities after convective istabilities are removed [R ~> kg m-3]
-=======
-  real, dimension(SZK_(G)+1) :: &
     dRho_dT, &    !< Partial derivative of density with temperature [R degC-1 ~> kg m-3 degC-1]
     dRho_dS, &    !< Partial derivative of density with salinity [R ppt-1 ~> kg m-3 ppt-1]
     pres, &       !< Interface pressure [R L H T-2 ~> Pa]
     T_int, &      !< Temperature interpolated to interfaces [degC]
     S_int, &      !< Salinity interpolated to interfaces [ppt]
     gprime        !< The reduced gravity across each interface [L2 Z-1 T-2 ~> m s-2].
-  real, dimension(SZK_(G)) :: &
+  real, dimension(SZK_(GV)) :: &
     Igl, Igu      !< The inverse of the reduced gravity across an interface times
                   !< the thickness of the layer below (Igl) or above (Igu) it [T2 L-2 ~> s2 m-2].
-  real, dimension(SZK_(G),SZI_(G)) :: &
+  real, dimension(SZK_(GV),SZI_(G)) :: &
     Hf, &         !< Layer thicknesses after very thin layers are combined [Z ~> m]
     Tf, &         !< Layer temperatures after very thin layers are combined [degC]
     Sf, &         !< Layer salinities after very thin layers are combined [ppt]
     Rf            !< Layer densities after very thin layers are combined [R ~> kg m-3]
-  real, dimension(SZK_(G)) :: &
-    Hc, &         !< A column of layer thicknesses after convective istabilities are removed [Z ~> m]
-    Tc, &         !< A column of layer temperatures after convective istabilities are removed [degC]
-    Sc, &         !< A column of layer salinites after convective istabilities are removed [ppt]
-    Rc, &         !< A column of layer densities after convective istabilities are removed [R ~> kg m-3]
->>>>>>> b572249c
+  real, dimension(SZK_(GV)) :: &
+    Hc, &         !< A column of layer thicknesses after convective instabilities are removed [Z ~> m]
+    Tc, &         !< A column of layer temperatures after convective instabilities are removed [degC]
+    Sc, &         !< A column of layer salinites after convective instabilities are removed [ppt]
+    Rc, &         !< A column of layer densities after convective instabilities are removed [R ~> kg m-3]
     det, ddet
   real, dimension(SZI_(G),SZJ_(G)) :: &
     htot              !< The vertical sum of the thicknesses [Z ~> m]
@@ -172,38 +149,6 @@
   real :: g_Rho0  !< G_Earth/Rho0 in [L2 Z-1 T-2 R-1 ~> m4 s-2 kg-1].
   ! real :: rescale, I_rescale
   integer :: kf(SZI_(G))
-<<<<<<< HEAD
-  integer, parameter :: max_itt = 1 ! number of times to iterate in solving for eigenvector
-  real :: cg_subRO        ! A tiny wave speed to prevent division by zero [L T-1 ~> m s-1]
-  real, parameter    :: a_int = 0.5 ! value of normalized integral: \int(w_strct^2)dz = a_int
-  real               :: I_a_int     ! inverse of a_int
-  real               :: f2          ! squared Coriolis frequency [T-2 ~> s-2]
-  real               :: Kmag2       ! magnitude of horizontal wave number squared
-  logical            :: use_EOS     ! If true, density is calculated from T & S using an
-                                    ! equation of state.
-  real, dimension(SZK_(GV)+1) :: w_strct, u_strct, W_profile, Uavg_profile, z_int, N2
-                                        ! local representations of variables in CS; note,
-                                        ! not all rows will be filled if layers get merged!
-  real, dimension(SZK_(GV)+1) :: w_strct2, u_strct2
-                                        ! squared values
-  real, dimension(SZK_(GV))  :: dz      ! thicknesses of merged layers (same as Hc I hope)
-  ! real, dimension(SZK_(GV)+1) :: dWdz_profile ! profile of dW/dz
-  real                       :: w2avg   ! average of squared vertical velocity structure funtion
-  real                       :: int_dwdz2
-  real                       :: int_w2
-  real                       :: int_N2w2
-  real                       :: KE_term ! terms in vertically averaged energy equation
-  real                       :: PE_term ! terms in vertically averaged energy equation
-  real                       :: W0      ! A vertical velocity magnitude [Z T-1 ~> m s-1]
-  real                       :: gp_unscaled ! A version of gprime rescaled to [m s-2].
-  real, dimension(SZK_(GV)-1) :: lam_z   ! product of eigen value and gprime(k); one value for each
-                                        ! interface (excluding surface and bottom)
-  real, dimension(SZK_(GV)-1) :: a_diag, b_diag, c_diag
-                                        ! diagonals of tridiagonal matrix; one value for each
-                                        ! interface (excluding surface and bottom)
-  real, dimension(SZK_(GV)-1) :: e_guess ! guess at eigen vector with unit amplitde (for TDMA)
-  real, dimension(SZK_(GV)-1) :: e_itt   ! improved guess at eigen vector (from TDMA)
-=======
   integer, parameter :: max_itt = 1 !< number of times to iterate in solving for eigenvector
   real :: cg_subRO        !< A tiny wave speed to prevent division by zero [L T-1 ~> m s-1]
   real, parameter    :: a_int = 0.5 !< value of normalized integral: \int(w_strct^2)dz = a_int [nondim]
@@ -215,33 +160,32 @@
 
   ! local representations of variables in CS; note,
   ! not all rows will be filled if layers get merged!
-  real, dimension(SZK_(G)+1) :: w_strct      !< Vertical structure of vertical velocity (normalized) [nondim].
-  real, dimension(SZK_(G)+1) :: u_strct      !< Vertical structure of horizontal velocity (normalized) [nondim].
-  real, dimension(SZK_(G)+1) :: W_profile    !< Vertical profile of w_hat(z) = W0*w_strct(z) [Z T-1 ~> m s-1].
-  real, dimension(SZK_(G)+1) :: Uavg_profile !< Vertical profile of the magnitude of
+  real, dimension(SZK_(GV)+1) :: w_strct      !< Vertical structure of vertical velocity (normalized) [nondim].
+  real, dimension(SZK_(GV)+1) :: u_strct      !< Vertical structure of horizontal velocity (normalized) [nondim].
+  real, dimension(SZK_(GV)+1) :: W_profile    !< Vertical profile of w_hat(z) = W0*w_strct(z) [Z T-1 ~> m s-1].
+  real, dimension(SZK_(GV)+1) :: Uavg_profile !< Vertical profile of the magnitude of
                                              !! horizontal velocity [L T-1 ~> m s-1].
-  real, dimension(SZK_(G)+1) :: z_int        !< Integrated depth [Z ~> m]
-  real, dimension(SZK_(G)+1) :: N2           !< Squared buoyancy frequency at each interface [T-2 ~> s-2].
-  real, dimension(SZK_(G)+1) :: w_strct2     !< squared values [nondim]
-  real, dimension(SZK_(G)+1) :: u_strct2     !< squared values [nondim]
-  real, dimension(SZK_(G))   :: dz           !< thicknesses of merged layers (same as Hc I hope) [Z ~> m]
-  ! real, dimension(SZK_(G)+1) :: dWdz_profile !< profile of dW/dz
-  real                       :: w2avg   !< average of squared vertical velocity structure funtion [Z ~> m]
-  real                       :: int_dwdz2
-  real                       :: int_w2
-  real                       :: int_N2w2
-  real                       :: KE_term !< terms in vertically averaged energy equation
-  real                       :: PE_term !< terms in vertically averaged energy equation
-  real                       :: W0      !< A vertical velocity magnitude [Z T-1 ~> m s-1]
-  real                       :: gp_unscaled !< A version of gprime rescaled to [L T-2 ~> m s-2].
-  real, dimension(SZK_(G)-1) :: lam_z   !< product of eigen value and gprime(k); one value for each
-                                        !< interface (excluding surface and bottom)
-  real, dimension(SZK_(G)-1) :: a_diag, b_diag, c_diag
-                                        !< diagonals of tridiagonal matrix; one value for each
-                                        !< interface (excluding surface and bottom)
-  real, dimension(SZK_(G)-1) :: e_guess !< guess at eigen vector with unit amplitde (for TDMA)
-  real, dimension(SZK_(G)-1) :: e_itt   !< improved guess at eigen vector (from TDMA)
->>>>>>> b572249c
+  real, dimension(SZK_(GV)+1) :: z_int        !< Integrated depth [Z ~> m]
+  real, dimension(SZK_(GV)+1) :: N2           !< Squared buoyancy frequency at each interface [T-2 ~> s-2].
+  real, dimension(SZK_(GV)+1) :: w_strct2     !< squared values [nondim]
+  real, dimension(SZK_(GV)+1) :: u_strct2     !< squared values [nondim]
+  real, dimension(SZK_(GV))   :: dz           !< thicknesses of merged layers (same as Hc I hope) [Z ~> m]
+  ! real, dimension(SZK_(GV)+1) :: dWdz_profile !< profile of dW/dz
+  real                        :: w2avg   !< average of squared vertical velocity structure funtion [Z ~> m]
+  real                        :: int_dwdz2
+  real                        :: int_w2
+  real                        :: int_N2w2
+  real                        :: KE_term !< terms in vertically averaged energy equation
+  real                        :: PE_term !< terms in vertically averaged energy equation
+  real                        :: W0      !< A vertical velocity magnitude [Z T-1 ~> m s-1]
+  real                        :: gp_unscaled !< A version of gprime rescaled to [L T-2 ~> m s-2].
+  real, dimension(SZK_(GV)-1) :: lam_z   !< product of eigen value and gprime(k); one value for each
+                                         !< interface (excluding surface and bottom)
+  real, dimension(SZK_(GV)-1) :: a_diag, b_diag, c_diag
+                                         !< diagonals of tridiagonal matrix; one value for each
+                                         !< interface (excluding surface and bottom)
+  real, dimension(SZK_(GV)-1) :: e_guess !< guess at eigen vector with unit amplitde (for TDMA)
+  real, dimension(SZK_(GV)-1) :: e_itt   !< improved guess at eigen vector (from TDMA)
   real    :: Pi
   integer :: kc
   integer :: i, j, k, k2, itt, is, ie, js, je, nz, nzm, row, ig, jg, ig_stop, jg_stop
