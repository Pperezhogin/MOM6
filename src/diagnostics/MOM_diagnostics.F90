--- conflicted
+++ resolved
@@ -169,13 +169,9 @@
   integer :: id_salt_deficit = -1
   integer :: id_Heat_PmE     = -1
   integer :: id_intern_heat  = -1
-<<<<<<< HEAD
-  !>@}
-=======
 !  stochastic pattern
   integer :: id_t_rp         = -1
   !!@}
->>>>>>> c2aa2a84
 end type surface_diag_IDs
 
 
@@ -1844,14 +1840,11 @@
          'Heat flux into ocean from mass flux into ocean', &
          'W m-2', conversion=US%QRZ_T_to_W_m2)
   IDs%id_intern_heat = register_diag_field('ocean_model', 'internal_heat', diag%axesT1, Time,&
-<<<<<<< HEAD
          'Heat flux into ocean from geothermal or other internal sources', &
          'W m-2', conversion=US%QRZ_T_to_W_m2)
-=======
-         'Heat flux into ocean from geothermal or other internal sources', 'W m-2', conversion=US%s_to_T)
   IDs%id_t_rp = register_diag_field('ocean_model', 'random_pattern', diag%axesT1, Time, &
       'random pattern for stochastics', 'None')
->>>>>>> c2aa2a84
+
 
 end subroutine register_surface_diags
 
