module MOM_diagnostics

!***********************************************************************
!*                   GNU General Public License                        *
!* This file is a part of MOM.                                         *
!*                                                                     *
!* MOM is free software; you can redistribute it and/or modify it and  *
!* are expected to follow the terms of the GNU General Public License  *
!* as published by the Free Software Foundation; either version 2 of   *
!* the License, or (at your option) any later version.                 *
!*                                                                     *
!* MOM is distributed in the hope that it will be useful, but WITHOUT  *
!* ANY WARRANTY; without even the implied warranty of MERCHANTABILITY  *
!* or FITNESS FOR A PARTICULAR PURPOSE.  See the GNU General Public    *
!* License for more details.                                           *
!*                                                                     *
!* For the full text of the GNU General Public License,                *
!* write to: Free Software Foundation, Inc.,                           *
!*           675 Mass Ave, Cambridge, MA 02139, USA.                   *
!* or see:   http://www.gnu.org/licenses/gpl.html                      *
!***********************************************************************

!********+*********+*********+*********+*********+*********+*********+**
!*                                                                     *
!*  By Robert Hallberg, February 2001                                  *
!*                                                                     *
!*    This subroutine calculates any requested diagnostic quantities   *
!*  that are not calculated in the various subroutines.  Diagnostic    *
!*  quantities are requested by allocating them memory.                *
!*                                                                     *
!*  Macros written all in capital letters are defined in MOM_memory.h. *
!*                                                                     *
!*     A small fragment of the grid is shown below:                    *
!*                                                                     *
!*    j+1  x ^ x ^ x   At x:  q, CoriolisBu                            *
!*    j+1  > o > o >   At ^:  v                                        *
!*    j    x ^ x ^ x   At >:  u                                        *
!*    j    > o > o >   At o:  h, bathyT                                *
!*    j-1  x ^ x ^ x                                                   *
!*        i-1  i  i+1  At x & ^:                                       *
!*           i  i+1    At > & o:                                       *
!*                                                                     *
!*  The boundaries always run through q grid points (x).               *
!*                                                                     *
!********+*********+*********+*********+*********+*********+*********+**

<<<<<<< HEAD
use MOM_diag_mediator, only : post_data, post_data_1d_k
use MOM_diag_mediator, only : register_diag_field, safe_alloc_ptr
use MOM_domains, only : create_group_pass, do_group_pass, group_pass_type
use MOM_diag_mediator, only : diag_ctrl, time_type, register_scalar_field
use MOM_domains, only : To_North, To_East
use MOM_error_handler, only : MOM_error, FATAL, WARNING
use MOM_file_parser, only : get_param, log_version, param_file_type
use MOM_forcing_type, only : forcing
use MOM_grid, only : ocean_grid_type
=======
use MOM_diag_mediator,     only : post_data, post_data_1d_k
use MOM_diag_mediator,     only : register_diag_field, safe_alloc_ptr
use MOM_domains,           only : create_group_pass, do_group_pass, group_pass_type
use MOM_diag_mediator,     only : diag_ctrl, time_type, register_scalar_field
use MOM_domains,           only : To_North, To_East
use MOM_EOS,               only : calculate_density, int_density_dz
use MOM_error_handler,     only : MOM_error, FATAL, WARNING
use MOM_file_parser,       only : get_param, log_version, param_file_type
use MOM_grid,              only : ocean_grid_type
>>>>>>> 12f6de1d
use MOM_interface_heights, only : find_eta
use MOM_spatial_means,     only : global_area_mean, global_layer_mean
use MOM_spatial_means,     only : global_volume_mean
use MOM_variables,         only : thermo_var_ptrs, ocean_internal_state, p3d
use MOM_variables,         only : accel_diag_ptrs, cont_diag_ptrs
use MOM_wave_speed,        only : wave_speed, wave_speed_init, wave_speed_CS

implicit none ; private

#include <MOM_memory.h>

public calculate_diagnostic_fields
public register_time_deriv
public find_eta
public MOM_diagnostics_init
public MOM_diagnostics_end


type, public :: diagnostics_CS ; private
  logical :: split                 ! If true, use split time stepping scheme.
  type(diag_ctrl), pointer :: diag ! structure to regulate diagnostics timing

  ! following arrays store diagnostics calculated here and unavailable outside

  ! following fields have nz+1 levels.
  real, pointer, dimension(:,:,:) :: &
    e => NULL(), &   ! interface height (metre)
    e_D => NULL()    ! interface height above bottom (metre)

  ! following fields have nz layers.
  real, pointer, dimension(:,:,:) :: &
    du_dt => NULL(), &    ! net i-acceleration in m/s2
    dv_dt => NULL(), &    ! net j-acceleration in m/s2
    dh_dt => NULL(), &    ! thickness rate of change in (m/s) or kg/(m2*s).

    h_Rlay => NULL(),    & ! layer thicknesses in pure potential density
                           ! coordinates, in m or kg/m2.
    uh_Rlay   => NULL(), & ! zonal and meridional transports in layered 
    vh_Rlay   => NULL(), & ! potential rho coordinates: m3/s(Bouss) kg/s(non-Bouss).
    uhGM_Rlay => NULL(), & ! zonal and meridional GM transports in layered 
    vhGM_Rlay => NULL()    ! potential density coordinates, m3/s (Bouss) kg/s(non-Bouss).

  ! The following fields are 2-D.
  real, pointer, dimension(:,:) :: &
    cg1 => NULL(),       & ! first baroclinic gravity wave speed, in m s-1.
    Rd1 => NULL(),       & ! first baroclinic deformation radius, in m.
    cfl_cg1 => NULL(),   & ! CFL for first baroclinic gravity wave speed, nondim.
    cfl_cg1_x => NULL(), & ! i-component of CFL for first baroclinic gravity wave speed, nondim.
    cfl_cg1_y => NULL()    ! j-component of CFL for first baroclinic gravity wave speed, nondim.

  ! arrays to hold diagnostics in the layer-integrated energy budget.
  ! all except KE have units of m3 s-3 (when Boussinesq).
  real, pointer, dimension(:,:,:) :: &
    KE        => NULL(), &  ! KE per unit mass, in m2 s-2
    dKE_dt    => NULL(), &  ! time derivative of the layer KE
    PE_to_KE  => NULL(), &  ! potential energy to KE term
    KE_CorAdv => NULL(), &  ! KE source from the combined Coriolis and
                            ! advection terms.  The Coriolis source should be
                            ! zero, but is not due to truncation errors.  There
                            ! should be near-cancellation of the global integral
                            ! of this spurious Coriolis source.
<<<<<<< HEAD
    KE_adv => NULL(), &     ! The KE source from along-layer advection.
    KE_visc => NULL(), &    ! The KE source from vertical viscosity.
    KE_horvisc => NULL(), & ! The KE source from horizontal viscosity.
    KE_dia => NULL()        ! The KE source from diapycnal diffusion.
  integer :: id_e = -1, id_e_D = -1, id_du_dt = -1, id_dv_dt = -1, id_dh_dt = -1
  integer :: id_KE = -1, id_dKEdt = -1, id_PE_to_KE = -1, id_KE_Coradv = -1
  integer :: id_KE_adv = -1, id_KE_visc = -1, id_KE_horvisc = -1, id_KE_dia = -1
  integer :: id_h_Rlay = -1, id_uh_Rlay = -1, id_vh_Rlay = -1
  integer :: id_uhGM_Rlay = -1, id_vhGM_Rlay = -1, id_Rml = -1, id_Rcv = -1
  integer :: id_cg1 = -1, id_Rd1 = -1, id_cfl_cg1 = -1, id_cfl_cg1_x = -1, id_cfl_cg1_y = -1
  integer :: id_mass_wt = -1, id_temp_int = -1, id_salt_int = -1
  integer :: id_col_ht = -1, id_col_mass = -1, id_pbo = -1
  integer :: id_temp_global = -1, id_salt_global = -1
=======
    KE_adv     => NULL(),&  ! KE source from along-layer advection
    KE_visc    => NULL(),&  ! KE source from vertical viscosity
    KE_horvisc => NULL(),&  ! KE source from horizontal viscosity
    KE_dia     => NULL()    ! KE source from diapycnal diffusion

  ! diagnostic IDs
  integer :: id_e              = -1, id_e_D            = -1
  integer :: id_du_dt          = -1, id_dv_dt          = -1
  integer :: id_col_ht         = -1, id_dh_dt          = -1
  integer :: id_KE             = -1, id_dKEdt          = -1
  integer :: id_PE_to_KE       = -1, id_KE_Coradv      = -1
  integer :: id_KE_adv         = -1, id_KE_visc        = -1
  integer :: id_KE_horvisc     = -1, id_KE_dia         = -1
  integer :: id_uh_Rlay        = -1, id_vh_Rlay        = -1
  integer :: id_uhGM_Rlay      = -1, id_vhGM_Rlay      = -1
  integer :: id_h_Rlay         = -1, id_Rd1            = -1     
  integer :: id_Rml            = -1, id_Rcv            = -1
  integer :: id_cg1            = -1, id_cfl_cg1        = -1
  integer :: id_cfl_cg1_x      = -1, id_cfl_cg1_y      = -1
  integer :: id_temp_int       = -1, id_salt_int       = -1
  integer :: id_mass_wt        = -1, id_col_mass       = -1
  integer :: id_temp_global    = -1, id_salt_global    = -1
>>>>>>> 12f6de1d
  integer :: id_temp_layer_ave = -1, id_salt_layer_ave = -1

  type(wave_speed_CS), pointer :: wave_speed_CSp => NULL()  

  ! pointers used in calculation of time derivatives
  type(p3d) :: var_ptr(MAX_FIELDS_)
  type(p3d) :: deriv(MAX_FIELDS_)
  type(p3d) :: prev_val(MAX_FIELDS_)
  integer   :: nlay(MAX_FIELDS_)
  integer   :: num_time_deriv = 0
  
  ! for group halo pass
  type(group_pass_type) :: pass_KE_uv 

end type diagnostics_CS

contains

subroutine calculate_diagnostic_fields(u, v, h, uh, vh, tv, ADp, CDp, fluxes, &
                                       dt, G, CS, eta_bt)
  real, dimension(NIMEMB_,NJMEM_,NKMEM_),   intent(in)    :: u
  real, dimension(NIMEM_,NJMEMB_,NKMEM_),   intent(in)    :: v
  real, dimension(NIMEM_,NJMEM_,NKMEM_),    intent(in)    :: h
  real, dimension(NIMEMB_,NJMEM_,NKMEM_),   intent(in)    :: uh
  real, dimension(NIMEM_,NJMEMB_,NKMEM_),   intent(in)    :: vh
  type(thermo_var_ptrs),                    intent(in)    :: tv
  type(accel_diag_ptrs),                    intent(in)    :: ADp
  type(cont_diag_ptrs),                     intent(in)    :: CDp
  type(forcing),                            intent(in)    :: fluxes
  real,                                     intent(in)    :: dt
  type(ocean_grid_type),                    intent(inout) :: G
  type(diagnostics_CS),                     intent(inout) :: CS
  real, dimension(NIMEM_,NJMEM_), optional, intent(in)    :: eta_bt

! Diagnostics not more naturally calculated elsewhere are computed here. 

! Arguments: u   - Zonal velocity component (m/s)
!  (in)      v   - Meridional velocity component (m/s)
!  (in)      h   - Layer thickness,  meter(Bouss)  kg/m^2(non-Bouss)
!  (in)      uh  - Volume flux through zonal faces = u*h*dy, m3/s(Bouss) kg/s(non-Bouss)
!  (in)      vh  - Volume flux through meridional faces = v*h*dx, m3/s(Bouss) kg/s(non-Bouss)
!  (in)      tv  - structure pointing to various thermodynamic variables.
!  (in)      ADp - structure with pointers to accelerations in momentum equation
!  (in)      CDp - structure with pointers to terms in continuity equation
!  (in)      dt  - time difference in s since the last call to this subroutine
!  (in)      G   - ocean grid structure.
!  (in)      CS  - control structure returned by a previous call to diagnostics_init
!  (in,opt)  eta_bt - An optional barotropic variable that gives the "correct"
!                     free surface height (Boussinesq) or total water column
!                     mass per unit area (non-Boussinesq).  This is used to
!                     dilate the layer thicknesses when calculating interface
!                     heights, in m or kg m-2.

  integer i, j, k, is, ie, js, je, Isq, Ieq, Jsq, Jeq, nz, nkmb

  ! coordinate variable potential density, in kg m-3.
  real :: Rcv(SZI_(G),SZJ_(G),SZK_(G)) 
                                   
  real :: pres(SZI_(G))
  real :: wt, wt_p

  ! squared Coriolis parameter at to h-points (1/s2)
  real :: f2_h      

  ! magnitude of the gradient of f (1/(m*s))
  real :: mag_beta
 
  ! frequency squared used to avoid division by 0 (1/s2)
  ! value is roughly (pi / (the age of the universe) )^2.
  real, parameter :: absurdly_small_freq2 = 1e-34 
    
  integer :: k_list

  real, dimension(SZK_(G))   :: temp_layer_ave, salt_layer_ave
  real :: temp_global, salt_global

  is  = G%isc  ; ie   = G%iec  ; js  = G%jsc  ; je  = G%jec
  Isq = G%IscB ; Ieq  = G%IecB ; Jsq = G%JscB ; Jeq = G%JecB
  nz  = G%ke   ; nkmb = G%nk_rho_varies

  ! smg: is the following robust to ALE? It seems a bit opaque.   
  ! If the model is NOT in isopycnal mode then nkmb=0. But we need all the
  ! following diagnostics to treat all layers as variable density, so we set
  ! nkmb = nz, on the expectation that loops nkmb+1,nz will not iterate.
  ! This behavior is ANSI F77 but some compiler options can force at least
  ! one iteration that would break the following one-line workaround!
  if (nkmb==0) nkmb = nz

  if (loc(CS)==0) call MOM_error(FATAL, &
         "calculate_diagnostic_fields: Module must be initialized before used.")

  call calculate_derivs(dt, G, CS)

  if (ASSOCIATED(CS%e)) then
    call find_eta(h, tv, G%g_Earth, G, CS%e, eta_bt)
    if (CS%id_e > 0) call post_data(CS%id_e, CS%e, CS%diag)
  endif

  if (ASSOCIATED(CS%e_D)) then
    if (ASSOCIATED(CS%e)) then
      do k=1,nz+1 ; do j=js,je ; do i=is,ie
        CS%e_D(i,j,k) = CS%e(i,j,k) + G%bathyT(i,j)
      enddo ; enddo ; enddo
    else
      call find_eta(h, tv, G%g_Earth, G, CS%e_D, eta_bt)
      do k=1,nz+1 ; do j=js,je ; do i=is,ie
        CS%e_D(i,j,k) = CS%e_D(i,j,k) + G%bathyT(i,j)
      enddo ; enddo ; enddo
    endif

    if (CS%id_e_D > 0) call post_data(CS%id_e_D, CS%e_D, CS%diag)
  endif

  if (CS%id_temp_global>0) then
    temp_global = global_volume_mean(tv%T, h, G)
    call post_data(CS%id_temp_global, temp_global, CS%diag)
  endif

  if (CS%id_temp_layer_ave>0) then
    temp_layer_ave = global_layer_mean(tv%T, h, G)
    call post_data_1d_k(CS%id_temp_layer_ave, temp_layer_ave, CS%diag)
  endif

  if (CS%id_salt_global>0) then
    salt_global = global_volume_mean(tv%S, h, G)
    call post_data(CS%id_salt_global, salt_global, CS%diag)
  endif

<<<<<<< HEAD
  call calculate_vertical_integrals(h, tv, fluxes, G, CS)
=======
  if (CS%id_salt_layer_ave>0) then
    salt_layer_ave = global_layer_mean(tv%S, h, G)
    call post_data_1d_k(CS%id_salt_layer_ave, salt_layer_ave, CS%diag)
  endif

  call calculate_vertical_integrals(h, tv, G, CS)
>>>>>>> 12f6de1d

  if ((CS%id_Rml > 0) .or. (CS%id_Rcv > 0) .or. ASSOCIATED(CS%h_Rlay) .or. &
      ASSOCIATED(CS%uh_Rlay) .or. ASSOCIATED(CS%vh_Rlay) .or. &
      ASSOCIATED(CS%uhGM_Rlay) .or. ASSOCIATED(CS%vhGM_Rlay)) then

    if (associated(tv%eqn_of_state)) then
      pres(:) = tv%P_Ref
!$OMP parallel do default(none) shared(tv,Rcv,is,ie,js,je,nz,pres)
      do k=1,nz ; do j=js,je+1
        call calculate_density(tv%T(:,j,k),tv%S(:,j,k),pres, &
                               Rcv(:,j,k),is,ie-is+2, tv%eqn_of_state)
      enddo ; enddo
      if (CS%id_Rml > 0) call post_data(CS%id_Rml, Rcv, CS%diag)
      if (CS%id_Rcv > 0) call post_data(CS%id_Rcv, Rcv, CS%diag)
    endif

    if (ASSOCIATED(CS%h_Rlay)) then
      k_list = nz/2
!$OMP parallel do default(none) shared(is,ie,js,je,nz,nkmb,CS,Rcv,h,G) &
!$OMP                          private(wt,wt_p) firstprivate(k_list)
      do j=js,je 
        do k=1,nkmb ; do i=is,ie
          CS%h_Rlay(i,j,k) = 0.0
        enddo ; enddo
        do k=nkmb+1,nz ; do i=is,ie
        CS%h_Rlay(i,j,k) = h(i,j,k)
        enddo ; enddo 
        do k=1,nkmb ; do i=is,ie
          call find_weights(G%Rlay, Rcv(i,j,k), k_list, nz, wt, wt_p)
          CS%h_Rlay(i,j,k_list)   = CS%h_Rlay(i,j,k_list)   + h(i,j,k)*wt
          CS%h_Rlay(i,j,k_list+1) = CS%h_Rlay(i,j,k_list+1) + h(i,j,k)*wt_p
        enddo ; enddo 
      enddo

      if (CS%id_h_Rlay > 0) call post_data(CS%id_h_Rlay, CS%h_Rlay, CS%diag)
    endif

    if (ASSOCIATED(CS%uh_Rlay)) then
      k_list = nz/2
!$OMP parallel do default(none) shared(Isq,Ieq,js,je,nz,nkmb,Rcv,CS,G,uh) &
!$OMP                          private(wt,wt_p) firstprivate(k_list)
      do j=js,je
        do k=1,nkmb ; do I=Isq,Ieq
          CS%uh_Rlay(I,j,k) = 0.0
        enddo ; enddo
        do k=nkmb+1,nz ; do I=Isq,Ieq
          CS%uh_Rlay(I,j,k) = uh(I,j,k)
        enddo ; enddo 
        k_list = nz/2
        do k=1,nkmb ; do I=Isq,Ieq
          call find_weights(G%Rlay, 0.5*(Rcv(i,j,k)+Rcv(i+1,j,k)), k_list, nz, wt, wt_p)
          CS%uh_Rlay(I,j,k_list)   = CS%uh_Rlay(I,j,k_list)   + uh(I,j,k)*wt
          CS%uh_Rlay(I,j,k_list+1) = CS%uh_Rlay(I,j,k_list+1) + uh(I,j,k)*wt_p
        enddo ; enddo 
      enddo

      if (CS%id_uh_Rlay > 0) call post_data(CS%id_uh_Rlay, CS%uh_Rlay, CS%diag)
    endif

    if (ASSOCIATED(CS%vh_Rlay)) then
      k_list = nz/2
!$OMP parallel do default(none)  shared(Jsq,Jeq,is,ie,nz,nkmb,Rcv,CS,G,vh) &
!$OMP                          private(wt,wt_p) firstprivate(k_list)
      do J=Jsq,Jeq
        do k=1,nkmb ; do i=is,ie
          CS%vh_Rlay(i,J,k) = 0.0
        enddo ; enddo 
        do k=nkmb+1,nz ; do i=is,ie
          CS%vh_Rlay(i,J,k) = vh(i,J,k)
        enddo ; enddo
        do k=1,nkmb ; do i=is,ie
          call find_weights(G%Rlay, 0.5*(Rcv(i,j,k)+Rcv(i,j+1,k)), k_list, nz, wt, wt_p)
          CS%vh_Rlay(i,J,k_list)   = CS%vh_Rlay(i,J,k_list)   + vh(i,J,k)*wt
          CS%vh_Rlay(i,J,k_list+1) = CS%vh_Rlay(i,J,k_list+1) + vh(i,J,k)*wt_p
        enddo ; enddo
      enddo

      if (CS%id_vh_Rlay > 0) call post_data(CS%id_vh_Rlay, CS%vh_Rlay, CS%diag)
    endif

    if (ASSOCIATED(CS%uhGM_Rlay) .and. ASSOCIATED(CDp%uhGM)) then
      k_list = nz/2
!$OMP parallel do default(none) shared(Isq,Ieq,js,je,nz,nkmb,Rcv,CDP,CS,G) &
!$OMP                          private(wt,wt_p) firstprivate(k_list)
      do j=js,je
        do k=1,nkmb ; do I=Isq,Ieq
          CS%uhGM_Rlay(I,j,k) = 0.0
        enddo ; enddo
        do k=nkmb+1,nz ; do I=Isq,Ieq
          CS%uhGM_Rlay(I,j,k) = CDp%uhGM(I,j,k)
        enddo ; enddo
        do k=1,nkmb ; do I=Isq,Ieq
          call find_weights(G%Rlay, 0.5*(Rcv(i,j,k)+Rcv(i+1,j,k)), k_list, nz, wt, wt_p)
          CS%uhGM_Rlay(I,j,k_list)   = CS%uhGM_Rlay(I,j,k_list)   + CDp%uhGM(I,j,k)*wt
          CS%uhGM_Rlay(I,j,k_list+1) = CS%uhGM_Rlay(I,j,k_list+1) + CDp%uhGM(I,j,k)*wt_p
        enddo ; enddo
      enddo

      if (CS%id_uh_Rlay > 0) call post_data(CS%id_uhGM_Rlay, CS%uhGM_Rlay, CS%diag)
    endif

    if (ASSOCIATED(CS%vhGM_Rlay) .and. ASSOCIATED(CDp%vhGM)) then
      k_list = nz/2
!$OMP parallel do default(none) shared(is,ie,Jsq,Jeq,nz,nkmb,CS,CDp,Rcv,G) &
!$OMP                          private(wt,wt_p) firstprivate(k_list)
      do J=Jsq,Jeq
        do k=1,nkmb ; do i=is,ie
          CS%vhGM_Rlay(i,J,k) = 0.0
        enddo ; enddo
        do k=nkmb+1,nz ; do i=is,ie
          CS%vhGM_Rlay(i,J,k) = CDp%vhGM(i,J,k)
        enddo ; enddo
        do k=1,nkmb ; do i=is,ie
          call find_weights(G%Rlay, 0.5*(Rcv(i,j,k)+Rcv(i,j+1,k)), k_list, nz, wt, wt_p)
          CS%vhGM_Rlay(i,J,k_list)   = CS%vhGM_Rlay(i,J,k_list)   + CDp%vhGM(i,J,k)*wt
          CS%vhGM_Rlay(i,J,k_list+1) = CS%vhGM_Rlay(i,J,k_list+1) + CDp%vhGM(i,J,k)*wt_p
        enddo ; enddo
      enddo

      if (CS%id_vhGM_Rlay > 0) call post_data(CS%id_vhGM_Rlay, CS%vhGM_Rlay, CS%diag)
    endif
  endif

  if ((CS%id_cg1>0) .or. (CS%id_Rd1>0) .or. (CS%id_cfl_cg1>0) .or. &
      (CS%id_cfl_cg1_x>0) .or. (CS%id_cfl_cg1_y>0)) then
    call wave_speed(h, tv, G, CS%cg1, CS%wave_speed_CSp)
    if (CS%id_cg1>0) call post_data(CS%id_cg1, CS%cg1, CS%diag)
    if (CS%id_Rd1>0) then
!$OMP parallel do default(none) shared(is,ie,js,je,G,CS) &
!$OMP                          private(f2_h,mag_beta)
      do j=js,je ; do i=is,ie
        ! Blend the equatorial deformation radius with the standard one.
        f2_h = absurdly_small_freq2 + 0.25 * &
            ((G%CoriolisBu(I,J)**2 + G%CoriolisBu(I-1,J-1)**2) + &
             (G%CoriolisBu(I-1,J)**2 + G%CoriolisBu(I,J-1)**2))
        mag_beta = sqrt(0.5 * ( &
            (((G%CoriolisBu(I,J)-G%CoriolisBu(I-1,J)) * G%IdxCv(i,J))**2 + &
             ((G%CoriolisBu(I,J-1)-G%CoriolisBu(I-1,J-1)) * G%IdxCv(i,J-1))**2) + &
            (((G%CoriolisBu(I,J)-G%CoriolisBu(I,J-1)) * G%IdyCu(I,j))**2 + &
             ((G%CoriolisBu(I-1,J)-G%CoriolisBu(I-1,J-1)) * G%IdyCu(I-1,j))**2) ))
        CS%Rd1(i,j) = CS%cg1(i,j) / sqrt(f2_h + CS%cg1(i,j) * mag_beta)

      enddo ; enddo
      call post_data(CS%id_Rd1, CS%Rd1, CS%diag)
    endif
    if (CS%id_cfl_cg1>0) then
      do j=js,je ; do i=is,ie
        CS%cfl_cg1(i,j) = (dt*CS%cg1(i,j)) * (G%IdxT(i,j) + G%IdyT(i,j))
      enddo ; enddo
      call post_data(CS%id_cfl_cg1, CS%cfl_cg1, CS%diag)
    endif
    if (CS%id_cfl_cg1_x>0) then
      do j=js,je ; do i=is,ie
        CS%cfl_cg1_x(i,j) = (dt*CS%cg1(i,j)) * G%IdxT(i,j)
      enddo ; enddo
      call post_data(CS%id_cfl_cg1_x, CS%cfl_cg1_x, CS%diag)
    endif
    if (CS%id_cfl_cg1_y>0) then
      do j=js,je ; do i=is,ie
        CS%cfl_cg1_y(i,j) = (dt*CS%cg1(i,j)) * G%IdyT(i,j)
      enddo ; enddo
      call post_data(CS%id_cfl_cg1_y, CS%cfl_cg1_y, CS%diag)
    endif
  endif

  if (dt > 0.0) then
    if (CS%id_du_dt>0) call post_data(CS%id_du_dt, CS%du_dt, CS%diag)

    if (CS%id_dv_dt>0) call post_data(CS%id_dv_dt, CS%dv_dt, CS%diag)

    if (CS%id_dh_dt>0) call post_data(CS%id_dh_dt, CS%dh_dt, CS%diag)

    call calculate_energy_diagnostics(u, v, h, uh, vh, ADp, CDp, G, CS)
  endif

end subroutine calculate_diagnostic_fields


subroutine find_weights(Rlist, R_in, k, nz, wt, wt_p)
  real,     intent(in)    :: Rlist(:), R_in
  integer,  intent(inout) :: k
  integer,  intent(in)    :: nz
  real,     intent(out)   :: wt, wt_p
  ! This subroutine finds location of R_in in an increasing ordered
  ! list, Rlist, returning as k the element such that
  !  Rlist(k) <= R_in < Rlist(k+1), and where wt and wt_p are the linear
  ! weights that should be assigned to elements k and k+1.

  integer :: k_upper, k_lower, k_new, inc

  ! First, bracket the desired point.
  if ((k < 1) .or. (k > nz)) k = nz/2

  k_upper = k ; k_lower = k ; inc = 1
  if (R_in < Rlist(k)) then
    do
      k_lower = max(k_lower-inc, 1)
      if ((k_lower == 1) .or. (R_in >= Rlist(k_lower))) exit
      k_upper = k_lower
      inc = inc*2
    end do
  else
    do
      k_upper = min(k_upper+inc, nz)
      if ((k_upper == nz) .or. (R_in < Rlist(k_upper))) exit
      k_lower = k_upper
      inc = inc*2
    end do
  endif

  if ((k_lower == 1) .and. (R_in <= Rlist(k_lower))) then
    k = 1 ; wt = 1.0 ; wt_p = 0.0
  else if ((k_upper == nz) .and. (R_in >= Rlist(k_upper))) then
    k = nz-1 ; wt = 0.0 ; wt_p = 1.0
  else
    do
      if (k_upper <= k_lower+1) exit
      k_new = (k_upper + k_lower) / 2
      if (R_in < Rlist(k_new)) then
        k_upper = k_new
      else
        k_lower = k_new
      endif
    end do

!   Uncomment this as a code check
!    if ((R_in < Rlist(k_lower)) .or. (R_in >= Rlist(k_upper)) .or. (k_upper-k_lower /= 1)) &
!      write (*,*) "Error: ",R_in," is not between R(",k_lower,") = ", &
!        Rlist(k_lower)," and R(",k_upper,") = ",Rlist(k_upper),"."
    k = k_lower
    wt = (Rlist(k_upper) - R_in) / (Rlist(k_upper) - Rlist(k_lower))
    wt_p = 1.0 - wt

  endif

end subroutine find_weights

subroutine calculate_vertical_integrals(h, tv, fluxes, G, CS)
  real, dimension(NIMEM_,NJMEM_,NKMEM_),    intent(in)    :: h
  type(thermo_var_ptrs),                    intent(in)    :: tv
  type(forcing),                            intent(in)    :: fluxes
  type(ocean_grid_type),                    intent(inout) :: G
  type(diagnostics_CS),                     intent(inout) :: CS

! subroutine calculates vertical integrals of several tracers, along
! with the mass-weight of these tracers, the total column mass, and the
! carefully calculated column height.

<<<<<<< HEAD
! Arguments: h - Layer thickness, in m or kg m-2.
!  (in)      tv - a structure pointing to various thermodynamic variables.
!  (in)      fluxes - a structure containing the surface fluxes.
!  (in)      G - The ocean's grid structure.
!  (in)      CS - The control structure returned by a previous call to
!                 diagnostics_init.
=======
! Arguments: h  - layer thickness: metre (Bouss) or kg/ m2 (non-Bouss)
!  (in)      tv - structure pointing to thermodynamic variables
!  (in)      G  - ocean grid structure
!  (in)      CS - control structure returned by a previous call to diagnostics_init

>>>>>>> 12f6de1d
  real, dimension(SZI_(G), SZJ_(G)) :: &
    z_top, &  ! height of the top of a layer or the ocean, in m.
    z_bot, &  ! height of the bottom of a layer (for id_mass) or the
              ! (positive) depth of the ocean (for id_col_ht), in m.
    mass, &   ! integrated mass of the water column, in kg m-2.  For
              ! non-Boussinesq models this is well-defined, but for Boussiensq
              ! models, this is either the integral of in-situ density
              ! (for col_mass) or the reference density (for mass_wt).
<<<<<<< HEAD
    btm_pres,&! The pressure at the ocean bottom, or CMIP variable 'pbo'.
              ! This is the column mass multiplied by gravity plus the pressure
              ! at the ocean surface.
    tr_int    ! The vertical integral of a tracer times the conserved density,
=======
    tr_int    ! vertical integral of a tracer times density,
>>>>>>> 12f6de1d
              ! (Rho_0 in a Boussinesq model) in TR kg m-2.

  ! these variables are on block indices
  real, dimension(SZI_BK_(G),SZJ_BK_(G)) :: & 
    z_top_bk, &  ! height of the top of a layer or the ocean, in m.
    z_bot_bk, &  ! height of the bottom of a layer (for id_mass) or the
                 ! (positive) depth of the ocean (for id_col_ht), in m.
    dpress_bk    ! change in hydrostatic pressure across a layer, in Pa.

  real    :: IG_Earth  ! inverse of gravitational acceleration, in s2 m-1.

  integer :: i, j, k, is, ie, js, je, nz
  integer :: is_bk, ie_bk, js_bk, je_bk, ib, jb, isd, ied, jsd, jed, n
  integer :: ioff_bk, joff_bk
  is = G%isc ; ie = G%iec ; js = G%jsc ; je = G%jec ; nz = G%ke
  
  if (CS%id_mass_wt > 0) then
    do j=js,je ; do i=is,ie ; mass(i,j) = 0.0 ; enddo ; enddo
    do k=1,nz ; do j=js,je ; do i=is,ie
      mass(i,j) = mass(i,j) + G%H_to_kg_m2*h(i,j,k)
    enddo ; enddo ; enddo
    call post_data(CS%id_mass_wt, mass, CS%diag)
  endif

  if (CS%id_temp_int > 0) then
    do j=js,je ; do i=is,ie ; tr_int(i,j) = 0.0 ; enddo ; enddo
    do k=1,nz ; do j=js,je ; do i=is,ie
      tr_int(i,j) = tr_int(i,j) + (G%H_to_kg_m2*h(i,j,k))*tv%T(i,j,k)
    enddo ; enddo ; enddo
    call post_data(CS%id_temp_int, tr_int, CS%diag)
  endif

  if (CS%id_salt_int > 0) then
    do j=js,je ; do i=is,ie ; tr_int(i,j) = 0.0 ; enddo ; enddo
    do k=1,nz ; do j=js,je ; do i=is,ie
      tr_int(i,j) = tr_int(i,j) + (G%H_to_kg_m2*h(i,j,k))*tv%S(i,j,k)
    enddo ; enddo ; enddo
    call post_data(CS%id_salt_int, tr_int, CS%diag)
  endif

  if (CS%id_col_ht > 0) then
    call find_eta(h, tv, G%g_Earth, G, z_top)
    do j=js,je ; do i=is,ie
      z_bot(i,j) = z_top(i,j) + G%bathyT(i,j)
    enddo ; enddo
    call post_data(CS%id_col_ht, z_bot, CS%diag)
  endif

  if (CS%id_col_mass > 0 .or. CS%id_pbo > 0) then
    do j=js,je ; do i=is,ie ; mass(i,j) = 0.0 ; enddo ; enddo
    if (G%Boussinesq) then
      if (associated(tv%eqn_of_state)) then
        IG_Earth = 1.0 / G%g_Earth
!       do j=js,je ; do i=is,ie ; z_bot(i,j) = -P_SURF(i,j)/G%H_to_Pa ; enddo ; enddo
!$OMP parallel do default(none) shared(G,nz,h,tv,mass,IG_Earth) &
!$OMP                          private(is_bk,ie_bk,js_bk,je_bk,isd,ied,jsd,jed,ioff_bk, &
!$OMP                                  joff_bk,z_top_bk,z_bot_bk,dpress_bk,i,j)
        do n = 1, G%nblocks
          is_bk=G%Block(n)%isc    ; ie_bk=G%Block(n)%iec
          js_bk=G%Block(n)%jsc    ; je_bk=G%Block(n)%jec
          ioff_bk=G%Block(n)%ioff ; joff_bk=G%Block(n)%joff
          isd=G%isd_bk+ioff_bk    ; ied=G%ied_bk+ioff_bk
          jsd=G%jsd_bk+joff_bk    ; jed=G%jed_bk+joff_bk
          do jb=js_bk,je_bk ; do ib=is_bk,ie_bk ; z_bot_bk(ib,jb) = 0.0 ; enddo ; enddo
          do k=1,nz
            do jb=js_bk,je_bk ; do ib=is_bk,ie_bk
              i = ib+ioff_bk ; j = jb+joff_bk
              z_top_bk(ib,jb) = z_bot_bk(ib,jb)
              z_bot_bk(ib,jb) = z_top_bk(ib,jb) - G%H_to_m*h(i,j,k)
            enddo ; enddo
            call int_density_dz(tv%T(isd:ied,jsd:jed,k), tv%S(isd:ied,jsd:jed,k), &
                                z_top_bk, z_bot_bk, 0.0, G%H_to_kg_m2, G%g_Earth, &
                                G%Block(n), tv%eqn_of_state, dpress_bk)
            do jb=js_bk,je_bk ; do ib=is_bk,ie_bk
              i = ib+ioff_bk ; j = jb+joff_bk
              mass(i,j) = mass(i,j) + dpress_bk(ib,jb) * IG_Earth
            enddo ; enddo
          enddo
        enddo
      else
        do k=1,nz ; do j=js,je ; do i=is,ie
          mass(i,j) = mass(i,j) + (G%H_to_m*G%Rlay(k))*h(i,j,k)
        enddo ; enddo ; enddo
      endif
    else
      do k=1,nz ; do j=js,je ; do i=is,ie
        mass(i,j) = mass(i,j) + G%H_to_kg_m2*h(i,j,k)
      enddo ; enddo ; enddo
    endif
    if (CS%id_col_mass > 0) then
      call post_data(CS%id_col_mass, mass, CS%diag)
    endif
    if (CS%id_pbo > 0) then
      do j=js,je ; do i=is,ie ; btm_pres(i,j) = 0.0 ; enddo ; enddo
      ! 'pbo' is defined as the sea water pressure at the sea floor
      !     pbo = (mass * g) + pso
      ! where pso is the sea water pressure at sea water surface
      ! note that pso is equivalent to fluxes%p_surf
      do j=js,je ; do i=is,ie
        btm_pres(i,j) = mass(i,j) * G%g_Earth
        if (ASSOCIATED(fluxes%p_surf)) then
          btm_pres(i,j) = btm_pres(i,j) + fluxes%p_surf(i,j)
        endif
      enddo ; enddo
      call post_data(CS%id_pbo, btm_pres, CS%diag)
    endif
  endif

end subroutine calculate_vertical_integrals


subroutine calculate_energy_diagnostics(u, v, h, uh, vh, ADp, CDp, G, CS)
  real, dimension(NIMEMB_,NJMEM_,NKMEM_), intent(in)    :: u
  real, dimension(NIMEM_,NJMEMB_,NKMEM_), intent(in)    :: v
  real, dimension(NIMEM_,NJMEM_,NKMEM_),  intent(in)    :: h
  real, dimension(NIMEMB_,NJMEM_,NKMEM_), intent(in)    :: uh
  real, dimension(NIMEM_,NJMEMB_,NKMEM_), intent(in)    :: vh
  type(accel_diag_ptrs),                  intent(in)    :: ADp
  type(cont_diag_ptrs),                   intent(in)    :: CDp
  type(ocean_grid_type),                  intent(inout) :: G
  type(diagnostics_CS),                   intent(inout) :: CS

! subroutine calculates terms in the mechanical energy equations

! Arguments: u   - zonal velocity component (m/s)
!  (in)      v   - meridional velocity componnent (m/s)
!  (in)      h   - layer thickness: metre(Bouss) of kg/m2(non-Bouss)
!  (in)      uh  - transport through zonal faces=u*h*dy: m3/s (Bouss) kg/s(non-Bouss)
!  (in)      vh  - transport through merid faces=v*h*dx: m3/s (Bouss) kg/s(non-Bouss)
!  (in)      ADp - structure pointing to accelerations in momentum equation
!  (in)      CDp - structure pointing to terms in continuity equations
!  (in)      G   - ocean grid structure
!  (in)      CS  - control structure returned by a previous call to diagnostics_init

  real :: KE_u(SZIB_(G),SZJ_(G))
  real :: KE_v(SZI_(G),SZJB_(G))
  real :: KE_h(SZI_(G),SZJ_(G))

  integer :: i, j, k, is, ie, js, je, Isq, Ieq, Jsq, Jeq, nz
  is = G%isc ; ie = G%iec ; js = G%jsc ; je = G%jec ; nz = G%ke
  Isq = G%IscB ; Ieq = G%IecB ; Jsq = G%JscB ; Jeq = G%JecB

  do j=js-1,je ; do i=is-1,ie
    KE_u(I,j) = 0.0 ; KE_v(i,J) = 0.0
  enddo ; enddo

  if (ASSOCIATED(CS%KE)) then
    do k=1,nz ; do j=js,je ; do i=is,ie
      CS%KE(i,j,k) = ((u(I,j,k)*u(I,j,k) + u(I-1,j,k)*u(I-1,j,k)) + &
          (v(i,J,k)*v(i,J,k) + v(i,J-1,k)*v(i,J-1,k)))*0.25
      ! DELETE THE FOLLOWING...  Make this 0 to test the momentum balance,
      ! or a huge number to test the continuity balance.
      ! CS%KE(i,j,k) *= 1e20
    enddo ; enddo ; enddo
    if (CS%id_KE > 0) call post_data(CS%id_KE, CS%KE, CS%diag)
  endif

  if(.not.G%symmetric) then
    if(ASSOCIATED(CS%dKE_dt) .OR. ASSOCIATED(CS%PE_to_KE) .OR. ASSOCIATED(CS%KE_CorAdv) .OR. &
       ASSOCIATED(CS%KE_adv) .OR. ASSOCIATED(CS%KE_visc)  .OR. ASSOCIATED(CS%KE_horvisc).OR. &
       ASSOCIATED(CS%KE_dia) ) then
        call create_group_pass(CS%pass_KE_uv, KE_u, KE_v, G%Domain, To_North+To_East)
    endif
  endif

  if (ASSOCIATED(CS%dKE_dt)) then
    do k=1,nz
      do j=js,je ; do I=Isq,Ieq
        KE_u(I,j) = uh(I,j,k)*G%dxCu(I,j)*CS%du_dt(I,j,k)
      enddo ; enddo
      do J=Jsq,Jeq ; do i=is,ie
        KE_v(i,J) = vh(i,J,k)*G%dyCv(i,J)*CS%dv_dt(i,J,k)
      enddo ; enddo
      do j=js,je ; do i=is,ie
        KE_h(i,j) = CS%KE(i,j,k)*CS%dh_dt(i,j,k)
      enddo ; enddo
      if (.not.G%symmetric) &      
         call do_group_pass(CS%pass_KE_uv, G%domain)
      do j=js,je ; do i=is,ie
        CS%dKE_dt(i,j,k) = KE_h(i,j) + 0.5 * G%IareaT(i,j) * &
            (KE_u(I,j) + KE_u(I-1,j) + KE_v(i,J) + KE_v(i,J-1))
      enddo ; enddo
    enddo
    if (CS%id_dKEdt > 0) call post_data(CS%id_dKEdt, CS%dKE_dt, CS%diag)
  endif

  if (ASSOCIATED(CS%PE_to_KE)) then
    do k=1,nz
      do j=js,je ; do I=Isq,Ieq
        KE_u(I,j) = uh(I,j,k)*G%dxCu(I,j)*ADp%PFu(I,j,k)
      enddo ; enddo
      do J=Jsq,Jeq ; do i=is,ie
        KE_v(i,J) = vh(i,J,k)*G%dyCv(i,J)*ADp%PFv(i,J,k)
      enddo ; enddo
      if (.not.G%symmetric) &
         call do_group_pass(CS%pass_KE_uv, G%domain)
      do j=js,je ; do i=is,ie
        CS%PE_to_KE(i,j,k) = 0.5 * G%IareaT(i,j) * &
            (KE_u(I,j) + KE_u(I-1,j) + KE_v(i,J) + KE_v(i,J-1))
      enddo ; enddo
    enddo
    if (CS%id_PE_to_KE > 0) call post_data(CS%id_PE_to_KE, CS%PE_to_KE, CS%diag)
  endif

  if (ASSOCIATED(CS%KE_CorAdv)) then
    do k=1,nz
      do j=js,je ; do I=Isq,Ieq
        KE_u(I,j) = uh(I,j,k)*G%dxCu(I,j)*ADp%CAu(I,j,k)
      enddo ; enddo
      do J=Jsq,Jeq ; do i=is,ie
        KE_v(i,J) = vh(i,J,k)*G%dyCv(i,J)*ADp%CAv(i,J,k)
      enddo ; enddo
      do j=js,je ; do i=is,ie
        KE_h(i,j) = -CS%KE(i,j,k) * G%IareaT(i,j) * &
            (uh(I,j,k) - uh(I-1,j,k) + vh(i,J,k) - vh(i,J-1,k))
      enddo ; enddo
      if (.not.G%symmetric) &
         call do_group_pass(CS%pass_KE_uv, G%domain)
      do j=js,je ; do i=is,ie
        CS%KE_CorAdv(i,j,k) = KE_h(i,j) + 0.5 * G%IareaT(i,j) * &
            (KE_u(I,j) + KE_u(I-1,j) + KE_v(i,J) + KE_v(i,J-1))
      enddo ; enddo
    enddo
    if (CS%id_KE_Coradv > 0) call post_data(CS%id_KE_Coradv, CS%KE_Coradv, CS%diag)
  endif

  if (ASSOCIATED(CS%KE_adv)) then
    do k=1,nz
      do j=js,je ; do I=Isq,Ieq
        KE_u(I,j) = uh(I,j,k)*G%dxCu(I,j)*ADp%gradKEu(I,j,k)
      enddo ; enddo
      do J=Jsq,Jeq ; do i=is,ie
        KE_v(i,J) = vh(i,J,k)*G%dyCv(i,J)*ADp%gradKEv(i,J,k)
      enddo ; enddo
      do j=js,je ; do i=is,ie
        KE_h(i,j) = -CS%KE(i,j,k) * G%IareaT(i,j) * &
            (uh(I,j,k) - uh(I-1,j,k) + vh(i,J,k) - vh(i,J-1,k))
      enddo ; enddo
      if (.not.G%symmetric) &
         call do_group_pass(CS%pass_KE_uv, G%domain)
      do j=js,je ; do i=is,ie
        CS%KE_adv(i,j,k) = KE_h(i,j) + 0.5 * G%IareaT(i,j) * &
            (KE_u(I,j) + KE_u(I-1,j) + KE_v(i,J) + KE_v(i,J-1))
      enddo ; enddo
    enddo
    if (CS%id_KE_adv > 0) call post_data(CS%id_KE_adv, CS%KE_adv, CS%diag)
  endif

  if (ASSOCIATED(CS%KE_visc)) then
    do k=1,nz
      do j=js,je ; do I=Isq,Ieq
        KE_u(I,j) = uh(I,j,k)*G%dxCu(I,j)*ADp%du_dt_visc(I,j,k)
      enddo ; enddo
      do J=Jsq,Jeq ; do i=is,ie
        KE_v(i,J) = vh(i,J,k)*G%dyCv(i,J)*ADp%dv_dt_visc(i,J,k)
      enddo ; enddo
      if (.not.G%symmetric) &
         call do_group_pass(CS%pass_KE_uv, G%domain)
      do j=js,je ; do i=is,ie
        CS%KE_visc(i,j,k) = 0.5 * G%IareaT(i,j) * &
            (KE_u(I,j) + KE_u(I-1,j) + KE_v(i,J) + KE_v(i,J-1))
      enddo ; enddo
    enddo
    if (CS%id_KE_visc > 0) call post_data(CS%id_KE_visc, CS%KE_visc, CS%diag)
  endif

  if (ASSOCIATED(CS%KE_horvisc)) then
    do k=1,nz
      do j=js,je ; do I=Isq,Ieq
        KE_u(I,j) = uh(I,j,k)*G%dxCu(I,j)*ADp%diffu(I,j,k)
      enddo ; enddo
      do J=Jsq,Jeq ; do i=is,ie
        KE_v(i,J) = vh(i,J,k)*G%dyCv(i,J)*ADp%diffv(i,J,k)
      enddo ; enddo
      if (.not.G%symmetric) &
         call do_group_pass(CS%pass_KE_uv, G%domain)
      do j=js,je ; do i=is,ie
        CS%KE_horvisc(i,j,k) = 0.5 * G%IareaT(i,j) * &
            (KE_u(I,j) + KE_u(I-1,j) + KE_v(i,J) + KE_v(i,J-1))
      enddo ; enddo
    enddo
    if (CS%id_KE_horvisc > 0) call post_data(CS%id_KE_horvisc, CS%KE_horvisc, CS%diag)
  endif

  if (ASSOCIATED(CS%KE_dia)) then
    do k=1,nz
      do j=js,je ; do I=Isq,Ieq
        KE_u(I,j) = uh(I,j,k)*G%dxCu(I,j)*ADp%du_dt_dia(I,j,k)
      enddo ; enddo
      do J=Jsq,Jeq ; do i=is,ie
        KE_v(i,J) = vh(i,J,k)*G%dyCv(i,J)*ADp%dv_dt_dia(i,J,k)
      enddo ; enddo
      do j=js,je ; do i=is,ie
        KE_h(i,j) = CS%KE(i,j,k) * &
            (CDp%diapyc_vel(i,j,k) - CDp%diapyc_vel(i,j,k+1))
      enddo ; enddo
      if (.not.G%symmetric) &
         call do_group_pass(CS%pass_KE_uv, G%domain)
      do j=js,je ; do i=is,ie
        CS%KE_dia(i,j,k) = KE_h(i,j) + 0.5 * G%IareaT(i,j) * &
            (KE_u(I,j) + KE_u(I-1,j) + KE_v(i,J) + KE_v(i,J-1))
      enddo ; enddo
    enddo
    if (CS%id_KE_dia > 0) call post_data(CS%id_KE_dia, CS%KE_dia, CS%diag)
  endif

end subroutine calculate_energy_diagnostics


subroutine register_time_deriv(f_ptr, deriv_ptr, CS)
  real, dimension(:,:,:), target :: f_ptr, deriv_ptr
  type(diagnostics_CS),  pointer :: CS

! subroutine registers fields to calculate a diagnostic time derivative.
! Arguments: f_ptr     - field whose derivative is taken
!  (in)      deriv_ptr - field in which the calculated time derivatives placed
!  (in)      num_lay   - number of layers in this field
!  (in)      CS        - control structure returned by previous call to diagnostics_init

  integer :: m

  if (.not.associated(CS)) call MOM_error(FATAL, &
         "register_time_deriv: Module must be initialized before it is used.")

  if (CS%num_time_deriv >= MAX_FIELDS_) then
    call MOM_error(WARNING,"MOM_diagnostics:  Attempted to register more than " // &
                   "MAX_FIELDS_ diagnostic time derivatives via register_time_deriv.")
    return
  endif

  m = CS%num_time_deriv+1 ; CS%num_time_deriv = m

  CS%nlay(m) = size(f_ptr(:,:,:),3)
  CS%deriv(m)%p => deriv_ptr
  allocate(CS%prev_val(m)%p(size(f_ptr(:,:,:),1), size(f_ptr(:,:,:),2), CS%nlay(m)) )

  CS%var_ptr(m)%p => f_ptr
  CS%prev_val(m)%p(:,:,:) = f_ptr(:,:,:)

end subroutine register_time_deriv


subroutine calculate_derivs(dt, G, CS)
  real,                  intent(in)    :: dt
  type(ocean_grid_type), intent(inout) :: G
  type(diagnostics_CS),  intent(inout) :: CS

! This subroutine calculates all registered time derivatives.
! Arguments: dt - time interval in s over which differences occur
!  (in)      G  - ocean grid structure.
!  (in)      CS - control structure returned by previous call to diagnostics_init

  integer i, j, k, m
  real Idt

  if (dt > 0.0) then ; Idt = 1.0/dt
  else ; return ; endif

  do m=1,CS%num_time_deriv
    do k=1,CS%nlay(m) ; do j=G%jsc,G%jec ; do i=G%isc,G%iec
      CS%deriv(m)%p(i,j,k) = (CS%var_ptr(m)%p(i,j,k) - CS%prev_val(m)%p(i,j,k)) * Idt
      CS%prev_val(m)%p(i,j,k) = CS%var_ptr(m)%p(i,j,k)
    enddo ; enddo ; enddo
  enddo

end subroutine calculate_derivs

subroutine MOM_diagnostics_init(MIS, ADp, CDp, Time, G, param_file, diag, CS)
  type(ocean_internal_state), intent(in) :: MIS
  type(accel_diag_ptrs),   intent(inout) :: ADp
  type(cont_diag_ptrs),    intent(inout) :: CDp
  type(time_type),         intent(in)    :: Time
  type(ocean_grid_type),   intent(in)    :: G
  type(param_file_type),   intent(in)    :: param_file
  type(diag_ctrl), target, intent(inout) :: diag
  type(diagnostics_CS),    pointer       :: CS
! Arguments: MIS - For "MOM Internal State" a set of pointers to the fields and
!                  accelerations that make up the ocean's internal physical
!                  state.
!  (inout)   ADp - A structure with pointers to the various accelerations in
!                  the momentum equations.
!  (inout)   CDp - A structure with pointers to various terms in the continuity
!                  equations.
!  (in)      Time - The current model time.
!  (in)      G - The ocean's grid structure.
!  (in)      param_file - A structure indicating the open file to parse for
!                         model parameter values.
!  (in)      diag - A structure that is used to regulate diagnostic output.
!  (in/out)  CS - A pointer that is set to point to the control structure
!                 for this module
! This include declares and sets the variable "version".
#include "version_variable.h"

  character(len=40)  :: mod = "MOM_diagnostics" ! This module's name.
  real :: omega, f2_min
  character(len=48) :: thickness_units, flux_units
  integer :: isd, ied, jsd, jed, IsdB, IedB, JsdB, JedB, nz, nkml, nkbl
  integer :: is, ie, js, je, Isq, Ieq, Jsq, Jeq, i, j

  is   = G%isc  ; ie   = G%iec  ; js   = G%jsc  ; je   = G%jec
  Isq  = G%IscB ; Ieq  = G%IecB ; Jsq  = G%JscB ; Jeq  = G%JecB
  isd  = G%isd  ; ied  = G%ied  ; jsd  = G%jsd  ; jed  = G%jed ; nz = G%ke
  IsdB = G%IsdB ; IedB = G%IedB ; JsdB = G%JsdB ; JedB = G%JedB

  if (associated(CS)) then
    call MOM_error(WARNING, "MOM_diagnostics_init called with an associated "// &
                            "control structure.")
    return
  endif
  allocate(CS)

  CS%diag => diag

  ! Read all relevant parameters and write them to the model log.
  call log_version(param_file, mod, version)
  call get_param(param_file, mod, "SPLIT", CS%split, &
                 "Use the split time stepping if true.", default=.true.)


  if (G%Boussinesq) then
    thickness_units = "meter" ; flux_units = "meter3 second-1"
  else
    thickness_units = "kilogram meter-2" ; flux_units = "kilogram second-1"
  endif

  CS%id_temp_global = register_scalar_field('ocean_model', 'temp_global',           &
      Time, diag, 'Global Mean Ocean Temperature', 'Celsius',                       &
      cmor_field_name='thetaoga', cmor_long_name='sea_water_potential_temperature', &
      cmor_units='degC', cmor_standard_name='Sea Water Potential Temperature')

  CS%id_salt_global = register_scalar_field('ocean_model', 'salt_global',  &
      Time, diag, 'Global Mean Ocean Salinity', 'ppt',                     &
      cmor_field_name='soga', cmor_long_name='sea_water_salinity',         &
      cmor_units='ppt', cmor_standard_name='Sea Water Salinity')

  CS%id_temp_layer_ave = register_diag_field('ocean_model', 'temp_layer_ave', diag%axesZL, Time, &
      'Layer Average Ocean Temperature', 'Celsius')

  CS%id_salt_layer_ave = register_diag_field('ocean_model', 'salt_layer_ave', diag%axesZL, Time, &
      'Layer Average Ocean Salinity', 'ppt')

  CS%id_e = register_diag_field('ocean_model', 'e', diag%axesTi, Time, &
      'Interface Height Relative to Mean Sea Level', 'meter')
  if (CS%id_e>0) call safe_alloc_ptr(CS%e,isd,ied,jsd,jed,nz+1)

  CS%id_e_D = register_diag_field('ocean_model', 'e_D', diag%axesTi, Time, &
      'Interface Height above the Seafloor', 'meter')
  if (CS%id_e_D>0) call safe_alloc_ptr(CS%e_D,isd,ied,jsd,jed,nz+1)

  CS%id_Rml = register_diag_field('ocean_model', 'Rml', diag%axesTL, Time, &
      'Mixed Layer Coordinate Potential Density', 'kg meter-3')

  CS%id_Rcv = register_diag_field('ocean_model', 'Rho_cv', diag%axesTL, Time, &
      'Coordinate Potential Density', 'kg meter-3')

  CS%id_du_dt = register_diag_field('ocean_model', 'dudt', diag%axesCuL, Time, &
      'Zonal Acceleration', 'meter second-2')
  if ((CS%id_du_dt>0) .and. .not.ASSOCIATED(CS%du_dt)) then
    call safe_alloc_ptr(CS%du_dt,IsdB,IedB,jsd,jed,nz)
    call register_time_deriv(MIS%u, CS%du_dt, CS)
  endif

  CS%id_dv_dt = register_diag_field('ocean_model', 'dvdt', diag%axesCvL, Time, &
      'Meridional Acceleration', 'meter second-2')
  if ((CS%id_dv_dt>0) .and. .not.ASSOCIATED(CS%dv_dt)) then
    call safe_alloc_ptr(CS%dv_dt,isd,ied,JsdB,JedB,nz)
    call register_time_deriv(MIS%v, CS%dv_dt, CS)
  endif

  CS%id_dh_dt = register_diag_field('ocean_model', 'dhdt', diag%axesTL, Time, &
      'Thickness tendency', trim(thickness_units)//" second-1")
  if ((CS%id_dh_dt>0) .and. .not.ASSOCIATED(CS%dh_dt)) then
    call safe_alloc_ptr(CS%dh_dt,isd,ied,jsd,jed,nz)
    call register_time_deriv(MIS%h, CS%dh_dt, CS)
  endif

  ! layer thickness variables 
  !if (G%nk_rho_varies > 0) then
    CS%id_h_Rlay = register_diag_field('ocean_model', 'h_rho', diag%axesTL, Time, &
        'Layer thicknesses in pure potential density coordinates', thickness_units)
    if (CS%id_h_Rlay>0) call safe_alloc_ptr(CS%h_Rlay,isd,ied,jsd,jed,nz)

    CS%id_uh_Rlay = register_diag_field('ocean_model', 'uh_rho', diag%axesCuL, Time, &
        'Zonal volume transport in pure potential density coordinates', flux_units)
    if (CS%id_uh_Rlay>0) call safe_alloc_ptr(CS%uh_Rlay,IsdB,IedB,jsd,jed,nz)

    CS%id_vh_Rlay = register_diag_field('ocean_model', 'vh_rho', diag%axesCvL, Time, &
        'Meridional volume transport in pure potential density coordinates', flux_units)
    if (CS%id_vh_Rlay>0) call safe_alloc_ptr(CS%vh_Rlay,isd,ied,JsdB,JedB,nz)

    CS%id_uhGM_Rlay = register_diag_field('ocean_model', 'uhGM_rho', diag%axesCuL, Time, &
        'Zonal volume transport due to interface height diffusion in pure potential &
        &density coordinates', flux_units)
    if (CS%id_uhGM_Rlay>0) call safe_alloc_ptr(CS%uhGM_Rlay,IsdB,IedB,jsd,jed,nz)

    CS%id_vhGM_Rlay = register_diag_field('ocean_model', 'vhGM_rho', diag%axesCvL, Time, &
        'Meridional volume transport due to interface height diffusion in pure &
        &potential density coordinates', flux_units)
    if (CS%id_vhGM_Rlay>0) call safe_alloc_ptr(CS%vhGM_Rlay,isd,ied,JsdB,JedB,nz)
  !endif


  ! terms in the kinetic energy balance
  CS%id_KE = register_diag_field('ocean_model', 'KE', diag%axesTL, Time, &
      'Layer kinetic energy per unit mass', 'meter2 second-2')
  if (CS%id_KE>0) call safe_alloc_ptr(CS%KE,isd,ied,jsd,jed,nz)

  CS%id_dKEdt = register_diag_field('ocean_model', 'dKE_dt', diag%axesTL, Time, &
      'Kinetic Energy Tendency of Layer', 'meter3 second-3')
  if (CS%id_dKEdt>0) call safe_alloc_ptr(CS%dKE_dt,isd,ied,jsd,jed,nz)

  CS%id_PE_to_KE = register_diag_field('ocean_model', 'PE_to_KE', diag%axesTL, Time, &
      'Potential to Kinetic Energy Conversion of Layer', 'meter3 second-3')
  if (CS%id_PE_to_KE>0) call safe_alloc_ptr(CS%PE_to_KE,isd,ied,jsd,jed,nz)

  CS%id_KE_Coradv = register_diag_field('ocean_model', 'KE_Coradv', diag%axesTL, Time, &
      'Kinetic Energy Source from Coriolis and Advection', 'meter3 second-3')
  if (CS%id_KE_Coradv>0) call safe_alloc_ptr(CS%KE_Coradv,isd,ied,jsd,jed,nz)

  CS%id_KE_adv = register_diag_field('ocean_model', 'KE_adv', diag%axesTL, Time, &
      'Kinetic Energy Source from Advection', 'meter3 second-3')
  if (CS%id_KE_adv>0) call safe_alloc_ptr(CS%KE_adv,isd,ied,jsd,jed,nz)

  CS%id_KE_visc = register_diag_field('ocean_model', 'KE_visc', diag%axesTL, Time, &
      'Kinetic Energy Source from Vertical Viscosity and Stresses', 'meter3 second-3')
  if (CS%id_KE_visc>0) call safe_alloc_ptr(CS%KE_visc,isd,ied,jsd,jed,nz)

  CS%id_KE_horvisc = register_diag_field('ocean_model', 'KE_horvisc', diag%axesTL, Time, &
      'Kinetic Energy Source from Horizontal Viscosity', 'meter3 second-3')
  if (CS%id_KE_horvisc>0) call safe_alloc_ptr(CS%KE_horvisc,isd,ied,jsd,jed,nz)

  CS%id_KE_dia = register_diag_field('ocean_model', 'KE_dia', diag%axesTL, Time, &
      'Kinetic Energy Source from Diapycnal Diffusion', 'meter3 second-3')
  if (CS%id_KE_dia>0) call safe_alloc_ptr(CS%KE_dia,isd,ied,jsd,jed,nz)


  ! gravity wave CFLs 
  CS%id_cg1 = register_diag_field('ocean_model', 'cg1', diag%axesT1, Time, &
      'First baroclinic gravity wave speed', 'meter second-1')
  CS%id_Rd1 = register_diag_field('ocean_model', 'Rd1', diag%axesT1, Time, &
      'First baroclinic deformation radius', 'meter')
  CS%id_cfl_cg1 = register_diag_field('ocean_model', 'CFL_cg1', diag%axesT1, Time, &
      'CFL of first baroclinic gravity wave = dt*cg1*(1/dx+1/dy)', 'nondim')
  CS%id_cfl_cg1_x = register_diag_field('ocean_model', 'CFL_cg1_x', diag%axesT1, Time, &
      'i-component of CFL of first baroclinic gravity wave = dt*cg1*/dx', 'nondim')
  CS%id_cfl_cg1_y = register_diag_field('ocean_model', 'CFL_cg1_y', diag%axesT1, Time, &
      'j-component of CFL of first baroclinic gravity wave = dt*cg1*/dy', 'nondim')
  if ((CS%id_cg1>0) .or. (CS%id_Rd1>0) .or. (CS%id_cfl_cg1>0) .or. &
      (CS%id_cfl_cg1_x>0) .or. (CS%id_cfl_cg1_y>0)) then
    call safe_alloc_ptr(CS%cg1,isd,ied,jsd,jed)
    call wave_speed_init(Time, G, param_file, diag, CS%wave_speed_CSp)
    if (CS%id_Rd1>0)       call safe_alloc_ptr(CS%Rd1,isd,ied,jsd,jed)
    if (CS%id_cfl_cg1>0)   call safe_alloc_ptr(CS%cfl_cg1,isd,ied,jsd,jed)
    if (CS%id_cfl_cg1_x>0) call safe_alloc_ptr(CS%cfl_cg1_x,isd,ied,jsd,jed)
    if (CS%id_cfl_cg1_y>0) call safe_alloc_ptr(CS%cfl_cg1_y,isd,ied,jsd,jed)
  endif

  CS%id_mass_wt = register_diag_field('ocean_model', 'mass_wt', diag%axesT1, Time,   &
      'The column mass for calculating mass-weighted average properties', 'kg m-2')

  CS%id_temp_int = register_diag_field('ocean_model', 'temp_int', diag%axesT1, Time, &
      'The mass weighted column integrated temperature', 'degC kg m-2',              &
      cmor_field_name='tomint', cmor_long_name='sea_water_prognostic_temperature_mass_integrated', &
      cmor_units='degC kg m-2', cmor_standard_name='Sea Water Prognostic Temperature Mass Integrated')

  CS%id_salt_int = register_diag_field('ocean_model', 'salt_int', diag%axesT1, Time, &
      'The mass weighted column integrated salinity', 'ppt kg m-2',                  &
      cmor_field_name='somint', cmor_long_name='sea_water_salinity_mass_integrated', &
      cmor_units='ppt kg m-2', cmor_standard_name='Sea Water Salinity Mass Integrated')

  CS%id_col_mass = register_diag_field('ocean_model', 'col_mass', diag%axesT1, Time, &
      'The column integrated in situ density', 'kg m-2')

  CS%id_col_ht = register_diag_field('ocean_model', 'col_height', diag%axesT1, Time, &
      'The height of the water column', 'm')
  CS%id_pbo = register_diag_field('ocean_model', 'pbo', diag%axesT1, Time, &
      long_name='Sea Water Pressure at Sea Floor', standard_name='sea_water_pressure_at_sea_floor', &
      units='Pa')

  call set_dependent_diagnostics(MIS, ADp, CDp, G, CS)

end subroutine MOM_diagnostics_init


subroutine set_dependent_diagnostics(MIS, ADp, CDp, G, CS)
  type(ocean_internal_state), intent(in)    :: MIS
  type(accel_diag_ptrs),      intent(inout) :: ADp
  type(cont_diag_ptrs),       intent(inout) :: CDp
  type(ocean_grid_type),      intent(in)    :: G
  type(diagnostics_CS),       pointer       :: CS

! This subroutine sets up diagnostics upon which other diagnostics depend.
! Arguments: MIS - For "MOM Internal State" a set of pointers to the fields and
!                  accelerations that make up the ocean's internal physical
!                  state.
!  (inout)   ADp - A structure pointing to accelerations in momentum equation
!  (inout)   CDp - structure with pointers to terms in continuity equation
!  (in)      G   - ocean grid structure
!  (in)      CS -  pointer to the control structure for this module

  integer :: isd, ied, jsd, jed, IsdB, IedB, JsdB, JedB, nz
  isd  = G%isd  ; ied  = G%ied  ; jsd  = G%jsd  ; jed  = G%jed ; nz = G%ke
  IsdB = G%IsdB ; IedB = G%IedB ; JsdB = G%JsdB ; JedB = G%JedB

  if (ASSOCIATED(CS%dKE_dt) .or. ASSOCIATED(CS%PE_to_KE) .or. &
      ASSOCIATED(CS%KE_CorAdv) .or. ASSOCIATED(CS%KE_adv) .or. &
      ASSOCIATED(CS%KE_visc) .or. ASSOCIATED(CS%KE_horvisc) .or. &
      ASSOCIATED(CS%KE_dia)) &
    call safe_alloc_ptr(CS%KE,isd,ied,jsd,jed,nz)

  if (ASSOCIATED(CS%dKE_dt)) then
    if (.not.ASSOCIATED(CS%du_dt)) then
      call safe_alloc_ptr(CS%du_dt,IsdB,IedB,jsd,jed,nz)
      call register_time_deriv(MIS%u, CS%du_dt, CS)
    endif
    if (.not.ASSOCIATED(CS%dv_dt)) then
      call safe_alloc_ptr(CS%dv_dt,isd,ied,JsdB,JedB,nz)
      call register_time_deriv(MIS%v, CS%dv_dt, CS)
    endif
    if (.not.ASSOCIATED(CS%dh_dt)) then
      call safe_alloc_ptr(CS%dh_dt,isd,ied,jsd,jed,nz)
      call register_time_deriv(MIS%h, CS%dh_dt, CS)
    endif
  endif

  if (ASSOCIATED(CS%KE_adv)) then
    call safe_alloc_ptr(ADp%gradKEu,IsdB,IedB,jsd,jed,nz)
    call safe_alloc_ptr(ADp%gradKEv,isd,ied,JsdB,JedB,nz)
  endif

  if (ASSOCIATED(CS%KE_visc)) then
    call safe_alloc_ptr(ADp%du_dt_visc,IsdB,IedB,jsd,jed,nz)
    call safe_alloc_ptr(ADp%dv_dt_visc,isd,ied,JsdB,JedB,nz)
  endif

  if (ASSOCIATED(CS%KE_dia)) then
    call safe_alloc_ptr(ADp%du_dt_dia,IsdB,IedB,jsd,jed,nz)
    call safe_alloc_ptr(ADp%dv_dt_dia,isd,ied,JsdB,JedB,nz)
  endif

  if (ASSOCIATED(CS%uhGM_Rlay)) call safe_alloc_ptr(CDp%uhGM,IsdB,IedB,jsd,jed,nz)
  if (ASSOCIATED(CS%vhGM_Rlay)) call safe_alloc_ptr(CDp%vhGM,isd,ied,JsdB,JedB,nz)

end subroutine set_dependent_diagnostics


subroutine MOM_diagnostics_end(CS, ADp)
  type(diagnostics_CS),   pointer       :: CS
  type(accel_diag_ptrs),  intent(inout) :: ADp
  integer :: m

  if (ASSOCIATED(CS%e))          deallocate(CS%e)
  if (ASSOCIATED(CS%e_D))        deallocate(CS%e_D)
  if (ASSOCIATED(CS%KE))         deallocate(CS%KE)
  if (ASSOCIATED(CS%dKE_dt))     deallocate(CS%dKE_dt)
  if (ASSOCIATED(CS%PE_to_KE))   deallocate(CS%PE_to_KE)
  if (ASSOCIATED(CS%KE_Coradv))  deallocate(CS%KE_Coradv)
  if (ASSOCIATED(CS%KE_adv))     deallocate(CS%KE_adv)
  if (ASSOCIATED(CS%KE_visc))    deallocate(CS%KE_visc)
  if (ASSOCIATED(CS%KE_horvisc)) deallocate(CS%KE_horvisc)
  if (ASSOCIATED(CS%KE_dia))     deallocate(CS%KE_dia)
  if (ASSOCIATED(CS%dv_dt))      deallocate(CS%dv_dt)
  if (ASSOCIATED(CS%dh_dt))      deallocate(CS%dh_dt)
  if (ASSOCIATED(CS%du_dt))      deallocate(CS%du_dt)
  if (ASSOCIATED(CS%h_Rlay))     deallocate(CS%h_Rlay)
  if (ASSOCIATED(CS%uh_Rlay))    deallocate(CS%uh_Rlay)
  if (ASSOCIATED(CS%vh_Rlay))    deallocate(CS%vh_Rlay)
  if (ASSOCIATED(CS%uhGM_Rlay))  deallocate(CS%uhGM_Rlay)
  if (ASSOCIATED(CS%vhGM_Rlay))  deallocate(CS%vhGM_Rlay)

  if (ASSOCIATED(ADp%gradKEu))    deallocate(ADp%gradKEu)
  if (ASSOCIATED(ADp%gradKEu))    deallocate(ADp%gradKEu)
  if (ASSOCIATED(ADp%du_dt_visc)) deallocate(ADp%du_dt_visc)
  if (ASSOCIATED(ADp%dv_dt_visc)) deallocate(ADp%dv_dt_visc)
  if (ASSOCIATED(ADp%du_dt_dia))  deallocate(ADp%du_dt_dia)
  if (ASSOCIATED(ADp%dv_dt_dia))  deallocate(ADp%dv_dt_dia)
  if (ASSOCIATED(ADp%du_other))   deallocate(ADp%du_other)
  if (ASSOCIATED(ADp%dv_other))   deallocate(ADp%dv_other)

  do m=1,CS%num_time_deriv ; deallocate(CS%prev_val(m)%p) ; enddo

  deallocate(CS)

end subroutine MOM_diagnostics_end

end module MOM_diagnostics<|MERGE_RESOLUTION|>--- conflicted
+++ resolved
@@ -44,17 +44,6 @@
 !*                                                                     *
 !********+*********+*********+*********+*********+*********+*********+**
 
-<<<<<<< HEAD
-use MOM_diag_mediator, only : post_data, post_data_1d_k
-use MOM_diag_mediator, only : register_diag_field, safe_alloc_ptr
-use MOM_domains, only : create_group_pass, do_group_pass, group_pass_type
-use MOM_diag_mediator, only : diag_ctrl, time_type, register_scalar_field
-use MOM_domains, only : To_North, To_East
-use MOM_error_handler, only : MOM_error, FATAL, WARNING
-use MOM_file_parser, only : get_param, log_version, param_file_type
-use MOM_forcing_type, only : forcing
-use MOM_grid, only : ocean_grid_type
-=======
 use MOM_diag_mediator,     only : post_data, post_data_1d_k
 use MOM_diag_mediator,     only : register_diag_field, safe_alloc_ptr
 use MOM_domains,           only : create_group_pass, do_group_pass, group_pass_type
@@ -63,8 +52,8 @@
 use MOM_EOS,               only : calculate_density, int_density_dz
 use MOM_error_handler,     only : MOM_error, FATAL, WARNING
 use MOM_file_parser,       only : get_param, log_version, param_file_type
+use MOM_forcing_type,      only : forcing
 use MOM_grid,              only : ocean_grid_type
->>>>>>> 12f6de1d
 use MOM_interface_heights, only : find_eta
 use MOM_spatial_means,     only : global_area_mean, global_layer_mean
 use MOM_spatial_means,     only : global_volume_mean
@@ -126,45 +115,30 @@
                             ! zero, but is not due to truncation errors.  There
                             ! should be near-cancellation of the global integral
                             ! of this spurious Coriolis source.
-<<<<<<< HEAD
-    KE_adv => NULL(), &     ! The KE source from along-layer advection.
-    KE_visc => NULL(), &    ! The KE source from vertical viscosity.
-    KE_horvisc => NULL(), & ! The KE source from horizontal viscosity.
-    KE_dia => NULL()        ! The KE source from diapycnal diffusion.
-  integer :: id_e = -1, id_e_D = -1, id_du_dt = -1, id_dv_dt = -1, id_dh_dt = -1
-  integer :: id_KE = -1, id_dKEdt = -1, id_PE_to_KE = -1, id_KE_Coradv = -1
-  integer :: id_KE_adv = -1, id_KE_visc = -1, id_KE_horvisc = -1, id_KE_dia = -1
-  integer :: id_h_Rlay = -1, id_uh_Rlay = -1, id_vh_Rlay = -1
-  integer :: id_uhGM_Rlay = -1, id_vhGM_Rlay = -1, id_Rml = -1, id_Rcv = -1
-  integer :: id_cg1 = -1, id_Rd1 = -1, id_cfl_cg1 = -1, id_cfl_cg1_x = -1, id_cfl_cg1_y = -1
-  integer :: id_mass_wt = -1, id_temp_int = -1, id_salt_int = -1
-  integer :: id_col_ht = -1, id_col_mass = -1, id_pbo = -1
-  integer :: id_temp_global = -1, id_salt_global = -1
-=======
     KE_adv     => NULL(),&  ! KE source from along-layer advection
     KE_visc    => NULL(),&  ! KE source from vertical viscosity
     KE_horvisc => NULL(),&  ! KE source from horizontal viscosity
     KE_dia     => NULL()    ! KE source from diapycnal diffusion
 
   ! diagnostic IDs
-  integer :: id_e              = -1, id_e_D            = -1
-  integer :: id_du_dt          = -1, id_dv_dt          = -1
-  integer :: id_col_ht         = -1, id_dh_dt          = -1
-  integer :: id_KE             = -1, id_dKEdt          = -1
-  integer :: id_PE_to_KE       = -1, id_KE_Coradv      = -1
-  integer :: id_KE_adv         = -1, id_KE_visc        = -1
-  integer :: id_KE_horvisc     = -1, id_KE_dia         = -1
-  integer :: id_uh_Rlay        = -1, id_vh_Rlay        = -1
-  integer :: id_uhGM_Rlay      = -1, id_vhGM_Rlay      = -1
-  integer :: id_h_Rlay         = -1, id_Rd1            = -1     
-  integer :: id_Rml            = -1, id_Rcv            = -1
-  integer :: id_cg1            = -1, id_cfl_cg1        = -1
-  integer :: id_cfl_cg1_x      = -1, id_cfl_cg1_y      = -1
-  integer :: id_temp_int       = -1, id_salt_int       = -1
-  integer :: id_mass_wt        = -1, id_col_mass       = -1
-  integer :: id_temp_global    = -1, id_salt_global    = -1
->>>>>>> 12f6de1d
+  integer :: id_e           = -1, id_e_D         = -1
+  integer :: id_du_dt       = -1, id_dv_dt       = -1
+  integer :: id_col_ht      = -1, id_dh_dt       = -1
+  integer :: id_KE          = -1, id_dKEdt       = -1
+  integer :: id_PE_to_KE    = -1, id_KE_Coradv   = -1
+  integer :: id_KE_adv      = -1, id_KE_visc     = -1
+  integer :: id_KE_horvisc  = -1, id_KE_dia      = -1
+  integer :: id_uh_Rlay     = -1, id_vh_Rlay     = -1
+  integer :: id_uhGM_Rlay   = -1, id_vhGM_Rlay   = -1
+  integer :: id_h_Rlay      = -1, id_Rd1         = -1     
+  integer :: id_Rml         = -1, id_Rcv         = -1
+  integer :: id_cg1         = -1, id_cfl_cg1     = -1
+  integer :: id_cfl_cg1_x   = -1, id_cfl_cg1_y   = -1
+  integer :: id_temp_int    = -1, id_salt_int    = -1
+  integer :: id_mass_wt     = -1, id_col_mass    = -1
+  integer :: id_temp_global = -1, id_salt_global = -1
   integer :: id_temp_layer_ave = -1, id_salt_layer_ave = -1
+  integer :: id_pbo         = -1
 
   type(wave_speed_CS), pointer :: wave_speed_CSp => NULL()  
 
@@ -292,16 +266,12 @@
     call post_data(CS%id_salt_global, salt_global, CS%diag)
   endif
 
-<<<<<<< HEAD
-  call calculate_vertical_integrals(h, tv, fluxes, G, CS)
-=======
   if (CS%id_salt_layer_ave>0) then
     salt_layer_ave = global_layer_mean(tv%S, h, G)
     call post_data_1d_k(CS%id_salt_layer_ave, salt_layer_ave, CS%diag)
   endif
 
-  call calculate_vertical_integrals(h, tv, G, CS)
->>>>>>> 12f6de1d
+  call calculate_vertical_integrals(h, tv, fluxes, G, CS)
 
   if ((CS%id_Rml > 0) .or. (CS%id_Rcv > 0) .or. ASSOCIATED(CS%h_Rlay) .or. &
       ASSOCIATED(CS%uh_Rlay) .or. ASSOCIATED(CS%vh_Rlay) .or. &
@@ -546,50 +516,38 @@
   type(ocean_grid_type),                    intent(inout) :: G
   type(diagnostics_CS),                     intent(inout) :: CS
 
-! subroutine calculates vertical integrals of several tracers, along
+! Subroutine calculates vertical integrals of several tracers, along
 ! with the mass-weight of these tracers, the total column mass, and the
 ! carefully calculated column height.
 
-<<<<<<< HEAD
-! Arguments: h - Layer thickness, in m or kg m-2.
-!  (in)      tv - a structure pointing to various thermodynamic variables.
-!  (in)      fluxes - a structure containing the surface fluxes.
-!  (in)      G - The ocean's grid structure.
-!  (in)      CS - The control structure returned by a previous call to
-!                 diagnostics_init.
-=======
 ! Arguments: h  - layer thickness: metre (Bouss) or kg/ m2 (non-Bouss)
 !  (in)      tv - structure pointing to thermodynamic variables
+!  (in)      fluxes - a structure containing the surface fluxes.
 !  (in)      G  - ocean grid structure
 !  (in)      CS - control structure returned by a previous call to diagnostics_init
 
->>>>>>> 12f6de1d
   real, dimension(SZI_(G), SZJ_(G)) :: &
-    z_top, &  ! height of the top of a layer or the ocean, in m.
-    z_bot, &  ! height of the bottom of a layer (for id_mass) or the
+    z_top, &  ! Height of the top of a layer or the ocean, in m.
+    z_bot, &  ! Height of the bottom of a layer (for id_mass) or the
               ! (positive) depth of the ocean (for id_col_ht), in m.
-    mass, &   ! integrated mass of the water column, in kg m-2.  For
-              ! non-Boussinesq models this is well-defined, but for Boussiensq
+    mass, &   ! Integrated mass of the water column, in kg m-2.  For
+              ! non-Boussinesq models this is well-defined, but for Boussinesq
               ! models, this is either the integral of in-situ density
               ! (for col_mass) or the reference density (for mass_wt).
-<<<<<<< HEAD
     btm_pres,&! The pressure at the ocean bottom, or CMIP variable 'pbo'.
               ! This is the column mass multiplied by gravity plus the pressure
               ! at the ocean surface.
-    tr_int    ! The vertical integral of a tracer times the conserved density,
-=======
-    tr_int    ! vertical integral of a tracer times density,
->>>>>>> 12f6de1d
+    tr_int    ! Vertical integral of a tracer times the conserved density,
               ! (Rho_0 in a Boussinesq model) in TR kg m-2.
 
-  ! these variables are on block indices
+  ! These variables are on block indices
   real, dimension(SZI_BK_(G),SZJ_BK_(G)) :: & 
-    z_top_bk, &  ! height of the top of a layer or the ocean, in m.
-    z_bot_bk, &  ! height of the bottom of a layer (for id_mass) or the
+    z_top_bk, &  ! Height of the top of a layer or the ocean, in m.
+    z_bot_bk, &  ! Height of the bottom of a layer (for id_mass) or the
                  ! (positive) depth of the ocean (for id_col_ht), in m.
-    dpress_bk    ! change in hydrostatic pressure across a layer, in Pa.
-
-  real    :: IG_Earth  ! inverse of gravitational acceleration, in s2 m-1.
+    dpress_bk    ! Change in hydrostatic pressure across a layer, in Pa.
+
+  real    :: IG_Earth  ! Inverse of gravitational acceleration, in s2 m-1.
 
   integer :: i, j, k, is, ie, js, je, nz
   integer :: is_bk, ie_bk, js_bk, je_bk, ib, jb, isd, ied, jsd, jed, n
