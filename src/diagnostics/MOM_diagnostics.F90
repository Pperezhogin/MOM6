--- conflicted
+++ resolved
@@ -1845,11 +1845,7 @@
       'm s-1', v_extensive=.true., conversion=GV%H_to_m)
   IDs%id_dynamics_h_tendency = register_diag_field('ocean_model','dynamics_h_tendency',  &
       diag%axesTl, Time, 'Change in layer thicknesses due to horizontal dynamics', &
-<<<<<<< HEAD
-      'm s-1', v_extensive=.true.)
-=======
       'm s-1', v_extensive=.true., conversion=GV%H_to_m)
->>>>>>> 8546837a
 
 end subroutine register_transport_diags
 
