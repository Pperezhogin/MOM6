--- conflicted
+++ resolved
@@ -359,13 +359,8 @@
             pressure_1d(i) = pressure_1d(i) + 0.5*(GV%H_to_RZ*GV%g_Earth)*h(i,j,k)
           enddo
           ! Store in-situ density [R ~> kg m-3] in work_3d
-<<<<<<< HEAD
-          call calculate_density(tv%T(:,j,k), tv%S(:,j,k), pressure_1d, rho_in_situ, G%HI, &
-                                 tv%eqn_of_state)
-=======
           call calculate_density(tv%T(:,j,k), tv%S(:,j,k), pressure_1d, rho_in_situ, &
-                                 tv%eqn_of_state, US, dom=EOS_domain(G%HI))
->>>>>>> acf23a41
+                                 tv%eqn_of_state, dom=EOS_domain(G%HI))
           do i=is,ie ! Cell thickness = dz = dp/(g*rho) (meter); store in work_3d
             work_3d(i,j,k) = (GV%H_to_RZ*h(i,j,k)) / rho_in_situ(i)
           enddo
@@ -470,13 +465,8 @@
       pressure_1d(:) = tv%P_Ref
       !$OMP parallel do default(shared)
       do k=1,nz ; do j=js-1,je+1
-<<<<<<< HEAD
-        call calculate_density(tv%T(:,j,k), tv%S(:,j,k), pressure_1d, Rcv(:,j,k), G%HI, &
-                               tv%eqn_of_state, halo=1)
-=======
         call calculate_density(tv%T(:,j,k), tv%S(:,j,k), pressure_1d, Rcv(:,j,k), tv%eqn_of_state, &
-                               US, dom=EOS_domain(G%HI, halo=1))
->>>>>>> acf23a41
+                               dom=EOS_domain(G%HI, halo=1))
       enddo ; enddo
     else ! Rcv should not be used much in this case, so fill in sensible values.
       do k=1,nz ; do j=js-1,je+1 ; do i=is-1,ie+1
@@ -598,12 +588,8 @@
       pressure_1d(:) = 0.
       !$OMP parallel do default(shared)
       do k=1,nz ; do j=js,je
-<<<<<<< HEAD
-        call calculate_density(tv%T(:,j,k), tv%S(:,j,k), pressure_1d, Rcv(:,j,k), G%HI, tv%eqn_of_state)
-=======
         call calculate_density(tv%T(:,j,k), tv%S(:,j,k), pressure_1d, Rcv(:,j,k), &
-                                tv%eqn_of_state, US, dom=EOS_domain(G%HI))
->>>>>>> acf23a41
+                                tv%eqn_of_state, dom=EOS_domain(G%HI))
       enddo ; enddo
       if (CS%id_rhopot0 > 0) call post_data(CS%id_rhopot0, Rcv, CS%diag)
     endif
@@ -611,12 +597,8 @@
       pressure_1d(:) = 2.0e7*US%kg_m3_to_R*US%m_s_to_L_T**2 ! 2000 dbars
       !$OMP parallel do default(shared)
       do k=1,nz ; do j=js,je
-<<<<<<< HEAD
-        call calculate_density(tv%T(:,j,k), tv%S(:,j,k), pressure_1d, Rcv(:,j,k), G%HI, tv%eqn_of_state)
-=======
         call calculate_density(tv%T(:,j,k), tv%S(:,j,k), pressure_1d, Rcv(:,j,k), &
-                                tv%eqn_of_state, US, dom=EOS_domain(G%HI))
->>>>>>> acf23a41
+                                tv%eqn_of_state, dom=EOS_domain(G%HI))
       enddo ; enddo
       if (CS%id_rhopot2 > 0) call post_data(CS%id_rhopot2, Rcv, CS%diag)
     endif
@@ -626,12 +608,8 @@
         pressure_1d(:) = 0. ! Start at p=0 Pa at surface
         do k=1,nz
           pressure_1d(:) =  pressure_1d(:) + 0.5 * h(:,j,k) * (GV%H_to_RZ*GV%g_Earth) ! Pressure in middle of layer k
-<<<<<<< HEAD
-          call calculate_density(tv%T(:,j,k), tv%S(:,j,k), pressure_1d, Rcv(:,j,k), G%HI, tv%eqn_of_state)
-=======
           call calculate_density(tv%T(:,j,k), tv%S(:,j,k), pressure_1d, Rcv(:,j,k), &
-                                tv%eqn_of_state, US, dom=EOS_domain(G%HI))
->>>>>>> acf23a41
+                                tv%eqn_of_state, dom=EOS_domain(G%HI))
           pressure_1d(:) =  pressure_1d(:) + 0.5 * h(:,j,k) * (GV%H_to_RZ*GV%g_Earth) ! Pressure at bottom of layer k
         enddo
       enddo
