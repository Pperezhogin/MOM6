!> Routines for calculating baroclinic wave speeds
module MOM_wave_speed

! This file is part of MOM6. See LICENSE.md for the license.

use MOM_diag_mediator, only : post_data, query_averaging_enabled, diag_ctrl
use MOM_error_handler, only : MOM_error, FATAL, WARNING
use MOM_file_parser, only : log_version
use MOM_grid, only : ocean_grid_type
use MOM_remapping, only : remapping_CS, initialize_remapping, remapping_core_h
use MOM_unit_scaling, only : unit_scale_type
use MOM_variables, only : thermo_var_ptrs
use MOM_verticalGrid, only : verticalGrid_type
use MOM_EOS, only : calculate_density, calculate_density_derivs

implicit none ; private

#include <MOM_memory.h>

public wave_speed, wave_speeds, wave_speed_init, wave_speed_set_param

! A note on unit descriptions in comments: MOM6 uses units that can be rescaled for dimensional
! consistency testing. These are noted in comments with units like Z, H, L, and T, along with
! their mks counterparts with notation like "a velocity [Z T-1 ~> m s-1]".  If the units
! vary with the Boussinesq approximation, the Boussinesq variant is given first.

!> Control structure for MOM_wave_speed
type, public :: wave_speed_CS ; private
  logical :: use_ebt_mode = .false.    !< If true, calculate the equivalent barotropic wave speed instead
                                       !! of the first baroclinic wave speed.
                                       !! This parameter controls the default behavior of wave_speed() which
                                       !! can be overridden by optional arguments.
  real :: mono_N2_column_fraction = 0. !< The lower fraction of water column over which N2 is limited as
                                       !! monotonic for the purposes of calculating the equivalent barotropic
                                       !! wave speed. This parameter controls the default behavior of
                                       !! wave_speed() which can be overridden by optional arguments.
  real :: mono_N2_depth = -1.          !< The depth below which N2 is limited as monotonic for the purposes of
                                       !! calculating the equivalent barotropic wave speed [Z ~> m].
                                       !! This parameter controls the default behavior of wave_speed() which
                                       !! can be overridden by optional arguments.
  type(remapping_CS) :: remapping_CS   !< Used for vertical remapping when calculating equivalent barotropic
                                       !! mode structure.
  logical :: remap_answers_2018 = .true.  !< If true, use the order of arithmetic and expressions that
                                       !! recover the remapping answers from 2018.  If false, use more
                                       !! robust forms of the same remapping expressions.
  type(diag_ctrl), pointer :: diag     !< Diagnostics control structure
end type wave_speed_CS

contains

!> Calculates the wave speed of the first baroclinic mode.
subroutine wave_speed(h, tv, G, GV, US, cg1, CS, full_halos, use_ebt_mode, &
                      mono_N2_column_fraction, mono_N2_depth, modal_structure)
  type(ocean_grid_type),            intent(in)  :: G  !< Ocean grid structure
  type(verticalGrid_type),          intent(in)  :: GV !< Vertical grid structure
  type(unit_scale_type),            intent(in)  :: US !< A dimensional unit scaling type
  real, dimension(SZI_(G),SZJ_(G),SZK_(G)), &
                                    intent(in)  :: h  !< Layer thickness [H ~> m or kg m-2]
  type(thermo_var_ptrs),            intent(in)  :: tv !< Thermodynamic variables
  real, dimension(SZI_(G),SZJ_(G)), intent(out) :: cg1 !< First mode internal wave speed [L T-1 ~> m s-1]
  type(wave_speed_CS),              pointer     :: CS !< Control structure for MOM_wave_speed
  logical, optional,                intent(in)  :: full_halos !< If true, do the calculation
                                          !! over the entire computational domain.
  logical, optional,                intent(in)  :: use_ebt_mode !< If true, use the equivalent
                                          !! barotropic mode instead of the first baroclinic mode.
  real, optional,                   intent(in)  :: mono_N2_column_fraction !< The lower fraction
                                          !! of water column over which N2 is limited as monotonic
                                          !! for the purposes of calculating vertical modal structure.
  real, optional,                   intent(in)  :: mono_N2_depth !< A depth below which N2 is limited as
                                          !! monotonic for the purposes of calculating vertical
                                          !! modal structure [Z ~> m].
  real, dimension(SZI_(G),SZJ_(G),SZK_(G)), &
        optional,                   intent(out) :: modal_structure !< Normalized model structure [nondim]

  ! Local variables
  real, dimension(SZK_(G)+1) :: &
    dRho_dT, &    ! Partial derivative of density with temperature [R degC-1 ~> kg m-3 degC-1]
    dRho_dS, &    ! Partial derivative of density with salinity [R ppt-1 ~> kg m-3 ppt-1]
    pres, &       ! Interface pressure [R L2 T-2 ~> Pa]
    T_int, &      ! Temperature interpolated to interfaces [degC]
    S_int, &      ! Salinity interpolated to interfaces [ppt]
    gprime        ! The reduced gravity across each interface [L2 Z-1 T-2 ~> m s-2].
  real, dimension(SZK_(G)) :: &
    Igl, Igu, Igd ! The inverse of the reduced gravity across an interface times
                  ! the thickness of the layer below (Igl) or above (Igu) it.
                  ! Their sum, Igd, is provided for the tridiagonal solver.  [T2 L-2 ~> s2 m-2]
  real, dimension(SZK_(G),SZI_(G)) :: &
    Hf, &         ! Layer thicknesses after very thin layers are combined [Z ~> m]
    Tf, &         ! Layer temperatures after very thin layers are combined [degC]
    Sf, &         ! Layer salinities after very thin layers are combined [ppt]
    Rf            ! Layer densities after very thin layers are combined [R ~> kg m-3]
  real, dimension(SZK_(G)) :: &
    Hc, &         ! A column of layer thicknesses after convective istabilities are removed [Z ~> m]
    Tc, &         ! A column of layer temperatures after convective istabilities are removed [degC]
    Sc, &         ! A column of layer salinites after convective istabilities are removed [ppt]
    Rc, &         ! A column of layer densities after convective istabilities are removed [R ~> kg m-3]
    Hc_H          ! Hc(:) rescaled from Z to thickness units [H ~> m or kg m-2]
  real :: det, ddet, detKm1, detKm2, ddetKm1, ddetKm2
  real :: lam     ! The eigenvalue [T2 L-2 ~> s m-1]
  real :: dlam    ! The change in estimates of the eigenvalue [T2 L-2 ~> s m-1]
  real :: lam0    ! The first guess of the eigenvalue [T2 L-2 ~> s m-1]
  real :: min_h_frac ! [nondim]
  real :: Z_to_pres  ! A conversion factor from thicknesses to pressure [R L2 T-2 Z-1 ~> Pa m-1]
  real, dimension(SZI_(G)) :: &
    htot, hmin, &  ! Thicknesses [Z ~> m]
    H_here, &      ! A thickness [Z ~> m]
    HxT_here, &    ! A layer integrated temperature [degC Z ~> degC m]
    HxS_here, &    ! A layer integrated salinity [ppt Z ~> ppt m]
    HxR_here       ! A layer integrated density [R Z ~> kg m-2]
  real :: speed2_tot ! overestimate of the mode-1 speed squared [L2 T-2 ~> m2 s-2]
  real :: I_Hnew   ! The inverse of a new layer thickness [Z-1 ~> m-1]
  real :: drxh_sum ! The sum of density diffrences across interfaces times thicknesses [R Z ~> kg m-2]
  real :: L2_to_Z2 ! A scaling factor squared from units of lateral distances to depths [Z2 L-2 ~> 1].
  real, parameter :: tol1  = 0.0001, tol2 = 0.001
  real, pointer, dimension(:,:,:) :: T => NULL(), S => NULL()
  real :: g_Rho0  ! G_Earth/Rho0 [L2 T-2 Z-1 R-1 ~> m4 s-2 kg-1].
  real :: c2_scale ! A scaling factor for wave speeds to help control the growth of the determinant
                   ! and its derivative with lam between rows of the Thomas algorithm solver.  The
                   ! exact value should not matter for the final result if it is an even power of 2.
  real :: rescale, I_rescale
  integer :: kf(SZI_(G))
  integer, parameter :: max_itt = 10
  real :: lam_it(max_itt), det_it(max_itt), ddet_it(max_itt)
  logical :: use_EOS    ! If true, density is calculated from T & S using an
                        ! equation of state.
  integer :: kc
  integer :: i, j, k, k2, itt, is, ie, js, je, nz
  real :: hw, sum_hc
  real :: gp      ! A limited local copy of gprime [L2 Z-1 T-2 ~> m s-2]
  real :: N2min   ! A minimum buoyancy frequency [T-2 ~> s-2]
  logical :: l_use_ebt_mode, calc_modal_structure
  real :: l_mono_N2_column_fraction, l_mono_N2_depth
  real :: mode_struct(SZK_(G)), ms_min, ms_max, ms_sq

  is = G%isc ; ie = G%iec ; js = G%jsc ; je = G%jec ; nz = G%ke

  if (.not. associated(CS)) call MOM_error(FATAL, "MOM_wave_speed: "// &
           "Module must be initialized before it is used.")
  if (present(full_halos)) then ; if (full_halos) then
    is = G%isd ; ie = G%ied ; js = G%jsd ; je = G%jed
  endif ; endif

  L2_to_Z2 = US%L_to_Z**2

  l_use_ebt_mode = CS%use_ebt_mode
  if (present(use_ebt_mode)) l_use_ebt_mode = use_ebt_mode
  l_mono_N2_column_fraction = CS%mono_N2_column_fraction
  if (present(mono_N2_column_fraction)) l_mono_N2_column_fraction = mono_N2_column_fraction
  l_mono_N2_depth = CS%mono_N2_depth
  if (present(mono_N2_depth)) l_mono_N2_depth = mono_N2_depth
  calc_modal_structure = l_use_ebt_mode
  if (present(modal_structure)) calc_modal_structure = .true.
  if (calc_modal_structure) then
    do k=1,nz; do j=js,je; do i=is,ie
      modal_structure(i,j,k) = 0.0
    enddo ; enddo ; enddo
  endif

  S => tv%S ; T => tv%T
  g_Rho0 = GV%g_Earth / GV%Rho0
  ! Simplifying the following could change answers at roundoff.
  Z_to_pres = GV%Z_to_H * (GV%H_to_RZ * GV%g_Earth)
  use_EOS = associated(tv%eqn_of_state)

  rescale = 1024.0**4 ; I_rescale = 1.0/rescale
  ! The following two lines give identical results:
  ! c2_scale = 16.0 * US%m_s_to_L_T**2
  c2_scale = US%m_s_to_L_T**2

  min_h_frac = tol1 / real(nz)
!$OMP parallel do default(none) shared(is,ie,js,je,nz,h,G,GV,US,min_h_frac,use_EOS,T,S,tv,&
!$OMP                                  calc_modal_structure,l_use_ebt_mode,modal_structure, &
!$OMP                                  l_mono_N2_column_fraction,l_mono_N2_depth,CS,   &
!$OMP                                  Z_to_pres,cg1,g_Rho0,rescale,I_rescale,L2_to_Z2,c2_scale) &
!$OMP                          private(htot,hmin,kf,H_here,HxT_here,HxS_here,HxR_here, &
!$OMP                                  Hf,Tf,Sf,Rf,pres,T_int,S_int,drho_dT,           &
!$OMP                                  drho_dS,drxh_sum,kc,Hc,Hc_H,Tc,Sc,I_Hnew,gprime,&
!$OMP                                  Rc,speed2_tot,Igl,Igu,Igd,lam0,lam,lam_it,dlam, &
!$OMP                                  mode_struct,sum_hc,N2min,gp,hw,                 &
!$OMP                                  ms_min,ms_max,ms_sq,                            &
!$OMP                                  det,ddet,detKm1,ddetKm1,detKm2,ddetKm2,det_it,ddet_it)
  do j=js,je
    !   First merge very thin layers with the one above (or below if they are
    ! at the top).  This also transposes the row order so that columns can
    ! be worked upon one at a time.
    do i=is,ie ; htot(i) = 0.0 ; enddo
    do k=1,nz ; do i=is,ie ; htot(i) = htot(i) + h(i,j,k)*GV%H_to_Z ; enddo ; enddo

    do i=is,ie
      hmin(i) = htot(i)*min_h_frac ; kf(i) = 1 ; H_here(i) = 0.0
      HxT_here(i) = 0.0 ; HxS_here(i) = 0.0 ; HxR_here(i) = 0.0
    enddo
    if (use_EOS) then
      do k=1,nz ; do i=is,ie
        if ((H_here(i) > hmin(i)) .and. (h(i,j,k)*GV%H_to_Z > hmin(i))) then
          Hf(kf(i),i) = H_here(i)
          Tf(kf(i),i) = HxT_here(i) / H_here(i)
          Sf(kf(i),i) = HxS_here(i) / H_here(i)
          kf(i) = kf(i) + 1

          ! Start a new layer
          H_here(i) = h(i,j,k)*GV%H_to_Z
          HxT_here(i) = (h(i,j,k)*GV%H_to_Z)*T(i,j,k)
          HxS_here(i) = (h(i,j,k)*GV%H_to_Z)*S(i,j,k)
        else
          H_here(i) = H_here(i) + h(i,j,k)*GV%H_to_Z
          HxT_here(i) = HxT_here(i) + (h(i,j,k)*GV%H_to_Z)*T(i,j,k)
          HxS_here(i) = HxS_here(i) + (h(i,j,k)*GV%H_to_Z)*S(i,j,k)
        endif
      enddo ; enddo
      do i=is,ie ; if (H_here(i) > 0.0) then
        Hf(kf(i),i) = H_here(i)
        Tf(kf(i),i) = HxT_here(i) / H_here(i)
        Sf(kf(i),i) = HxS_here(i) / H_here(i)
      endif ; enddo
    else
      do k=1,nz ; do i=is,ie
        if ((H_here(i) > hmin(i)) .and. (h(i,j,k)*GV%H_to_Z > hmin(i))) then
          Hf(kf(i),i) = H_here(i) ; Rf(kf(i),i) = HxR_here(i) / H_here(i)
          kf(i) = kf(i) + 1

          ! Start a new layer
          H_here(i) = h(i,j,k)*GV%H_to_Z
          HxR_here(i) = (h(i,j,k)*GV%H_to_Z)*GV%Rlay(k)
        else
          H_here(i) = H_here(i) + h(i,j,k)*GV%H_to_Z
          HxR_here(i) = HxR_here(i) + (h(i,j,k)*GV%H_to_Z)*GV%Rlay(k)
        endif
      enddo ; enddo
      do i=is,ie ; if (H_here(i) > 0.0) then
        Hf(kf(i),i) = H_here(i) ; Rf(kf(i),i) = HxR_here(i) / H_here(i)
      endif ; enddo
    endif

    ! From this point, we can work on individual columns without causing memory
    ! to have page faults.
    do i=is,ie ; if (G%mask2dT(i,j) > 0.5) then
      if (use_EOS) then
        pres(1) = 0.0
        do k=2,kf(i)
          pres(k) = pres(k-1) + Z_to_pres*Hf(k-1,i)
          T_int(k) = 0.5*(Tf(k,i)+Tf(k-1,i))
          S_int(k) = 0.5*(Sf(k,i)+Sf(k-1,i))
        enddo
<<<<<<< HEAD
        call calculate_density_derivs(T_int, S_int, pres, drho_dT, drho_dS, 2, &
                                      kf(i)-1, tv%eqn_of_state)
=======
        call calculate_density_derivs(T_int, S_int, pres, drho_dT, drho_dS, &
                                      tv%eqn_of_state, US, dom=(/2,kf(i)/))
>>>>>>> acf23a41

        ! Sum the reduced gravities to find out how small a density difference
        ! is negligibly small.
        drxh_sum = 0.0
        do k=2,kf(i)
          drxh_sum = drxh_sum + 0.5*(Hf(k-1,i)+Hf(k,i)) * &
              max(0.0,drho_dT(k)*(Tf(k,i)-Tf(k-1,i)) + &
                      drho_dS(k)*(Sf(k,i)-Sf(k-1,i)))
        enddo
      else
        drxh_sum = 0.0
        do k=2,kf(i)
          drxh_sum = drxh_sum + 0.5*(Hf(k-1,i)+Hf(k,i)) * &
                            max(0.0,Rf(k,i)-Rf(k-1,i))
        enddo
      endif

      if (calc_modal_structure) then
        mode_struct(:) = 0.
      endif

  !   Find gprime across each internal interface, taking care of convective
  ! instabilities by merging layers.
      if (drxh_sum <= 0.0) then
        cg1(i,j) = 0.0
      else
        ! Merge layers to eliminate convective instabilities or exceedingly
        ! small reduced gravities.
        if (use_EOS) then
          kc = 1
          Hc(1) = Hf(1,i) ; Tc(1) = Tf(1,i) ; Sc(1) = Sf(1,i)
          do k=2,kf(i)
            if ((drho_dT(k)*(Tf(k,i)-Tc(kc)) + drho_dS(k)*(Sf(k,i)-Sc(kc))) * &
                (Hc(kc) + Hf(k,i)) < 2.0 * tol2*drxh_sum) then
              ! Merge this layer with the one above and backtrack.
              I_Hnew = 1.0 / (Hc(kc) + Hf(k,i))
              Tc(kc) = (Hc(kc)*Tc(kc) + Hf(k,i)*Tf(k,i)) * I_Hnew
              Sc(kc) = (Hc(kc)*Sc(kc) + Hf(k,i)*Sf(k,i)) * I_Hnew
              Hc(kc) = (Hc(kc) + Hf(k,i))
              ! Backtrack to remove any convective instabilities above...  Note
              ! that the tolerance is a factor of two larger, to avoid limit how
              ! far back we go.
              do k2=kc,2,-1
                if ((drho_dT(k2)*(Tc(k2)-Tc(k2-1)) + drho_dS(k2)*(Sc(k2)-Sc(k2-1))) * &
                    (Hc(k2) + Hc(k2-1)) < tol2*drxh_sum) then
                  ! Merge the two bottommost layers.  At this point kc = k2.
                  I_Hnew = 1.0 / (Hc(kc) + Hc(kc-1))
                  Tc(kc-1) = (Hc(kc)*Tc(kc) + Hc(kc-1)*Tc(kc-1)) * I_Hnew
                  Sc(kc-1) = (Hc(kc)*Sc(kc) + Hc(kc-1)*Sc(kc-1)) * I_Hnew
                  Hc(kc-1) = (Hc(kc) + Hc(kc-1))
                  kc = kc - 1
                else ; exit ; endif
              enddo
            else
              ! Add a new layer to the column.
              kc = kc + 1
              drho_dS(kc) = drho_dS(k) ; drho_dT(kc) = drho_dT(k)
              Tc(kc) = Tf(k,i) ; Sc(kc) = Sf(k,i) ; Hc(kc) = Hf(k,i)
            endif
          enddo
          ! At this point there are kc layers and the gprimes should be positive.
          do k=2,kc ! Revisit this if non-Boussinesq.
            gprime(k) = g_Rho0 * (drho_dT(k)*(Tc(k)-Tc(k-1)) + &
                                  drho_dS(k)*(Sc(k)-Sc(k-1)))
          enddo
        else  ! .not.use_EOS
          ! Do the same with density directly...
          kc = 1
          Hc(1) = Hf(1,i) ; Rc(1) = Rf(1,i)
          do k=2,kf(i)
            if ((Rf(k,i) - Rc(kc)) * (Hc(kc) + Hf(k,i)) < 2.0*tol2*drxh_sum) then
              ! Merge this layer with the one above and backtrack.
              Rc(kc) = (Hc(kc)*Rc(kc) + Hf(k,i)*Rf(k,i)) / (Hc(kc) + Hf(k,i))
              Hc(kc) = (Hc(kc) + Hf(k,i))
              ! Backtrack to remove any convective instabilities above...  Note
              ! that the tolerance is a factor of two larger, to avoid limit how
              ! far back we go.
              do k2=kc,2,-1
                if ((Rc(k2)-Rc(k2-1)) * (Hc(k2)+Hc(k2-1)) < tol2*drxh_sum) then
                  ! Merge the two bottommost layers.  At this point kc = k2.
                  Rc(kc-1) = (Hc(kc)*Rc(kc) + Hc(kc-1)*Rc(kc-1)) / (Hc(kc) + Hc(kc-1))
                  Hc(kc-1) = (Hc(kc) + Hc(kc-1))
                  kc = kc - 1
                else ; exit ; endif
              enddo
            else
              ! Add a new layer to the column.
              kc = kc + 1
              Rc(kc) = Rf(k,i) ; Hc(kc) = Hf(k,i)
            endif
          enddo
          ! At this point there are kc layers and the gprimes should be positive.
          do k=2,kc ! Revisit this if non-Boussinesq.
            gprime(k) = g_Rho0 * (Rc(k)-Rc(k-1))
          enddo
        endif  ! use_EOS

        ! Sum the contributions from all of the interfaces to give an over-estimate
        ! of the first-mode wave speed.  Also populate Igl and Igu which are the
        ! non-leading diagonals of the tridiagonal matrix.
        if (kc >= 2) then
          speed2_tot = 0.0
          if (l_use_ebt_mode) then
            Igu(1) = 0. ! Neumann condition for pressure modes
            sum_hc = Hc(1)
            N2min = L2_to_Z2*gprime(2)/Hc(1)
            do k=2,kc
              hw = 0.5*(Hc(k-1)+Hc(k))
              gp = gprime(K)
              if (l_mono_N2_column_fraction>0. .or. l_mono_N2_depth>=0.) then
                if ( ((G%bathyT(i,j)-sum_hc < l_mono_N2_column_fraction*G%bathyT(i,j)) .or. &
                      ((l_mono_N2_depth >= 0.) .and. (sum_hc > l_mono_N2_depth))) .and. &
                     (L2_to_Z2*gp > N2min*hw) ) then
                  ! Filters out regions where N2 increases with depth but only in a lower fraction
                  ! of the water column or below a certain depth.
                  gp = US%Z_to_L**2 * (N2min*hw)
                else
                  N2min = L2_to_Z2 * gp/hw
                endif
              endif
              Igu(k) = 1.0/(gp*Hc(k))
              Igl(k-1) = 1.0/(gp*Hc(k-1))
              speed2_tot = speed2_tot + gprime(k)*(Hc(k-1)+Hc(k))*0.707
              sum_hc = sum_hc + Hc(k)
            enddo
           !Igl(kc) = 0. ! Neumann condition for pressure modes
            Igl(kc) = 2.*Igu(kc) ! Dirichlet condition for pressure modes
          else ! .not. l_use_ebt_mode
            do K=2,kc
              Igl(K) = 1.0/(gprime(K)*Hc(k)) ; Igu(K) = 1.0/(gprime(K)*Hc(k-1))
              speed2_tot = speed2_tot + gprime(k)*(Hc(k-1)+Hc(k))
            enddo
          endif

          if (calc_modal_structure) then
            mode_struct(1:kc) = 1. ! Uniform flow, first guess
          endif

          ! Overestimate the speed to start with.
          if (calc_modal_structure) then
            lam0 = 0.5 / speed2_tot ; lam = lam0
          else
            lam0 = 1.0 / speed2_tot ; lam = lam0
          endif
          ! Find the determinant and its derivative with lam.
          do itt=1,max_itt
            lam_it(itt) = lam
            if (l_use_ebt_mode) then
              ! This initialization of det,ddet imply Neumann boundary conditions so that first 3 rows
              ! of the matrix are
              !    /   b(1)-lam  igl(1)      0        0     0  ...  \
              !    |  igu(2)    b(2)-lam   igl(2)     0     0  ...  |
              !    |    0        igu(3)   b(3)-lam  igl(3)  0  ...  |
              ! which is consistent if the eigenvalue problem is for horizontal velocity or pressure modes.
             !detKm1 = c2_scale*(Igl(1)-lam) ; ddetKm1 = -1.0*c2_scale
             !det = (Igu(2)+Igl(2)-lam)*detKm1 - (Igu(2)*Igl(1)) ; ddet = (Igu(2)+Igl(2)-lam)*ddetKm1 - detKm1
              detKm1 = 1.0 ; ddetKm1 = 0.0
              det = (Igl(1)-lam) ; ddet = -1.0
              if (kc>1) then
                ! Shift variables and rescale rows to avoid over- or underflow.
                detKm2 = c2_scale*detKm1 ; ddetKm2 = c2_scale*ddetKm1
                detKm1 = c2_scale*det    ; ddetKm1 = c2_scale*ddet
                det = (Igu(2)+Igl(2)-lam)*detKm1 - (Igu(2)*Igl(1))*detKm2
                ddet = (Igu(2)+Igl(2)-lam)*ddetKm1 - (Igu(2)*Igl(1))*ddetKm2 - detKm1
              endif
              ! The last two rows of the pressure equation matrix are
              !    |    ...  0  igu(kc-1)  b(kc-1)-lam  igl(kc-1)  |
              !    \    ...  0     0        igu(kc)     b(kc)-lam  /
            else
              ! This initialization of det,ddet imply Dirichlet boundary conditions so that first 3 rows
              ! of the matrix are
              !    /  b(2)-lam  igl(2)      0       0     0  ...  |
              !    |  igu(3)  b(3)-lam   igl(3)     0     0  ...  |
              !    |    0       igu43)  b(4)-lam  igl(4)  0  ...  |
              ! which is consistent if the eigenvalue problem is for vertical velocity modes.
              detKm1 = 1.0 ; ddetKm1 = 0.0
              det = (Igu(2) + Igl(2) - lam) ; ddet = -1.0
              ! The last three rows of the w equation matrix are
              !    |    ...   0  igu(kc-1)  b(kc-1)-lam  igl(kc-1)     0       |
              !    |    ...   0     0        igu(kc-1)  b(kc-1)-lam  igl(kc-1) |
              !    \    ...   0     0           0        igu(kc)    b(kc)-lam  /
            endif
            do k=3,kc
              ! Shift variables and rescale rows to avoid over- or underflow.
              detKm2 = c2_scale*detKm1 ; ddetKm2 = c2_scale*ddetKm1
              detKm1 = c2_scale*det    ; ddetKm1 = c2_scale*ddet

              det = (Igu(k)+Igl(k)-lam)*detKm1 - (Igu(k)*Igl(k-1))*detKm2
              ddet = (Igu(k)+Igl(k)-lam)*ddetKm1 - (Igu(k)*Igl(k-1))*ddetKm2 - detKm1

              ! Rescale det & ddet if det is getting too large or too small.
              if (abs(det) > rescale) then
                det = I_rescale*det ; detKm1 = I_rescale*detKm1
                ddet = I_rescale*ddet ; ddetKm1 = I_rescale*ddetKm1
              elseif (abs(det) < I_rescale) then
                det = rescale*det ; detKm1 = rescale*detKm1
                ddet = rescale*ddet ; ddetKm1 = rescale*ddetKm1
              endif
            enddo
            ! Use Newton's method iteration to find a new estimate of lam.
            det_it(itt) = det ; ddet_it(itt) = ddet

            if ((ddet >= 0.0) .or. (-det > -0.5*lam*ddet)) then
              ! lam was not an under-estimate, as intended, so Newton's method
              ! may not be reliable; lam must be reduced, but not by more
              ! than half.
              lam = 0.5 * lam
              dlam = -lam
            else  ! Newton's method is OK.
              dlam = - det / ddet
              lam = lam + dlam
            endif

            if (calc_modal_structure) then
              do k = 1,kc
                Igd(k) = Igu(k) + Igl(k)
              enddo
              call tdma6(kc, -Igu, Igd, -Igl, lam, mode_struct)
              ms_min = mode_struct(1)
              ms_max = mode_struct(1)
              ms_sq = mode_struct(1)**2
              do k = 2,kc
                ms_min = min(ms_min, mode_struct(k))
                ms_max = max(ms_max, mode_struct(k))
                ms_sq = ms_sq + mode_struct(k)**2
              enddo
              if (ms_min<0. .and. ms_max>0.) then ! Any zero crossings => lam is too high
                lam = 0.5 * ( lam - dlam )
                dlam = -lam
                mode_struct(1:kc) = abs(mode_struct(1:kc)) / sqrt( ms_sq )
              else
                mode_struct(1:kc) = mode_struct(1:kc) / sqrt( ms_sq )
              endif
            endif

            if (abs(dlam) < tol2*lam) exit
          enddo

          cg1(i,j) = 0.0
          if (lam > 0.0) cg1(i,j) = 1.0 / sqrt(lam)

          if (present(modal_structure)) then
            if (mode_struct(1)/=0.) then ! Normalize
              mode_struct(1:kc) = mode_struct(1:kc) / mode_struct(1)
            else
              mode_struct(1:kc)=0.
            endif
            ! Note that remapping_core_h requires that the same units be used
            ! for both the source and target grid thicknesses, here [H ~> m or kg m-2].
            do k = 1,kc
              Hc_H(k) = GV%Z_to_H * Hc(k)
            enddo
            if (CS%remap_answers_2018) then
              call remapping_core_h(CS%remapping_CS, kc, Hc_H(:), mode_struct, &
                                    nz, h(i,j,:), modal_structure(i,j,:), &
                                    1.0e-30*GV%m_to_H, 1.0e-10*GV%m_to_H)
            else
              call remapping_core_h(CS%remapping_CS, kc, Hc_H(:), mode_struct, &
                                    nz, h(i,j,:), modal_structure(i,j,:), &
                                    GV%H_subroundoff, GV%H_subroundoff)
            endif
          endif
        else
          cg1(i,j) = 0.0
          if (present(modal_structure)) modal_structure(i,j,:) = 0.
        endif
      endif ! cg1 /= 0.0
    else
      cg1(i,j) = 0.0 ! This is a land point.
      if (present(modal_structure)) modal_structure(i,j,:) = 0.
    endif ; enddo ! i-loop
  enddo ! j-loop

end subroutine wave_speed

!> Solve a non-symmetric tridiagonal problem with a scalar contribution to the leading diagonal.
!! This uses the Thomas algorithm rather than the Hallberg algorithm since the matrix is not symmetric.
subroutine tdma6(n, a, b, c, lam, y)
  integer,            intent(in)    :: n !< Number of rows of matrix
  real, dimension(n), intent(in)    :: a !< Lower diagonal   [T2 L-2 ~> s2 m-2]
  real, dimension(n), intent(in)    :: b !< Leading diagonal [T2 L-2 ~> s2 m-2]
  real, dimension(n), intent(in)    :: c !< Upper diagonal   [T2 L-2 ~> s2 m-2]
  real,               intent(in)    :: lam !< Scalar subtracted from leading diagonal [T2 L-2 ~> s2 m-2]
  real, dimension(n), intent(inout) :: y !< RHS on entry, result on exit
  ! Local variables
  integer :: k, l
  real :: beta(n), lambda  ! Temporary variables in [T2 L-2 ~> s2 m-2]
  real :: I_beta(n)        ! Temporary variables in [L2 T-2 ~> m2 s-2]
  real :: yy(n)            ! A temporary variable with the same units as y on entry.

  lambda = lam
  beta(1) = b(1) - lambda
  if (beta(1)==0.) then ! lam was chosen too perfectly
    ! Change lambda and redo this first row
    lambda = (1. + 1.e-5) * lambda
    beta(1) = b(1) - lambda
  endif
  I_beta(1) = 1. / beta(1)
  yy(1) = y(1)
  do k = 2, n
    beta(k) = ( b(k) - lambda ) - a(k) * c(k-1) * I_beta(k-1)
    ! Perhaps the following 0 needs to become a tolerance to handle underflow?
    if (beta(k)==0.) then ! lam was chosen too perfectly
      ! Change lambda and redo everything up to row k
      lambda = (1. + 1.e-5) * lambda
      I_beta(1) = 1. / ( b(1) - lambda )
      do l = 2, k
        I_beta(l) = 1. / ( ( b(l) - lambda ) - a(l) * c(l-1) * I_beta(l-1) )
        yy(l) = y(l) - a(l) * yy(l-1) * I_beta(l-1)
      enddo
    else
      I_beta(k) = 1. / beta(k)
    endif
    yy(k) = y(k) - a(k) * yy(k-1) * I_beta(k-1)
  enddo
  ! The units of y change by a factor of [L2 T-2] in the following lines.
  y(n) = yy(n) * I_beta(n)
  do k = n-1, 1, -1
    y(k) = ( yy(k) - c(k) * y(k+1) ) * I_beta(k)
  enddo
end subroutine tdma6

!> Calculates the wave speeds for the first few barolinic modes.
subroutine wave_speeds(h, tv, G, GV, US, nmodes, cn, CS, full_halos)
  type(ocean_grid_type),                    intent(in)  :: G  !< Ocean grid structure
  type(verticalGrid_type),                  intent(in)  :: GV !< Vertical grid structure
  type(unit_scale_type),                    intent(in)  :: US !< A dimensional unit scaling type
  real, dimension(SZI_(G),SZJ_(G),SZK_(G)), intent(in)  :: h  !< Layer thickness [H ~> m or kg m-2]
  type(thermo_var_ptrs),                    intent(in)  :: tv !< Thermodynamic variables
  integer,                                  intent(in)  :: nmodes !< Number of modes
  real, dimension(G%isd:G%ied,G%jsd:G%jed,nmodes), intent(out) :: cn !< Waves speeds [L T-1 ~> m s-1]
  type(wave_speed_CS), optional,            pointer     :: CS !< Control structure for MOM_wave_speed
  logical,             optional,            intent(in)  :: full_halos !< If true, do the calculation
                                                                      !! over the entire computational domain.
  ! Local variables
  real, dimension(SZK_(G)+1) :: &
    dRho_dT, &    ! Partial derivative of density with temperature [R degC-1 ~> kg m-3 degC-1]
    dRho_dS, &    ! Partial derivative of density with salinity [R ppt-1 ~> kg m-3 ppt-1]
    pres, &       ! Interface pressure [R L2 T-2 ~> Pa]
    T_int, &      ! Temperature interpolated to interfaces [degC]
    S_int, &      ! Salinity interpolated to interfaces [ppt]
    gprime        ! The reduced gravity across each interface [L2 Z-1 T-2 ~> m s-2].
  real, dimension(SZK_(G)) :: &
    Igl, Igu      ! The inverse of the reduced gravity across an interface times
                  ! the thickness of the layer below (Igl) or above (Igu) it, in [T2 L-2 ~> s2 m-2].
  real, dimension(SZK_(G)-1) :: &
    a_diag, b_diag, c_diag
                  ! diagonals of tridiagonal matrix; one value for each
                  ! interface (excluding surface and bottom) [T2 L-2 ~> s2 m-2]
  real, dimension(SZK_(G),SZI_(G)) :: &
    Hf, &         ! Layer thicknesses after very thin layers are combined [Z ~> m]
    Tf, &         ! Layer temperatures after very thin layers are combined [degC]
    Sf, &         ! Layer salinities after very thin layers are combined [ppt]
    Rf            ! Layer densities after very thin layers are combined [R ~> kg m-3]
  real, dimension(SZK_(G)) :: &
    Hc, &         ! A column of layer thicknesses after convective istabilities are removed [Z ~> m]
    Tc, &         ! A column of layer temperatures after convective istabilities are removed [degC]
    Sc, &         ! A column of layer salinites after convective istabilities are removed [ppt]
    Rc            ! A column of layer densities after convective istabilities are removed [R ~> kg m-3]
  real :: c1_thresh  ! if c1 is below this value, don't bother calculating
                     ! cn values for higher modes [L T-1 ~> m s-1]
  real :: det, ddet       ! determinant & its derivative of eigen system
  real :: lam_1           ! approximate mode-1 eigenvalue [T2 L-2 ~> s2 m-2]
  real :: lam_n           ! approximate mode-n eigenvalue [T2 L-2 ~> s2 m-2]
  real :: dlam            ! increment in lam for Newton's method [T2 L-2 ~> s2 m-2]
  real :: lamMin          ! minimum lam value for root searching range [T2 L-2 ~> s2 m-2]
  real :: lamMax          ! maximum lam value for root searching range [T2 L-2 ~> s2 m-2]
  real :: lamInc          ! width of moving window for root searching [T2 L-2 ~> s2 m-2]
  real :: det_l,det_r     ! determinant value at left and right of window
  real :: ddet_l,ddet_r   ! derivative of determinant at left and right of window
  real :: det_sub,ddet_sub! derivative of determinant at subinterval endpoint
  real :: xl,xr           ! lam guesses at left and right of window [T2 L-2 ~> s2 m-2]
  real :: xl_sub          ! lam guess at left of subinterval window [T2 L-2 ~> s2 m-2]
  real,dimension(nmodes) :: &
          xbl,xbr         ! lam guesses bracketing a zero-crossing (root) [T2 L-2 ~> s2 m-2]
  integer :: numint       ! number of widows (intervals) in root searching range
  integer :: nrootsfound  ! number of extra roots found (not including 1st root)
  real :: min_h_frac
  real :: Z_to_pres ! A conversion factor from thicknesses to pressure [R L2 T-2 Z-1 ~> Pa m-1]
  real, dimension(SZI_(G)) :: &
    htot, hmin, &  ! Thicknesses [Z ~> m]
    H_here, &      ! A thickness [Z ~> m]
    HxT_here, &    ! A layer integrated temperature [degC Z ~> degC m]
    HxS_here, &    ! A layer integrated salinity [ppt Z ~> ppt m]
    HxR_here       ! A layer integrated density [R Z ~> kg m-2]
  real :: speed2_tot ! overestimate of the mode-1 speed squared [L2 T-2 ~> m2 s-2]
  real :: speed2_min ! minimum mode speed (squared) to consider in root searching [L2 T-2 ~> m2 s-2]
  real, parameter :: reduct_factor = 0.5
                     ! factor used in setting speed2_min [nondim]
  real :: I_Hnew   ! The inverse of a new layer thickness [Z-1 ~> m-1]
  real :: drxh_sum ! The sum of density diffrences across interfaces times thicknesses [R Z ~> kg m-2]
  real, parameter :: tol1  = 0.0001, tol2 = 0.001
  real, pointer, dimension(:,:,:) :: T => NULL(), S => NULL()
  real :: g_Rho0  ! G_Earth/Rho0 [L2 T-2 Z-1 R-1 ~> m4 s-2 kg-1].
  integer :: kf(SZI_(G))
  integer, parameter :: max_itt = 10
  logical :: use_EOS    ! If true, density is calculated from T & S using the equation of state.
  real, dimension(SZK_(G)+1) :: z_int
  ! real, dimension(SZK_(G)+1) :: N2  ! The local squared buoyancy frequency [T-2 ~> s-2]
  integer :: nsub       ! number of subintervals used for root finding
  integer, parameter :: sub_it_max = 4
                        ! maximum number of times to subdivide interval
                        ! for root finding (# intervals = 2**sub_it_max)
  logical :: sub_rootfound ! if true, subdivision has located root
  integer :: kc, nrows
  integer :: sub, sub_it
  integer :: i, j, k, k2, itt, is, ie, js, je, nz, row, iint, m, ig, jg

  is = G%isc ; ie = G%iec ; js = G%jsc ; je = G%jec ; nz = G%ke

  if (present(CS)) then
    if (.not. associated(CS)) call MOM_error(FATAL, "MOM_wave_speed: "// &
           "Module must be initialized before it is used.")
  endif

  if (present(full_halos)) then ; if (full_halos) then
    is = G%isd ; ie = G%ied ; js = G%jsd ; je = G%jed
  endif ; endif

  S => tv%S ; T => tv%T
  g_Rho0 = GV%g_Earth / GV%Rho0
  use_EOS = associated(tv%eqn_of_state)
  ! Simplifying the following could change answers at roundoff.
  Z_to_pres = GV%Z_to_H * (GV%H_to_RZ * GV%g_Earth)
  c1_thresh = 0.01*US%m_s_to_L_T

  min_h_frac = tol1 / real(nz)
  !$OMP parallel do default(private) shared(is,ie,js,je,nz,h,G,GV,US,min_h_frac,use_EOS,T,S, &
  !$OMP                                     Z_to_pres,tv,cn,g_Rho0,nmodes)
  do j=js,je
    !   First merge very thin layers with the one above (or below if they are
    ! at the top).  This also transposes the row order so that columns can
    ! be worked upon one at a time.
    do i=is,ie ; htot(i) = 0.0 ; enddo
    do k=1,nz ; do i=is,ie ; htot(i) = htot(i) + h(i,j,k)*GV%H_to_Z ; enddo ; enddo

    do i=is,ie
      hmin(i) = htot(i)*min_h_frac ; kf(i) = 1 ; H_here(i) = 0.0
      HxT_here(i) = 0.0 ; HxS_here(i) = 0.0 ; HxR_here(i) = 0.0
    enddo
    if (use_EOS) then
      do k=1,nz ; do i=is,ie
        if ((H_here(i) > hmin(i)) .and. (h(i,j,k)*GV%H_to_Z > hmin(i))) then
          Hf(kf(i),i) = H_here(i)
          Tf(kf(i),i) = HxT_here(i) / H_here(i)
          Sf(kf(i),i) = HxS_here(i) / H_here(i)
          kf(i) = kf(i) + 1

          ! Start a new layer
          H_here(i) = h(i,j,k)*GV%H_to_Z
          HxT_here(i) = (h(i,j,k)*GV%H_to_Z)*T(i,j,k)
          HxS_here(i) = (h(i,j,k)*GV%H_to_Z)*S(i,j,k)
        else
          H_here(i) = H_here(i) + h(i,j,k)*GV%H_to_Z
          HxT_here(i) = HxT_here(i) + (h(i,j,k)*GV%H_to_Z)*T(i,j,k)
          HxS_here(i) = HxS_here(i) + (h(i,j,k)*GV%H_to_Z)*S(i,j,k)
        endif
      enddo ; enddo
      do i=is,ie ; if (H_here(i) > 0.0) then
        Hf(kf(i),i) = H_here(i)
        Tf(kf(i),i) = HxT_here(i) / H_here(i)
        Sf(kf(i),i) = HxS_here(i) / H_here(i)
      endif ; enddo
    else
      do k=1,nz ; do i=is,ie
        if ((H_here(i) > hmin(i)) .and. (h(i,j,k)*GV%H_to_Z > hmin(i))) then
          Hf(kf(i),i) = H_here(i) ; Rf(kf(i),i) = HxR_here(i) / H_here(i)
          kf(i) = kf(i) + 1

          ! Start a new layer
          H_here(i) = h(i,j,k)*GV%H_to_Z
          HxR_here(i) = (h(i,j,k)*GV%H_to_Z)*GV%Rlay(k)
        else
          H_here(i) = H_here(i) + h(i,j,k)*GV%H_to_Z
          HxR_here(i) = HxR_here(i) + (h(i,j,k)*GV%H_to_Z)*GV%Rlay(k)
        endif
      enddo ; enddo
      do i=is,ie ; if (H_here(i) > 0.0) then
        Hf(kf(i),i) = H_here(i) ; Rf(kf(i),i) = HxR_here(i) / H_here(i)
      endif ; enddo
    endif

    ! From this point, we can work on individual columns without causing memory
    ! to have page faults.
    do i=is,ie
      if (G%mask2dT(i,j) > 0.5) then
        if (use_EOS) then
          pres(1) = 0.0
          do k=2,kf(i)
            pres(k) = pres(k-1) + Z_to_pres*Hf(k-1,i)
            T_int(k) = 0.5*(Tf(k,i)+Tf(k-1,i))
            S_int(k) = 0.5*(Sf(k,i)+Sf(k-1,i))
          enddo
<<<<<<< HEAD
          call calculate_density_derivs(T_int, S_int, pres, drho_dT, drho_dS, 2, &
                                        kf(i)-1, tv%eqn_of_state)
=======
          call calculate_density_derivs(T_int, S_int, pres, drho_dT, drho_dS, &
                                        tv%eqn_of_state, US, dom=(/2,kf(i)/))
>>>>>>> acf23a41

          ! Sum the reduced gravities to find out how small a density difference
          ! is negligibly small.
          drxh_sum = 0.0
          do k=2,kf(i)
            drxh_sum = drxh_sum + 0.5*(Hf(k-1,i)+Hf(k,i)) * &
                max(0.0,drho_dT(k)*(Tf(k,i)-Tf(k-1,i)) + &
                        drho_dS(k)*(Sf(k,i)-Sf(k-1,i)))
          enddo
        else
          drxh_sum = 0.0
          do k=2,kf(i)
            drxh_sum = drxh_sum + 0.5*(Hf(k-1,i)+Hf(k,i)) * &
                              max(0.0,Rf(k,i)-Rf(k-1,i))
          enddo
        endif
    !   Find gprime across each internal interface, taking care of convective
    ! instabilities by merging layers.
        if (drxh_sum <= 0.0) then
          cn(i,j,:) = 0.0
        else
          ! Merge layers to eliminate convective instabilities or exceedingly
          ! small reduced gravities.
          if (use_EOS) then
            kc = 1
            Hc(1) = Hf(1,i) ; Tc(1) = Tf(1,i) ; Sc(1) = Sf(1,i)
            do k=2,kf(i)
              if ((drho_dT(k)*(Tf(k,i)-Tc(kc)) + drho_dS(k)*(Sf(k,i)-Sc(kc))) * &
                  (Hc(kc) + Hf(k,i)) < 2.0 * tol2*drxh_sum) then
                ! Merge this layer with the one above and backtrack.
                I_Hnew = 1.0 / (Hc(kc) + Hf(k,i))
                Tc(kc) = (Hc(kc)*Tc(kc) + Hf(k,i)*Tf(k,i)) * I_Hnew
                Sc(kc) = (Hc(kc)*Sc(kc) + Hf(k,i)*Sf(k,i)) * I_Hnew
                Hc(kc) = (Hc(kc) + Hf(k,i))
                ! Backtrack to remove any convective instabilities above...  Note
                ! that the tolerance is a factor of two larger, to avoid limit how
                ! far back we go.
                do k2=kc,2,-1
                  if ((drho_dT(k2)*(Tc(k2)-Tc(k2-1)) + drho_dS(k2)*(Sc(k2)-Sc(k2-1))) * &
                      (Hc(k2) + Hc(k2-1)) < tol2*drxh_sum) then
                    ! Merge the two bottommost layers.  At this point kc = k2.
                    I_Hnew = 1.0 / (Hc(kc) + Hc(kc-1))
                    Tc(kc-1) = (Hc(kc)*Tc(kc) + Hc(kc-1)*Tc(kc-1)) * I_Hnew
                    Sc(kc-1) = (Hc(kc)*Sc(kc) + Hc(kc-1)*Sc(kc-1)) * I_Hnew
                    Hc(kc-1) = (Hc(kc) + Hc(kc-1))
                    kc = kc - 1
                  else ; exit ; endif
                enddo
              else
                ! Add a new layer to the column.
                kc = kc + 1
                drho_dS(kc) = drho_dS(k) ; drho_dT(kc) = drho_dT(k)
                Tc(kc) = Tf(k,i) ; Sc(kc) = Sf(k,i) ; Hc(kc) = Hf(k,i)
              endif
            enddo
            ! At this point there are kc layers and the gprimes should be positive.
            do k=2,kc ! Revisit this if non-Boussinesq.
              gprime(k) = g_Rho0 * (drho_dT(k)*(Tc(k)-Tc(k-1)) + &
                                    drho_dS(k)*(Sc(k)-Sc(k-1)))
            enddo
          else  ! .not.use_EOS
            ! Do the same with density directly...
            kc = 1
            Hc(1) = Hf(1,i) ; Rc(1) = Rf(1,i)
            do k=2,kf(i)
              if ((Rf(k,i) - Rc(kc)) * (Hc(kc) + Hf(k,i)) < 2.0*tol2*drxh_sum) then
                ! Merge this layer with the one above and backtrack.
                Rc(kc) = (Hc(kc)*Rc(kc) + Hf(k,i)*Rf(k,i)) / (Hc(kc) + Hf(k,i))
                Hc(kc) = (Hc(kc) + Hf(k,i))
                ! Backtrack to remove any convective instabilities above...  Note
                ! that the tolerance is a factor of two larger, to avoid limit how
                ! far back we go.
                do k2=kc,2,-1
                  if ((Rc(k2)-Rc(k2-1)) * (Hc(k2)+Hc(k2-1)) < tol2*drxh_sum) then
                    ! Merge the two bottommost layers.  At this point kc = k2.
                    Rc(kc-1) = (Hc(kc)*Rc(kc) + Hc(kc-1)*Rc(kc-1)) / (Hc(kc) + Hc(kc-1))
                    Hc(kc-1) = (Hc(kc) + Hc(kc-1))
                    kc = kc - 1
                  else ; exit ; endif
                enddo
              else
                ! Add a new layer to the column.
                kc = kc + 1
                Rc(kc) = Rf(k,i) ; Hc(kc) = Hf(k,i)
              endif
            enddo
            ! At this point there are kc layers and the gprimes should be positive.
            do k=2,kc ! Revisit this if non-Boussinesq.
              gprime(k) = g_Rho0 * (Rc(k)-Rc(k-1))
            enddo
          endif  ! use_EOS

          !-----------------NOW FIND WAVE SPEEDS---------------------------------------
          ig = i + G%idg_offset ; jg = j + G%jdg_offset
          !   Sum the contributions from all of the interfaces to give an over-estimate
          ! of the first-mode wave speed.
          if (kc >= 2) then
            ! Set depth at surface
            z_int(1) = 0.0
            ! initialize speed2_tot
            speed2_tot = 0.0
            ! Calculate Igu, Igl, depth, and N2 at each interior interface
            ! [excludes surface (K=1) and bottom (K=kc+1)]
            do K=2,kc
              Igl(K) = 1.0/(gprime(K)*Hc(k)) ; Igu(K) = 1.0/(gprime(K)*Hc(k-1))
              z_int(K) = z_int(K-1) + Hc(k-1)
              ! N2(K) = US%L_to_Z**2*gprime(K)/(0.5*(Hc(k)+Hc(k-1)))
              speed2_tot = speed2_tot + gprime(K)*(Hc(k-1)+Hc(k))
            enddo
            ! Set stratification for surface and bottom (setting equal to nearest interface for now)
            ! N2(1) = N2(2) ; N2(kc+1) = N2(kc)
            ! Calculate depth at bottom
            z_int(kc+1) = z_int(kc)+Hc(kc)
            ! check that thicknesses sum to total depth
            if (abs(z_int(kc+1)-htot(i)) > 1.e-12*htot(i)) then
              call MOM_error(FATAL, "wave_structure: mismatch in total depths")
            endif

            ! Define the diagonals of the tridiagonal matrix
            ! First, populate interior rows
            do K=3,kc-1
              row = K-1 ! indexing for TD matrix rows
              a_diag(row) = -Igu(K)
              b_diag(row) = Igu(K)+Igl(K)
              c_diag(row) = -Igl(K)
            enddo
            ! Populate top row of tridiagonal matrix
            K=2 ; row = K-1
            a_diag(row) = 0.0
            b_diag(row) = Igu(K)+Igl(K)
            c_diag(row) = -Igl(K)
            ! Populate bottom row of tridiagonal matrix
            K=kc ; row = K-1
            a_diag(row) = -Igu(K)
            b_diag(row) = Igu(K)+Igl(K)
            c_diag(row) = 0.0
            ! Total number of rows in the matrix = number of interior interfaces
            nrows = kc-1

            ! Under estimate the first eigenvalue to start with.
            lam_1 = 1.0 / speed2_tot

            ! Find the first eigenvalue
            do itt=1,max_itt
              ! calculate the determinant of (A-lam_1*I)
              call tridiag_det(a_diag(1:nrows),b_diag(1:nrows),c_diag(1:nrows), &
                                      nrows,lam_1,det,ddet, row_scale=US%m_s_to_L_T**2)
              ! Use Newton's method iteration to find a new estimate of lam_1
              !det = det_it(itt) ; ddet = ddet_it(itt)
              if ((ddet >= 0.0) .or. (-det > -0.5*lam_1*ddet)) then
                ! lam_1 was not an under-estimate, as intended, so Newton's method
                ! may not be reliable; lam_1 must be reduced, but not by more
                ! than half.
                lam_1 = 0.5 * lam_1
              else  ! Newton's method is OK.
                dlam = - det / ddet
                lam_1 = lam_1 + dlam
                if (abs(dlam) < tol2*lam_1) then
                  ! calculate 1st mode speed
                  if (lam_1 > 0.0) cn(i,j,1) = 1.0 / sqrt(lam_1)
                  exit
                endif
              endif
            enddo

            ! Find other eigenvalues if c1 is of significant magnitude, > cn_thresh
            nrootsfound = 0    ! number of extra roots found (not including 1st root)
            if (nmodes>1 .and. kc>=nmodes+1 .and. cn(i,j,1)>c1_thresh) then
              ! Set the the range to look for the other desired eigenvalues
              ! set min value just greater than the 1st root (found above)
              lamMin = lam_1*(1.0 + tol2)
              ! set max value based on a low guess at wavespeed for highest mode
              speed2_min = (reduct_factor*cn(i,j,1)/real(nmodes))**2
              lamMax = 1.0 / speed2_min
              ! set width of interval (not sure about this - BDM)
              lamInc = 0.5*lam_1
              ! set number of intervals within search range
              numint = nint((lamMax - lamMin)/lamInc)

              !   Find intervals containing zero-crossings (roots) of the determinant
              ! that are beyond the first root

              ! find det_l of first interval (det at left endpoint)
              call tridiag_det(a_diag(1:nrows),b_diag(1:nrows),c_diag(1:nrows), &
                               nrows,lamMin,det_l,ddet_l, row_scale=US%m_s_to_L_T**2)
              ! move interval window looking for zero-crossings************************
              do iint=1,numint
                xr = lamMin + lamInc * iint
                xl = xr - lamInc
                call tridiag_det(a_diag(1:nrows),b_diag(1:nrows),c_diag(1:nrows), &
                                 nrows,xr,det_r,ddet_r, row_scale=US%m_s_to_L_T**2)
                if (det_l*det_r < 0.0) then  ! if function changes sign
                  if (det_l*ddet_l < 0.0) then ! if function at left is headed to zero
                    nrootsfound = nrootsfound + 1
                    xbl(nrootsfound) = xl
                    xbr(nrootsfound) = xr
                  else
                    !   function changes sign but has a local max/min in interval,
                    ! try subdividing interval as many times as necessary (or sub_it_max).
                    ! loop that increases number of subintervals:
                    !call MOM_error(WARNING, "determinant changes sign"// &
                    !            "but has a local max/min in interval;"//&
                    !            " reduce increment in lam.")
                    ! begin subdivision loop -------------------------------------------
                    sub_rootfound = .false. ! initialize
                    do sub_it=1,sub_it_max
                      nsub = 2**sub_it ! number of subintervals; nsub=2,4,8,...
                      ! loop over each subinterval:
                      do sub=1,nsub-1,2 ! only check odds; sub = 1; 1,3; 1,3,5,7;...
                        xl_sub = xl + lamInc/(nsub)*sub
                        call tridiag_det(a_diag(1:nrows),b_diag(1:nrows),c_diag(1:nrows), &
                                 nrows,xl_sub,det_sub,ddet_sub, row_scale=US%m_s_to_L_T**2)
                        if (det_sub*det_r < 0.0) then  ! if function changes sign
                          if (det_sub*ddet_sub < 0.0) then ! if function at left is headed to zero
                            sub_rootfound = .true.
                            nrootsfound = nrootsfound + 1
                            xbl(nrootsfound) = xl_sub
                            xbr(nrootsfound) = xr
                            exit ! exit sub loop
                          endif ! headed toward zero
                        endif ! sign change
                      enddo ! sub-loop
                      if (sub_rootfound) exit ! root has been found, exit sub_it loop
                      !   Otherwise, function changes sign but has a local max/min in one of the
                      ! sub intervals, try subdividing again unless sub_it_max has been reached.
                      if (sub_it == sub_it_max) then
                        call MOM_error(WARNING, "wave_speed: root not found "// &
                                       " after sub_it_max subdivisions of original"// &
                                       " interval.")
                      endif ! sub_it == sub_it_max
                    enddo ! sub_it-loop-------------------------------------------------
                  endif ! det_l*ddet_l < 0.0
                endif ! det_l*det_r < 0.0
                ! exit iint-loop if all desired roots have been found
                if (nrootsfound >= nmodes-1) then
                  ! exit if all additional roots found
                  exit
                elseif (iint == numint) then
                  ! oops, lamMax not large enough - could add code to increase (BDM)
                  ! set unfound modes to zero for now (BDM)
                  cn(i,j,nrootsfound+2:nmodes) = 0.0
                else
                  ! else shift interval and keep looking until nmodes or numint is reached
                  det_l = det_r
                  ddet_l = ddet_r
                endif
              enddo ! iint-loop

              ! Use Newton's method to find the roots within the identified windows
              do m=1,nrootsfound ! loop over the root-containing widows (excluding 1st mode)
                lam_n = xbl(m) ! first guess is left edge of window
                do itt=1,max_itt
                  ! calculate the determinant of (A-lam_n*I)
                  call tridiag_det(a_diag(1:nrows),b_diag(1:nrows),c_diag(1:nrows), &
                                   nrows,lam_n,det,ddet, row_scale=US%m_s_to_L_T**2)
                  ! Use Newton's method to find a new estimate of lam_n
                  dlam = - det / ddet
                  lam_n = lam_n + dlam
                  if (abs(dlam) < tol2*lam_1) then
                    ! calculate nth mode speed
                    if (lam_n > 0.0) cn(i,j,m+1) = 1.0 / sqrt(lam_n)
                    exit
                  endif ! within tol
                enddo ! itt-loop
              enddo ! n-loop
            else
              cn(i,j,2:nmodes) = 0.0 ! else too small to worry about
            endif ! if nmodes>1 .and. kc>nmodes .and. c1>c1_thresh
          else
            cn(i,j,:) = 0.0
          endif ! if more than 2 layers
        endif ! if drxh_sum < 0
      else
        cn(i,j,:) = 0.0 ! This is a land point.
      endif ! if not land
    enddo ! i-loop
  enddo ! j-loop

end subroutine wave_speeds

!> Calculate the determinant of a tridiagonal matrix with diagonals a,b-lam,c and its derivative
!! with lam, where lam is constant across rows.  Only the ratio of det to its derivative and their
!! signs are typically used, so internal rescaling by consistent factors are used to avoid
!! over- or underflow.
subroutine tridiag_det(a, b, c, nrows, lam, det_out, ddet_out, row_scale)
  real, dimension(:), intent(in) :: a !< Lower diagonal of matrix (first entry = 0)
  real, dimension(:), intent(in) :: b !< Leading diagonal of matrix (excluding lam)
  real, dimension(:), intent(in) :: c !< Upper diagonal of matrix (last entry = 0)
  integer,            intent(in) :: nrows !< Size of matrix
  real,               intent(in) :: lam !< Value subtracted from b
  real,               intent(out):: det_out !< Determinant
  real,               intent(out):: ddet_out !< Derivative of determinant w.r.t. lam
  real,     optional, intent(in) :: row_scale !< A scaling factor of the rows of the
                                      !! matrix to limit the growth of the determinant
  ! Local variables
  real, dimension(nrows) :: det ! value of recursion function
  real, dimension(nrows) :: ddet ! value of recursion function for derivative
  real, parameter:: rescale = 1024.0**4 ! max value of determinant allowed before rescaling
  real :: rscl
  real :: I_rescale ! inverse of rescale
  integer :: n      ! row (layer interface) index

  if (size(b) /= nrows) call MOM_error(WARNING, "Diagonal b must be same length as nrows.")
  if (size(a) /= nrows) call MOM_error(WARNING, "Diagonal a must be same length as nrows.")
  if (size(c) /= nrows) call MOM_error(WARNING, "Diagonal c must be same length as nrows.")

  I_rescale = 1.0/rescale
  rscl = 1.0 ; if (present(row_scale)) rscl = row_scale

  det(1) = 1.0      ; ddet(1) = 0.0
  det(2) = b(2)-lam ; ddet(2) = -1.0
  do n=3,nrows
    det(n)  = rscl*(b(n)-lam)*det(n-1)  - rscl*(a(n)*c(n-1))*det(n-2)
    ddet(n) = rscl*(b(n)-lam)*ddet(n-1) - rscl*(a(n)*c(n-1))*ddet(n-2) - det(n-1)
    ! Rescale det & ddet if det is getting too large or too small to avoid overflow or underflow.
    if (abs(det(n)) > rescale) then
      det(n)  = I_rescale*det(n)  ; det(n-1)  = I_rescale*det(n-1)
      ddet(n) = I_rescale*ddet(n) ; ddet(n-1) = I_rescale*ddet(n-1)
    elseif (abs(det(n)) < I_rescale) then
      det(n)  = rescale*det(n)  ; det(n-1)  = rescale*det(n-1)
      ddet(n) = rescale*ddet(n) ; ddet(n-1) = rescale*ddet(n-1)
    endif
  enddo
  det_out = det(nrows)
  ddet_out = ddet(nrows) / rscl

end subroutine tridiag_det

!> Initialize control structure for MOM_wave_speed
subroutine wave_speed_init(CS, use_ebt_mode, mono_N2_column_fraction, mono_N2_depth, remap_answers_2018)
  type(wave_speed_CS), pointer :: CS !< Control structure for MOM_wave_speed
  logical, optional, intent(in) :: use_ebt_mode  !< If true, use the equivalent
                                     !! barotropic mode instead of the first baroclinic mode.
  real,    optional, intent(in) :: mono_N2_column_fraction !< The lower fraction of water column over
                                     !! which N2 is limited as monotonic for the purposes of
                                     !! calculating the vertical modal structure.
  real,    optional, intent(in) :: mono_N2_depth !< The depth below which N2 is limited
                                     !! as monotonic for the purposes of calculating the
                                     !! vertical modal structure [Z ~> m].
  logical, optional, intent(in) :: remap_answers_2018 !< If true, use the order of arithmetic and expressions
                                      !! that recover the remapping answers from 2018.  Otherwise
                                      !! use more robust but mathematically equivalent expressions.


  ! This include declares and sets the variable "version".
# include "version_variable.h"
  character(len=40)  :: mdl = "MOM_wave_speed"  ! This module's name.

  if (associated(CS)) then
    call MOM_error(WARNING, "wave_speed_init called with an "// &
                            "associated control structure.")
    return
  else ; allocate(CS) ; endif

  ! Write all relevant parameters to the model log.
  call log_version(mdl, version)

  call wave_speed_set_param(CS, use_ebt_mode=use_ebt_mode, mono_N2_column_fraction=mono_N2_column_fraction)

  call initialize_remapping(CS%remapping_CS, 'PLM', boundary_extrapolation=.false., &
                            answers_2018=CS%remap_answers_2018)

end subroutine wave_speed_init

!> Sets internal parameters for MOM_wave_speed
subroutine wave_speed_set_param(CS, use_ebt_mode, mono_N2_column_fraction, mono_N2_depth, remap_answers_2018)
  type(wave_speed_CS), pointer  :: CS !< Control structure for MOM_wave_speed
  logical, optional, intent(in) :: use_ebt_mode  !< If true, use the equivalent
                                      !! barotropic mode instead of the first baroclinic mode.
  real,    optional, intent(in) :: mono_N2_column_fraction !< The lower fraction of water column over
                                      !! which N2 is limited as monotonic for the purposes of
                                      !! calculating the vertical modal structure.
  real,    optional, intent(in) :: mono_N2_depth !< The depth below which N2 is limited
                                      !! as monotonic for the purposes of calculating the
                                      !! vertical modal structure [Z ~> m].
  logical, optional, intent(in) :: remap_answers_2018 !< If true, use the order of arithmetic and expressions
                                      !! that recover the remapping answers from 2018.  Otherwise
                                      !! use more robust but mathematically equivalent expressions.

  if (.not.associated(CS)) call MOM_error(FATAL, &
     "wave_speed_set_param called with an associated control structure.")

  if (present(use_ebt_mode)) CS%use_ebt_mode = use_ebt_mode
  if (present(mono_N2_column_fraction)) CS%mono_N2_column_fraction = mono_N2_column_fraction
  if (present(mono_N2_depth)) CS%mono_N2_depth = mono_N2_depth
  if (present(remap_answers_2018)) CS%remap_answers_2018 = remap_answers_2018

end subroutine wave_speed_set_param

!> \namespace mom_wave_speed

!!
!! Subroutine wave_speed() solves for the first baroclinic mode wave speed.  (It could
!! solve for all the wave speeds, but the iterative approach taken here means
!! that this is not particularly efficient.)
!!
!! If `e(k)` is the perturbation interface height, this means solving for the
!! smallest eigenvalue (`lam` = 1/c^2) of the system
!!
!! \verbatim
!!   -Igu(k)*e(k-1) + (Igu(k)+Igl(k)-lam)*e(k) - Igl(k)*e(k+1) = 0.0
!! \endverbatim
!!
!! with rigid lid boundary conditions e(1) = e(nz+1) = 0.0 giving
!!
!! \verbatim
!!   (Igu(2)+Igl(2)-lam)*e(2) - Igl(2)*e(3) = 0.0
!!   -Igu(nz)*e(nz-1) + (Igu(nz)+Igl(nz)-lam)*e(nz) = 0.0
!! \endverbatim
!!
!! Here
!! \verbatim
!!   Igl(k) = 1.0/(gprime(k)*h(k)) ; Igu(k) = 1.0/(gprime(k)*h(k-1))
!! \endverbatim
!!
!! Alternately, these same eigenvalues can be found from the second smallest
!! eigenvalue of the Montgomery potential (M(k)) calculation:
!!
!! \verbatim
!!   -Igl(k)*M(k-1) + (Igl(k)+Igu(k+1)-lam)*M(k) - Igu(k+1)*M(k+1) = 0.0
!! \endverbatim
!!
!! with rigid lid and flat bottom boundary conditions
!!
!! \verbatim
!!   (Igu(2)-lam)*M(1) - Igu(2)*M(2) = 0.0
!!   -Igl(nz)*M(nz-1) + (Igl(nz)-lam)*M(nz) = 0.0
!! \endverbatim
!!
!! Note that the barotropic mode has been eliminated from the rigid lid
!! interface height equations, hence the matrix is one row smaller.  Without
!! the rigid lid, the top boundary condition is simpler to implement with
!! the M equations.

end module MOM_wave_speed<|MERGE_RESOLUTION|>--- conflicted
+++ resolved
@@ -242,13 +242,8 @@
           T_int(k) = 0.5*(Tf(k,i)+Tf(k-1,i))
           S_int(k) = 0.5*(Sf(k,i)+Sf(k-1,i))
         enddo
-<<<<<<< HEAD
-        call calculate_density_derivs(T_int, S_int, pres, drho_dT, drho_dS, 2, &
-                                      kf(i)-1, tv%eqn_of_state)
-=======
         call calculate_density_derivs(T_int, S_int, pres, drho_dT, drho_dS, &
-                                      tv%eqn_of_state, US, dom=(/2,kf(i)/))
->>>>>>> acf23a41
+                                      tv%eqn_of_state, dom=(/2,kf(i)/))
 
         ! Sum the reduced gravities to find out how small a density difference
         ! is negligibly small.
@@ -742,13 +737,8 @@
             T_int(k) = 0.5*(Tf(k,i)+Tf(k-1,i))
             S_int(k) = 0.5*(Sf(k,i)+Sf(k-1,i))
           enddo
-<<<<<<< HEAD
-          call calculate_density_derivs(T_int, S_int, pres, drho_dT, drho_dS, 2, &
-                                        kf(i)-1, tv%eqn_of_state)
-=======
           call calculate_density_derivs(T_int, S_int, pres, drho_dT, drho_dS, &
-                                        tv%eqn_of_state, US, dom=(/2,kf(i)/))
->>>>>>> acf23a41
+                                        tv%eqn_of_state, dom=(/2,kf(i)/))
 
           ! Sum the reduced gravities to find out how small a density difference
           ! is negligibly small.
