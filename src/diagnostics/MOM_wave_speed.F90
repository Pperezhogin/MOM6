--- conflicted
+++ resolved
@@ -147,15 +147,9 @@
 
   is = G%isc ; ie = G%iec ; js = G%jsc ; je = G%jec ; nz = GV%ke
 
-<<<<<<< HEAD
-  if (.not. associated(CS)) call MOM_error(FATAL, "MOM_wave_speed: "// &
-           "Module must be initialized before it is used.")
-
   if (.not. CS%initialized) call MOM_error(FATAL, "MOM_wave_speed: "// &
            "Module must be initialized before it is used.")
 
-=======
->>>>>>> b2f6678f
   if (present(full_halos)) then ; if (full_halos) then
     is = G%isd ; ie = G%ied ; js = G%jsd ; je = G%jed
   endif ; endif
@@ -732,19 +726,11 @@
 
   is = G%isc ; ie = G%iec ; js = G%jsc ; je = G%jec ; nz = GV%ke
 
-<<<<<<< HEAD
-  if (present(CS)) then
-    if (.not. associated(CS)) call MOM_error(FATAL, "MOM_wave_speed: "// &
-           "Module must be initialized before it is used.")
-  endif
-
   if (present(CS)) then
     if (.not. CS%initialized) call MOM_error(FATAL, "MOM_wave_speed: "// &
            "Module must be initialized before it is used.")
   endif
 
-=======
->>>>>>> b2f6678f
   if (present(full_halos)) then ; if (full_halos) then
     is = G%isd ; ie = G%ied ; js = G%jsd ; je = G%jed
   endif ; endif
@@ -1208,17 +1194,8 @@
 # include "version_variable.h"
   character(len=40)  :: mdl = "MOM_wave_speed"  ! This module's name.
 
-<<<<<<< HEAD
-  if (associated(CS)) then
-    call MOM_error(WARNING, "wave_speed_init called with an "// &
-                            "associated control structure.")
-    return
-  else ; allocate(CS) ; endif
-
   CS%initialized = .true.
 
-=======
->>>>>>> b2f6678f
   ! Write all relevant parameters to the model log.
   call log_version(mdl, version)
 
